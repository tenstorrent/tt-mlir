// SPDX-FileCopyrightText: (c) 2024 Tenstorrent AI ULC
//
// SPDX-License-Identifier: Apache-2.0

#include "ttmlir/Conversion/Passes.h"
#include "mlir/InitAllTranslations.h"
#include "ttmlir/Bindings/Python/TTMLIRModule.h"
#include "ttmlir/RegisterAll.h"
#include "ttmlir/Target/TTMetal/TTMetalToFlatbuffer.h"
#include "ttmlir/Target/TTNN/TTNNToFlatbuffer.h"
#include <cstdint>
#include <pybind11/stl_bind.h>

PYBIND11_MAKE_OPAQUE(std::shared_ptr<void>);
PYBIND11_MAKE_OPAQUE(std::vector<std::pair<std::string, std::string>>);

namespace mlir::tt::ttnn {
void registerTTNNToFlatbuffer();
} // namespace mlir::tt::ttnn

namespace mlir::ttmlir::python {

void populatePassesModule(py::module &m) {
  // When populating passes, need to first register them

  mlir::tt::registerAllPasses();
  mlir::tt::ttnn::registerTTNNToFlatbuffer();

  m.def(
      "ttnn_pipeline_ttir_passes",
      [](MlirModule module, std::string options = "") {
        mlir::Operation *moduleOp = unwrap(mlirModuleGetOperation(module));
        mlir::PassManager pm(moduleOp->getContext());

        tt::ttnn::createTTNNPipelineTTIRPassesFromString(pm, options);

        if (mlir::failed(pm.run(moduleOp))) {
          throw std::runtime_error("Failed to run pass manager");
        }
      },
      py::arg("module"), py::arg("options") = "");

  m.def(
      "ttnn_pipeline_analysis_passes",
      [](MlirModule module, std::string options = "") {
        mlir::Operation *moduleOp = unwrap(mlirModuleGetOperation(module));
        mlir::PassManager pm(moduleOp->getContext());

        tt::ttnn::createTTNNPipelineAnalysisPassesFromString(pm, options);

        if (mlir::failed(pm.run(moduleOp))) {
          throw std::runtime_error("Failed to run pass manager");
        }
      },
      py::arg("module"), py::arg("options") = "");

  m.def(
      "ttnn_pipeline_lowering_passes",
      [](MlirModule module, std::string options = "") {
        mlir::Operation *moduleOp = unwrap(mlirModuleGetOperation(module));
        mlir::PassManager pm(moduleOp->getContext());

        tt::ttnn::createTTNNPipelineLoweringPassesFromString(pm, options);

        if (mlir::failed(pm.run(moduleOp))) {
          throw std::runtime_error("Failed to run pass manager");
        }
      },
      py::arg("module"), py::arg("options") = "");

  m.def(
      "ttnn_pipeline_layout_decomposition_pass",
      [](MlirModule module, std::string options = "") {
        mlir::Operation *moduleOp = unwrap(mlirModuleGetOperation(module));
        mlir::PassManager pm(moduleOp->getContext());

        tt::ttnn::createTTNNPipelineLayoutDecompositionPassFromString(pm,
                                                                      options);

        if (mlir::failed(pm.run(moduleOp))) {
          throw std::runtime_error("Failed to run pass manager");
        }
      },
      py::arg("module"), py::arg("options") = "");

  m.def(
      "ttnn_pipeline_dealloc_pass",
      [](MlirModule module, std::string options = "") {
        mlir::Operation *moduleOp = unwrap(mlirModuleGetOperation(module));
        mlir::PassManager pm(moduleOp->getContext());

        tt::ttnn::createTTNNPipelineDeallocPassFromString(pm, options);

        if (mlir::failed(pm.run(moduleOp))) {
          throw std::runtime_error("Failed to run pass manager");
        }
      },
      py::arg("module"), py::arg("options") = "");

  m.def(
      "ttir_to_ttnn_backend_pipeline",
      [](MlirModule module, std::string options = "") {
        mlir::Operation *moduleOp = unwrap(mlirModuleGetOperation(module));
        mlir::PassManager pm(moduleOp->getName());

        mlir::DialectRegistry registry;
        mlir::tt::registerAllDialects(registry);
        mlir::tt::registerAllExtensions(registry);
        mlir::MLIRContext *ctx = unwrap(mlirModuleGetContext(module));
        ctx->appendDialectRegistry(registry);

        const auto *pipeline =
            mlir::PassPipelineInfo::lookup("ttir-to-ttnn-backend-pipeline");

        std::function<mlir::LogicalResult(const llvm::Twine &)> err_handler =
            [](const llvm::Twine &) { return mlir::failure(); };

        if (mlir::failed(pipeline->addToPipeline(pm, options, err_handler))) {
          throw std::runtime_error("Failed to add pipeline to pass manager");
        }

        if (mlir::failed(pm.run(moduleOp))) {
          throw std::runtime_error("Failed to run pass manager");
        }
      },
      py::arg("module"), py::arg("options") = "");

  m.def(
      "ttir_to_ttmetal_backend_pipeline",
      [](MlirModule module, std::string options = "") {
        mlir::Operation *moduleOp = unwrap(mlirModuleGetOperation(module));
        mlir::PassManager pm(moduleOp->getName());
        mlir::DialectRegistry registry;
        mlir::tt::registerAllDialects(registry);
        mlir::tt::registerAllExtensions(registry);
        mlir::MLIRContext *ctx = unwrap(mlirModuleGetContext(module));
        ctx->appendDialectRegistry(registry);
        const auto *pipeline =
            mlir::PassPipelineInfo::lookup("ttir-to-ttmetal-backend-pipeline");
        std::function<mlir::LogicalResult(const llvm::Twine &)> err_handler =
            [](const llvm::Twine &) { return mlir::failure(); };
        if (mlir::failed(pipeline->addToPipeline(pm, options, err_handler))) {
          throw std::runtime_error("Failed to add pipeline to pass manager");
        }
        if (mlir::failed(pm.run(moduleOp))) {
          throw std::runtime_error("Failed to run pass manager");
        }
      },
      py::arg("module"), py::arg("options") = "");

  py::class_<std::shared_ptr<void>>(m, "SharedVoidPtr")
      .def(py::init<>())
      .def("from_ttnn", [](std::shared_ptr<void> data, MlirModule module) {
        mlir::Operation *moduleOp = unwrap(mlirModuleGetOperation(module));
        data = mlir::tt::ttnn::ttnnToFlatbuffer(moduleOp);
      });

  m.def("ttnn_to_flatbuffer_binary", [](MlirModule module) {
    // NOLINTBEGIN
    mlir::Operation *moduleOp = unwrap(mlirModuleGetOperation(module));
    std::shared_ptr<void> *binary = new std::shared_ptr<void>();
    *binary = mlir::tt::ttnn::ttnnToFlatbuffer(moduleOp);
    return py::capsule((void *)binary, [](void *data) {
      std::shared_ptr<void> *bin = static_cast<std::shared_ptr<void> *>(data);
      delete bin;
    });
    // NOLINTEND
  });

  // This binds the vector into an interfaceable object in python and also an
  // opaquely passed one into other functions.
  py::bind_vector<std::vector<std::pair<std::string, std::string>>>(
      m, "ModuleLog");

  m.def(
      "ttnn_to_flatbuffer_file",
      [](MlirModule module, std::string &filepath,
         const std::unordered_map<std::string, mlir::tt::GoldenTensor>
             &goldenMap = {},
         const std::vector<std::pair<std::string, std::string>> &moduleCache =
             {}) {
        mlir::Operation *moduleOp = unwrap(mlirModuleGetOperation(module));

        std::error_code fileError;
        llvm::raw_fd_ostream file(filepath, fileError);

        if (fileError) {
          throw std::runtime_error("Failed to open file: " + filepath +
                                   ". Error: " + fileError.message());
        }

        if (mlir::failed(mlir::tt::ttnn::translateTTNNToFlatbuffer(
                moduleOp, file, goldenMap, moduleCache))) {
          throw std::runtime_error("Failed to write flatbuffer to file: " +
                                   filepath);
        }
      },
      py::arg("module"), py::arg("filepath"), py::arg("goldenMap") = py::dict(),
      py::arg("moduleCache") =
          std::vector<std::pair<std::string, std::string>>());

  m.def("ttmetal_to_flatbuffer_file",
        [](MlirModule module, std::string &filepath,
           std::unordered_map<std::string, mlir::tt::GoldenTensor> goldenMap) {
          mlir::Operation *moduleOp = unwrap(mlirModuleGetOperation(module));
          std::error_code fileError;
          llvm::raw_fd_ostream file(filepath, fileError);
          if (fileError) {
            throw std::runtime_error("Failed to open file: " + filepath +
                                     ". Error: " + fileError.message());
          }
          if (mlir::failed(mlir::tt::ttmetal::translateTTMetalToFlatbuffer(
                  moduleOp, file, goldenMap))) {
            throw std::runtime_error("Failed to write flatbuffer to file: " +
                                     filepath);
          }
        });

  py::enum_<::tt::target::DataType>(m, "DataType")
      .value("Float32", ::tt::target::DataType::Float32)
      .value("Float16", ::tt::target::DataType::Float16);

  m.def("lookup_dtype", [](std::string enumName) {
    // Function to return the enum value based on the name.
    const uint16_t minI = static_cast<uint16_t>(::tt::target::DataType::MIN),
                   maxI = static_cast<uint16_t>(::tt::target::DataType::MAX);
    for (int i = minI; i <= maxI; i++) {
      auto dtype = static_cast<::tt::target::DataType>(i);
      std::string currEnumName = EnumNameDataType(dtype);
      if (currEnumName == enumName) {
        return dtype;
      }
    }
    // Not found so return the MIN value (Float32) by Default
    return ::tt::target::DataType::MIN;
  });

  py::class_<mlir::tt::GoldenTensor>(m, "GoldenTensor")
      .def(py::init<std::string, std::vector<int64_t>, std::vector<int64_t>,
                    ::tt::target::DataType, std::vector<std::uint8_t>>())
      .def_readwrite("name", &mlir::tt::GoldenTensor::name)
      .def_readwrite("shape", &mlir::tt::GoldenTensor::shape)
      .def_readwrite("strides", &mlir::tt::GoldenTensor::strides)
      .def_readwrite("dtype", &mlir::tt::GoldenTensor::dtype)
      .def_readwrite("data", &mlir::tt::GoldenTensor::data);

<<<<<<< HEAD
  m.def("create_golden_tensor", [](std::string name, std::vector<int64_t> shape,
                                   std::vector<int64_t> strides,
                                   ::tt::target::DataType dtype,
                                   std::uintptr_t ptr, size_t dataSize) {
    // Instead of just passing the pointer, create a copy of the data and keep
    // it alive as a part of the GoldenTensor Create UniquePtr to hold Data
    // Vector
    auto dataVector = std::make_unique<std::vector<std::uint8_t>>(dataSize);
    std::memcpy(dataVector->data(), reinterpret_cast<std::uint8_t *>(ptr),
                dataSize);

    return mlir::tt::GoldenTensor(name, shape, strides, dtype, dataVector);
  });
}
=======
  m.def("create_golden_tensor",
        [](std::string name, std::vector<int64_t> shape,
           std::vector<int64_t> strides, ::tt::target::DataType dtype,
           std::uintptr_t ptr) {
          return mlir::tt::GoldenTensor(name, shape, strides, dtype,
                                        reinterpret_cast<std::uint8_t *>(ptr));
        });
>>>>>>> cce37a0a

  py::class_<mlir::tt::MLIRModuleLogger,
             std::shared_ptr<mlir::tt::MLIRModuleLogger>>(m, "MLIRModuleLogger")
      .def(py::init<>())
      .def(
          "attach_context",
          [](std::shared_ptr<mlir::tt::MLIRModuleLogger> &self, MlirContext ctx,
             std::vector<std::string> &passnames_to_cache) {
            self->attachContext(unwrap(ctx), passnames_to_cache);
          },
          py::arg("ctx"), py::arg("passnames_to_cache") = py::list())
      .def_property_readonly(
          "module_log", [](std::shared_ptr<mlir::tt::MLIRModuleLogger> &self) {
            return self->moduleCache;
          });
}
} // namespace mlir::ttmlir::python<|MERGE_RESOLUTION|>--- conflicted
+++ resolved
@@ -244,22 +244,6 @@
       .def_readwrite("dtype", &mlir::tt::GoldenTensor::dtype)
       .def_readwrite("data", &mlir::tt::GoldenTensor::data);
 
-<<<<<<< HEAD
-  m.def("create_golden_tensor", [](std::string name, std::vector<int64_t> shape,
-                                   std::vector<int64_t> strides,
-                                   ::tt::target::DataType dtype,
-                                   std::uintptr_t ptr, size_t dataSize) {
-    // Instead of just passing the pointer, create a copy of the data and keep
-    // it alive as a part of the GoldenTensor Create UniquePtr to hold Data
-    // Vector
-    auto dataVector = std::make_unique<std::vector<std::uint8_t>>(dataSize);
-    std::memcpy(dataVector->data(), reinterpret_cast<std::uint8_t *>(ptr),
-                dataSize);
-
-    return mlir::tt::GoldenTensor(name, shape, strides, dtype, dataVector);
-  });
-}
-=======
   m.def("create_golden_tensor",
         [](std::string name, std::vector<int64_t> shape,
            std::vector<int64_t> strides, ::tt::target::DataType dtype,
@@ -267,7 +251,6 @@
           return mlir::tt::GoldenTensor(name, shape, strides, dtype,
                                         reinterpret_cast<std::uint8_t *>(ptr));
         });
->>>>>>> cce37a0a
 
   py::class_<mlir::tt::MLIRModuleLogger,
              std::shared_ptr<mlir::tt::MLIRModuleLogger>>(m, "MLIRModuleLogger")
