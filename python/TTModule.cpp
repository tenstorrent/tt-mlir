--- conflicted
+++ resolved
@@ -239,7 +239,6 @@
                                return self.getEthInactive().vec();
                              });
 
-<<<<<<< HEAD
   tt_attribute_class<tt::CoreCoordAttr>(m, "CoreCoordAttr")
       .def_static("get",
                   [](MlirContext ctx, int64_t y, int64_t x) {
@@ -248,8 +247,6 @@
       .def_property_readonly("y", &tt::CoreCoordAttr::getY)
       .def_property_readonly("x", &tt::CoreCoordAttr::getX);
 
-=======
->>>>>>> 924b22c1
   tt_attribute_class<tt::ChipCoordAttr>(m, "ChipCoordAttr")
       .def_static("get",
                   [](MlirContext ctx, unsigned rack, unsigned shelf, unsigned y,
@@ -290,12 +287,8 @@
                   })
       .def_static(
           "get",
-<<<<<<< HEAD
-          [](MlirContext ctx, std::vector<MlirAttribute> chipDescs,
-=======
           [](MlirContext ctx, std::vector<MlirAttribute> cpuDescs,
              std::vector<MlirAttribute> chipDescs,
->>>>>>> 924b22c1
              std::vector<unsigned> chipDescIndices,
              std::vector<MlirAttribute> chipCapabilities,
              std::vector<MlirAttribute> chipCoords,
@@ -320,11 +313,6 @@
               chipChannelsUnwrapped.push_back(
                   mlir::cast<tt::ChipChannelAttr>(unwrap(chipChannel)));
             }
-<<<<<<< HEAD
-            return wrap(tt::SystemDescAttr::get(
-                unwrap(ctx), chipDescsUnwrapped, chipDescIndices,
-                chipCapabilitiesUnwrapped, chipCoordsUnwrapped,
-=======
             std::vector<tt::CPUDescAttr> cpuDescsUnwrapped;
             for (const auto &cpuDesc : cpuDescs) {
               cpuDescsUnwrapped.push_back(
@@ -333,7 +321,6 @@
             return wrap(tt::SystemDescAttr::get(
                 unwrap(ctx), cpuDescsUnwrapped, chipDescsUnwrapped,
                 chipDescIndices, chipCapabilitiesUnwrapped, chipCoordsUnwrapped,
->>>>>>> 924b22c1
                 chipChannelsUnwrapped));
           })
       .def_property_readonly(
@@ -454,16 +441,11 @@
              return mlir::cast<tt::DeviceAttr>(unwrap(self));
            })
       .def_property_readonly("grid_attr", &tt::DeviceAttr::getWorkerGrid)
-<<<<<<< HEAD
       .def_property_readonly(
           "l1_map", [](tt::DeviceAttr self) { return wrap(self.getL1Map()); })
       .def_property_readonly(
           "dram_map",
           [](tt::DeviceAttr self) { return wrap(self.getDramMap()); })
-=======
-      .def_property_readonly("l1_map", &tt::DeviceAttr::getL1Map)
-      .def_property_readonly("dram_map", &tt::DeviceAttr::getDramMap)
->>>>>>> 924b22c1
       .def_property_readonly(
           "mesh_shape",
           [](tt::DeviceAttr const &self) { return self.getMeshShape().vec(); })
