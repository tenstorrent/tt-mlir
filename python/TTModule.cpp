--- conflicted
+++ resolved
@@ -82,7 +82,7 @@
       .def_property_readonly("memory_space", &tt::LayoutAttr::getMemorySpace)
       .def_property_readonly("shard_shape", &tt::LayoutAttr::getShardShape);
 
-<<<<<<< HEAD
+
   py::class_<tt::GridAttr>(m, "GridAttr")
       .def_static("get",
                   [](MlirContext ctx, std::vector<int64_t> shape) {
@@ -195,7 +195,7 @@
         llvm::ArrayRef<unsigned> chipIdsRef(&chipIds, chipIds + chipIdsSize);
         return wrap(tt::DeviceType::get(
             unwrap(ctx), unwrap(grid).cast<tt::GridAttr>(), chipIdsRef));
-=======
+
   py::class_<tt::DeviceAttr>(m, "DeviceAttr")
       .def_static(
           "get",
@@ -206,7 +206,6 @@
           })
       .def("unwrap", [](MlirAttribute const &self) {
         return unwrap(self).cast<tt::DeviceAttr>();
->>>>>>> 5ebfe37a
       });
 
   py::class_<tt::TileType>(m, "TileType")
