# SPDX-FileCopyrightText: (c) 2024 Tenstorrent AI ULC
#
# SPDX-License-Identifier: Apache-2.0

from __future__ import annotations

import inspect
from dataclasses import dataclass
from typing import List, Optional, Union, Tuple, Callable, Dict
from ttmlir.ir import *
from ttmlir.dialects import ttir, tt, tensor
from ttmlir.passes import create_golden_tensor, DataType
import torch

# Alias for operands of ops which can be either BlockArguments, Values, or other
# ops wrapped in OpView or Operation.
Operand = Union[Value, OpView, Operation]

# Convenience alias for shape
Shape = Union[List[int], Tuple[int, ...]]


def get_loc_of_extra_file_callee(id: int = 0) -> Location:
    """When called, this function returns a `Location` referring to first
    callee outside the file of the caller of this function. E.G., if a function
    in `foo.py` called a function in `bar.py` that then called this function,
    the location would be pointing to the call in `foo.py`.

    NOTE: this location is _NOT_ in the form of
    {filename}:{line_number}:{col_number}, but instead in the form:
    {filename}:{line_number}:id({id}), where id is supplied to this function as
    a disambiguator for calls that happen on the same line

    Arguments
    ---------

    id : int
        An optional variable that defaults to 0 to be appended to the location,
        disambiguating calls on the same line.

    Returns
    -------

    A `Location` referring to the first extra file callee of the caller of this function

    """

    stack = inspect.stack()

    # find the innermost frame outside of this file
    caller_filename = stack[1].filename

    while len(stack) > 0 and stack[0].filename == caller_filename:
        stack = stack[1:]

    assert (
        len(stack) > 0
    ), "Top of callstack to builder funcs must be outside the caller's file"

    # FIXME: this should be a `Location.file`, but for some reason it causes
    # strange decomposition inheritance behaviour that breaks using this as
    # a key into the golden map
    return Location.name(f"{stack[0].filename}:{str(stack[0].lineno)}:id({str(id)})")


@dataclass(frozen=True)
class Golden:
    """
    Dataclass used to store information about golden tensor which will be used
    for comparison with TT device output.

    Each TTIR op should have a matching torch op, and for same inputs, they
    should generate same outputs.
    """

    tensor: torch.Tensor

    # `torch.manual_seed` arg with which tensor was generated. Valid (not None)
    # only for randomly generated tensors, for example args of MLIR function
    # wrapped around user-written op graph. Every other tensor is output of some
    # op from graph.
    seed: int = None

    def __repr__(self) -> str:
        s = f"\nRandom seed: {self.seed}" if self.seed is not None else ""
        s += f"\nGolden tensor:\n{self.tensor}"
        return s


class TTIRBuilder:
    """Builder class providing API for creating TTIR ops."""

    def __init__(self, ctx: Context, location: Location):
        self._ctx = ctx
        self._loc = location

        tt.register_dialect(self._ctx)
        ttir.register_dialect(self._ctx)

        self._seed = 0
        # Dictionary to store Golden for each Operand we encounter in MLIR
        # graph.
        self._goldens: Dict[Operand, Golden] = {}

        # global ID of operations
        self._global_id = -1

        # id to golden map
        self.id_golden_map = {}

    # ----- Public helpers -----

    @property
    def goldens(self) -> Dict:
        return self._goldens

    def get_next_global_id(self) -> int:
        self._global_id += 1
        return self._global_id

    def print_goldens(self) -> None:
        """
        Prints saved operands and their respective goldens in descriptive form
        which follows SSA ordering from MLIR graph.
        """
        i = 0
        for operand, golden in self._goldens.items():
            operand_name = self._get_name(operand)

            if self._operand_is_mlir_func_arg(operand):
                print(f"Func arg: {operand_name}", golden, "\n")
            else:
                print(f"%{i}: {operand_name}", golden, "\n")
                i += 1

    def get_shape(self, input: Operand) -> Shape:
        """Retrieves shape of operand which is expected to be a shaped type."""
        return self._get_type(input).shape

    def generate_and_store_random_golden(self, operand: Operand) -> Golden:
        """
        Generates random tensor of `operand`s shape, assigns it to a golden,
        and maps `operand` to that golden.

        Returns generated golden.
        """
        seed = self._get_seed()
        random_tensor = self._generate_random_tensor(self.get_shape(operand), seed)
        golden = Golden(random_tensor, seed)
        self._store_golden(operand, golden)
        return golden

    def generate_input_golden(self, operand: Operand, index: int) -> None:
        """
        Generates random tensor of `input`s shape, assigns it to a golden,
        and maps `input` to that golden.
        """
        self.id_golden_map[f"input_{index}"] = self.generate_and_store_random_golden(
            operand
        )

    def get_golden_map(self) -> Dict:
        golden_info = {}
        for name, golden_tensor in self.id_golden_map.items():
            golden_info[name] = create_golden_tensor(
                name,
                list(golden_tensor.tensor.shape),
                list(golden_tensor.tensor.stride()),
                DataType.Float32,
                golden_tensor.tensor.data_ptr(),
            )
        return golden_info

    # ----- Private helpers -----

    @staticmethod
    def _get_name(operand: Operand) -> str:
        """Retrieves descriptive operand name."""
        # Try to call get_name() if it exists, otherwise return operand.name.
        name = getattr(operand, "get_name", lambda: None)() or getattr(
            operand, "name", None
        )
        assert name is not None, (
            f"Couldn't retrieve name for operand {operand}. Check if this "
            f"operand type is properly supported."
        )
        return name

    @staticmethod
    def _operand_is_mlir_func_arg(operand: Operand) -> bool:
        """Checks if operand is an argument of surrounding MLIR function."""
        return isinstance(operand, BlockArgument) and "arg" in TTIRBuilder._get_name(
            operand
        )

    def _get_seed(self) -> int:
        """Monotonically increasing seed for reproducibility."""
        seed = self._seed
        self._seed += 1
        return seed

    @staticmethod
    def _generate_random_tensor(shape: Shape, seed: int) -> torch.Tensor:
        """
        Generates random tensor of shape `shape`, using `seed` to seed torch
        random generator.
        """
        return torch.randn(shape, generator=torch.manual_seed(seed))

    def _get_golden(self, operand: Operand) -> Golden:
        """Retrieves stored golden for `operand`."""
        golden = self._goldens.get(operand)
        assert golden is not None, f"Expected to have a golden stored for {operand}"
        return golden

    def _store_golden(self, operand: Operand, golden: Golden) -> None:
        """Maps `operand` to `golden`."""
        assert (
            self._goldens.get(operand) == None
        ), f"Golden for {operand} already exists."
        self._goldens[operand] = golden

    def _override_golden(self, operand: Operand, golden: Golden) -> None:
        """
        Overrides existing golden for `operand`.

        Used to override randomly generated goldens for empty tensors which are
        used as outputs of TTIR ops with golden for that TIIR op.
        """
        assert (
            self._goldens.get(operand) is not None
        ), f"Expected golden for {operand} to already exist before overriding it."
        self._goldens[operand] = golden

    def _get_golden_tensor(self, operand: Operand) -> torch.Tensor:
        return self._get_golden(operand).tensor

    @property
    def _default_dtype(self) -> Type:
        return F32Type.get(self._ctx)

    def _get_type(self, input: Operand):
        """
        Helper method which retrieves underlying mlir Type of Operand based on
        which concrete type it is.

        We always expect it to be a RankedTensorType.
        """
        if isinstance(input, Value):
            typ = input.type
        elif isinstance(input, OpView):
            typ = input.operation.result.type
        elif isinstance(input, Operation):
            typ = input.result.type
        else:
            raise TypeError(f"Invalid input {type(input)}")

        assert isinstance(typ, RankedTensorType), "Only ranked tensors are supported"

        return typ

    # ----- Utility factories -----

    def ranked_tensor_type(
        self,
        shape: Shape,
        data_type: Optional[Type] = None,
        encoding: Optional[Attribute] = None,
    ) -> RankedTensorType:
        """Convenience wrapper constructing `RankedTensorType`."""
        dtype = data_type if data_type is not None else self._default_dtype
        with self._ctx, self._loc:
            return RankedTensorType.get(shape, dtype, encoding)

    def empty(
        self,
        shape: Shape,
        data_type: Optional[Type] = None,
    ) -> OpView:
        """Convenience wrapper constructing `tensor.EmptyOp`."""
        dtype = data_type if data_type is not None else self._default_dtype
        with self._ctx, self._loc:
            op = tensor.EmptyOp(shape, dtype)

            self.generate_and_store_random_golden(op)

            return op

    # ----- TTIR op factories -----
    def _organize_eltwise_ttir(
        self, inputs: List[Operand], output: OpView, output_shape: Optional[Shape]
    ):
        return ([self._get_type(output)], inputs, [output])

    def _organize_eltwise_golden(
        self, inputs: List[Operand], output: OpView, output_shape: Optional[Shape]
    ):
        return [self._get_golden_tensor(inp) for inp in inputs]

    def op_proxy(
        self,
        op_golden_function: Callable,
        op_ttir_function: Callable,
        inputs: List[Operand],
        organize_ttir_args: Optional[Callable] = None,
        organize_golden_args: Optional[Callable] = None,
        output_shape: Optional[Shape] = None,
        golden_kwargs: dict = {},
        ttir_kwargs: dict = {},
    ) -> Any:
        """
        Provides a general interface for proxy-ing OPs and creating them.

        Parameters:
        - op_golden_function (Callable): A function that creates the OP using a golden approach.
        - op_ttir_function (Callable): A function that creates the OP using a TTIR approach.
        - inputs (List[Operand]): A list of operands serving as inputs to the OP.
        - organize_ttir_args (Callable): A function that organizes the inputs and other positional arguments for the TTIR approach.
            - Function signature:

                def organize_ttir_args(inputs: List[Operand], output: OpView, output_shape: Optional[Shape]) -> List/Tuple

<<<<<<< HEAD
                The list/tuple will then be unpacked as the positional arguments for the op_ttir_function

        - organize_golden_args (Callable): A function that organizes the inputs and other arguments for the golden approach.
            - Function signature:

                def organize_golden_args(inputs: List[Operand], output: OpView, output_shape: Optional[Shape]) -> List/Tuple

                The list/tuple will then be unpacked as the positional arugments for the op_golden_function
        - output_shape (Optional[Shape]): An optional argument specifying the shape of the output of the OP.
        - golden_kwargs (dict): Additional keyword arguments for the `op_golden_function`.
        - ttir_kwargs (dict): Additional keyword arguments for the `op_ttir_function`.

        Returns:
        - OpView: The created op
        """
        # Snoop the location of the first caller outside of this file to
        # annotate the MLIR with. NOTE that this location is _NOT_ row:col, but
        # instead row:id, where id is a unique id given to all calls to builder
        # funcs. See `get_next_global_id` for more details
        stack = inspect.stack()

        # find the innermost frame outside of this file
        cur_filename = stack[0].filename

        while len(stack) > 0 and stack[0].filename == cur_filename:
            stack = stack[1:]

        assert (
            len(stack) > 0
        ), "Top of callstack to builder funcs must be outside this file"
=======
        id = self.get_next_global_id()
        loc = get_loc_of_extra_file_callee(id=id)
>>>>>>> 526919d8

        if organize_ttir_args is None:
            organize_ttir_args = self._organize_eltwise_ttir

        if organize_golden_args is None:
            organize_golden_args = self._organize_eltwise_golden

        with self._ctx, self._loc:
            shape = self.get_shape(inputs[0]) if not output_shape else output_shape
            output = self.empty(shape)

<<<<<<< HEAD
            id = self.get_next_global_id()

            op = op_ttir_function(
                *organize_ttir_args(inputs, output, output_shape),
                loc=Location.name(str(id)),
                **ttir_kwargs,
            )

            golden = Golden(
                op_golden_function(
                    *organize_golden_args(inputs, output, output_shape), **golden_kwargs
                )
            )
            self.id_golden_map[str(id)] = golden
=======
            op = op_ttir_function([self._get_type(output)], inputs, [output], loc=loc)

            goldens = []
            for input in inputs:
                goldens.append(self._get_golden_tensor(input))

            golden = Golden(op_golden_function(*goldens))
            self.id_golden_map[str(loc)] = golden
>>>>>>> 526919d8
            self._store_golden(op, golden)
            self._override_golden(output, golden)

            return op

    def eltwise_proxy(
        self,
        op_golden_function: Callable,
        op_ttir_function: Callable,
        inputs: List[Operand],
    ) -> OpView:
        return self.op_proxy(op_golden_function, op_ttir_function, inputs)

    def exp(self, in0: Operand) -> OpView:
        return self.eltwise_proxy(torch.exp, ttir.ExpOp, [in0])

    def abs(self, in0: Operand) -> OpView:
        return self.eltwise_proxy(torch.abs, ttir.AbsOp, [in0])

    def logical_not(self, in0: Operand) -> OpView:
        return self.eltwise_proxy(torch.logical_not, ttir.LogicalNotOp, [in0])

    def neg(self, in0: Operand) -> OpView:
        return self.eltwise_proxy(torch.neg, ttir.NegOp, [in0])

    def relu(self, in0: Operand) -> OpView:
        return self.eltwise_proxy(torch.relu, ttir.ReluOp, [in0])

    def sqrt(self, in0: Operand) -> OpView:
        return self.eltwise_proxy(torch.sqrt, ttir.SqrtOp, [in0])

    def rsqrt(self, in0: Operand) -> OpView:
        return self.eltwise_proxy(torch.rsqrt, ttir.RsqrtOp, [in0])

    def sigmoid(self, in0: Operand) -> OpView:
        return self.eltwise_proxy(torch.sigmoid, ttir.SigmoidOp, [in0])

    def reciprocal(self, in0: Operand) -> OpView:
        return self.eltwise_proxy(torch.reciprocal, ttir.ReciprocalOp, [in0])

    def add(self, in0: Operand, in1: Operand) -> OpView:
        return self.eltwise_proxy(torch.add, ttir.AddOp, [in0, in1])

    def multiply(self, in0: Operand, in1: Operand) -> OpView:
        return self.eltwise_proxy(torch.multiply, ttir.MultiplyOp, [in0, in1])

    def logical_and(self, in0: Operand, in1: Operand) -> OpView:
        return self.eltwise_proxy(torch.logical_and, ttir.LogicalAndOp, [in0, in1])

    def logical_or(self, in0: Operand, in1: Operand) -> OpView:
        return self.eltwise_proxy(torch.logical_or, ttir.LogicalOrOp, [in0, in1])

    def subtract(self, in0: Operand, in1: Operand) -> OpView:
        return self.eltwise_proxy(torch.subtract, ttir.SubtractOp, [in0, in1])

    def eq(self, in0: Operand, in1: Operand) -> OpView:
        return self.eltwise_proxy(torch.eq, ttir.EqualOp, [in0, in1])

    def ne(self, in0: Operand, in1: Operand) -> OpView:
        return self.eltwise_proxy(torch.ne, ttir.NotEqualOp, [in0, in1])

    def ge(self, in0: Operand, in1: Operand) -> OpView:
        return self.eltwise_proxy(torch.ge, ttir.GreaterEqualOp, [in0, in1])

    def gt(self, in0: Operand, in1: Operand) -> OpView:
        return self.eltwise_proxy(torch.gt, ttir.GreaterThanOp, [in0, in1])

    def le(self, in0: Operand, in1: Operand) -> OpView:
        return self.eltwise_proxy(torch.le, ttir.LessEqualOp, [in0, in1])

    def lt(self, in0: Operand, in1: Operand) -> OpView:
        return self.eltwise_proxy(torch.lt, ttir.LessThanOp, [in0, in1])

    def div(self, in0: Operand, in1: Operand) -> OpView:
        return self.eltwise_proxy(torch.div, ttir.DivOp, [in0, in1])

    def maximum(self, in0: Operand, in1: Operand) -> OpView:
        return self.eltwise_proxy(torch.maximum, ttir.MaximumOp, [in0, in1])

    def matmul(
        self, in0: Operand, in1: Operand, bias: Optional[Operand] = None
    ) -> OpView:
        # Calculate the output shape for Matmul
        inputs = [in0, in1]
        if bias:
            inputs.append(bias)
        shapes = [self.get_shape(x) for x in inputs]
        shape = (shapes[0][0], shapes[1][1])
        assert (
            shapes[0][1] == shapes[1][0]
        ), "Input Shapes not compatible for Matrix Multiplication"
        return self.op_proxy(
            torch.matmul,
            ttir.MatmulOp,
            inputs,
            output_shape=shape,
            organize_ttir_args=lambda i, o, shape: (self._get_type(o), i[0], i[1], o),
        )

    def softmax(self, in0: Operand, dimension: int = 1) -> OpView:
        return self.op_proxy(
            torch.softmax,
            ttir.SoftmaxOp,
            [in0],
            golden_kwargs={"dim": dimension},
            organize_ttir_args=lambda i, o, shape: (
                self._get_type(o),
                i[0],
                o,
                dimension,
            ),
        )<|MERGE_RESOLUTION|>--- conflicted
+++ resolved
@@ -320,7 +320,6 @@
 
                 def organize_ttir_args(inputs: List[Operand], output: OpView, output_shape: Optional[Shape]) -> List/Tuple
 
-<<<<<<< HEAD
                 The list/tuple will then be unpacked as the positional arguments for the op_ttir_function
 
         - organize_golden_args (Callable): A function that organizes the inputs and other arguments for the golden approach.
@@ -351,10 +350,6 @@
         assert (
             len(stack) > 0
         ), "Top of callstack to builder funcs must be outside this file"
-=======
-        id = self.get_next_global_id()
-        loc = get_loc_of_extra_file_callee(id=id)
->>>>>>> 526919d8
 
         if organize_ttir_args is None:
             organize_ttir_args = self._organize_eltwise_ttir
@@ -366,12 +361,12 @@
             shape = self.get_shape(inputs[0]) if not output_shape else output_shape
             output = self.empty(shape)
 
-<<<<<<< HEAD
             id = self.get_next_global_id()
+            loc = get_loc_of_extra_file_callee(id=id)
 
             op = op_ttir_function(
                 *organize_ttir_args(inputs, output, output_shape),
-                loc=Location.name(str(id)),
+                loc=loc,
                 **ttir_kwargs,
             )
 
@@ -380,17 +375,7 @@
                     *organize_golden_args(inputs, output, output_shape), **golden_kwargs
                 )
             )
-            self.id_golden_map[str(id)] = golden
-=======
-            op = op_ttir_function([self._get_type(output)], inputs, [output], loc=loc)
-
-            goldens = []
-            for input in inputs:
-                goldens.append(self._get_golden_tensor(input))
-
-            golden = Golden(op_golden_function(*goldens))
             self.id_golden_map[str(loc)] = golden
->>>>>>> 526919d8
             self._store_golden(op, golden)
             self._override_golden(output, golden)
 
