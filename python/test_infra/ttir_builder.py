# SPDX-FileCopyrightText: (c) 2024 Tenstorrent AI ULC
#
# SPDX-License-Identifier: Apache-2.0

from __future__ import annotations

import inspect
from dataclasses import dataclass
from typing import List, Optional, Union, Tuple, Callable, Dict, Any
from ttmlir.ir import *
from ttmlir.dialects import ttir, tt, tensor, quant
from ttmlir.passes import GoldenTensor, DataType
import torch
import array

# Alias for operands of ops which can be either BlockArguments, Values, or other
# ops wrapped in OpView or Operation.
Operand = Union[Value, OpView, Operation]

# Convenience alias for shape
Shape = Union[List[int], Tuple[int, ...]]


def get_loc_of_extra_file_callee(id: int = 0) -> Location:
    """When called, this function returns a `Location` referring to first
    callee outside the file of the caller of this function. E.G., if a function
    in `foo.py` called a function in `bar.py` that then called this function,
    the location would be pointing to the call in `foo.py`.

    NOTE: this location is _NOT_ in the form of
    {filename}:{line_number}:{col_number}, but instead in the form:
    {filename}:{line_number}:id({id}), where id is supplied to this function as
    a disambiguator for calls that happen on the same line

    Arguments
    ---------

    id : int
        An optional variable that defaults to 0 to be appended to the location,
        disambiguating calls on the same line.

    Returns
    -------

    A `Location` referring to the first extra file callee of the caller of this function

    """

    stack = inspect.stack()

    # find the innermost frame outside of this file
    caller_filename = stack[1].filename

    while len(stack) > 0 and stack[0].filename == caller_filename:
        stack = stack[1:]

    assert (
        len(stack) > 0
    ), "Top of callstack to builder funcs must be outside the caller's file"

    # FIXME: this should be a `Location.file`, but for some reason it causes
    # strange decomposition inheritance behaviour that breaks using this as
    # a key into the golden map
    return Location.name(f"{stack[0].filename}:{str(stack[0].lineno)}:id({str(id)})")


@dataclass(frozen=True)
class Golden:
    """
    Dataclass used to store information about golden tensor which will be used
    for comparison with TT device output.

    Each TTIR op should have a matching torch op, and for same inputs, they
    should generate same outputs.
    """

    tensor: torch.Tensor

    # `torch.manual_seed` arg with which tensor was generated. Valid (not None)
    # only for randomly generated tensors, for example args of MLIR function
    # wrapped around user-written op graph. Every other tensor is output of some
    # op from graph.
    seed: int = None

    def __repr__(self) -> str:
        s = f"\nRandom seed: {self.seed}" if self.seed is not None else ""
        s += f"\nGolden tensor:\n{self.tensor}"
        return s

    def contiguous(self) -> Golden:
        return Golden(self.tensor.contiguous())


@dataclass
class TypeInfo:
    """Encapsulates type information for quantized tensors.

    Contains both the base data type and quantization parameters (scale and zero point)
    required for quantized operations.

    Attributes:
        dtype: Base PyTorch data type (e.g. torch.float32, torch.qint32).
        scale: Scaling factor for quantization. Required for quantized types.
        zero_point: Zero point offset for quantization. Required for quantized types.
    """

    dtype: torch.dtype
    scale: Optional[float] = None
    zero_point: Optional[int] = None


class TTIRBuilder:
    """Builder class providing API for creating TTIR ops."""

    def __init__(self, ctx: Context, location: Location):
        self._ctx = ctx
        self._loc = location

        tt.register_dialect(self._ctx)
        ttir.register_dialect(self._ctx)

        self._seed = 0
        # Dictionary to store Golden for each Operand we encounter in MLIR
        # graph.
        self._goldens: Dict[Operand, Golden] = {}

        # global ID of operations
        self._global_id = -1

        # id to golden map
        self.id_golden_map = {}

        # mesh_shape for multi-device
        self.mesh_shape = ()

    # ----- Public helpers -----

    @property
    def goldens(self) -> Dict:
        return self._goldens

    def get_next_global_id(self) -> int:
        self._global_id += 1
        return self._global_id

    def print_goldens(self) -> None:
        """
        Prints saved operands and their respective goldens in descriptive form
        which follows SSA ordering from MLIR graph.
        """
        i = 0
        for operand, golden in self._goldens.items():
            operand_name = self._get_name(operand)

            if self._operand_is_mlir_func_arg(operand):
                print(f"Func arg: {operand_name}", golden, "\n")
            else:
                print(f"%{i}: {operand_name}", golden, "\n")
                i += 1

    def get_shape(self, input: Operand) -> Shape:
        """Retrieves shape of operand which is expected to be a shaped type."""
        return self._get_type(input).shape

    def generate_and_store_random_golden(
        self, operand: Operand, dtype: torch.dtype = torch.float32
    ) -> Golden:
        """
        Generates random tensor of `dtype`s of `operand`s shape, assigns it to a golden,
        and maps `operand` to that golden.

        Returns generated golden.
        """
        seed = self._get_seed()
        random_tensor = self._generate_random_tensor(
            self.get_shape(operand), dtype, seed
        )
        golden = Golden(random_tensor, seed)
        self._store_golden(operand, golden)
        return golden

    def generate_input_golden(
        self, operand: Operand, dtype: torch.dtype, index: int
    ) -> None:
        """
        Generates random tensor of `dtype`s of `input`s shape, assigns it to a golden,
        and maps `input` to that golden.
        """
        self.id_golden_map[f"input_{index}"] = self.generate_and_store_random_golden(
            operand, dtype
        )

    def get_golden_map(self) -> Dict:
        golden_info = {}
        for name, golden_tensor in self.id_golden_map.items():
            golden_tensor = golden_tensor.contiguous()
            data_type = self.get_datatype_from_torch_dtype(golden_tensor.tensor.dtype)
            golden_info[name] = GoldenTensor(
                name,
                list(golden_tensor.tensor.shape),
                list(golden_tensor.tensor.stride()),
                data_type if data_type is not None else DataType.Float32,
                golden_tensor.tensor.data_ptr(),
                golden_tensor.tensor.numel() * golden_tensor.tensor.dtype.itemsize,
            )
        return golden_info

    # set mesh_shape for multi-device environment
    def set_mesh_shape(self, mesh_shape: Tuple[int, int]):
        self.mesh_shape = mesh_shape

    def set_graph_input_output(
        self, inputs: List[torch.Tensor], outputs: Optional[List[torch.Tensor]] = None
    ) -> None:
        """
        Records the input and output tensors for the graph.
        """
        for index, tensor in enumerate(inputs):
            input_key = f"input_{index}"
            if input_key in self.id_golden_map:
                assert self.id_golden_map[input_key].tensor.shape == tensor.shape
                assert self.id_golden_map[input_key].tensor.dtype == tensor.dtype
            self.id_golden_map[input_key] = Golden(tensor)

        if outputs is not None:
            for index, tensor in enumerate(outputs):
                output_key = f"output_{index}"
                self.id_golden_map[output_key] = Golden(tensor)

    # ----- Private helpers -----

    @staticmethod
    def _get_name(operand: Operand) -> str:
        """Retrieves descriptive operand name."""
        # Try to call get_name() if it exists, otherwise return operand.name.
        name = getattr(operand, "get_name", lambda: None)() or getattr(
            operand, "name", None
        )
        assert name is not None, (
            f"Couldn't retrieve name for operand {operand}. Check if this "
            f"operand type is properly supported."
        )
        return name

    @staticmethod
    def _operand_is_mlir_func_arg(operand: Operand) -> bool:
        """Checks if operand is an argument of surrounding MLIR function."""
        return isinstance(operand, BlockArgument) and "arg" in TTIRBuilder._get_name(
            operand
        )

    def _get_seed(self) -> int:
        """Monotonically increasing seed for reproducibility."""
        seed = self._seed
        self._seed += 1
        return seed

    @staticmethod
    def _generate_random_tensor(
        shape: Shape, dtype: torch.dtype, seed: int
    ) -> torch.Tensor:
        """
        Generates random tensor of shape `shape`, with type `dtype`, using `seed` to seed torch
        random generator.
        """
        if dtype.is_floating_point:
            return torch.randn(shape, generator=torch.manual_seed(seed), dtype=dtype)
        else:
            min_int = torch.iinfo(dtype).min
            max_int = torch.iinfo(dtype).max
            return torch.randint(
                low=min_int,
                high=max_int,
                size=shape,
                generator=torch.manual_seed(seed),
                dtype=dtype,
            )

    def _get_golden(self, operand: Operand) -> Golden:
        """Retrieves stored golden for `operand`."""
        golden = self._goldens.get(operand)
        assert golden is not None, f"Expected to have a golden stored for {operand}"
        return golden

    def _store_golden(self, operand: Operand, golden: Golden) -> None:
        """Maps `operand` to `golden`."""
        assert (
            self._goldens.get(operand) == None
        ), f"Golden for {operand} already exists."
        self._goldens[operand] = golden

    def _override_golden(self, operand: Operand, golden: Golden) -> None:
        """
        Overrides existing golden for `operand`.

        Used to override randomly generated goldens for empty tensors which are
        used as outputs of TTIR ops with golden for that TIIR op.
        """
        assert (
            self._goldens.get(operand) is not None
        ), f"Expected golden for {operand} to already exist before overriding it."
        self._goldens[operand] = golden

    def _get_golden_tensor(self, operand: Operand) -> torch.Tensor:
        return self._get_golden(operand).tensor

    @property
    def _default_dtype(self) -> Type:
        return F32Type.get(self._ctx)

    def _get_type(self, input: Operand):
        """
        Helper method which retrieves underlying mlir Type of Operand based on
        which concrete type it is.

        We always expect it to be a RankedTensorType.
        """
        if isinstance(input, Value):
            typ = input.type
        elif isinstance(input, OpView):
            typ = input.operation.result.type
        elif isinstance(input, Operation):
            typ = input.result.type
        else:
            raise TypeError(f"Invalid input {type(input)}")

        assert isinstance(typ, RankedTensorType), "Only ranked tensors are supported"

        return typ

    # ----- Utility Conversion ----

    def get_datatype_from_torch_dtype(self, dtype: torch.dtype) -> DataType:
        """
        Returns a MLIR `DataType` obj corresponding to `dtype`.
        """
        match dtype:
            case torch.float16:
                return DataType.Float16
            case torch.bfloat16:
                return DataType.BFloat16
            case torch.float32:
                return DataType.Float32
            case torch.int32:
                return DataType.Int32
            case None:
                return DataType.Float32

    def get_type_from_torch_dtype(self, dtype: Union[torch.dtype, TypeInfo]) -> Type:
        """Converts PyTorch dtype or TypeInfo to corresponding MLIR Type.

        For quantized types (e.g. qint32), scale and zero_point must be provided via TypeInfo.
        For non-quantized types, a plain torch.dtype can be used.

        Args:
            dtype: Either a torch.dtype or TypeInfo containing dtype and quantization params.

        Returns:
            MLIR Type corresponding to the input dtype.

        Raises:
            ValueError: If quantization parameters are missing for quantized types.
            TypeError: If the dtype is not supported.
        """
        base_dtype = dtype.dtype if isinstance(dtype, TypeInfo) else dtype

        match base_dtype:
            case torch.bfloat16:
                return BF16Type.get(self._ctx)
            case torch.float16:
                return F16Type.get(self._ctx)
            case torch.float32:
                return F32Type.get(self._ctx)
            case torch.float64:
                return F64Type.get(self._ctx)
            case torch.int8:
                return IntegerType.get_signless(8, self._ctx)
            case torch.int16:
                return IntegerType.get_signless(16, self._ctx)
            case torch.int32:
                return IntegerType.get_signless(32, self._ctx)
            case torch.int64:
                return IntegerType.get_signless(64, self._ctx)
            case torch.uint8:
                return IntegerType.get_unsigned(8, self._ctx)
            case torch.uint16:
                return IntegerType.get_unsigned(16, self._ctx)
            case torch.uint32:
                return IntegerType.get_unsigned(32, self._ctx)
            case torch.uint64:
                return IntegerType.get_unsigned(64, self._ctx)
            case torch.qint32:
                if not isinstance(dtype, TypeInfo):
                    raise ValueError("TypeInfo required for qint32")
                if dtype.scale is None or dtype.zero_point is None:
                    raise ValueError("scale and zero_point required for qint32")
                return quant.UniformQuantizedType.get(
                    quant.UniformQuantizedType.FLAG_SIGNED,
                    IntegerType.get_signless(32, self._ctx),
                    F32Type.get(self._ctx),
                    dtype.scale,
                    dtype.zero_point,
                    torch.iinfo(torch.qint32).min,
                    torch.iinfo(torch.qint32).max,
                )
            case _:
                raise TypeError(f"Invalid Type {dtype}")

    # ----- Utility factories -----

    def ranked_tensor_type(
        self,
        shape: Shape,
        data_type: Optional[Type] = None,
        encoding: Optional[Attribute] = None,
    ) -> RankedTensorType:
        """Convenience wrapper constructing `RankedTensorType`."""
        dtype = data_type if data_type is not None else self._default_dtype

        with self._ctx, self._loc:
            return RankedTensorType.get(shape, dtype, encoding)

    def empty(
        self,
        shape: Shape,
        data_type: Optional[Type] = None,
    ) -> OpView:
        """Convenience wrapper constructing `ttir.EmptyOp`."""
        dtype = data_type if data_type is not None else self._default_dtype
        with self._ctx, self._loc:
            op = ttir.EmptyOp(RankedTensorType.get(shape, dtype))

            self.generate_and_store_random_golden(op)

            return op

    # ----- TTIR op factories -----
    def _organize_eltwise_ttir(
        self, inputs: List[Operand], output: OpView, output_shape: Optional[Shape]
    ):
        return ([self._get_type(output)], inputs, [output])

    def _organize_eltwise_golden(self, inputs: List[Operand]):
        return [self._get_golden_tensor(inp) for inp in inputs]

    def op_proxy(
        self,
        op_golden_function: Callable,
        op_ttir_function: Callable,
        inputs: List[Operand],
        unit_attrs: List[str] = None,
        organize_ttir_args: Optional[Callable] = None,
        organize_golden_args: Optional[Callable] = None,
        output_shape: Optional[Shape] = None,
        output_type: Optional[Type] = None,
        golden_kwargs: dict = {},
        ttir_kwargs: dict = {},
        use_zeros: bool = False,
    ) -> Any:
        """
        Provides a general interface for proxy-ing OPs and creating them.

        Parameters:
        - op_golden_function (Callable): A function that creates the OP using a golden approach.
        - op_ttir_function (Callable): A function that creates the OP using a TTIR approach.
        - inputs (List[Operand]): A list of operands serving as inputs to the OP.
        - organize_ttir_args (Callable): A function that organizes the inputs and other positional arguments for the TTIR approach.
            - Function signature:

                def organize_ttir_args(inputs: List[Operand], output: OpView, output_shape: Optional[Shape]) -> List/Tuple

                The list/tuple will then be unpacked as the positional arguments for the op_ttir_function

        - organize_golden_args (Callable): A function that organizes the inputs and other arguments for the golden approach.
            - Function signature:

                def organize_golden_args(inputs: List[Operand], output: OpView, output_shape: Optional[Shape]) -> List/Tuple

                The list/tuple will then be unpacked as the positional arugments for the op_golden_function
        - output_shape (Optional[Shape]): An optional argument specifying the shape of the output of the OP.
        - output_type (Optional[Type]): An optional argument specifying the type of the output of the OP.
        - golden_kwargs (dict): Additional keyword arguments for the `op_golden_function`.
        - ttir_kwargs (dict): Additional keyword arguments for the `op_ttir_function`.

        Returns:
        - OpView: The created op
        """
        # Snoop the location of the first caller outside of this file to
        # annotate the MLIR with. NOTE that this location is _NOT_ row:col, but
        # instead row:id, where id is a unique id given to all calls to builder
        # funcs. See `get_next_global_id` for more details
        stack = inspect.stack()
        # find the innermost frame outside of this file
        cur_filename = stack[0].filename

        while len(stack) > 0 and stack[0].filename == cur_filename:
            stack = stack[1:]

        assert (
            len(stack) > 0
        ), "Top of callstack to builder funcs must be outside this file"

        if organize_ttir_args is None:
            organize_ttir_args = self._organize_eltwise_ttir

        if organize_golden_args is None:
            organize_golden_args = self._organize_eltwise_golden

        with self._ctx, self._loc:
            # Compute the golden
            # Account for cases in which golden_arg organization is not needed:
            if (
                not isinstance(organize_golden_args(inputs), torch.Tensor)
                and organize_golden_args(inputs) == 0
            ):
                golden_output = op_golden_function(**golden_kwargs)
            else:
                golden_output = op_golden_function(
                    *(organize_golden_args(inputs)),
                    **golden_kwargs,
                )

            golden = (
                Golden(golden_output[0])
                if not isinstance(golden_output, torch.Tensor)
                else Golden(golden_output)
            )
            # Use the golden output to determine proper output shape and type unless otherwise specified.
            output_shape = golden.tensor.shape if not output_shape else output_shape
            if not output_type and inputs:
                output_type = self.get_type_from_torch_dtype(
                    self._get_golden_tensor(inputs[0]).dtype
                )
            elif not output_type:
                output_type = self._default_dtype

            if use_zeros:
                output = self.zeros(output_shape, output_type)
            else:
                output = self.empty(output_shape, output_type)
            id = self.get_next_global_id()
            loc = get_loc_of_extra_file_callee(id=id)
            # Account for cases in which ttir_arg organization is not needed:
            if (
                not isinstance(
                    organize_ttir_args(inputs, output, output_shape), torch.Tensor
                )
                and organize_ttir_args(inputs, output, output_shape) == 0
            ):
                op = op_ttir_function(loc=loc, **ttir_kwargs)
            else:
                op = op_ttir_function(
                    *organize_ttir_args(inputs, output, output_shape),
                    loc=loc,
                    **ttir_kwargs,
                )

            # Add unit attributes if specified
            if unit_attrs:
                from ttmlir.ir import UnitAttr

                for attr_name in unit_attrs:
                    op.operation.attributes[attr_name] = UnitAttr.get(self._ctx)

            self.id_golden_map[str(loc)] = golden
            self._store_golden(op, golden)
            self._override_golden(output, golden)
            return op

    def eltwise_proxy(
        self,
        op_golden_function: Callable,
        op_ttir_function: Callable,
        inputs: List[Operand],
    ) -> OpView:
        return self.op_proxy(op_golden_function, op_ttir_function, inputs)

    # TTIR top level ops

    def get_dimension_size(self, in0: Operand, dimension: int = 0) -> OpView:
        golden_dim = [self._get_golden_tensor(in0).size(dimension)]
        return self.op_proxy(
            torch.tensor,
            ttir.GetDimensionSizeOp,
            [in0],
            golden_kwargs={"data": golden_dim},
            ttir_kwargs={"dimension": dimension},
            organize_ttir_args=lambda i, o, _: (self._get_type(o), i[0]),
            organize_golden_args=lambda i: 0,
            output_type=self.get_type_from_torch_dtype(torch.int32),
        )

    def dot_general(
        self,
        in0: Operand,
        in1: Operand,
        batch_dims_lhs: List[int],
        contract_dims_lhs: List[int],
        batch_dims_rhs: List[int],
        contract_dims_rhs: List[int],
    ) -> OpView:
        # Configure inputs for golden function
        lhs_dims = contract_dims_lhs + batch_dims_lhs
        rhs_dims = contract_dims_rhs + batch_dims_rhs

        # Get output_shape from inputs' shapes and dimensions
        lhs = self._get_golden_tensor(in0)
        rhs = self._get_golden_tensor(in1)
        lhs_shape = self.get_shape(in0)
        rhs_shape = self.get_shape(in1)
        output_shape = [lhs_shape[i] for i in batch_dims_lhs]
        for d in range(len(lhs_shape)):
            if d not in batch_dims_lhs and d not in contract_dims_lhs:
                output_shape.append(lhs_shape[d])
        for d in range(len(rhs_shape)):
            if d not in batch_dims_rhs and d not in contract_dims_rhs:
                output_shape.append(rhs_shape[d])
        return self.op_proxy(
            torch.tensordot,
            ttir.DotGeneralOp,
            [in0, in1],
            golden_kwargs={"dims": (lhs_dims, rhs_dims)},
            ttir_kwargs={
                "batch_dims_lhs": batch_dims_lhs,
                "contract_dims_lhs": contract_dims_lhs,
                "batch_dims_rhs": batch_dims_rhs,
                "contract_dims_rhs": contract_dims_rhs,
            },
            organize_ttir_args=lambda i, o, _: (self._get_type(o), i[0], i[1]),
            output_shape=output_shape,
            output_type=self.get_type_from_torch_dtype(
                self._get_golden_tensor(in0).dtype
            ),
        )

    # TTIR top level named ops
    # class TTIR_ElementwiseTernaryOp

    def where(
        self, in0: Operand, in1: Operand, in2: Operand, operandSegmentSizes=List[int]
    ) -> OpView:
        return self.op_proxy(
            torch.where,
            ttir.WhereOp,
            [in0, in1, in2],
            organize_golden_args=lambda i: (
                self._get_golden_tensor(i[0]).to(dtype=torch.bool),
                self._get_golden_tensor(i[1]),
                self._get_golden_tensor(i[2]),
            ),
        )

    # class TTIR_ElementwiseUnaryOp

    def abs(self, in0: Operand) -> OpView:
        return self.eltwise_proxy(torch.abs, ttir.AbsOp, [in0])

    def cbrt(self, in0: Operand) -> OpView:
        return self.eltwise_proxy(lambda x: torch.pow(x, 1 / 3), ttir.CbrtOp, [in0])

    def ceil(self, in0: Operand) -> OpView:
        return self.eltwise_proxy(torch.ceil, ttir.CeilOp, [in0])

    def cos(self, in0: Operand) -> OpView:
        return self.eltwise_proxy(torch.cos, ttir.CosOp, [in0])

    def floor(self, in0: Operand) -> OpView:
        return self.eltwise_proxy(torch.floor, ttir.FloorOp, [in0])

    def gelu(self, in0: Operand) -> OpView:
        return self.eltwise_proxy(torch.nn.functional.gelu, ttir.GeluOp, [in0])

    def is_finite(self, in0: Operand) -> OpView:
        return self.eltwise_proxy(torch.isfinite, ttir.IsFiniteOp, [in0])

    def logical_not(self, in0: Operand) -> OpView:
        return self.eltwise_proxy(torch.logical_not, ttir.LogicalNotOp, [in0])

    def bitwise_not(self, in0: Operand) -> OpView:
        return self.eltwise_proxy(torch.bitwise_not, ttir.BitwiseNotOp, [in0])

    def neg(self, in0: Operand) -> OpView:
        return self.eltwise_proxy(torch.neg, ttir.NegOp, [in0])

    def tan(self, in0: Operand) -> OpView:
        return self.eltwise_proxy(torch.tan, ttir.TanOp, [in0])

    def atan(self, in0: Operand) -> OpView:
        return self.eltwise_proxy(torch.atan, ttir.AtanOp, [in0])

    def tanh(self, in0: Operand) -> OpView:
        return self.eltwise_proxy(torch.tanh, ttir.TanhOp, [in0])

    def reciprocal(self, in0: Operand) -> OpView:
        return self.eltwise_proxy(torch.reciprocal, ttir.ReciprocalOp, [in0])

    def relu(self, in0: Operand) -> OpView:
        return self.eltwise_proxy(torch.relu, ttir.ReluOp, [in0])

    def rsqrt(self, in0: Operand) -> OpView:
        return self.eltwise_proxy(torch.rsqrt, ttir.RsqrtOp, [in0])

    def sigmoid(self, in0: Operand) -> OpView:
        return self.eltwise_proxy(torch.sigmoid, ttir.SigmoidOp, [in0])

    def sign(self, in0: Operand) -> OpView:
        return self.eltwise_proxy(torch.sign, ttir.SignOp, [in0])

    def sin(self, in0: Operand) -> OpView:
        return self.eltwise_proxy(torch.sin, ttir.SinOp, [in0])

    def sqrt(self, in0: Operand) -> OpView:
        return self.eltwise_proxy(torch.sqrt, ttir.SqrtOp, [in0])

    def typecast(self, in0: Operand, out: Operand) -> OpView:
        output_type = self.get_type_from_torch_dtype(self._get_golden_tensor(out).dtype)
        return self.op_proxy(
            torch.Tensor.type,
            ttir.TypecastOp,
            [in0],
            golden_kwargs={"dtype": self._get_golden_tensor(out).type()},
            output_type=output_type,
        )

    def log(self, in0: Operand) -> OpView:
        return self.eltwise_proxy(torch.log, ttir.LogOp, [in0])

    def log1p(self, in0: Operand) -> OpView:
        return self.eltwise_proxy(torch.log1p, ttir.Log1pOp, [in0])

    def expm1(self, in0: Operand) -> OpView:
        return self.eltwise_proxy(torch.expm1, ttir.Expm1Op, [in0])

    # class TTIR_ElementwiseUnaryWithFloatParameterOp

    def leaky_relu(self, in0: Operand, parameter: float = 0.01) -> OpView:
        # TODO: reconcile this naming mismatch
        ttir_kwargs = {"parameter": parameter}
        golden_kwargs = {"negative_slope": parameter}
        return self.op_proxy(
            torch.nn.functional.leaky_relu,
            ttir.LeakyReluOp,
            [in0],
            golden_kwargs=golden_kwargs,
            ttir_kwargs=ttir_kwargs,
        )

    # class TTIR_ElementwiseBinaryOp

    def eq(self, in0: Operand, in1: Operand) -> OpView:
        return self.eltwise_proxy(torch.eq, ttir.EqualOp, [in0, in1])

    def ne(self, in0: Operand, in1: Operand) -> OpView:
        return self.eltwise_proxy(torch.ne, ttir.NotEqualOp, [in0, in1])

    def ge(self, in0: Operand, in1: Operand) -> OpView:
        return self.eltwise_proxy(torch.ge, ttir.GreaterEqualOp, [in0, in1])

    def gt(self, in0: Operand, in1: Operand) -> OpView:
        return self.eltwise_proxy(torch.gt, ttir.GreaterThanOp, [in0, in1])

    def le(self, in0: Operand, in1: Operand) -> OpView:
        return self.eltwise_proxy(torch.le, ttir.LessEqualOp, [in0, in1])

    def lt(self, in0: Operand, in1: Operand) -> OpView:
        return self.eltwise_proxy(torch.lt, ttir.LessThanOp, [in0, in1])

    def logical_and(self, in0: Operand, in1: Operand) -> OpView:
        return self.eltwise_proxy(torch.logical_and, ttir.LogicalAndOp, [in0, in1])

    def logical_or(self, in0: Operand, in1: Operand) -> OpView:
        return self.eltwise_proxy(torch.logical_or, ttir.LogicalOrOp, [in0, in1])

    def logical_xor(self, in0: Operand, in1: Operand) -> OpView:
        return self.eltwise_proxy(torch.logical_xor, ttir.LogicalXorOp, [in0, in1])

    def bitwise_and(self, in0: Operand, in1: Operand) -> OpView:
        return self.eltwise_proxy(torch.bitwise_and, ttir.BitwiseAndOp, [in0, in1])

    def bitwise_or(self, in0: Operand, in1: Operand) -> OpView:
        return self.eltwise_proxy(torch.bitwise_or, ttir.BitwiseOrOp, [in0, in1])

    def bitwise_xor(self, in0: Operand, in1: Operand) -> OpView:
        return self.eltwise_proxy(torch.bitwise_xor, ttir.BitwiseXorOp, [in0, in1])

    def minimum(self, in0: Operand, in1: Operand) -> OpView:
        return self.eltwise_proxy(torch.minimum, ttir.MinimumOp, [in0, in1])

    def subtract(self, in0: Operand, in1: Operand) -> OpView:
        return self.eltwise_proxy(torch.subtract, ttir.SubtractOp, [in0, in1])

    def remainder(self, in0: Operand, in1: Operand) -> OpView:
        return self.eltwise_proxy(torch.remainder, ttir.RemainderOp, [in0, in1])

    def pow(self, in0: Operand, in1: Operand) -> OpView:
        return self.eltwise_proxy(torch.pow, ttir.PowOp, [in0, in1])

    # class TTIR_ReductionOp

    def argmax(
        self, in0: Operand, dim_arg: List[int], keep_dim: bool = False
    ) -> OpView:
        return self.op_proxy(
            torch.argmax,
            ttir.ArgMaxOp,
            [in0],
            golden_kwargs={"dim": dim_arg[0], "keepdim": keep_dim},
            ttir_kwargs={"dim_arg": dim_arg, "keep_dim": keep_dim},
            organize_ttir_args=lambda i, o, _: (self._get_type(o), i[0], o),
            output_type=IntegerType.get_signless(32, self._ctx),
        )

    def sum(
        self, in0: Operand, dim_arg: List[int] = [0], keep_dim: bool = True
    ) -> OpView:
        return self.op_proxy(
            torch.sum,
            ttir.SumOp,
            [in0],
            golden_kwargs={"dim": dim_arg, "keepdim": keep_dim},
            ttir_kwargs={"dim_arg": dim_arg, "keep_dim": keep_dim},
            organize_ttir_args=lambda i, o, _: (self._get_type(o), i[0], o),
        )

    def mean(
        self, in0: Operand, dim_arg: List[int] = [0], keep_dim: bool = True
    ) -> OpView:
        return self.op_proxy(
            torch.mean,
            ttir.MeanOp,
            [in0],
            golden_kwargs={"dim": dim_arg, "keepdim": keep_dim},
            ttir_kwargs={"dim_arg": dim_arg, "keep_dim": keep_dim},
            organize_ttir_args=lambda i, o, _: (self._get_type(o), i[0], o),
        )

    def max(self, in0: Operand, dim_arg: int = None, keep_dim: bool = True) -> OpView:
        # Handle ttir and golden function arguments for edge cases
        golden_kwargs = {}
        ttir_kwargs = {"keep_dim": keep_dim}
        output_shape = [1] * len(self.get_shape(in0))
        if dim_arg:
            golden_kwargs = {"dim": dim_arg, "keepdim": keep_dim}
            ttir_kwargs["dim_arg"] = [dim_arg]
        if not keep_dim:
            output_shape = torch.Size([1])

        return self.op_proxy(
            torch.max,
            ttir.MaxOp,
            [in0],
            golden_kwargs=golden_kwargs,
            ttir_kwargs=ttir_kwargs,
            organize_ttir_args=lambda i, o, _: (self._get_type(o), i[0], o),
            output_shape=output_shape,
        )

    def min(self, in0: Operand, dim_arg: int = None, keep_dim: bool = True) -> OpView:
        # Handle ttir and golden function arguments for edge cases
        golden_kwargs = {}
        ttir_kwargs = {"keep_dim": keep_dim}
        output_shape = [1] * len(self.get_shape(in0))
        if dim_arg:
            golden_kwargs = {"dim": dim_arg, "keepdim": keep_dim}
            ttir_kwargs["dim_arg"] = [dim_arg]
        if not keep_dim:
            output_shape = torch.Size([1])

        return self.op_proxy(
            torch.min,
            ttir.MinOp,
            [in0],
            golden_kwargs=golden_kwargs,
            ttir_kwargs=ttir_kwargs,
            organize_ttir_args=lambda i, o, _: (self._get_type(o), i[0], o),
            output_shape=output_shape,
        )

    # NOTE: Not useable. Boolean tensors are not supported by the runtime. Issue #1775
    def reduce_and(
        self, in0: Operand, keep_dim: bool = True, dim_args: Optional[List] = None
    ) -> OpView:
        return self.op_proxy(
            torch.all,
            ttir.ReduceAndOp,
            [in0],
            golden_kwargs={"dim": tuple(dim_args), "keepdim": keep_dim},
            ttir_kwargs={"dim_arg": dim_args, "keep_dim": keep_dim},
            organize_ttir_args=lambda i, o, _: (self._get_type(o), i[0], o),
        )

    # NOTE: Not useable. Boolean tensors are not supported by the runtime. Issue #1775
    def reduce_or(
        self, in0: Operand, keep_dim: bool = True, dim_args: Optional[List] = None
    ) -> OpView:
        return self.op_proxy(
            torch.any,
            ttir.ReduceOrOp,
            [in0],
            golden_kwargs={"dim": tuple(dim_args)},
            ttir_kwargs={"dim_arg": dim_args, "keep_dim": keep_dim},
            organize_ttir_args=lambda i, o, _: (self._get_type(o), i[0], o),
        )

    def prod(self, in0: Operand, dim_arg: List[int], keep_dim: bool = False) -> OpView:
        g_kwargs = {}
        if len(dim_arg) == 1:
            g_kwargs["dim"] = dim_arg[0]
            g_kwargs["keepdim"] = keep_dim
            g_function = torch.prod
        else:
            g_function = lambda i: torch.tensor([torch.prod(i[0]).item()])
        return self.op_proxy(
            g_function,
            ttir.ProdOp,
            [in0],
            golden_kwargs=g_kwargs,
            ttir_kwargs={"keep_dim": keep_dim, "dim_arg": dim_arg},
            organize_ttir_args=lambda i, o, _: (self._get_type(o), i[0], o),
        )

    def embedding(self, in0: Operand, in1: Operand) -> OpView:
        embedding = torch.nn.Embedding.from_pretrained(self._get_golden_tensor(in1))
        return self.op_proxy(
            embedding,
            ttir.EmbeddingOp,
            [in0, in1],
            organize_ttir_args=lambda i, o, _: (self._get_type(o), i[0], i[1], o),
            organize_golden_args=lambda i: (
                torch.ones(self._get_golden_tensor(i[0]).size(), dtype=torch.long),
            ),
        )

    def cumsum(self, in0: Operand, in1: Operand, dim: int) -> OpView:
        return self.op_proxy(
            torch.cumsum,
            ttir.CumSumOp,
            [in0, in1],
            golden_kwargs={"dim": dim},
            ttir_kwargs={"dim": dim, "output": in1},
            organize_ttir_args=lambda i, o, _: (self._get_type(o), i[0]),
            organize_golden_args=lambda i: [self._get_golden_tensor(i[0])],
        )

    def softmax(self, in0: Operand, dimension: int = 1) -> OpView:
        return self.op_proxy(
            torch.softmax,
            ttir.SoftmaxOp,
            [in0],
            golden_kwargs={"dim": dimension},
            organize_ttir_args=lambda i, o, shape: (
                self._get_type(o),
                i[0],
                o,
                dimension,
            ),
        )

    def transpose(self, in0: Operand, dim0: int = 0, dim1: int = 1) -> OpView:
        kwargs = {"dim0": dim0, "dim1": dim1}
        return self.op_proxy(
            torch.transpose,
            ttir.TransposeOp,
            [in0],
            golden_kwargs=kwargs,
            ttir_kwargs=kwargs,
            organize_ttir_args=lambda i, o, _: (self._get_type(o), i[0], o),
        )

    def concat(self, ins: List[Operand], dim: int = 0) -> OpView:
        kwargs = {"dim": dim}
        return self.op_proxy(
            torch.concat,
            ttir.ConcatOp,
            ins,
            golden_kwargs=kwargs,
            ttir_kwargs=kwargs,
            # special handling is needed here to get around arg expansion; `torch.concat` takes a tuple of tensors on input
            organize_golden_args=lambda i: (
                tuple([self._get_golden_tensor(i_i) for i_i in i]),
            ),
            organize_ttir_args=lambda i, o, _: (self._get_type(o), i, o),
        )

    def repeat(self, in0: Operand, dims: List[int]) -> OpView:
        return self.op_proxy(
            torch.Tensor.repeat,
            ttir.RepeatOp,
            [in0],
            golden_kwargs={"repeats": dims},
            ttir_kwargs={"repeat_dimensions": dims},
            organize_ttir_args=lambda i, o, _: (self._get_type(o), i[0], o),
        )

    def repeat_interleave(
        self, in0: Operand, in1: Operand, repeats: int, dim: int
    ) -> OpView:
        return self.op_proxy(
            torch.repeat_interleave,
            ttir.RepeatInterleaveOp,
            [in0, in1],
            golden_kwargs={"repeats": repeats, "dim": dim},
            ttir_kwargs={"repeats": repeats, "dim": dim},
            organize_ttir_args=lambda i, o, _: (self._get_type(o), i[0], i[1]),
            organize_golden_args=lambda i: [self._get_golden_tensor(i[0])],
            output_type=self.get_type_from_torch_dtype(
                self._get_golden_tensor(in1).dtype
            ),
        )

<<<<<<< HEAD
    def fill_cache(self, in0: Operand, in1: Operand, batch_offset: int = 0) -> OpView:
        cache_tensor = self._get_golden_tensor(in0)
        input_tensor = self._get_golden_tensor(in1)
        a = torch.Tensor.repeat(
            self._get_golden_tensor(in1),
            [1, 1, cache_tensor.size()[2] // input_tensor.size()[2], 1],
        )
        b = input_tensor[:, :, 0 : (cache_tensor.size()[2] % input_tensor.size()[2]), :]
        return self.op_proxy(
            torch.cat,
            ttir.FillCacheOp,
            [in0, in1],
            golden_kwargs={"tensors": (a, b), "dim": 2},
            ttir_kwargs={"batch_offset": batch_offset},
            organize_ttir_args=lambda i, o, _: (self._get_type(o), i[0], i[1]),
=======
    def update_cache(
        self, in0: Operand, in1: Operand, in2: Operand, batch_offset: int = 0
    ) -> OpView:
        cache = self._get_golden_tensor(in0)
        input_tensor = self._get_golden_tensor(in1)
        index = torch.clamp(self._get_golden_tensor(in2), 0, cache.size()[2])
        a = cache[:, :, : index[0], :]
        b = cache[:, :, : (cache.size()[2] - index[0] - 1), :]

        return self.op_proxy(
            torch.cat,
            ttir.UpdateCacheOp,
            [in0, in1, in2],
            golden_kwargs={"tensors": (a, input_tensor, b), "dim": 2},
            ttir_kwargs={"batch_offset": batch_offset},
            organize_ttir_args=lambda i, o, _: (self._get_type(o), i[0], i[1], i[2]),
>>>>>>> 7e0c6cbf
            organize_golden_args=lambda i: 0,
        )

    def broadcast(
        self, in0: Operand, in1: Operand, broadcast_dimensions: List[int]
    ) -> OpView:
        return self.op_proxy(
            torch.broadcast_to,
            ttir.BroadcastOp,
            [in0],
            golden_kwargs={"size": self.get_shape(in1)},
            ttir_kwargs={"broadcast_dimensions": broadcast_dimensions},
            organize_ttir_args=lambda i, o, _: (self._get_type(o), i[0], o),
        )

    def conv2d(
        self,
        in0: Operand,
        weight: Operand,
        bias: Optional[Operand],
        in1: Operand,
        stride: Union[IntegerAttr, DenseI32ArrayAttr],
        padding: Union[IntegerAttr, DenseI32ArrayAttr],
        dilation: Union[IntegerAttr, DenseI32ArrayAttr],
        groups: int,
    ) -> OpView:
        if not bias:
            bias = None
        return self.op_proxy(
            self.conv2d_golden_function,
            ttir.Conv2dOp,
            [in0, weight],
            golden_kwargs={
                "stride": stride,
                "padding": padding,
                "dilation": dilation,
                "groups": groups,
            },
            ttir_kwargs={
                "stride": stride,
                "padding": padding,
                "dilation": dilation,
                "groups": groups,
                "bias": bias,
            },
            organize_ttir_args=lambda i, o, _: (self._get_type(o), i[0], i[1], o),
        )

    def conv2d_golden_function(
        self,
        input_tensor: Operand,
        weight: Operand,
        stride: Union[IntegerAttr, DenseI32ArrayAttr],
        padding: Union[IntegerAttr, DenseI32ArrayAttr],
        dilation: Union[IntegerAttr, DenseI32ArrayAttr],
        groups: int,
    ) -> Operand:
        # Reorganize ttir_kwargs into golden_kwargs
        stride = tuple(stride) if not isinstance(stride, IntegerAttr) else int(stride)
        padding = (
            tuple(padding) if not isinstance(padding, IntegerAttr) else int(padding)
        )
        dilation = (
            tuple(dilation) if not isinstance(dilation, IntegerAttr) else int(dilation)
        )
        golden_bias = torch.rand((weight.size()[0]), dtype=input_tensor.dtype)

        # Reorganize input and output tensors, golden and ttir functions have different expected tensor shapes
        input_tensor = input_tensor.transpose(-2, -1).transpose(-3, -2)
        result = torch.nn.functional.conv2d(
            input_tensor,
            weight,
            bias=golden_bias,
            stride=stride,
            padding=padding,
            dilation=dilation,
            groups=groups,
        )
        result = result.transpose(-3, -2).transpose(-2, -1)
        return result

    def conv_transpose2d(
        self,
        in0: Operand,
        weight: Operand,
        bias: Optional[Operand],
        in1: Operand,
        stride: Union[IntegerAttr, DenseI32ArrayAttr],
        padding: Union[IntegerAttr, DenseI32ArrayAttr],
        output_padding: Union[IntegerAttr, DenseI32ArrayAttr],
        dilation: Union[IntegerAttr, DenseI32ArrayAttr],
        groups: int,
    ) -> OpView:
        if not bias:
            bias = None
        return self.op_proxy(
            self.conv_transpose2d_golden_function,
            ttir.ConvTranspose2dOp,
            [in0, weight],
            golden_kwargs={
                "stride": stride,
                "padding": padding,
                "output_padding": output_padding,
                "dilation": dilation,
                "groups": groups,
            },
            ttir_kwargs={
                "stride": stride,
                "padding": padding,
                "output_padding": output_padding,
                "dilation": dilation,
                "groups": groups,
                "bias": bias,
            },
            organize_ttir_args=lambda i, o, _: (self._get_type(o), i[0], i[1], o),
        )

    def conv_transpose2d_golden_function(
        self,
        input_tensor: Operand,
        weight: Operand,
        stride: Union[IntegerAttr, DenseI32ArrayAttr],
        padding: Union[IntegerAttr, DenseI32ArrayAttr],
        output_padding: Union[IntegerAttr, DenseI32ArrayAttr],
        dilation: Union[IntegerAttr, DenseI32ArrayAttr],
        groups: int,
    ) -> Operand:
        # Reorganize ttir_kwargs into golden_kwargs
        stride = tuple(stride) if not isinstance(stride, IntegerAttr) else int(stride)
        padding = (
            tuple(padding) if not isinstance(padding, IntegerAttr) else int(padding)
        )
        output_padding = (
            tuple(output_padding)
            if not isinstance(output_padding, IntegerAttr)
            else int(output_padding)
        )
        dilation = (
            tuple(dilation) if not isinstance(dilation, IntegerAttr) else int(dilation)
        )
        golden_bias = torch.rand((weight.size()[0]), dtype=input_tensor.dtype)

        # Reorganize input and output tensors, golden and ttir functions have different expected tensor shapes
        input_tensor = input_tensor.transpose(-2, -1).transpose(-3, -2)
        result = torch.nn.functional.conv_transpose2d(
            input_tensor,
            weight,
            bias=golden_bias,
            stride=stride,
            padding=padding,
            output_padding=output_padding,
            dilation=dilation,
            groups=groups,
        )
        result = result.transpose(-3, -2).transpose(-2, -1)
        return result

    def max_pool2d(
        self,
        in0: Operand,
        in1: Operand,
        kernel_height: int,
        kernel_width: int,
        stride_height: int,
        stride_width: int,
        dilation_height: int,
        dilation_width: int,
        ceil_mode: bool,
        padding_left: int,
        padding_right: int,
        padding_top: int,
        padding_bottom: int,
    ) -> OpView:
        return self.op_proxy(
            self.max_pool2d_golden_function,
            ttir.MaxPool2dOp,
            [in0],
            golden_kwargs={
                "kernel_size": (kernel_height, kernel_width),
                "stride": (stride_height, stride_width),
                "padding": (padding_top, padding_left),
                "dilation": (dilation_height, dilation_width),
                "ceil_mode": ceil_mode,
            },
            ttir_kwargs={
                "kernel_height": kernel_height,
                "kernel_width": kernel_width,
                "stride_height": stride_height,
                "stride_width": stride_width,
                "dilation_height": dilation_height,
                "dilation_width": dilation_width,
                "ceil_mode": ceil_mode,
                "padding_left": padding_left,
                "padding_right": padding_right,
                "padding_top": padding_top,
                "padding_bottom": padding_bottom,
            },
            organize_ttir_args=lambda i, o, _: (self._get_type(o), i[0], o),
        )

    def max_pool2d_golden_function(
        self,
        input_tensor: Operand,
        kernel_size: tuple[int],
        stride: tuple[int],
        padding: tuple[int],
        dilation: tuple[int],
        ceil_mode: bool,
    ):
        # TTIR  max_pool2d is channels last. PyTorch max_pool2d is channels first.
        # We need to transpose the input tensor to channels first before applying max_pool2d,
        # and transpose back to channels last afterward to properly calculate the golden tensor.
        maxpool_object = torch.nn.MaxPool2d(
            kernel_size, stride, padding, dilation, ceil_mode
        )
        input_tensor = input_tensor.transpose(-2, -1).transpose(-3, -2)
        result = maxpool_object(input_tensor)
        result = result.transpose(-3, -2).transpose(-2, -1)
        return result

    def reshape(self, in0: Operand, shape: Shape) -> OpView:
        kwargs = {"shape": shape}
        return self.op_proxy(
            torch.reshape,
            ttir.ReshapeOp,
            [in0],
            ttir_kwargs=kwargs,
            golden_kwargs=kwargs,
            organize_ttir_args=lambda i, o, _: (self._get_type(o), i[0], o),
        )

    def pad(self, in0: Operand, padding: List[int], value: int) -> OpView:
        golden_padding = padding.copy()
        golden_padding.reverse()
        return self.op_proxy(
            torch.nn.functional.pad,
            ttir.PadOp,
            [in0],
            golden_kwargs={"pad": golden_padding, "mode": "constant", "value": value},
            ttir_kwargs={"padding": padding, "value": value},
            organize_ttir_args=lambda i, o, _: (self._get_type(o), i[0]),
        )

    def select(
        self,
        in0: Operand,
        dim: int = 0,
        begin: int = 0,
        length: int = 2,
        stride: Optional[int] = None,
    ) -> OpView:
        end = begin + length - 1
        index = torch.tensor([begin, end])
        # TODO: handle stride. Issue #2488
        if stride:
            pass
        return self.op_proxy(
            torch.index_select,
            ttir.SelectOp,
            [in0],
            golden_kwargs={"dim": dim, "index": index},
            ttir_kwargs={
                "dim": dim,
                "begin": begin,
                "length": length,
                "stride": stride,
            },
            organize_ttir_args=lambda i, o, _: (self._get_type(o), i[0], o),
        )

    def index(
        self, in0: Operand, dim: int = 0, begin: int = 0, end: int = 3, step: int = 1
    ) -> OpView:
        index = torch.tensor([begin, end, step])
        return self.op_proxy(
            torch.index_select,
            ttir.IndexOp,
            [in0],
            golden_kwargs={"dim": dim, "index": index},
            ttir_kwargs={"dim": dim, "begin": begin, "end": end, "step": step},
            organize_ttir_args=lambda i, o, _: (self._get_type(o), i[0], o),
        )

    def squeeze(self, in0: Operand, dim: Optional[int] = 0) -> OpView:
        kwargs = {"dim": dim}
        return self.op_proxy(
            torch.squeeze,
            ttir.SqueezeOp,
            [in0],
            golden_kwargs=kwargs,
            ttir_kwargs=kwargs,
            organize_ttir_args=lambda i, o, _: (self._get_type(o), i[0], o),
        )

    def unsqueeze(self, in0: Operand, dim: Optional[int] = 0) -> OpView:
        kwargs = {"dim": dim}
        return self.op_proxy(
            torch.unsqueeze,
            ttir.UnsqueezeOp,
            [in0],
            golden_kwargs=kwargs,
            ttir_kwargs=kwargs,
            organize_ttir_args=lambda i, o, _: (self._get_type(o), i[0], o),
        )

    def clamp_scalar(
        self,
        in0: Operand,
        min_arg: Optional[float] = None,
        max_arg: Optional[float] = None,
    ) -> OpView:
        kwargs = {"min": min_arg, "max": max_arg}
        return self.op_proxy(
            torch.clamp,
            ttir.ClampScalarOp,
            [in0],
            ttir_kwargs=kwargs,
            golden_kwargs=kwargs,
            organize_ttir_args=lambda i, o, _: (self._get_type(o), i[0], o),
        )

    def clamp_tensor(
        self,
        in0: Operand,
        in1: Operand,
        in2: Operand,
        in3: Operand,
    ) -> OpView:
        return self.op_proxy(
            torch.clamp,
            ttir.ClampTensorOp,
            [in0, in1, in2, in3],
            golden_kwargs={
                "input": self._get_golden_tensor(in0),
                "min": self._get_golden_tensor(in1),
                "max": self._get_golden_tensor(in2),
                "out": self._get_golden_tensor(in3),
            },
            organize_ttir_args=lambda i, o, _: (
                self._get_type(o),
                i[0],
                i[1],
                i[2],
                i[3],
            ),
            organize_golden_args=lambda i: 0,
        )

    def zeros(self, shapes: List[Shape], data_type: Optional[Type] = None) -> OpView:
        output = self.ranked_tensor_type(shapes)
        dtype = data_type if data_type is not None else self._default_dtype
        return self.op_proxy(
            torch.zeros,
            ttir.ZerosOp,
            [],
            golden_kwargs={"size": shapes},
            ttir_kwargs={"result": output, "shape": shapes},
            organize_ttir_args=lambda i, o, shape: 0,
            output_type=dtype,
        )

    def ones(self, shapes: List[Shape]) -> OpView:
        output = self.ranked_tensor_type(shapes)
        return self.op_proxy(
            torch.ones,
            ttir.OnesOp,
            [],
            golden_kwargs={"size": shapes},
            ttir_kwargs={"result": output, "shape": shapes},
            organize_ttir_args=lambda i, o, shape: 0,
        )

    def reverse(self, in0: Operand, dims: List[int]) -> OpView:
        return self.op_proxy(
            torch.flip,
            ttir.ReverseOp,
            [in0],
            golden_kwargs={"dims": dims},
            ttir_kwargs={"dimensions": dims},
            organize_ttir_args=lambda i, o, _: (self._get_type(o), i[0], o),
        )

    def linear(
        self,
        in0: Operand,
        in1: Operand,
        bias: Optional[Operand] = None,
        transpose_a: bool = False,
        transpose_b: bool = False,
    ) -> OpView:
        kwargs = {"transpose_a": transpose_a, "transpose_b": transpose_b, "bias": bias}
        return self.op_proxy(
            self.linear_golden_function,
            ttir.LinearOp,
            [in0, in1],
            golden_kwargs=kwargs,
            ttir_kwargs=kwargs,
            organize_ttir_args=lambda i, o, shape: (self._get_type(o), i[0], i[1], o),
        )

    def linear_golden_function(
        self,
        a: Operand,
        b: Operand,
        bias: Optional[Operand] = None,
        transpose_a: bool = False,
        transpose_b: bool = False,
    ) -> OpView:
        a = torch.transpose(a, 0, 1) if transpose_a else a
        b = torch.transpose(b, 0, 1) if transpose_a else b
        output = torch.matmul(a, b)
        bias = (
            torch.zeros(list(output.shape))
            if not bias
            else self._get_golden_tensor(bias)
        )
        bias = (
            torch.broadcast_to(bias, list(output.shape))
            if bias.shape != output.shape
            else bias
        )
        return torch.add(output, bias)

    def matmul(
        self, in0: Operand, in1: Operand, bias: Optional[Operand] = None
    ) -> OpView:
        inputs = [in0, in1]
        if bias:
            inputs.append(bias)
        return self.op_proxy(
            torch.matmul,
            ttir.MatmulOp,
            inputs,
            organize_ttir_args=lambda i, o, shape: (self._get_type(o), i[0], i[1], o),
        )

    def permute(
        self, in0: Operand, in1: Operand, permutation: DenseI64ArrayAttr
    ) -> OpView:
        return self.op_proxy(
            torch.permute,
            ttir.PermuteOp,
            [in0, in1],
            golden_kwargs={"dims": tuple(permutation)},
            ttir_kwargs={"permutation": permutation},
            organize_golden_args=lambda i: [self._get_golden_tensor(i[0])],
            organize_ttir_args=lambda i, o, _: (self._get_type(i[1]), i[0], i[1]),
        )

    def upsample2d(
        self,
        in0: Operand,
        in1: Operand,
        scale_factor: Union[SI32Attr, DenseI32ArrayAttr],
        mode: str = "nearest",
    ) -> OpView:
        golden_scale_factor = (
            tuple(scale_factor) if not isinstance(scale_factor, int) else scale_factor
        )
        upsample_obj = torch.nn.Upsample(scale_factor=golden_scale_factor, mode=mode)
        return self.op_proxy(
            upsample_obj,
            ttir.Upsample2dOp,
            [in0, in1],
            ttir_kwargs={"scale_factor": scale_factor, "mode": mode},
            organize_golden_args=lambda i: [self._get_golden_tensor(i[0])],
            organize_ttir_args=lambda i, o, _: (self._get_type(i[1]), i[0], i[1]),
        )

    def arange(
        self, result=Operand, start=int, end=int, step=int, arange_dimension=int
    ) -> OpView:
        single_dim_tensor = torch.arange(
            start=start, end=end, step=step, dtype=self._get_golden_tensor(result).dtype
        )
        shape = self.get_shape(result)
        repeat_dims = []
        for i in range(len(shape)):
            if i == arange_dimension:
                repeat_dims.append(int(shape[i] / ((end - start) / step)))
            else:
                repeat_dims.append(shape[i])

        return self.op_proxy(
            torch.Tensor.repeat,
            ttir.ArangeOp,
            [result, single_dim_tensor],
            golden_kwargs={"repeats": tuple(repeat_dims)},
            ttir_kwargs={
                "start": start,
                "end": end,
                "step": step,
                "arange_dimension": arange_dimension,
            },
            organize_ttir_args=lambda i, o, _: (self._get_type(o),),
            organize_golden_args=lambda i: [i[1]],
            output_shape=shape,
            output_type=self.get_type_from_torch_dtype(
                self._get_golden_tensor(result).dtype
            ),
        )

    # TTIR top level generic ops
    # class TTIR_GenericElementwiseUnaryOp

    def exp(self, in0: Operand) -> OpView:
        return self.eltwise_proxy(torch.exp, ttir.ExpOp, [in0])

    # class TTIR_GenericElementwiseBinaryOp

    def add(self, in0: Operand, in1: Operand) -> OpView:
        return self.eltwise_proxy(torch.add, ttir.AddOp, [in0, in1])

    def multiply(self, in0: Operand, in1: Operand) -> OpView:
        return self.eltwise_proxy(torch.multiply, ttir.MultiplyOp, [in0, in1])

    def div(self, in0: Operand, in1: Operand) -> OpView:
        return self.eltwise_proxy(torch.div, ttir.DivOp, [in0, in1])

    def maximum(self, in0: Operand, in1: Operand) -> OpView:
        return self.eltwise_proxy(torch.maximum, ttir.MaximumOp, [in0, in1])<|MERGE_RESOLUTION|>--- conflicted
+++ resolved
@@ -1008,7 +1008,6 @@
             ),
         )
 
-<<<<<<< HEAD
     def fill_cache(self, in0: Operand, in1: Operand, batch_offset: int = 0) -> OpView:
         cache_tensor = self._get_golden_tensor(in0)
         input_tensor = self._get_golden_tensor(in1)
@@ -1024,7 +1023,9 @@
             golden_kwargs={"tensors": (a, b), "dim": 2},
             ttir_kwargs={"batch_offset": batch_offset},
             organize_ttir_args=lambda i, o, _: (self._get_type(o), i[0], i[1]),
-=======
+            organize_golden_args=lambda i: 0,
+        )
+         
     def update_cache(
         self, in0: Operand, in1: Operand, in2: Operand, batch_offset: int = 0
     ) -> OpView:
@@ -1041,7 +1042,6 @@
             golden_kwargs={"tensors": (a, input_tensor, b), "dim": 2},
             ttir_kwargs={"batch_offset": batch_offset},
             organize_ttir_args=lambda i, o, _: (self._get_type(o), i[0], i[1], i[2]),
->>>>>>> 7e0c6cbf
             organize_golden_args=lambda i: 0,
         )
 
