include(AddMLIRPython)

# Disables generation of "version soname" (i.e. libFoo.so.<version>), which
# causes pure duplication as part of Python wheels.
set(CMAKE_PLATFORM_NO_VERSIONED_SONAME ON)

# The directory at which the Python import tree begins.
# See documentation for `declare_mlir_python_sources`'s ROOT_DIR
# argument.
set(TTMLIR_PYTHON_ROOT_DIR "${CMAKE_CURRENT_SOURCE_DIR}/ttmlir")

# We vendor our own MLIR instance in the `ttmlir` namespace.
add_compile_definitions("MLIR_PYTHON_PACKAGE_PREFIX=ttmlir.")

################################################################################
# Sources
################################################################################

declare_mlir_python_sources(TTMLIRPythonSources)

declare_mlir_python_sources(TTMLIRPythonSources.Dialects
  ROOT_DIR "${TTMLIR_PYTHON_ROOT_DIR}"
  ADD_TO_PARENT TTMLIRPythonSources
)

declare_mlir_dialect_python_bindings(
  ADD_TO_PARENT TTMLIRPythonSources.Dialects
  ROOT_DIR "${TTMLIR_PYTHON_ROOT_DIR}"
  TD_FILE dialects/TTBinding.td
  GEN_ENUM_BINDINGS ON
  GEN_ENUM_BINDINGS_TD_FILE dialects/TTEnumBinding.td
  SOURCES dialects/tt.py
  DIALECT_NAME tt
)

declare_mlir_dialect_python_bindings(
  ADD_TO_PARENT TTMLIRPythonSources.Dialects
  ROOT_DIR "${TTMLIR_PYTHON_ROOT_DIR}"
  TD_FILE dialects/TTIRBinding.td
  SOURCES dialects/ttir.py
  DIALECT_NAME ttir
)

declare_mlir_dialect_python_bindings(
  ADD_TO_PARENT TTMLIRPythonSources.Dialects
  ROOT_DIR "${TTMLIR_PYTHON_ROOT_DIR}"
  TD_FILE dialects/TTKernelBinding.td
  SOURCES dialects/ttkernel.py
  DIALECT_NAME ttkernel
)

declare_mlir_dialect_python_bindings(
  ADD_TO_PARENT TTMLIRPythonSources.Dialects
  ROOT_DIR "${TTMLIR_PYTHON_ROOT_DIR}"
  TD_FILE dialects/TTNNBinding.td
  GEN_ENUM_BINDINGS ON
  GEN_ENUM_BINDINGS_TD_FILE dialects/TTNNEnumBinding.td
  SOURCES dialects/ttnn.py
  DIALECT_NAME ttnn
)

declare_mlir_python_sources(TTMLIRPythonSources.Overrides
  ROOT_DIR "${TTMLIR_PYTHON_ROOT_DIR}"
  ADD_TO_PARENT TTMLIRPythonSources
  SOURCES overrides.py
)

declare_mlir_python_sources(TTMLIRPythonSources.OptimizerOverrides
  ROOT_DIR "${TTMLIR_PYTHON_ROOT_DIR}"
  ADD_TO_PARENT TTMLIRPythonSources
  SOURCES optimizer_overrides.py
)

declare_mlir_python_sources(TTMLIRPythonSources.Passes
  ROOT_DIR "${TTMLIR_PYTHON_ROOT_DIR}"
  ADD_TO_PARENT TTMLIRPythonSources
  SOURCES passes.py
)

declare_mlir_python_sources(TTMLIRPythonSources.Util
  ROOT_DIR "${TTMLIR_PYTHON_ROOT_DIR}"
  ADD_TO_PARENT TTMLIRPythonSources
  SOURCES util.py
)

# Enable Site Initialization Target to be piped into _mlir_libs/__init__.py
declare_mlir_python_sources(TTMLIRPythonSiteInitialize
  ROOT_DIR "${TTMLIR_PYTHON_ROOT_DIR}"
  ADD_TO_PARENT TTMLIRPythonSources
  SOURCES _mlir_libs/_site_initialize_0.py
)

################################################################################
# Extensions
################################################################################

declare_mlir_python_sources(TTMLIRPythonExtensions)

declare_mlir_python_extension(TTMLIRPythonExtensions.Main
  MODULE_NAME _ttmlir
  ADD_TO_PARENT TTMLIRPythonExtensions
  SOURCES
    TTMLIRModule.cpp
    TTModule.cpp
    TTIRModule.cpp
    TTKernelModule.cpp
    TTNNModule.cpp
    Overrides.cpp
    OptimizerOverrides.cpp
    Passes.cpp
    Util.cpp
  EMBED_CAPI_LINK_LIBS
    MLIRCAPITransforms
    TTMLIRCAPI
  PRIVATE_LINK_LIBS
    TTMLIRCompilerStatic
    MLIRAMXToLLVMIRTranslation
    MLIRArmNeonToLLVMIRTranslation
    MLIRArmSMEToLLVMIRTranslation
    MLIRArmSVEToLLVMIRTranslation
    MLIRBuiltinToLLVMIRTranslation
    MLIRGPUToLLVMIRTranslation
    MLIRLLVMToLLVMIRTranslation
    MLIRNVVMToLLVMIRTranslation
    MLIROpenACCToLLVMIRTranslation
    MLIROpenMPToLLVMIRTranslation
    MLIRROCDLToLLVMIRTranslation
    MLIRSPIRVToLLVMIRTranslation
    MLIRTestToLLVMIRTranslation
    MLIRVCIXToLLVMIRTranslation
    MLIRX86VectorToLLVMIRTranslation
  PYTHON_BINDINGS_LIBRARY nanobind
)

set(MLIR_BINDINGS_PYTHON_NB_DOMAIN "ttmlir")

################################################################################
# Additional custom python code we want to bundle in the package
################################################################################

declare_mlir_python_sources(TTMLIRPythonCommon)

declare_mlir_python_sources(TTMLIRPythonCommon.Main
  ROOT_DIR "${CMAKE_CURRENT_SOURCE_DIR}/common"
  ADD_TO_PARENT TTMLIRPythonCommon
  SOURCES
    compile_and_run_internal.py
    compile_and_run.py
)

declare_mlir_python_sources(TTMLIRPythonOpByOpInfra)

declare_mlir_python_sources(TTMLIRPythonOpByOpInfra.Main
  ROOT_DIR "${CMAKE_CURRENT_SOURCE_DIR}/op_by_op_infra"
  ADD_TO_PARENT TTMLIRPythonOpByOpInfra
  SOURCES
    execution_result.py
    mlir_module_executor.py
    mlir_module_splitter.py
    pydantic_models.py
    utils.py
    workflow_internal.py
    workflow.py
)

declare_mlir_python_sources(TTMLIRPythonTestInfra)

declare_mlir_python_sources(TTMLIRPythonTestInfra.Main
  ROOT_DIR "${CMAKE_CURRENT_SOURCE_DIR}/test_infra"
  ADD_TO_PARENT TTMLIRPythonTestInfra
  SOURCES
    ccl_golden.py
    test_utils.py
    ttir_builder.py
)

if(TTMLIR_ENABLE_PYKERNEL)
  declare_mlir_python_sources(TTPykernelSources)

  declare_mlir_python_sources(TTPykernelSources.Main
    ROOT_DIR "${CMAKE_CURRENT_SOURCE_DIR}/pykernel"
    SOURCES
      pykernel_ast.py
      types.py
  )
endif()

################################################################################
# Generate packages and shared library
################################################################################

set(TTMLIR_PYTHON_SOURCES
  MLIRPythonSources.Core
  MLIRPythonSources.Dialects.affine
  MLIRPythonSources.Dialects.arith
  MLIRPythonSources.Dialects.func
  MLIRPythonSources.Dialects.tensor
  MLIRPythonSources.Dialects.linalg
  MLIRPythonSources.Dialects.ml_program
  MLIRPythonSources.Dialects.scf
  MLIRPythonSources.Dialects.tosa
  MLIRPythonSources.Dialects.memref
  MLIRPythonSources.Dialects.emitc
  MLIRPythonSources.Dialects.quant
  TTMLIRPythonSources
  TTMLIRPythonExtensions
  TTMLIRPythonCommon
  TTMLIRPythonOpByOpInfra
  TTMLIRPythonTestInfra
  TTMLIRPythonSiteInitialize
)

if(TTMLIR_ENABLE_STABLEHLO)
  # The following options are used specifically for compiling nanobind codebase.
  # They are copied over from SHLO's cmake file and will prevent nanobind warnings
  # being treated as build errors and breaking the build.
  add_compile_options(-Wno-error=cast-qual -Wno-error=nested-anon-types
    -Wno-error=extra-semi -Wno-error=zero-length-array
    -Wno-error=covered-switch-default)

  # To defined python sources we append minimal set of targets exposed by SHLO's cmake.
  # This will put `stablehlo` under `ttmlir` and allow us to import it from `ttmlir`.
  list(APPEND TTMLIR_PYTHON_SOURCES
    StablehloPythonSources
    StablehloPythonExtensions
  )
endif()

add_mlir_python_common_capi_library(TTMLIRPythonCAPI
  INSTALL_COMPONENT TTMLIRPythonModules
  INSTALL_DESTINATION python_packages/ttmlir/_mlir_libs
  OUTPUT_DIRECTORY "${TTMLIR_PYTHON_PACKAGES_DIR}/ttmlir/_mlir_libs"
  RELATIVE_INSTALL_ROOT ".."
  DECLARED_SOURCES ${TTMLIR_PYTHON_SOURCES}
)

add_mlir_python_modules(TTMLIRPythonModules
  ROOT_PREFIX "${TTMLIR_PYTHON_PACKAGES_DIR}/ttmlir"
  INSTALL_PREFIX "python_packages/ttmlir"
  DECLARED_SOURCES ${TTMLIR_PYTHON_SOURCES}
  COMMON_CAPI_LINK_LIBS
    TTMLIRPythonCAPI
)

if(TTMLIR_ENABLE_PYKERNEL)
<<<<<<< HEAD
  set(TTPYKERNEL_ROOT_DIR "${CMAKE_CURRENT_SOURCE_DIR}/pykernel")
  declare_mlir_python_sources(TTPykernelSources
    ROOT_DIR "${TTPYKERNEL_ROOT_DIR}"
    SOURCES
      ast.py
      types.py
  )
=======
>>>>>>> 40da98c3
  add_mlir_python_modules(TTPykernelModules
    ROOT_PREFIX "${TTMLIR_PYTHON_PACKAGES_DIR}/pykernel"
    INSTALL_PREFIX "python_packages/pykernel"
    DECLARED_SOURCES TTPykernelSources
  )
endif()

# PyWheel Component to create install directives for the packaged TTMLIR bindings wheel:
install(DIRECTORY ${CMAKE_BINARY_DIR}/python_packages/ DESTINATION . COMPONENT TTMLIRPythonWheel EXCLUDE_FROM_ALL)

install(DIRECTORY ${CMAKE_BINARY_DIR}/python/dialects/ DESTINATION python/dialects COMPONENT Test EXCLUDE_FROM_ALL)
install(DIRECTORY ${CMAKE_BINARY_DIR}/python_packages/ DESTINATION python_packages COMPONENT Test EXCLUDE_FROM_ALL)<|MERGE_RESOLUTION|>--- conflicted
+++ resolved
@@ -243,7 +243,6 @@
 )
 
 if(TTMLIR_ENABLE_PYKERNEL)
-<<<<<<< HEAD
   set(TTPYKERNEL_ROOT_DIR "${CMAKE_CURRENT_SOURCE_DIR}/pykernel")
   declare_mlir_python_sources(TTPykernelSources
     ROOT_DIR "${TTPYKERNEL_ROOT_DIR}"
@@ -251,8 +250,6 @@
       ast.py
       types.py
   )
-=======
->>>>>>> 40da98c3
   add_mlir_python_modules(TTPykernelModules
     ROOT_PREFIX "${TTMLIR_PYTHON_PACKAGES_DIR}/pykernel"
     INSTALL_PREFIX "python_packages/pykernel"
