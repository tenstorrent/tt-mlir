# SPDX-FileCopyrightText: (c) 2024 Tenstorrent AI ULC
#
# SPDX-License-Identifier: Apache-2.0

import pytest
import torch
from typing import Callable, List, Optional, Tuple, Union
from conftest import x86_only

from builder.base.builder import Operand, Shape, TypeInfo
from builder.ttir.ttir_builder import TTIRBuilder
from builder.base.builder_utils import compile_ttir_to_flatbuffer
from test_utils import Marks, shape_str


def exp(in0: Operand, builder: TTIRBuilder, unit_attrs: Optional[List[str]] = None):
    return builder.exp(in0, unit_attrs=unit_attrs)


def expm1(in0: Operand, builder: TTIRBuilder, unit_attrs: Optional[List[str]] = None):
    return builder.expm1(in0, unit_attrs=unit_attrs)


def ceil(in0: Operand, builder: TTIRBuilder, unit_attrs: Optional[List[str]] = None):
    return builder.ceil(in0, unit_attrs=unit_attrs)


def floor(in0: Operand, builder: TTIRBuilder, unit_attrs: Optional[List[str]] = None):
    return builder.floor(in0, unit_attrs=unit_attrs)


def abs(in0: Operand, builder: TTIRBuilder, unit_attrs: Optional[List[str]] = None):
    return builder.abs(in0, unit_attrs=unit_attrs)


def logical_not(
    in0: Operand,
    builder: TTIRBuilder,
    shape: Shape,
    dtype: torch.dtype,
    unit_attrs: Optional[List[str]] = None,
):
    randn_tensor = torch.randn(shape, dtype=torch.float32)
    input_tensor = randn_tensor.uniform_(-10.0, 10.0)
    input_tensor[torch.abs(input_tensor) < 4.0] = 0.0
    input_tensor = input_tensor.to(dtype)
    # Torch returns bool tensor but ttnn doesn't have bool type, convert to input dtype.
    golden_output_tensor = torch.logical_not(input_tensor).to(dtype)
    builder.set_graph_input_output(
        [input_tensor], [golden_output_tensor], override=True
    )
    return builder.logical_not(in0, unit_attrs=unit_attrs)


# TODO (wenbinlyuTT): test int32 once untilize issue is fixed
@pytest.mark.skip_config(["ttmetal", "p150"], reason="Issue #4079")
@pytest.mark.parametrize("shape", [(128, 128)], ids=shape_str)
@pytest.mark.parametrize("dtype", [torch.float32], ids=["f32"])
@pytest.mark.parametrize("target", ["ttnn", "ttmetal"])
def test_logical_not(shape: Shape, dtype: torch.dtype, target: str, request):
    def logical_not_wrapper(
        in0: Operand, builder: TTIRBuilder, unit_attrs: Optional[List[str]] = None
    ):
        return logical_not(in0, builder, shape, dtype, unit_attrs)

    compile_ttir_to_flatbuffer(
        logical_not_wrapper,
        [shape],
        [dtype],
        test_base=request.node.name,
        output_root=request.config.getoption("--path"),
        system_desc_path=request.config.getoption("--sys-desc"),
        target=target,
    )


@x86_only
@pytest.mark.parametrize("shape", [(128, 128)], ids=shape_str)
@pytest.mark.parametrize("dtype", [torch.float32], ids=["f32"])
@pytest.mark.parametrize("target", ["ttnn", "ttmetal"])
def test_hoisted_logical_not(shape: Shape, dtype: torch.dtype, target: str, request):
    def hoisted_logical_not_wrapper(
        in0: Operand, builder: TTIRBuilder, unit_attrs: Optional[List[str]] = None
    ):
        return logical_not(in0, builder, shape, dtype, unit_attrs=["ttir.should_hoist"])

    compile_ttir_to_flatbuffer(
        hoisted_logical_not_wrapper,
        [shape],
        [dtype],
        test_base=request.node.name,
        output_root=request.config.getoption("--path"),
        system_desc_path=request.config.getoption("--sys-desc"),
        target=target,
    )


def bitwise_not(
    in0: Operand, builder: TTIRBuilder, unit_attrs: Optional[List[str]] = None
):
    return builder.bitwise_not(in0, unit_attrs=unit_attrs)


def neg(in0: Operand, builder: TTIRBuilder, unit_attrs: Optional[List[str]] = None):
    return builder.neg(in0, unit_attrs=unit_attrs)


def sign(in0: Operand, builder: TTIRBuilder, unit_attrs: Optional[List[str]] = None):
    return builder.sign(in0, unit_attrs=unit_attrs)


def sin(in0: Operand, builder: TTIRBuilder, unit_attrs: Optional[List[str]] = None):
    return builder.sin(in0, unit_attrs=unit_attrs)


def cos(in0: Operand, builder: TTIRBuilder, unit_attrs: Optional[List[str]] = None):
    return builder.cos(in0, unit_attrs=unit_attrs)


# Special handling for tan PCC checks. Due to the vertical asymptote on the tan graph, small changes in input values result in large changes in output values at multiples of pi/2, so both graph and golden tensors must be constrained accordingly.
@pytest.mark.fails_golden
@pytest.mark.parametrize("shape", [(128, 128)], ids=shape_str)
@pytest.mark.parametrize("dtype", [torch.float32], ids=["f32"])
@pytest.mark.parametrize("target", ["ttnn", "ttmetal"])
def test_tan(shape: Shape, dtype: torch.dtype, target: str, request):
    def tan(in0: Operand, builder: TTIRBuilder, unit_attrs: Optional[List[str]] = None):
        import math

        randn_tensor = torch.randn(shape, dtype=dtype)
        input_golden = randn_tensor.uniform_(
            (-math.pi / 2 + 0.02), (math.pi / 2 - 0.02)
        )
        output_golden = torch.tan(input_golden)
        builder.set_graph_input_output([input_golden], [output_golden], override=True)
        return builder.tan(in0, unit_attrs=unit_attrs)

    compile_ttir_to_flatbuffer(
        tan,
        [shape],
        [dtype],
        test_base=request.node.name,
        output_root=request.config.getoption("--path"),
        system_desc_path=request.config.getoption("--sys-desc"),
        target=target,
    )


def atan(in0: Operand, builder: TTIRBuilder, unit_attrs: Optional[List[str]] = None):
    return builder.atan(in0, unit_attrs=unit_attrs)


def tanh(in0: Operand, builder: TTIRBuilder, unit_attrs: Optional[List[str]] = None):
    return builder.tanh(in0, unit_attrs=unit_attrs)


# Special handling for log PCC checks. Due to the vertical asymptote on the log graph, small changes in input values result in large changes in output values at negative values, so both graph and golden tensors must be constrained accordingly.
@pytest.mark.fails_golden
@pytest.mark.parametrize("shape", [(128, 128)], ids=shape_str)
@pytest.mark.parametrize("dtype", [torch.float32], ids=["f32"])
@pytest.mark.parametrize("target", ["ttnn", "ttmetal"])
def test_log(shape: Shape, dtype: torch.dtype, target: str, request):
    def log(in0: Operand, builder: TTIRBuilder, unit_attrs: Optional[List[str]] = None):
        randn_tensor = torch.randn(shape, dtype=dtype)
        abs_tensor = torch.abs(randn_tensor)
        error_margin = torch.full(randn_tensor.shape, 0.01)
        input_golden = torch.add(abs_tensor, error_margin)
        output_golden = torch.log(input_golden)
        builder.set_graph_input_output([input_golden], [output_golden], override=True)
        return builder.log(in0, unit_attrs=unit_attrs)

    compile_ttir_to_flatbuffer(
        log,
        [shape],
        [dtype],
        test_base=request.node.name,
        output_root=request.config.getoption("--path"),
        system_desc_path=request.config.getoption("--sys-desc"),
        target=target,
    )


# Special handling for log1p PCC checks. Due to the vertical asymptote on the log1p graph, small changes in input values result in large changes in output values at values below -1, so both graph and golden tensors must be constrained accordingly.
@pytest.mark.parametrize("shape", [(128, 128)], ids=shape_str)
@pytest.mark.parametrize("dtype", [torch.float32], ids=["f32"])
def test_log1p(shape: Shape, dtype: torch.dtype, request):
    def log1p(
        in0: Operand, builder: TTIRBuilder, unit_attrs: Optional[List[str]] = None
    ):
        randn_tensor = torch.randn(shape, dtype=dtype)
        abs_tensor = torch.abs(randn_tensor)
        error_margin = torch.full(randn_tensor.shape, -0.99)
        input_golden = torch.add(abs_tensor, error_margin)
        output_golden = torch.log1p(input_golden)
        builder.set_graph_input_output([input_golden], [output_golden], override=True)
        return builder.log1p(in0, unit_attrs=unit_attrs)

    compile_ttir_to_flatbuffer(
        log1p,
        [shape],
        [dtype],
        test_base=request.node.name,
        output_root=request.config.getoption("--path"),
        system_desc_path=request.config.getoption("--sys-desc"),
    )


def relu(in0: Operand, builder: TTIRBuilder, unit_attrs: Optional[List[str]] = None):
    return builder.relu(in0, unit_attrs=unit_attrs)


def gelu(in0: Operand, builder: TTIRBuilder, unit_attrs: Optional[List[str]] = None):
    return builder.gelu(in0, unit_attrs=unit_attrs)


@pytest.mark.parametrize("shape", [(64, 128)])
@pytest.mark.parametrize("max_arg,min_arg", [(3.0, 2.0)])
def test_clamp_scalar(shape: Shape, max_arg: float, min_arg: float, request):
    def clamp_scalar(
        in0: Operand, builder: TTIRBuilder, unit_attrs: Optional[List[str]] = None
    ):
        return builder.clamp_scalar(
            in0, max_arg=max_arg, min_arg=min_arg, unit_attrs=unit_attrs
        )

    compile_ttir_to_flatbuffer(
        clamp_scalar,
        [shape],
        test_base=request.node.name,
        output_root=request.config.getoption("--path"),
        system_desc_path=request.config.getoption("--sys-desc"),
    )


@pytest.mark.parametrize("shapes", [[(32, 64), (32, 64), (32, 64), (32, 64)]])
def test_clamp_tensor(shapes: List[Shape], request):
    def clamp_tensor(
        in0: Operand,
        in1: Operand,
        in2: Operand,
        in3: Operand,
        builder: TTIRBuilder,
        unit_attrs: Optional[List[str]] = None,
    ):
        return builder.clamp_tensor(in0, in1, in2, in3, unit_attrs=unit_attrs)

    compile_ttir_to_flatbuffer(
        clamp_tensor,
        shapes,
        test_base=request.node.name,
        output_root=request.config.getoption("--path"),
        system_desc_path=request.config.getoption("--sys-desc"),
    )


def leaky_relu(
    in0: Operand, builder: TTIRBuilder, unit_attrs: Optional[List[str]] = None
):
    return builder.leaky_relu(in0, unit_attrs=unit_attrs)


@pytest.mark.skip_config(["ttmetal", "p150"], reason="Issue #4080")
@pytest.mark.parametrize("shape", [(128, 128)], ids=shape_str)
@pytest.mark.parametrize("dtype", [torch.float32], ids=["f32"])
@pytest.mark.parametrize("target", ["ttnn", "ttmetal"])
def test_sqrt(shape: Shape, dtype: torch.dtype, target: str, request):
    def sqrt(
        in0: Operand, builder: TTIRBuilder, unit_attrs: Optional[List[str]] = None
    ):
        input_tensor = torch.abs(torch.randn(shape, dtype=dtype))
        golden_output_tensor = torch.sqrt(input_tensor)
        builder.set_graph_input_output(
            [input_tensor], [golden_output_tensor], override=True
        )
        return builder.sqrt(in0, unit_attrs=unit_attrs)

    compile_ttir_to_flatbuffer(
        sqrt,
        [shape],
        [dtype],
        test_base=request.node.name,
        output_root=request.config.getoption("--path"),
        system_desc_path=request.config.getoption("--sys-desc"),
        target=target,
    )


def cbrt(in0: Operand, builder: TTIRBuilder, unit_attrs: Optional[List[str]] = None):
    return builder.cbrt(in0, unit_attrs=unit_attrs)


@pytest.mark.skip_config(["ttmetal", "p150"], reason="Issue #4081")
@pytest.mark.parametrize("shape", [(128, 128)], ids=shape_str)
@pytest.mark.parametrize("dtype", [torch.float32], ids=["f32"])
@pytest.mark.parametrize("target", ["ttnn", "ttmetal"])
def test_rsqrt(shape: Shape, dtype: torch.dtype, target: str, request):
    def rsqrt(
        in0: Operand, builder: TTIRBuilder, unit_attrs: Optional[List[str]] = None
    ):
        input_tensor = torch.abs(torch.randn(shape, dtype=dtype))
        golden_output_tensor = torch.rsqrt(input_tensor)
        builder.set_graph_input_output(
            [input_tensor], [golden_output_tensor], override=True
        )
        return builder.rsqrt(in0, unit_attrs=unit_attrs)

    compile_ttir_to_flatbuffer(
        rsqrt,
        [shape],
        [dtype],
        test_base=request.node.name,
        output_root=request.config.getoption("--path"),
        system_desc_path=request.config.getoption("--sys-desc"),
        target=target,
    )


def sigmoid(in0: Operand, builder: TTIRBuilder, unit_attrs: Optional[List[str]] = None):
    return builder.sigmoid(in0, unit_attrs=unit_attrs)


def reciprocal(
    in0: Operand, builder: TTIRBuilder, unit_attrs: Optional[List[str]] = None
):
    return builder.reciprocal(in0, unit_attrs=unit_attrs)


def is_finite(
    in0: Operand, builder: TTIRBuilder, unit_attrs: Optional[List[str]] = None
):
    return builder.is_finite(in0, unit_attrs=unit_attrs)


def get_dimension_size(
    in0: Operand, builder: TTIRBuilder, unit_attrs: Optional[List[str]] = None
):
    return builder.get_dimension_size(in0, unit_attrs=unit_attrs)


@pytest.mark.parametrize(
    "shapes,batch_dims_lhs,contract_dims_lhs,batch_dims_rhs,contract_dims_rhs",
    [
        (
            [(4, 10, 3, 5, 7), (4, 10, 5, 7, 3), (4, 10, 3, 7, 10, 7, 3)],
            [0],
            [3],
            [0],
            [2],
        )
    ],
)
def test_dot_general(
    shapes: List[Shape],
    batch_dims_lhs: List[int],
    contract_dims_lhs: List[int],
    batch_dims_rhs: List[int],
    contract_dims_rhs: List[int],
    request,
):
    def dot_general(
        in0: Operand,
        in1: Operand,
        out0: Operand,
        builder: TTIRBuilder,
        unit_attrs: Optional[List[str]] = None,
    ):
        return builder.dot_general(
            in0,
            in1,
            out0,
            batch_dims_lhs,
            contract_dims_lhs,
            batch_dims_rhs,
            contract_dims_rhs,
            unit_attrs=unit_attrs,
        )

    compile_ttir_to_flatbuffer(
        dot_general,
        shapes,
        test_base=request.node.name,
        output_root=request.config.getoption("--path"),
        system_desc_path=request.config.getoption("--sys-desc"),
    )


def add(
    in0: Operand,
    in1: Operand,
    builder: TTIRBuilder,
    unit_attrs: Optional[List[str]] = None,
):
    return builder.add(in0, in1, unit_attrs=unit_attrs)


def multiply(
    in0: Operand,
    in1: Operand,
    builder: TTIRBuilder,
    unit_attrs: Optional[List[str]] = None,
):
    return builder.multiply(in0, in1, unit_attrs=unit_attrs)


def logical_and(
    in0: Operand,
    in1: Operand,
    builder: TTIRBuilder,
    unit_attrs: Optional[List[str]] = None,
):
    return builder.logical_and(in0, in1, unit_attrs=unit_attrs)


def logical_or(
    in0: Operand,
    in1: Operand,
    builder: TTIRBuilder,
    unit_attrs: Optional[List[str]] = None,
):
    return builder.logical_or(in0, in1, unit_attrs=unit_attrs)


def logical_xor(
    in0: Operand,
    in1: Operand,
    builder: TTIRBuilder,
    unit_attrs: Optional[List[str]] = None,
):
    return builder.logical_xor(in0, in1, unit_attrs=unit_attrs)


def bitwise_and(
    in0: Operand,
    in1: Operand,
    builder: TTIRBuilder,
    unit_attrs: Optional[List[str]] = None,
):
    return builder.bitwise_and(in0, in1, unit_attrs=unit_attrs)


def bitwise_or(
    in0: Operand,
    in1: Operand,
    builder: TTIRBuilder,
    unit_attrs: Optional[List[str]] = None,
):
    return builder.bitwise_or(in0, in1, unit_attrs=unit_attrs)


def bitwise_xor(
    in0: Operand,
    in1: Operand,
    builder: TTIRBuilder,
    unit_attrs: Optional[List[str]] = None,
):
    return builder.bitwise_xor(in0, in1, unit_attrs=unit_attrs)


def subtract(
    in0: Operand,
    in1: Operand,
    builder: TTIRBuilder,
    unit_attrs: Optional[List[str]] = None,
):
    return builder.subtract(in0, in1, unit_attrs=unit_attrs)


def eq(
    in0: Operand,
    in1: Operand,
    builder: TTIRBuilder,
    unit_attrs: Optional[List[str]] = None,
):
    return builder.eq(in0, in1, unit_attrs=unit_attrs)


def ne(
    in0: Operand,
    in1: Operand,
    builder: TTIRBuilder,
    unit_attrs: Optional[List[str]] = None,
):
    return builder.ne(in0, in1, unit_attrs=unit_attrs)


def ge(
    in0: Operand,
    in1: Operand,
    builder: TTIRBuilder,
    unit_attrs: Optional[List[str]] = None,
):
    return builder.ge(in0, in1, unit_attrs=unit_attrs)


def gt(
    in0: Operand,
    in1: Operand,
    builder: TTIRBuilder,
    unit_attrs: Optional[List[str]] = None,
):
    return builder.gt(in0, in1, unit_attrs=unit_attrs)


def le(
    in0: Operand,
    in1: Operand,
    builder: TTIRBuilder,
    unit_attrs: Optional[List[str]] = None,
):
    return builder.le(in0, in1, unit_attrs=unit_attrs)


def lt(
    in0: Operand,
    in1: Operand,
    builder: TTIRBuilder,
    unit_attrs: Optional[List[str]] = None,
):
    return builder.lt(in0, in1, unit_attrs=unit_attrs)


def div(
    in0: Operand,
    in1: Operand,
    builder: TTIRBuilder,
    unit_attrs: Optional[List[str]] = None,
):
    dividend_tensor = builder._get_golden_tensor(in0)
    divisor_tensor = builder._get_golden_tensor(in1)
    if torch.is_floating_point(dividend_tensor) and torch.is_floating_point(
        divisor_tensor
    ):
        dividend_tensor[torch.abs(dividend_tensor) < 0.01] = 0.03
        divisor_tensor[torch.abs(divisor_tensor) < 0.01] = -0.03
    output_golden = torch.div(dividend_tensor, divisor_tensor)
    builder.set_graph_input_output(
        [dividend_tensor, divisor_tensor], [output_golden], override=True
    )
    return builder.div(in0, in1, unit_attrs=unit_attrs)


# TODO (wenbinlyuTT): fix f32 accuracy issue for small values
@pytest.mark.skip_config(["ttmetal", "p150"], reason="Issue #4082")
@pytest.mark.parametrize("shape", [(128, 128)], ids=shape_str)
@pytest.mark.parametrize("dtype", [torch.float32], ids=["f32"])
@pytest.mark.parametrize("target", ["ttnn", "ttmetal"])
def test_div(shape: Shape, dtype: torch.dtype, target: str, request):
    compile_ttir_to_flatbuffer(
        div,
        [shape, shape],
        [dtype, dtype],
        test_base=request.node.name,
        output_root=request.config.getoption("--path"),
        system_desc_path=request.config.getoption("--sys-desc"),
        target=target,
    )


@x86_only
@pytest.mark.parametrize("shape", [(128, 128)], ids=shape_str)
@pytest.mark.parametrize("dtype", [torch.float32], ids=["f32"])
@pytest.mark.parametrize("target", ["ttnn", "ttmetal"])
def test_hoisted_div(shape: Shape, dtype: torch.dtype, target: str, request):
    def hoisted_div_wrapper(
        in0: Operand,
        in1: Operand,
        builder: TTIRBuilder,
        unit_attrs: Optional[List[str]] = None,
    ):
        return div(in0, in1, builder, unit_attrs=["ttir.should_hoist"])

    compile_ttir_to_flatbuffer(
        hoisted_div_wrapper,
        [shape, shape],
        [dtype, dtype],
        test_base=request.node.name,
        output_root=request.config.getoption("--path"),
        system_desc_path=request.config.getoption("--sys-desc"),
        target=target,
    )


def remainder(
    in0: Operand,
    in1: Operand,
    builder: TTIRBuilder,
    unit_attrs: Optional[List[str]] = None,
):
    return builder.remainder(in0, in1, unit_attrs=unit_attrs)


def maximum(
    in0: Operand,
    in1: Operand,
    builder: TTIRBuilder,
    unit_attrs: Optional[List[str]] = None,
):
    return builder.maximum(in0, in1, unit_attrs=unit_attrs)


def minimum(
    in0: Operand,
    in1: Operand,
    builder: TTIRBuilder,
    unit_attrs: Optional[List[str]] = None,
):
    return builder.minimum(in0, in1, unit_attrs=unit_attrs)


@pytest.mark.parametrize("shapes", [[(10, 64, 32), (32, 128), (128,)]])
def test_linear(shapes: List[Shape], request):
    def linear(
        in0: Operand,
        in1: Operand,
        in2: Operand,
        builder: TTIRBuilder,
        unit_attrs: Optional[List[str]] = None,
    ):
        return builder.linear(in0, in1, in2, unit_attrs=unit_attrs)

    compile_ttir_to_flatbuffer(
        linear,
        shapes,
        test_base=request.node.name,
        output_root=request.config.getoption("--path"),
        system_desc_path=request.config.getoption("--sys-desc"),
    )


def pow(
    in0: Operand,
    in1: Operand,
    builder: TTIRBuilder,
    unit_attrs: Optional[List[str]] = None,
):
    randn_base_tensor = builder._get_golden_tensor(in0)
    randn_exponent_tensor = builder._get_golden_tensor(in1)
    if torch.is_floating_point(randn_exponent_tensor):
        randn_base_tensor = torch.abs(randn_base_tensor)
    output_golden = torch.pow(randn_base_tensor, randn_exponent_tensor)
    builder.set_graph_input_output(
        [randn_base_tensor, randn_exponent_tensor], [output_golden], override=True
    )
    return builder.pow(in0, in1, unit_attrs=unit_attrs)


@pytest.mark.fails_golden
@pytest.mark.parametrize("shape", [(128, 128)], ids=shape_str)
@pytest.mark.parametrize("dtype", [torch.float32], ids=["f32"])
@pytest.mark.parametrize("target", ["ttnn", "ttmetal"])
def test_pow(shape: Shape, dtype: torch.dtype, target: str, request):
    compile_ttir_to_flatbuffer(
        pow,
        [shape, shape],
        [dtype, dtype],
        test_base=request.node.name,
        output_root=request.config.getoption("--path"),
        system_desc_path=request.config.getoption("--sys-desc"),
        target=target,
    )


@x86_only
@pytest.mark.fails_golden
@pytest.mark.parametrize("shape", [(128, 128)], ids=shape_str)
@pytest.mark.parametrize("dtype", [torch.float32], ids=["f32"])
@pytest.mark.parametrize("target", ["ttnn", "ttmetal"])
def test_hoisted_pow(shape: Shape, dtype: torch.dtype, target: str, request):
    def hoisted_pow_wrapper(
        in0: Operand,
        in1: Operand,
        builder: TTIRBuilder,
        unit_attrs: Optional[List[str]] = None,
    ):
        return pow(in0, in1, builder, unit_attrs=["ttir.should_hoist"])

    compile_ttir_to_flatbuffer(
        hoisted_pow_wrapper,
        [shape, shape],
        [dtype, dtype],
        test_base=request.node.name,
        output_root=request.config.getoption("--path"),
        system_desc_path=request.config.getoption("--sys-desc"),
        target=target,
    )


def matmul(
    in0: Operand,
    in1: Operand,
    builder: TTIRBuilder,
    unit_attrs: Optional[List[str]] = None,
):
    return builder.matmul(in0, in1, unit_attrs=unit_attrs)


def sum(in0: Operand, builder: TTIRBuilder, unit_attrs: Optional[List[str]] = None):
    return builder.sum(in0, unit_attrs=unit_attrs)


def mean(in0: Operand, builder: TTIRBuilder, unit_attrs: Optional[List[str]] = None):
    return builder.mean(in0, unit_attrs=unit_attrs)


def max(in0: Operand, builder: TTIRBuilder, unit_attrs: Optional[List[str]] = None):
    return builder.max(in0, unit_attrs=unit_attrs)


def min(in0: Operand, builder: TTIRBuilder, unit_attrs: Optional[List[str]] = None):
    return builder.min(in0, unit_attrs=unit_attrs)


def reshape(in0: Operand, builder: TTIRBuilder, unit_attrs: Optional[List[str]] = None):
    # Calculate total elements in the input tensor
    input_shape = builder.get_shape(in0)
    total_elements = 1
    for dim in input_shape:
        total_elements *= dim

    # Reshape to a 1D tensor with all elements
    new_shape = [int(total_elements)]  # This must be a list of integers
    return builder.reshape(in0, new_shape, unit_attrs=unit_attrs)


def transpose(
    in0: Operand, builder: TTIRBuilder, unit_attrs: Optional[List[str]] = None
):
    return builder.transpose(in0, unit_attrs=unit_attrs)


@pytest.mark.fails_golden
@pytest.mark.parametrize("shape", [(128, 128)])
@pytest.mark.parametrize("dim_arg", [0])
@pytest.mark.parametrize("keep_dim", [False])
def test_prod(shape: Shape, dim_arg: int, keep_dim: bool, request):
    def prod(
        in0: Operand, builder: TTIRBuilder, unit_attrs: Optional[List[str]] = None
    ):
        return builder.prod(in0, [dim_arg], keep_dim, unit_attrs=unit_attrs)

    compile_ttir_to_flatbuffer(
        prod,
        [shape],
        test_base=request.node.name,
        output_root=request.config.getoption("--path"),
        system_desc_path=request.config.getoption("--sys-desc"),
    )


def where(
    in0: Operand,
    in1: Operand,
    in2: Operand,
    builder: TTIRBuilder,
    unit_attrs: Optional[List[str]] = None,
):
    return builder.where(in0, in1, in2, unit_attrs=unit_attrs)


def broadcast(
    in0: Operand,
    in1: Operand,
    builder: TTIRBuilder,
    broadcast_dimensions: Optional[List[int]] = None,
    unit_attrs: Optional[List[str]] = None,
):
    return builder.broadcast(
        in0, in1, broadcast_dimensions=broadcast_dimensions, unit_attrs=unit_attrs
    )


def concat(
    in0: Operand,
    in1: Operand,
    in2: Operand,
    dim: int,
    builder: TTIRBuilder,
    unit_attrs: Optional[List[str]] = None,
):
    return builder.concat([in0, in1, in2], dim=dim, unit_attrs=unit_attrs)


@pytest.mark.parametrize("shapes", [[(1, 1, 32), (1, 16, 32)]])
@pytest.mark.parametrize("broadcast_dimensions", [[1, 16, 1]])
def test_broadcast(shapes: List[Shape], broadcast_dimensions: List[int], request):
    # Create a wrapper function that captures broadcast_dimensions
    def broadcast_wrapper(
        in0: Operand,
        in1: Operand,
        builder: TTIRBuilder,
        unit_attrs: Optional[List[str]] = None,
    ):
        return broadcast(in0, in1, builder, broadcast_dimensions, unit_attrs)

    # Set the name for better test identification
    broadcast_wrapper.__name__ = "broadcast"

    compile_ttir_to_flatbuffer(
        broadcast_wrapper,
        shapes,
        test_base=request.node.name,
        output_root=request.config.getoption("--path"),
        system_desc_path=request.config.getoption("--sys-desc"),
    )


@pytest.mark.parametrize("shape", [(1, 128, 128, 1)])
@pytest.mark.parametrize("dim", [0])
def test_squeeze(shape: Shape, dim: int, request):
    def squeeze(
        in0: Operand, builder: TTIRBuilder, unit_attrs: Optional[List[str]] = None
    ):
        return builder.squeeze(in0, dim, unit_attrs=unit_attrs)

    compile_ttir_to_flatbuffer(
        squeeze,
        [shape],
        test_base=request.node.name,
        output_root=request.config.getoption("--path"),
        system_desc_path=request.config.getoption("--sys-desc"),
    )


@pytest.mark.parametrize("shape", [(128, 128)])
@pytest.mark.parametrize("dim", [0])
def test_unsqueeze(shape: Shape, dim: int, request):
    def unsqueeze(
        in0: Operand, builder: TTIRBuilder, unit_attrs: Optional[List[str]] = None
    ):
        return builder.unsqueeze(in0, dim, unit_attrs=unit_attrs)

    compile_ttir_to_flatbuffer(
        unsqueeze,
        [shape],
        test_base=request.node.name,
        output_root=request.config.getoption("--path"),
        system_desc_path=request.config.getoption("--sys-desc"),
    )


@pytest.mark.parametrize("shape", [(1, 32, 32)])
@pytest.mark.parametrize("dims", [[32, 1, 1]])
def test_repeat(shape: Shape, dims: List[int], request):
    def repeat(
        in0: Operand, builder: TTIRBuilder, unit_attrs: Optional[List[str]] = None
    ):
        return builder.repeat(in0, dims=dims, unit_attrs=unit_attrs)

    compile_ttir_to_flatbuffer(
        repeat,
        [shape],
        test_base=request.node.name,
        output_root=request.config.getoption("--path"),
        system_desc_path=request.config.getoption("--sys-desc"),
    )


@pytest.mark.parametrize(
    "shapes",
    [
        [
            (1, 8, 1, 12, 64),
            (1, 8, 1, 12, 64),
        ]
    ],
)
@pytest.mark.parametrize("dim", [0])
@pytest.mark.parametrize("repeats", [1])
def test_repeat_interleave(shapes: List[Shape], repeats: int, dim: int, request):
    def repeat_interleave(
        in0: Operand,
        in1: Operand,
        builder: TTIRBuilder,
        unit_attrs: Optional[List[str]] = None,
    ):
        return builder.repeat_interleave(
            in0, in1, repeats=repeats, dim=dim, unit_attrs=unit_attrs
        )

    compile_ttir_to_flatbuffer(
        repeat_interleave,
        shapes,
        test_base=request.node.name,
        output_root=request.config.getoption("--path"),
        system_desc_path=request.config.getoption("--sys-desc"),
    )


@pytest.mark.parametrize(
    "shapes",
    [
        [
            (64, 128),
            (32, 128),
            (16, 128),
        ]
    ],
)
@pytest.mark.parametrize("dim", [0])
def test_concat(shapes: List[Shape], dim: int, request):
    # Create a wrapper function that captures dim
    def concat_wrapper(
        in0: Operand,
        in1: Operand,
        in2: Operand,
        builder: TTIRBuilder,
        unit_attrs: Optional[List[str]] = None,
    ):
        return concat(in0, in1, in2, dim, builder, unit_attrs)

    # Set the name for better test identification.
    concat_wrapper.__name__ = "concat"

    compile_ttir_to_flatbuffer(
        concat_wrapper,
        shapes,
        test_base=request.node.name,
        output_root=request.config.getoption("--path"),
        system_desc_path=request.config.getoption("--sys-desc"),
    )


@pytest.mark.parametrize(
    "shapes",
    [
        [
            (1, 32, 32, 64),
            (64, 32, 3, 3),
            (1, 1, 1, 64),
            (1, 16, 28, 64),
        ]
    ],
)
@pytest.mark.parametrize("dtypes", [[torch.float32] * 4])
@pytest.mark.parametrize(
    "stride,padding,dilation,groups", [([2, 1], [2, 1], [2, 1], 2)]
)
def test_conv2d(
    shapes: List[Shape],
    dtypes: List[torch.dtype],
    stride: List[int],
    padding: List[int],
    dilation: List[int],
    groups: int,
    request,
):
    def conv2d(
        in0: Operand,
        weight: Operand,
        bias: Operand,
        in1: Operand,
        builder: TTIRBuilder,
        unit_attrs: Optional[List[str]] = None,
    ):
        return builder.conv2d(
            in0,
            weight,
            bias,
            in1,
            stride=stride,
            padding=padding,
            dilation=dilation,
            groups=groups,
            unit_attrs=unit_attrs,
        )

    compile_ttir_to_flatbuffer(
        conv2d,
        shapes,
        dtypes,
        test_base=request.node.name,
        output_root=request.config.getoption("--path"),
        system_desc_path=request.config.getoption("--sys-desc"),
    )


@pytest.mark.parametrize(
    "shapes",
    [
        [
            (1, 32, 32, 64),
            (64, 32, 3, 3),
            (1, 1, 1, 64),
            (1, 16, 28, 64),
        ]
    ],
)
@pytest.mark.parametrize("stride", [[2, 1]])
@pytest.mark.parametrize("dilation", [[2, 1]])
@pytest.mark.parametrize("padding", [[2, 1]])
@pytest.mark.parametrize("groups", [2])
def test_conv2d_consteval(
    shapes: List[Shape],
    stride: List[int],
    padding: List[int],
    dilation: List[int],
    groups: int,
    request,
):
    def conv2d_consteval(
        in0: Operand,
        weight: Operand,
        bias: Operand,
        in1: Operand,
        builder: TTIRBuilder,
        unit_attrs: Optional[List[str]] = None,
    ):
        return builder.conv2d(
            in0,
            weight,
            bias,
            in1,
            stride=stride,
            padding=padding,
            dilation=dilation,
            groups=groups,
            unit_attrs=unit_attrs,
        )

    compile_ttir_to_flatbuffer(
        conv2d_consteval,
        shapes,
        argument_types_string="conv2d_consteval=input,parameter,parameter,parameter",
        test_base=request.node.name,
    )


@pytest.mark.parametrize(
    "shapes",
    [
        [
            (3, 8, 8, 256),
            (256, 256, 3, 3),
            (1, 1, 1, 256),
            (1, 10, 10, 256),
        ]
    ],
)
@pytest.mark.parametrize("dtypes", [[torch.float32] * 4])
@pytest.mark.parametrize(
    "stride,padding,output_padding,dilation,groups", [(1, 0, 0, 1, 1)]
)
def test_conv_transpose2d(
    shapes: List[Shape],
    dtypes: List[torch.dtype],
    stride: int,
    padding: int,
    output_padding: int,
    dilation: int,
    groups: int,
    request,
):
    def conv_transpose2d(
        in0: Operand,
        weight: Operand,
        bias: Operand,
        in1: Operand,
        builder: TTIRBuilder,
        unit_attrs: Optional[List[str]] = None,
    ):
        return builder.conv_transpose2d(
            in0,
            weight,
            bias,
            in1,
            stride=stride,
            padding=padding,
            output_padding=output_padding,
            dilation=dilation,
            groups=groups,
            unit_attrs=unit_attrs,
        )

    compile_ttir_to_flatbuffer(
        conv_transpose2d,
        shapes,
        dtypes,
        test_base=request.node.name,
        output_root=request.config.getoption("--path"),
        system_desc_path=request.config.getoption("--sys-desc"),
    )


@pytest.mark.parametrize(
    "kernel,stride,dilation,padding,ceil_mode",
    [([2, 2], [2, 2], [1, 1], [0, 0, 0, 0], False)],
)
@pytest.mark.parametrize("shapes", [[(1, 128, 128, 32), (1, 64, 64, 32)]])
@pytest.mark.parametrize("dtypes", [[torch.float32] * 2])
def test_max_pool2d(
    shapes: List[Shape],
    dtypes: List[torch.dtype],
    kernel: List[int],
    stride: List[int],
    dilation: List[int],
    padding: List[int],
    ceil_mode: bool,
    request,
):
    def max_pool2d(
        in0: Operand,
        in1: Operand,
        builder: TTIRBuilder,
        unit_attrs: Optional[List[str]] = None,
    ):
        return builder.max_pool2d(
            in0,
            in1,
            kernel=kernel,
            stride=stride,
            dilation=dilation,
            padding=padding,
            ceil_mode=ceil_mode,
            unit_attrs=unit_attrs,
        )

    compile_ttir_to_flatbuffer(
        max_pool2d,
        shapes,
        dtypes,
        test_base=request.node.name,
        output_root=request.config.getoption("--path"),
        system_desc_path=request.config.getoption("--sys-desc"),
    )


@pytest.mark.fails_golden
@pytest.mark.parametrize("shapes", [[(1, 1, 5, 5), (2, 6, 14, 18)]])
@pytest.mark.parametrize("padding", [[0, 1, 2, 3, 4, 5, 6, 7]])
@pytest.mark.parametrize("value", [0])
def test_pad(shapes: List[Shape], padding: List[int], value: int, request):
    def pad(
        in0: Operand,
        in1: Operand,
        builder: TTIRBuilder,
        unit_attrs: Optional[List[str]] = None,
    ):
        return builder.pad(
            in0, in1, padding=padding, value=value, unit_attrs=unit_attrs
        )

    compile_ttir_to_flatbuffer(
        pad,
        inputs_shapes=shapes,
        test_base=request.node.name,
        output_root=request.config.getoption("--path"),
        system_desc_path=request.config.getoption("--sys-desc"),
    )


@pytest.mark.parametrize("shape", [(32, 64)])
@pytest.mark.parametrize("dim,begin,end,step", [(0, 0, 3, 1)])
def test_index(shape: Shape, dim: int, begin: int, end: int, step: int, request):
    def index(
        in0: Operand, builder: TTIRBuilder, unit_attrs: Optional[List[str]] = None
    ):
        return builder.index(
            in0, dim=dim, begin=begin, end=end, step=step, unit_attrs=unit_attrs
        )

    compile_ttir_to_flatbuffer(
        index,
        [shape],
        test_base=request.node.name,
        output_root=request.config.getoption("--path"),
        system_desc_path=request.config.getoption("--sys-desc"),
    )


@pytest.mark.parametrize("shape", [(4, 4)])
@pytest.mark.parametrize("dim,begin,length,stride", [(1, 2, 2, 2)])
def test_select(shape: Shape, dim: int, begin: int, length: int, stride: int, request):
    def select(
        in0: Operand, builder: TTIRBuilder, unit_attrs: Optional[List[str]] = None
    ):
        return builder.select(
            in0,
            dim=dim,
            begin=begin,
            length=length,
            stride=stride,
            unit_attrs=unit_attrs,
        )

    compile_ttir_to_flatbuffer(
        select,
        [shape],
        test_base=request.node.name,
        output_root=request.config.getoption("--path"),
        system_desc_path=request.config.getoption("--sys-desc"),
    )


# TODO (ctod): These three nullary tensor creation ops can probably be combined in some way.
@pytest.mark.parametrize("shape", [(128, 128)], ids=["128x128"])
@pytest.mark.parametrize(
    "dtype", [torch.bfloat16, torch.float32, torch.int32], ids=["bf16", "f32", "i32"]
)
def test_zeros(shape: Shape, dtype: torch.dtype, request):
    def zeros(builder: TTIRBuilder, unit_attrs: Optional[List[str]] = None):
        return builder.zeros(shape, dtype, unit_attrs=unit_attrs)

    compile_ttir_to_flatbuffer(
        zeros,
        inputs_shapes=[],
        inputs_types=[],
        test_base=request.node.name,
        output_root=request.config.getoption("--path"),
        system_desc_path=request.config.getoption("--sys-desc"),
    )


@pytest.mark.parametrize("shape", [(128, 128)], ids=["128x128"])
def test_ones(shape: Shape, request):
    def ones(builder: TTIRBuilder, unit_attrs: Optional[List[str]] = None):
        return builder.ones(shape, unit_attrs=unit_attrs)

    compile_ttir_to_flatbuffer(
        ones,
        inputs_shapes=[],
        test_base=request.node.name,
        output_root=request.config.getoption("--path"),
        system_desc_path=request.config.getoption("--sys-desc"),
    )


@pytest.mark.parametrize("shapes", [[(128, 128)]])
@pytest.mark.parametrize("dim_arg", [[1]])
def test_argmax(shapes, dim_arg, request):
    def argmax(
        in0: Operand, builder: TTIRBuilder, unit_attrs: Optional[List[str]] = None
    ):
        return builder.argmax(in0, dim_arg, unit_attrs=unit_attrs)

    compile_ttir_to_flatbuffer(
        argmax,
        inputs_shapes=shapes,
        test_base=request.node.name,
        output_root=request.config.getoption("--path"),
        system_desc_path=request.config.getoption("--sys-desc"),
    )


@pytest.mark.skip("`reverse` doesn't have a legalization. See issue #2495")
@pytest.mark.parametrize("shape", [(64, 64)])
@pytest.mark.parametrize("dims", [[0, 1]])
def test_reverse(shape: Shape, dims: List[int], request):
    def reverse(
        in0: Operand, builder: TTIRBuilder, unit_attrs: Optional[List[str]] = None
    ):
        return builder.reverse(in0, dims=dims, unit_attrs=unit_attrs)

    compile_ttir_to_flatbuffer(
        reverse,
        [shape],
        test_base=request.node.name,
        output_root=request.config.getoption("--path"),
        system_desc_path=request.config.getoption("--sys-desc"),
    )


@pytest.mark.skip("See issue #3685")
@pytest.mark.parametrize("shape", [(4, 4)])
@pytest.mark.parametrize("dim_args", [[0, 1]])
def test_reduce_and(shape: Shape, dim_args: List[int], request):
    def reduce_and(
        in0: Operand, builder: TTIRBuilder, unit_attrs: Optional[List[str]] = None
    ):
        return builder.reduce_and(in0, dim_args=dim_args, unit_attrs=unit_attrs)

    compile_ttir_to_flatbuffer(
        reduce_and,
        [shape],
        [torch.int32],
        test_base=request.node.name,
        output_root=request.config.getoption("--path"),
        system_desc_path=request.config.getoption("--sys-desc"),
    )


def reduce_or(
    in0: Operand,
    builder: TTIRBuilder,
    dim_args: List[int],
    keep_dim: bool = False,
    unit_attrs: Optional[List[str]] = None,
):
    return builder.reduce_or(
        in0, dim_args=dim_args, keep_dim=keep_dim, unit_attrs=unit_attrs
    )


@pytest.mark.skip(
    "Generated flatbuffer will currently fail to run due to only floats being supported by the runtime. See issue #1775"
)
@pytest.mark.parametrize("shape", [(4, 4)])
@pytest.mark.parametrize("dim_args", [[0, 1]])
def test_reduce_or(shape: Shape, dim_args: List[int], request):
    def reduce_or_wrapper(
        in0: Operand, builder: TTIRBuilder, unit_attrs: Optional[List[str]] = None
    ):
        return reduce_or(in0, builder, dim_args=dim_args, unit_attrs=unit_attrs)

    compile_ttir_to_flatbuffer(
        reduce_or_wrapper,
        [shape],
        [torch.int32],
        test_base=request.node.name,
        output_root=request.config.getoption("--path"),
        system_desc_path=request.config.getoption("--sys-desc"),
    )


def permute(
    in0: Operand,
    in1: Operand,
    builder: TTIRBuilder,
    permutation: List[int],
    unit_attrs: Optional[List[str]] = None,
):
    return builder.permute(
        in0,
        in1,
        permutation=permutation,
        unit_attrs=unit_attrs,
    )


@pytest.mark.parametrize("shapes", [[(2, 3, 4), (3, 4, 2)]])
@pytest.mark.parametrize("permutation", [[1, 2, 0]])
def test_permute(shapes: List[Shape], permutation: List[int], request):
    # Create a wrapper function that captures permutation
    def permute_wrapper(
        in0: Operand,
        in1: Operand,
        builder: TTIRBuilder,
        unit_attrs: Optional[List[str]] = None,
    ):
        return permute(in0, in1, builder, permutation, unit_attrs)

    # Set the name for better test identification
    permute_wrapper.__name__ = "permute"

    compile_ttir_to_flatbuffer(
        permute_wrapper,
        shapes,
        test_base=request.node.name,
        output_root=request.config.getoption("--path"),
        system_desc_path=request.config.getoption("--sys-desc"),
    )


@pytest.mark.parametrize("shapes", [[(10, 64, 32, 3), (10, 128, 128, 3)]])
@pytest.mark.parametrize("scale_factor", [[2, 4]])
def test_upsample2d(shapes: List[Shape], scale_factor: List[int], request):
    def upsample2d(
        in0: Operand,
        in1: Operand,
        builder: TTIRBuilder,
        unit_attrs: Optional[List[str]] = None,
    ):
        return builder.upsample2d(
            in0,
            in1,
            scale_factor=scale_factor,
            unit_attrs=unit_attrs,
        )

    compile_ttir_to_flatbuffer(
        upsample2d,
        shapes,
        test_base=request.node.name,
        output_root=request.config.getoption("--path"),
        system_desc_path=request.config.getoption("--sys-desc"),
    )


@pytest.mark.parametrize("shape,start,end,step,dim", [((5,), 0, 5, 1, 0)])
def test_arange(shape: Shape, start: int, end: int, step: int, dim: int, request):
    def arange(
        in0: Operand, builder: TTIRBuilder, unit_attrs: Optional[List[str]] = None
    ):
        return builder.arange(in0, start, end, step, dim, unit_attrs=unit_attrs)

    compile_ttir_to_flatbuffer(
        arange,
        [shape],
        test_base=request.node.name,
        output_root=request.config.getoption("--path"),
        system_desc_path=request.config.getoption("--sys-desc"),
    )


@pytest.mark.fails_golden
@pytest.mark.parametrize("shape", [(32, 32)], ids=shape_str)
@pytest.mark.parametrize(
    "from_type,to_type", [(torch.int32, torch.float32)], ids=["i32-f32"]
)
@pytest.mark.parametrize("target", ["ttnn"])
def test_typecast(
    shape: Shape, from_type: torch.dtype, to_type: torch.dtype, target: str, request
):
    def typecast(
        in0: Operand,
        in1: Operand,
        builder: TTIRBuilder,
        unit_attrs: Optional[List[str]] = None,
    ):
        return builder.typecast(in0, in1, unit_attrs=unit_attrs)

    pipeline_options = []
    # Workaround for ttmetal, only support 1x1 grid atm
    if target == "ttmetal":
        pipeline_options.append("override-device-shape=1,1")
    compile_ttir_to_flatbuffer(
        typecast,
        [shape, shape],
        [from_type, to_type],
        test_base=request.node.name,
        system_desc_path=request.config.getoption("--sys-desc"),
        target=target,
        pipeline_options=pipeline_options,
    )


@pytest.mark.parametrize("shapes", [[(4, 4, 128, 128), (4, 4, 128, 128)]])
@pytest.mark.parametrize("dim", [1])
def test_cumsum(shapes: List[Shape], dim: int, request):
    def cumsum(
        in0: Operand,
        in1: Operand,
        builder: TTIRBuilder,
        unit_attrs: Optional[List[str]] = None,
    ):
        return builder.cumsum(in0, in1, dim=dim, unit_attrs=unit_attrs)

    compile_ttir_to_flatbuffer(
        cumsum,
        shapes,
        test_base=request.node.name,
        output_root=request.config.getoption("--path"),
        system_desc_path=request.config.getoption("--sys-desc"),
    )


def prod(in0: Operand, builder: TTIRBuilder, unit_attrs: Optional[List[str]] = None):
    return builder.prod(in0, [1], False, unit_attrs=unit_attrs)


@pytest.mark.fails_golden
@pytest.mark.parametrize("shapes", [[(1, 32, 64, 512), (1, 32, 3, 512)]])
def test_fill_cache(shapes: List[Shape], request):
    def fill_cache(
        in0: Operand,
        in1: Operand,
        builder: TTIRBuilder,
        unit_attrs: Optional[List[str]] = None,
    ):
        return builder.fill_cache(in0, in1, unit_attrs=unit_attrs)

    compile_ttir_to_flatbuffer(
        fill_cache,
        shapes,
        test_base=request.node.name,
        output_root=request.config.getoption("--path"),
        system_desc_path=request.config.getoption("--sys-desc"),
    )


def softmax(
    in0: Operand,
    builder: TTIRBuilder,
    dimension: int = -1,
    unit_attrs: Optional[List[str]] = None,
):
    return builder.softmax(in0, dimension=dimension, unit_attrs=unit_attrs)


@pytest.mark.parametrize("shape", [(512, 1024)])
@pytest.mark.parametrize("dimension", [-1])
def test_softmax(shape: Shape, dimension: int, request):
    # Create a wrapper function that captures dimension
    def softmax_wrapper(
        in0: Operand, builder: TTIRBuilder, unit_attrs: Optional[List[str]] = None
    ):
        return softmax(in0, builder, dimension, unit_attrs)

    # Set the name for better test identification
    softmax_wrapper.__name__ = "softmax"

    compile_ttir_to_flatbuffer(
        softmax_wrapper,
        [shape],
        test_base=request.node.name,
        output_root=request.config.getoption("--path"),
        system_desc_path=request.config.getoption("--sys-desc"),
    )


@pytest.mark.run_error
@pytest.mark.parametrize("shapes", [[(1, 32, 64, 512), (1, 32, 1, 512), (1,)]])
@pytest.mark.parametrize("dtypes", [[torch.float32, torch.float32, torch.int32]])
def test_update_cache(shapes: List[Shape], dtypes: List[torch.dtype], request):
    def update_cache(
        in0: Operand,
        in1: Operand,
        in2: Operand,
        builder: TTIRBuilder,
        unit_attrs: Optional[List[str]] = None,
    ):
        return builder.update_cache(in0, in1, in2, unit_attrs=unit_attrs)

    compile_ttir_to_flatbuffer(
        update_cache,
        shapes,
        inputs_types=dtypes,
        test_base=request.node.name,
        output_root=request.config.getoption("--path"),
        system_desc_path=request.config.getoption("--sys-desc"),
    )


def embedding(
    in0: Operand,
    in1: Operand,
    builder: TTIRBuilder,
    unit_attrs: Optional[List[str]] = None,
):
    return builder.embedding(in0, in1, unit_attrs=unit_attrs)


@pytest.mark.parametrize("shape", [(128, 128)])
@pytest.mark.parametrize("scale", [0.1])
@pytest.mark.parametrize("zero_point", [0])
@pytest.mark.parametrize(
    "dtype",
    [
        torch.qint32,
        pytest.param(
            torch.qint8,
            marks=pytest.mark.skip(
                reason="qint8 quantize not supported. issue https://github.com/tenstorrent/tt-metal/issues/26414"
            ),
        ),
    ],
    ids=["qint32", "qint8"],
)
def test_quantize(
    shape: Shape, scale: float, zero_point: int, dtype: torch.dtype, request
):
    def quantize(
        in0: Operand, builder: TTIRBuilder, unit_attrs: Optional[List[str]] = None
    ):
        return builder.quantize(in0, scale, zero_point, dtype, unit_attrs=unit_attrs)

    compile_ttir_to_flatbuffer(
        quantize,
        [shape],
        test_base=request.node.name,
        output_root=request.config.getoption("--path"),
        system_desc_path=request.config.getoption("--sys-desc"),
    )


@pytest.mark.parametrize("shape", [(128, 128)])
@pytest.mark.parametrize(
    "input_dtype",
    [
        TypeInfo(torch.qint32, 0.1, 0),
        pytest.param(
            TypeInfo(torch.qint8, 0.1, 0),
            marks=pytest.mark.skip(
                reason="qint8 dequantize not supported. issue https://github.com/tenstorrent/tt-metal/issues/26414"
            ),
        ),
    ],
    ids=["qint32", "qint8"],
)
@pytest.mark.parametrize("scale", [0.1])
@pytest.mark.parametrize("zero_point", [0])
@pytest.mark.parametrize("dtype", [torch.float32], ids=["f32"])
def test_dequantize(
    shape: Shape,
    input_dtype: TypeInfo,
    scale: float,
    zero_point: int,
    dtype: torch.dtype,
    request,
):
    def dequantize(
        in0: Operand, builder: TTIRBuilder, unit_attrs: Optional[List[str]] = None
    ):
        return builder.dequantize(in0, scale, zero_point, dtype, unit_attrs=unit_attrs)

    compile_ttir_to_flatbuffer(
        dequantize,
        [shape],
        inputs_types=[input_dtype],
        test_base=request.node.name,
        output_root=request.config.getoption("--path"),
        system_desc_path=request.config.getoption("--sys-desc"),
    )


@pytest.mark.parametrize("shape", [(128, 128)])
@pytest.mark.parametrize(
    "input_dtype",
    [
        TypeInfo(torch.qint32, 0.1, 0),
        pytest.param(
            TypeInfo(torch.qint8, 0.1, 0),
            marks=pytest.mark.skip(
                reason="qint8 requantize not supported. issue https://github.com/tenstorrent/tt-metal/issues/26414"
            ),
        ),
    ],
)
@pytest.mark.parametrize("scale", [0.1])
@pytest.mark.parametrize("zero_point", [0])
@pytest.mark.parametrize(
    "dtype",
    [
        torch.qint32,
        pytest.param(
            torch.qint8, marks=pytest.mark.skip(reason="qint8 quantize not supported")
        ),
    ],
    ids=["qint32", "qint8"],
)
def test_requantize(
    shape: Shape,
    input_dtype: TypeInfo,
    scale: float,
    zero_point: int,
    dtype: torch.dtype,
    request,
):
    def requantize(
        in0: Operand, builder: TTIRBuilder, unit_attrs: Optional[List[str]] = None
    ):
        return builder.requantize(in0, scale, zero_point, dtype, unit_attrs=unit_attrs)

    compile_ttir_to_flatbuffer(
        requantize,
        [shape],
        inputs_types=[input_dtype],
        test_base=request.node.name,
        output_root=request.config.getoption("--path"),
        system_desc_path=request.config.getoption("--sys-desc"),
    )


# Create hoisted versions of operations by currying the unit_attrs parameter
def create_hoisted_unary_op(op_func, name):
    """Create a hoisted version of a unary operation by adding the should_hoist unit attribute"""

    def hoisted_op(in0, builder, **kwargs):
        # For unary ops
        return op_func(in0, builder, unit_attrs=["ttir.should_hoist"], **kwargs)

    # Set the name for better test identification
    hoisted_op.__name__ = f"hoisted_{name}"
    return hoisted_op


def create_hoisted_binary_op(op_func, name):
    """Create a hoisted version of a binary operation by adding the should_hoist unit attribute"""

    def hoisted_op(in0, in1, builder, **kwargs):
        return op_func(in0, in1, builder, unit_attrs=["ttir.should_hoist"], **kwargs)

    hoisted_op.__name__ = f"hoisted_{name}"
    return hoisted_op


def create_hoisted_permute_op(op_func, name):
    """Create a hoisted version of the permute operation that calculates appropriate permutation dimensions"""

    def hoisted_op(in0, in1, builder, **kwargs):
        # Calculate appropriate permutation based on input dimensions
        input_shape = builder.get_shape(in0)
        ndims = len(input_shape)

        # Create a simple permutation that reverses the dimensions
        # This is guaranteed to be valid for any tensor
        permutation = list(range(ndims))
        permutation.reverse()

        return op_func(
            in0, in1, builder, permutation, unit_attrs=["ttir.should_hoist"], **kwargs
        )

    hoisted_op.__name__ = f"hoisted_{name}"
    return hoisted_op


def create_hoisted_softmax_op(op_func, name):
    """Create a hoisted version of the softmax operation"""

    def hoisted_op(in0, builder, **kwargs):
        # Default dimension for the hoisted version (last dimension)
        default_dimension = -1
        return op_func(
            in0,
            builder,
            dimension=default_dimension,
            unit_attrs=["ttir.should_hoist"],
            **kwargs,
        )

    hoisted_op.__name__ = f"hoisted_{name}"
    return hoisted_op


def create_hoisted_concat_op(op_func, name):
    """Create a hoisted version of the concat operation"""

    def hoisted_op(in0, in1, in2, builder, **kwargs):
        # Default dimension for the hoisted version (dimension 0)
        default_dim = 0
        return op_func(
            in0,
            in1,
            in2,
            default_dim,
            builder,
            unit_attrs=["ttir.should_hoist"],
            **kwargs,
        )

    hoisted_op.__name__ = f"hoisted_{name}"
    return hoisted_op


# Create a function for hoisted where operation
def create_hoisted_where_op(op_func, name):
    """Create a hoisted version of the where operation"""

    def hoisted_op(condition, x, y, builder, **kwargs):
        return op_func(
            condition, x, y, builder, unit_attrs=["ttir.should_hoist"], **kwargs
        )

    hoisted_op.__name__ = f"hoisted_{name}"
    return hoisted_op


# Create a function for hoisted slice operation
def create_hoisted_slice_op(op_func, name):
    """Create a hoisted version of the slice operation"""

    def hoisted_op(in0, builder, **kwargs):
        # Default slice parameters
        begins = DenseI32ArrayAttr.get([0, 0])
        ends = DenseI32ArrayAttr.get([10, 10])
        steps = DenseI32ArrayAttr.get([1, 1])
        return op_func(
            in0,
            begins,
            ends,
            steps,
            builder,
            unit_attrs=["ttir.should_hoist"],
            **kwargs,
        )

    hoisted_op.__name__ = f"hoisted_{name}"
    return hoisted_op


# Create a function for hoisted reduce operations
def create_hoisted_reduce_op(op_func, name):
    """Create a hoisted version of a reduce operation that requires dimension arguments"""

    def hoisted_op(in0, builder, **kwargs):
        # Default dimension arguments for the hoisted version
        default_dim_args = [0]  # Use first dimension as default
        return op_func(
            in0,
            builder,
            dim_args=default_dim_args,
            unit_attrs=["ttir.should_hoist"],
            **kwargs,
        )

    hoisted_op.__name__ = f"hoisted_{name}"
    return hoisted_op


# Create hoisted versions of all hoistable operations with proper names
hoisted_unary_ops = [
    create_hoisted_unary_op(exp, "exp"),
    create_hoisted_unary_op(abs, "abs"),
    create_hoisted_unary_op(ceil, "ceil"),
    create_hoisted_unary_op(floor, "floor"),
    create_hoisted_unary_op(tanh, "tanh"),
    create_hoisted_unary_op(reciprocal, "reciprocal"),
    create_hoisted_unary_op(neg, "neg"),
    create_hoisted_unary_op(sigmoid, "sigmoid"),
    create_hoisted_unary_op(sin, "sin"),
    create_hoisted_unary_op(cos, "cos"),
    create_hoisted_unary_op(sum, "sum"),
    create_hoisted_unary_op(relu, "relu"),
    pytest.param(
        create_hoisted_unary_op(softmax, "softmax"),
        marks=pytest.mark.xfail(
            reason="Softmax does not lower to loops properly https://github.com/tenstorrent/tt-mlir/issues/3232"
        ),
    ),
    create_hoisted_unary_op(reshape, "reshape"),
    create_hoisted_unary_op(transpose, "transpose"),
]


hoisted_binary_ops = [
    create_hoisted_binary_op(add, "add"),
    create_hoisted_binary_op(multiply, "multiply"),
    create_hoisted_binary_op(subtract, "subtract"),
    create_hoisted_binary_op(eq, "equal"),
    create_hoisted_binary_op(ne, "not_equal"),
    create_hoisted_binary_op(gt, "greater_than"),
    create_hoisted_binary_op(ge, "greater_equal"),
    create_hoisted_binary_op(lt, "less_than"),
    create_hoisted_binary_op(le, "less_equal"),
]


hoisted_ternary_ops = [
    create_hoisted_concat_op(concat, "concat"),
]


@x86_only
@pytest.mark.parametrize("shape", [(128, 128)])
@pytest.mark.parametrize("test_fn", hoisted_unary_ops)
@pytest.mark.parametrize("target", ["ttnn", "ttmetal"])
def test_cpu_hoistable_unary_ops(
    test_fn: Callable,
    shape: Shape,
    request,
    target: str,
    dtype: torch.dtype = torch.float32,
):
    """Test unary ops that support CPU hoisting"""
    compile_ttir_to_flatbuffer(
        test_fn,
        inputs_shapes=[shape],
        inputs_types=[dtype],
        test_base=f"{request.node.name}",
        target=target,
        output_root=request.config.getoption("--path"),
        system_desc_path=request.config.getoption("--sys-desc"),
    )


@x86_only
@pytest.mark.parametrize(
    "shapes",
    [
        [(128, 128), (128, 128)],  # Same shapes
        [(128, 128), (1, 128)],  # Broadcasting second dimension
        [(128, 128), (128, 1)],  # Broadcasting first dimension
        [(128, 128, 64), (128, 1, 64)],  # 3D tensors with broadcasting
    ],
)
@pytest.mark.parametrize("dtype", [torch.float32], ids=["f32"])
@pytest.mark.parametrize("test_fn", hoisted_binary_ops)
@pytest.mark.parametrize("target", ["ttnn", "ttmetal"])
def test_cpu_hoistable_binary_ops(
    test_fn: Callable, shapes: List[Shape], dtype: torch.dtype, request, target: str
):
    """Test binary ops that support CPU hoisting"""
    compile_ttir_to_flatbuffer(
        test_fn,
        shapes,
        [dtype] * len(shapes),
        test_base=f"{request.node.name}",
        target=target,
        output_root=request.config.getoption("--path"),
        system_desc_path=request.config.getoption("--sys-desc"),
    )


# Test hoisted permute separately because it requires unique input shapes.
@x86_only
@pytest.mark.parametrize(
    "shapes_and_perms",
    [
        # [(input_shape, output_shape), permutation]
        [[(2, 3, 4), (4, 2, 3)], [2, 0, 1]],
        [[(128, 128), (128, 128)], [0, 1]],
        [[(128, 64, 32), (32, 128, 64)], [2, 0, 1]],
    ],
)
@pytest.mark.parametrize("target", ["ttnn", "ttmetal"])
@pytest.mark.fails_golden
def test_hoisted_permute(shapes_and_perms, request, target: str):
    shapes, permutation = shapes_and_perms

    def permute_wrapper(
        in0: Operand,
        in1: Operand,
        builder: TTIRBuilder,
        unit_attrs: Optional[List[str]] = None,
    ):
        return permute(in0, in1, builder, permutation, unit_attrs=["ttir.should_hoist"])

    permute_wrapper.__name__ = "hoisted_permute"

    compile_ttir_to_flatbuffer(
        permute_wrapper,
        shapes,
        test_base=request.node.name,
        target=target,
        output_root=request.config.getoption("--path"),
        system_desc_path=request.config.getoption("--sys-desc"),
    )


# Test hoisted max separately because it requires more complex parameters combination.
@x86_only
@pytest.mark.parametrize("dim_arg", [None, 0, 1])
@pytest.mark.parametrize("keep_dim", [True, False])
@pytest.mark.parametrize(
    "shape", [(1, 1), (1, 10), (10, 1), (64, 32), (128, 64), (128, 128)]
)
@pytest.mark.parametrize("target", ["ttnn", "ttmetal"])
def test_hoisted_max(shape, dim_arg, keep_dim, request, target: str):
    def max(in0: Operand, builder: TTIRBuilder, unit_attrs: Optional[List[str]] = None):
        return builder.max(
            in0, dim_arg=dim_arg, keep_dim=keep_dim, unit_attrs=["ttir.should_hoist"]
        )

    max.__name__ = "hoisted_max"
    compile_ttir_to_flatbuffer(
        max,
        [shape],
        test_base=request.node.name,
        target=target,
        output_root=request.config.getoption("--path"),
        system_desc_path=request.config.getoption("--sys-desc"),
    )


@x86_only
@pytest.mark.parametrize(
    "shape,begins,ends,step",
    [
        ((64, 64), [0, 0], [32, 32], None),
        ((128, 128), [10, 20], [50, 60], [1, 1]),
        ((32, 64, 64), [5, 10, 15], [25, 50, 55], [2, 2, 1]),
    ],
    ids=["basic_slice", "explicit_step", "3d_slice"],
)
@pytest.mark.parametrize("target", ["ttnn", "ttmetal"])
def test_hoisted_slice(
    shape: Shape,
    begins: List[int],
    ends: List[int],
    step: List[int],
    target: str,
    request,
):
    def slice_wrapper(
        in0: Operand, builder: TTIRBuilder, unit_attrs: Optional[List[str]] = None
    ):
        # Now use the slice operation with the CPU hoisting attribute
        return builder.slice(in0, begins, ends, step, unit_attrs=["ttir.should_hoist"])

    compile_ttir_to_flatbuffer(
        slice_wrapper,
        [shape],
        test_base=request.node.name,
        target=target,
        output_root=request.config.getoption("--path"),
        system_desc_path=request.config.getoption("--sys-desc"),
    )


# Add test for hoisted where operation
@x86_only
@pytest.mark.parametrize("shapes", [[(64, 64), (64, 64), (64, 64)]])
@pytest.mark.parametrize("target", ["ttnn", "ttmetal"])
def test_hoisted_where(shapes, request, target: str):
    def where_wrapper(condition: Operand, x: Operand, y: Operand, builder: TTIRBuilder):
        return builder.where(condition, x, y, unit_attrs=["ttir.should_hoist"])

    where_wrapper.__name__ = "hoisted_where"

    compile_ttir_to_flatbuffer(
        where_wrapper,
        shapes,
        test_base=request.node.name,
        target=target,
        output_root=request.config.getoption("--path"),
        system_desc_path=request.config.getoption("--sys-desc"),
    )


@pytest.mark.parametrize(
    "shapes",
    [
        # [input_shape, output_shape]
        [(128, 128), (16384,)],  # Flatten 2D to 1D
        [(24,), (2, 3, 4)],  # Unflatten 1D to 3D
        [(2, 3, 4), (6, 4)],  # 3D to 2D reshape
        [(128, 128), (64, 256)],  # 2D to 2D different arrangement
        [(1, 1, 1), (1,)],  # Edge case: all dimensions are 1
        [(10,), (10,)],  # Identity reshape
        [(64, 512), (64, 1, 512)],  # Common ML pattern: expand dims
        [(256, 256), (512, 128)],  # Power of 2 reshape
        [(32, 3, 224, 224), (32, 150528)],  # Large ML pattern: batch flatten
    ],
)
@pytest.mark.parametrize("dtype", [torch.float32, torch.int32], ids=["f32", "i32"])
def test_reshape(shapes, dtype: torch.dtype, request):
    input_shape, output_shape = shapes

    def reshape_wrapper(in0: Operand, builder: TTIRBuilder):
        return builder.reshape(in0, output_shape)

    compile_ttir_to_flatbuffer(
        reshape_wrapper,
        [input_shape],
        [dtype],
        test_base=request.node.name,
        output_root=request.config.getoption("--path"),
        system_desc_path=request.config.getoption("--sys-desc"),
    )


@x86_only
@pytest.mark.parametrize(
    "shapes",
    [
        # [input_shape, output_shape]
        [(2, 3, 4), (24,)],
        [(128, 128), (16384,)],
        [(128, 64, 32), (128, 2048)],
    ],
)
@pytest.mark.parametrize("target", ["ttnn", "ttmetal"])
def test_hoisted_reshape(shapes, request, target: str):
    input_shape, output_shape = shapes

    def reshape_wrapper(in0: Operand, builder: TTIRBuilder):
        return builder.reshape(in0, output_shape, unit_attrs=["ttir.should_hoist"])

    reshape_wrapper.__name__ = "hoisted_reshape"

    compile_ttir_to_flatbuffer(
        reshape_wrapper,
        [input_shape],
        test_base=request.node.name,
        target=target,
        output_root=request.config.getoption("--path"),
        system_desc_path=request.config.getoption("--sys-desc"),
    )


@x86_only
@pytest.mark.parametrize(
    "shapes_and_dims",
    [
        # [(input_shape, output_shape), permutation]
        [[(2, 3, 4), (2, 4, 3)], [2, 1]],
        [[(128, 128), (128, 128)], [1, 0]],
        [[(128, 64, 32), (32, 64, 128)], [0, 2]],
    ],
)
@pytest.mark.parametrize("target", ["ttnn", "ttmetal"])
def test_hoisted_transpose(shapes_and_dims, request, target: str):
    shapes, dims = shapes_and_dims

    def transpose_wrapper(in0: Operand, builder: TTIRBuilder):
        # For 2D tensors with permutation [1, 0], swap dimensions 0 and 1
        # For 3D tensors with permutation [2, 1, 0], swap dimensions 0 and 2
        dim0 = dims[0]
        dim1 = dims[1]
        return builder.transpose(
            in0, dim0=dim0, dim1=dim1, unit_attrs=["ttir.should_hoist"]
        )

    transpose_wrapper.__name__ = "hoisted_transpose"

    compile_ttir_to_flatbuffer(
        transpose_wrapper,
        [shapes[0]],
        test_base=request.node.name,
        target=target,
        output_root=request.config.getoption("--path"),
        system_desc_path=request.config.getoption("--sys-desc"),
    )


unary_ops = [
    exp | Marks(pytest.mark.skip_config(["ttmetal", "p150"], reason="Issue #4078")),
    expm1 | Marks(pytest.mark.skip_config(["ttmetal"])),
    floor | Marks(pytest.mark.fails_golden),
    abs,
    neg,
    sign | Marks(pytest.mark.skip_config(["ttmetal"])),
    cos | Marks(pytest.mark.skip_config(["ttmetal", "p150"], reason="Issue #4083")),
    sin | Marks(pytest.mark.skip_config(["ttmetal", "p150"], reason="Issue #4083")),
    atan | Marks(pytest.mark.skip_config(["ttmetal"])),
    tanh | Marks(pytest.mark.skip_config(["ttmetal"])),
    relu | Marks(pytest.mark.skip_config(["ttmetal"])),
    gelu | Marks(pytest.mark.skip_config(["ttmetal"])),
    leaky_relu | Marks(pytest.mark.skip_config(["ttmetal"])),
    cbrt | Marks(pytest.mark.skip_config(["ttmetal"])),
    sigmoid | Marks(pytest.mark.fails_golden),
    reciprocal,
    is_finite | Marks(pytest.mark.skip_config(["ttmetal"])),
    ceil | Marks(pytest.mark.skip_config(["ttmetal"])),
    sum | Marks(pytest.mark.skip_config(["ttmetal"])),
    mean | Marks(pytest.mark.skip_config(["ttmetal"])),
    max | Marks(pytest.mark.fails_golden, pytest.mark.skip_config(["ttmetal"])),
    min | Marks(pytest.mark.fails_golden, pytest.mark.skip_config(["ttmetal"])),
    get_dimension_size
    | Marks(
        pytest.mark.skip_config(["ttmetal"]),
        pytest.mark.skip_config(["ttnn-standalone"]),
    ),
]


@pytest.mark.parametrize("shape", [(128, 128)], ids=shape_str)
@pytest.mark.parametrize("dtype", [torch.float32], ids=["f32"])
@pytest.mark.parametrize("target", ["ttnn", "ttmetal", "ttnn-standalone"])
@pytest.mark.parametrize("test_fn", unary_ops)
def test_unary_ops(
    test_fn: Callable, shape: Shape, dtype: torch.dtype, target: str, request
):
    pipeline_options = []
    compile_ttir_to_flatbuffer(
        test_fn,
        inputs_shapes=[shape],
        inputs_types=[dtype],
        test_base=request.node.name,
        output_root=request.config.getoption("--path"),
        system_desc_path=request.config.getoption("--sys-desc"),
        target=target,
        pipeline_options=pipeline_options,
    )


@pytest.mark.parametrize("shape", [(128, 128)], ids=shape_str)
@pytest.mark.parametrize("dtype", [torch.float32], ids=["f32"])
@pytest.mark.parametrize("target", ["ttnn", "ttmetal"])
@pytest.mark.parametrize(
    "test_fn",
    [
        add,
        multiply,
        subtract,
        eq | Marks(pytest.mark.skip_config(["ttmetal"])),
        ne | Marks(pytest.mark.skip_config(["ttmetal"])),
        le | Marks(pytest.mark.skip_config(["ttmetal"])),
        lt | Marks(pytest.mark.skip_config(["ttmetal"])),
        ge | Marks(pytest.mark.skip_config(["ttmetal"])),
        gt | Marks(pytest.mark.skip_config(["ttmetal"])),
        remainder | Marks(pytest.mark.skip_config(["ttmetal"])),
        maximum
        | Marks(pytest.mark.skip_config(["ttmetal", "p150"], reason="Issue #4084")),
        minimum | Marks(pytest.mark.skip_config(["ttmetal"])),
        matmul | Marks(pytest.mark.skip_config(["ttmetal"])),
        logical_and | Marks(pytest.mark.skip_config(["ttmetal"])),
        logical_or | Marks(pytest.mark.skip_config(["ttmetal"])),
        logical_xor | Marks(pytest.mark.skip_config(["ttmetal"])),
    ],
)
def test_binary_ops(
    test_fn: Callable,
    shape: Shape,
    dtype: torch.dtype,
    target: str,
    request,
):
    # NOTE: this function is _only_ for binary ops that take the same shape arguments
    pipeline_options = []
    compile_ttir_to_flatbuffer(
        test_fn,
        [shape, shape],
        [dtype, dtype],
        test_base=request.node.name,
        output_root=request.config.getoption("--path"),
        system_desc_path=request.config.getoption("--sys-desc"),
        target=target,
        pipeline_options=pipeline_options,
    )


@pytest.mark.run_error
@pytest.mark.parametrize("shape", [(128, 128)])
@pytest.mark.parametrize("test_fn", [bitwise_and, bitwise_or, bitwise_xor])
def test_bitwise_binary_ops(test_fn: Callable, shape: Shape, request):
    compile_ttir_to_flatbuffer(
        test_fn,
        inputs_shapes=[shape] * 2,
        inputs_types=[torch.int8] * 2,
        test_base=request.node.name,
        output_root=request.config.getoption("--path"),
        system_desc_path=request.config.getoption("--sys-desc"),
    )


# Subtract and remainder ops do not support broadcasting on both operands.
# This is tracked in the following Metal issue: https://github.com/tenstorrent/tt-metal/issues/24635.
# There are operations that still do not support Int32 tracked here: https://github.com/tenstorrent/tt-metal/issues/25112.
@pytest.mark.parametrize(
    "shapes",
    [
        pytest.param([(1, 1, 1), (8, 16, 32)], id="broadcast_lhs_1"),
        pytest.param([(1, 1, 32), (8, 16, 32)], id="broadcast_lhs_2"),
        pytest.param([(1, 16, 32), (8, 16, 32)], id="broadcast_lhs_3"),
        pytest.param([(8, 16, 32), (1, 1, 1)], id="broadcast_rhs_1"),
        pytest.param([(8, 16, 32), (1, 1, 32)], id="broadcast_rhs_2"),
        pytest.param([(8, 16, 32), (1, 16, 32)], id="broadcast_rhs_3"),
        pytest.param([(8, 16, 1), (1, 1, 32)], id="broadcast_both_1"),
        pytest.param([(1, 1, 32), (8, 16, 1)], id="broadcast_both_2"),
        pytest.param([(8, 1, 32), (8, 16, 1)], id="broadcast_both_3"),
        pytest.param([(8, 16, 1), (8, 1, 32)], id="broadcast_both_4"),
    ],
)
@pytest.mark.parametrize("dtype", [torch.float32, torch.int32], ids=["f32", "i32"])
@pytest.mark.parametrize("target", ["ttnn"])
@pytest.mark.parametrize(
    "test_fn",
    [
        add | Marks(pytest.mark.run_error),
        multiply | Marks(pytest.mark.run_error),
        subtract | Marks(pytest.mark.run_error),
        eq | Marks(pytest.mark.run_error),
        ne,
        le,
        lt,
        ge,
        gt,
        div | Marks(pytest.mark.run_error),
        remainder | Marks(pytest.mark.run_error),
        maximum,
        minimum,
        pow | Marks(pytest.mark.run_error),
        logical_and,
        logical_or,
        logical_xor,
    ],
)
def test_binary_eltwise_ops_implicit_broadcast(
    test_fn: Callable,
    shapes: List[Shape],
    dtype: torch.dtype,
    target: str,
    request,
):
    compile_ttir_to_flatbuffer(
        test_fn,
        shapes,
        [dtype, dtype],
        test_base=request.node.name,
        output_root=request.config.getoption("--path"),
        system_desc_path=request.config.getoption("--sys-desc"),
        target=target,
    )


@pytest.mark.fails_golden
@pytest.mark.parametrize(
    "shapes",
    [
        [(1, 16, 32), (8, 16, 32), (8, 16, 32)],
        [(8, 16, 32), (1, 16, 32), (8, 16, 32)],
        [(8, 16, 32), (8, 16, 32), (1, 16, 32)],
        [(8, 16, 32), (1, 1, 32), (1, 1, 32)],
        [(1, 1, 32), (8, 16, 32), (1, 1, 32)],
        [(1, 1, 32), (1, 1, 32), (8, 16, 32)],
        [(1, 16, 32), (8, 1, 32), (8, 16, 1)],
        [(1, 4, 1), (1, 4, 768), (1, 1, 1)],
        [(1, 1, 1, 4), (1, 1, 1, 1), (1, 1, 1, 1)],
    ],
)
@pytest.mark.parametrize(
    "input_dtypes",
    [
        pytest.param((torch.float32, torch.float32, torch.float32), id="f32-f32-f32"),
        pytest.param((torch.float32, torch.int32, torch.int32), id="f32-i32-i32"),
    ],
)
@pytest.mark.parametrize("target", ["ttnn"])
@pytest.mark.parametrize("test_fn", [where])
def test_ternary_eltwise_ops_implicit_broadcast(
    test_fn: Callable,
    shapes: List[Shape],
    input_dtypes: Tuple[torch.dtype, torch.dtype, torch.dtype],
    target: str,
    request,
):
    dtype1, dtype2, dtype3 = input_dtypes

    compile_ttir_to_flatbuffer(
        test_fn,
        shapes,
        [dtype1, dtype2, dtype3],
        test_base=request.node.name,
        output_root=request.config.getoption("--path"),
        system_desc_path=request.config.getoption("--sys-desc"),
        target=target,
    )


@pytest.mark.parametrize(
    "test_fn,inputs_shapes,inputs_dtypes",
    [
        (transpose, [(64, 32)], None),
        pytest.param(
            embedding,
            [(33, 32), (512, 128)],
            [torch.float32] * 2,
        ),
        pytest.param(
            where,
            [(64, 64)] * 3,
            [torch.float32, torch.float32, torch.float32],
            marks=pytest.mark.fails_golden,
        ),
    ],
)
def test_unique_ops(
    test_fn: Callable,
    inputs_shapes: List[Shape],
    inputs_dtypes: List[torch.dtype],
    request,
):
    compile_ttir_to_flatbuffer(
        test_fn,
        inputs_shapes=inputs_shapes,
        inputs_types=inputs_dtypes,
        test_base=request.node.name,
        output_root=request.config.getoption("--path"),
        system_desc_path=request.config.getoption("--sys-desc"),
    )


def slice(
    in0: Operand,
    begins: List[int],
    ends: List[int],
    step: Optional[List[int]] = None,
    builder: TTIRBuilder = None,
    unit_attrs: Optional[List[str]] = None,
):
    return builder.slice(in0, begins, ends, step, unit_attrs=unit_attrs)


@pytest.mark.parametrize(
    "shape,begins,ends,step",
    [
        ((64, 64), [0, 0], [32, 32], None),
        ((64, 64), [10, 20], [50, 60], [1, 1]),
        ((64, 64, 64), [10, 20, 30], [50, 60, 64], [2, 2, 1]),
    ],
    ids=["basic_slice", "explicit_step", "3d_slice"],
)
def test_slice(
    shape: Shape, begins: List[int], ends: List[int], step: List[int], request
):
    def slice_op(
        in0: Operand, builder: TTIRBuilder, unit_attrs: Optional[List[str]] = None
    ):
        return slice(in0, begins, ends, step, builder, unit_attrs)

    compile_ttir_to_flatbuffer(
        slice_op,
        [shape],
        test_base=request.node.name,
        output_root=request.config.getoption("--path"),
        system_desc_path=request.config.getoption("--sys-desc"),
    )


@x86_only
@pytest.mark.parametrize("shape", [(4, 4)])
@pytest.mark.parametrize("dim_args", [[0]])
@pytest.mark.parametrize("target", ["ttnn", "ttmetal"])
@pytest.mark.skip("Runtime error: https://github.com/tenstorrent/tt-mlir/issues/3883")
def test_hoisted_reduce_or(shape: Shape, dim_args: List[int], target: str, request):
    """Test the hoisted reduce_or operation with proper dimensions and keep_dim parameter"""

    def hoisted_reduce_or_wrapper(
        in0: Operand, builder: TTIRBuilder, unit_attrs: Optional[List[str]] = None
    ):
        return reduce_or(
            in0, builder, dim_args, keep_dim=True, unit_attrs=["ttir.should_hoist"]
        )

    compile_ttir_to_flatbuffer(
        hoisted_reduce_or_wrapper,
        inputs_shapes=[shape],
        inputs_types=[torch.float32],
        test_base=request.node.name,
        target=target,
        output_root=request.config.getoption("--path"),
        system_desc_path=request.config.getoption("--sys-desc"),
    )


@x86_only
@pytest.mark.parametrize(
    "shapes_and_broadcast_dims",
    [
        # [(input_shape, output_shape), broadcast_dimensions]
        [[(1, 1, 32), (1, 16, 32)], [1, 16, 1]],
        [[(128, 1), (128, 64)], [1, 64]],
        [[(1, 128), (64, 128)], [64, 1]],
    ],
)
@pytest.mark.parametrize("target", ["ttnn", "ttmetal"])
def test_hoisted_broadcast(shapes_and_broadcast_dims, request, target: str):
    """Test broadcast operation with CPU hoisting enabled using the 'hoisted_' naming convention"""
    shapes, broadcast_dimensions = shapes_and_broadcast_dims

    def broadcast_wrapper(
        in0: Operand,
        in1: Operand,
        builder: TTIRBuilder,
        unit_attrs: Optional[List[str]] = None,
    ):
        return broadcast(
            in0, in1, builder, broadcast_dimensions, unit_attrs=["ttir.should_hoist"]
        )

    broadcast_wrapper.__name__ = "hoisted_broadcast"

    compile_ttir_to_flatbuffer(
        broadcast_wrapper,
        inputs_shapes=shapes,
        test_base=f"{request.node.name}",
        target=target,
        output_root=request.config.getoption("--path"),
        system_desc_path=request.config.getoption("--sys-desc"),
    )


def gather(
    in0: Operand,
    builder: TTIRBuilder,
    indices_shape: Shape,
    start_index_map: List[int],
    offset_dims: List[int],
    slice_sizes: List[int],
    indices_dtype: torch.dtype,
    unit_attrs: Optional[List[str]] = None,
):
    # For now, just create zero indices - this tests the basic gather functionality.
    # In a real test, you'd want to create varied indices to test different gather patterns.
    indices = builder.zeros(indices_shape, indices_dtype)

    # Set collapsed_slice_dims to be the same as start_index_map
    # This is what the GatherToEmbeddingConversionPattern expects.
    collapsed_slice_dims = start_index_map

    # Set remaining parameters to empty lists for simplicity.
    operand_batching_dims = []
    start_indices_batching_dims = []

    # Set index_vector_dim correctly based on the use case.
    if len(indices_shape) == 1 and len(start_index_map) == 1:
        # Single indices case - index vector dim is implicit.
        index_vector_dim = len(indices_shape)  # = 1
    else:
        # Multi-dimensional indices - last dimension contains index vectors.
        index_vector_dim = len(indices_shape) - 1

    return builder.gather(
        in0,
        indices,
        offset_dims=offset_dims,
        collapsed_slice_dims=collapsed_slice_dims,
        operand_batching_dims=operand_batching_dims,
        start_indices_batching_dims=start_indices_batching_dims,
        start_index_map=start_index_map,
        index_vector_dim=index_vector_dim,
        slice_sizes=slice_sizes,
        unit_attrs=unit_attrs,
    )


@pytest.mark.parametrize(
    "input_shape,input_dtype,indices_shape,start_index_map,offset_dims,slice_sizes",
    [
        # Simple 1D indices - f32.
        ((100, 50), torch.float32, (10,), [0], [1], [1, 50]),
        pytest.param(
            (8, 16, 32),
            torch.float32,
            (4, 2, 2),
            [0, 2],
            [1],
            # Complex indices - f32.
            [1, 16, 1],
            marks=pytest.mark.skip(
                reason="Multi-dimensional gather has known issues, but the builder golden may also be incorrect: https://github.com/tenstorrent/tt-mlir/issues/3884"
            ),
        ),
        pytest.param(
            (8, 16, 32),
            torch.bfloat16,
            (4, 2, 2),
            [0, 2],
            [1],
            # Complex indices - bf16.
            [1, 16, 1],
            marks=pytest.mark.skip(
                reason="Multi-dimensional gather has known issues, but the builder golden may also be incorrect: https://github.com/tenstorrent/tt-mlir/issues/3884"
            ),
        ),
    ],
    ids=[
        "simple_1d-f32",
        "complex_indices-f32",
        "complex_indices-bf16",
    ],
)
def test_gather(
    input_shape: Shape,
    input_dtype: torch.dtype,
    indices_shape: Shape,
    start_index_map: List[int],
    offset_dims: List[int],
    slice_sizes: List[int],
    request,
):
    def gather_wrapper(in0: Operand, builder: TTIRBuilder):
        return gather(
            in0,
            builder,
            indices_shape,
            start_index_map,
            offset_dims,
            slice_sizes,
            input_dtype,
        )

    compile_ttir_to_flatbuffer(
        gather_wrapper,
        [input_shape],
        [input_dtype],
        test_base=request.node.name,
        target="ttnn",
        output_root=request.config.getoption("--path"),
        system_desc_path=request.config.getoption("--sys-desc"),
    )


@x86_only
@pytest.mark.parametrize(
    "input_shape,indices_shape,start_index_map,offset_dims,slice_sizes",
    [
        ((100, 50), (10,), [0], [1], [1, 50]),  # Simple 1D indices
        (
            (8, 16, 32),
            (4, 2, 2),
            [0, 2],
            [1],
            [1, 16, 1],
        ),  # Complex indices)
    ],
    ids=["simple_1d", "complex_indices"],
)
<<<<<<< HEAD
# note: doesn't work on ttmetal because test generated (nonhoisted) ttir.zeros, which we need to support on device
# @pytest.mark.skip(
#    "Fails at runtime on simple_1d case, ticket: https://github.com/tenstorrent/tt-mlir/issues/3849"
# )
=======
# Note: Doesn't work on ttmetal because test generated (nonhoisted) ttir.zeros, which we need to support on device.
@pytest.mark.skip(
    "Fails at runtime on simple_1d case, ticket: https://github.com/tenstorrent/tt-mlir/issues/3849"
)
>>>>>>> 5f8a518b
@pytest.mark.parametrize("target", ["ttnn"])
def test_hoisted_gather(
    input_shape: Shape,
    indices_shape: Shape,
    start_index_map: List[int],
    offset_dims: List[int],
    slice_sizes: List[int],
    target: str,
    request,
):
    def gather_wrapper(
        in0: Operand, builder: TTIRBuilder, unit_attrs: Optional[List[str]] = None
    ):
        return gather(
            in0,
            builder,
            indices_shape,
            start_index_map,
            offset_dims,
            slice_sizes,
            unit_attrs=["ttir.should_hoist"],
        )

    compile_ttir_to_flatbuffer(
        gather_wrapper,
        [input_shape],
        test_base=request.node.name,
        target=target,
        output_root=request.config.getoption("--path"),
        system_desc_path=request.config.getoption("--sys-desc"),
    )


@x86_only
@pytest.mark.parametrize(
    "shapes,batch_dims_lhs,contract_dims_lhs,batch_dims_rhs,contract_dims_rhs",
    [
        # Standard matrix multiplication: [M, K] x [K, N] -> [M, N]
        ([(10, 20), (20, 30), (10, 30)], [], [1], [], [0]),
        # Batched matrix multiplication: [B, M, K] x [B, K, N] -> [B, M, N]
        ([(5, 10, 20), (5, 20, 30), (5, 10, 30)], [0], [2], [0], [1]),
        # 3D tensor @ 2D tensor: [B, M, K] x [K, N] -> [B, M, N]
        ([(5, 10, 20), (20, 30), (5, 10, 30)], [], [2], [], [0]),
    ],
    ids=["standard_matmul", "batched_matmul", "3d_tensor_2d_tensor"],
)
@pytest.mark.parametrize("target", ["ttnn"])
@pytest.mark.skip(
    "Need to rework this, https://github.com/tenstorrent/tt-mlir/issues/3851"
)
def test_hoisted_dot_general(
    shapes: List[Shape],
    batch_dims_lhs: List[int],
    contract_dims_lhs: List[int],
    batch_dims_rhs: List[int],
    contract_dims_rhs: List[int],
    target: str,
    request,
):
    def dot_general_wrapper(
        in0: Operand,
        in1: Operand,
        out0: Operand,
        builder: TTIRBuilder,
        unit_attrs: Optional[List[str]] = None,
    ):
        return builder.dot_general(
            in0,
            in1,
            out0,
            batch_dims_lhs,
            contract_dims_lhs,
            batch_dims_rhs,
            contract_dims_rhs,
            unit_attrs=["ttir.should_hoist"],
        )

    compile_ttir_to_flatbuffer(
        dot_general_wrapper,
        shapes,
        test_base=request.node.name,
        target=target,
        output_root=request.config.getoption("--path"),
        system_desc_path=request.config.getoption("--sys-desc"),
    )<|MERGE_RESOLUTION|>--- conflicted
+++ resolved
@@ -2566,17 +2566,10 @@
     ],
     ids=["simple_1d", "complex_indices"],
 )
-<<<<<<< HEAD
-# note: doesn't work on ttmetal because test generated (nonhoisted) ttir.zeros, which we need to support on device
-# @pytest.mark.skip(
-#    "Fails at runtime on simple_1d case, ticket: https://github.com/tenstorrent/tt-mlir/issues/3849"
-# )
-=======
 # Note: Doesn't work on ttmetal because test generated (nonhoisted) ttir.zeros, which we need to support on device.
 @pytest.mark.skip(
     "Fails at runtime on simple_1d case, ticket: https://github.com/tenstorrent/tt-mlir/issues/3849"
 )
->>>>>>> 5f8a518b
 @pytest.mark.parametrize("target", ["ttnn"])
 def test_hoisted_gather(
     input_shape: Shape,
