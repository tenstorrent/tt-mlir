# SPDX-FileCopyrightText: (c) 2024 Tenstorrent AI ULC
#
# SPDX-License-Identifier: Apache-2.0

# RUN: SYSTEM_DESC_PATH=%system_desc_path% %python %s

import inspect
import torch
import numpy as np

from ttmlir.test_utils import compile_to_flatbuffer, set_output_path
from ttmlir.ttir_builder import Operand, TTIRBuilder, Attribute, UnitAttr
from ttmlir.dialects import ttir
from ttmlir.ir import *
from ttmlir.passes import GoldenTensor, DataType


# NOTE: This test is not valid for TTRT Perf due to weird issues with perf collection. Issue #2371
"""
@compile_to_flatbuffer([(1, 128, 128, 1)], targets=["ttnn"])
def test_squeeze(in0: Operand, builder: TTIRBuilder):
    return builder.squeeze(in0, 0)
"""


# NOTE: Same as Squeeze, this Op is not valid for TTRT Perf. Issue #2371
"""
@compile_to_flatbuffer([(128, 128)], targets=["ttnn"])
def test_unsqueeze(in0: Operand, builder: TTIRBuilder):
    return builder.unsqueeze(in0, 0)
"""


@compile_to_flatbuffer([(128, 128)], targets=["ttnn"])
def test_exp(in0: Operand, builder: TTIRBuilder):
    return builder.exp(in0)


@compile_to_flatbuffer([(128, 128)], targets=["ttnn"])
def test_expm1(in0: Operand, builder: TTIRBuilder):
    return builder.expm1(in0)


@compile_to_flatbuffer([(128, 128)], targets=["ttnn"])
def test_ceil(in0: Operand, builder: TTIRBuilder):
    return builder.ceil(in0)


@compile_to_flatbuffer([(128, 128)], targets=["ttnn"])
def test_floor(in0: Operand, builder: TTIRBuilder):
    return builder.floor(in0)


@compile_to_flatbuffer([(128, 128)], targets=["ttnn"])
def test_abs(in0: Operand, builder: TTIRBuilder):
    return builder.abs(in0)


@compile_to_flatbuffer([(128, 128)], targets=["ttnn"])
def test_logical_not(in0: Operand, builder: TTIRBuilder):
    return builder.logical_not(in0)


# NOTE: The generated flatbuffer will currently fail to run due to only floats
# being supported by the runtime. See issue #1775 for tracking
"""
@compile_to_flatbuffer([(128, 128)], inputs_types=[torch.int8], targets=["ttnn"])
def test_bitwise_not(in0: Operand, builder: TTIRBuilder):
    return builder.bitwise_not(in0)
"""


@compile_to_flatbuffer([(128, 128)], targets=["ttnn"])
def test_neg(in0: Operand, builder: TTIRBuilder):
    return builder.neg(in0)


@compile_to_flatbuffer([(128, 128)], targets=["ttnn"])
def test_sign(in0: Operand, builder: TTIRBuilder):
    return builder.sign(in0)


@compile_to_flatbuffer([(128, 128)], targets=["ttnn"])
def test_sin(in0: Operand, builder: TTIRBuilder):
    return builder.sin(in0)


@compile_to_flatbuffer([(128, 128)], targets=["ttnn"])
def test_cos(in0: Operand, builder: TTIRBuilder):
    return builder.cos(in0)


@compile_to_flatbuffer([(128, 128)], targets=["ttnn"])
def test_tan(in0: Operand, builder: TTIRBuilder):
    return builder.tan(in0)


@compile_to_flatbuffer([(128, 128)], targets=["ttnn"])
def test_atan(in0: Operand, builder: TTIRBuilder):
    return builder.atan(in0)


@compile_to_flatbuffer([(128, 128)], targets=["ttnn"])
def test_tanh(in0: Operand, builder: TTIRBuilder):
    return builder.tanh(in0)


@compile_to_flatbuffer([(128, 128)], targets=["ttnn"])
def test_log(in0: Operand, builder: TTIRBuilder):
    return builder.log(in0)


@compile_to_flatbuffer([(128, 128)], targets=["ttnn"])
def test_log1p(in0: Operand, builder: TTIRBuilder):
    return builder.log1p(in0)


@compile_to_flatbuffer([(128, 128)], targets=["ttnn"])
def test_relu(in0: Operand, builder: TTIRBuilder):
    return builder.relu(in0)


@compile_to_flatbuffer([(128, 128)], targets=["ttnn"])
def test_gelu(in0: Operand, builder: TTIRBuilder):
    return builder.gelu(in0)


@compile_to_flatbuffer([(64, 128)], inputs_types=[torch.bfloat16], targets=["ttnn"])
def test_clamp_scalar(in0: Operand, builder: TTIRBuilder):
    return builder.clamp_scalar(in0, max_arg=3.0, min_arg=2.0)


@compile_to_flatbuffer([(32, 64), (32, 64), (32, 64), (32, 64)], targets=["ttnn"])
def test_clamp_tensor(
    in0: Operand, in1: Operand, in2: Operand, in3: Operand, builder: TTIRBuilder
):
    return builder.clamp_tensor(in0, in1, in2, in3)


@compile_to_flatbuffer([(128, 128)], targets=["ttnn"])
def test_leaky_relu(in0: Operand, builder: TTIRBuilder):
    return builder.leaky_relu(in0)


@compile_to_flatbuffer([(128, 128)], targets=["ttnn"])
def test_sqrt(in0: Operand, builder: TTIRBuilder):
    return builder.sqrt(in0)


@compile_to_flatbuffer([(128, 128)], targets=["ttnn"])
def test_cbrt(in0: Operand, builder: TTIRBuilder):
    return builder.cbrt(in0)


@compile_to_flatbuffer([(128, 128)], targets=["ttnn"])
def test_rsqrt(in0: Operand, builder: TTIRBuilder):
    return builder.rsqrt(in0)


@compile_to_flatbuffer([(128, 128)], targets=["ttnn"])
def test_sigmoid(in0: Operand, builder: TTIRBuilder):
    return builder.sigmoid(in0)


@compile_to_flatbuffer([(128, 128)], targets=["ttnn"])
def test_reciprocal(in0: Operand, builder: TTIRBuilder):
    return builder.reciprocal(in0)


@compile_to_flatbuffer([(128, 128)], targets=["ttnn"])
def test_is_finite(in0: Operand, builder: TTIRBuilder):
    return builder.is_finite(in0)


@compile_to_flatbuffer([(128, 128)], targets=["ttnn"])
def test_get_dimension_size(in0: Operand, builder: TTIRBuilder):
    return builder.get_dimension_size(in0)


@compile_to_flatbuffer(
    [
        (4, 10, 3, 5, 7),
        (4, 10, 5, 7, 3),
    ],
    targets=["ttnn"],
)
def test_dot_general(in0: Operand, in1: Operand, builder: TTIRBuilder):
    return builder.dot_general(in0, in1, [0], [3], [0], [2])


@compile_to_flatbuffer(
    [
        (64, 128),
        (32, 128),
        (16, 128),
    ],
    targets=["ttnn"],
)
def test_concat(in0: Operand, in1: Operand, in2: Operand, builder: TTIRBuilder):
    return builder.concat([in0, in1, in2])


@compile_to_flatbuffer(
    [
        (64, 128),
        (64, 128),
    ],
    targets=["ttnn"],
)
def test_add(in0: Operand, in1: Operand, builder: TTIRBuilder):
    return builder.add(in0, in1)


@compile_to_flatbuffer(
    [
        (64, 64),
        (64, 64),
    ],
    targets=["ttnn"],
)
def test_multiply(in0: Operand, in1: Operand, builder: TTIRBuilder):
    return builder.multiply(in0, in1)


@compile_to_flatbuffer(
    [
        (64, 64),
        (64, 64),
    ],
    targets=["ttnn"],
)
def test_logical_and(in0: Operand, in1: Operand, builder: TTIRBuilder):
    return builder.logical_and(in0, in1)


@compile_to_flatbuffer(
    [
        (64, 64),
        (64, 64),
    ],
    targets=["ttnn"],
)
def test_logical_or(in0: Operand, in1: Operand, builder: TTIRBuilder):
    return builder.logical_or(in0, in1)


@compile_to_flatbuffer(
    [
        (64, 64),
        (64, 64),
    ],
    targets=["ttnn"],
)
def test_logical_xor(in0: Operand, in1: Operand, builder: TTIRBuilder):
    return builder.logical_xor(in0, in1)


# NOTE: The generated flatbuffer will currently fail to run due to only floats
# being supported by the runtime. See issue #1775 for tracking
"""
@compile_to_flatbuffer(
    [
        (64, 64),
        (64, 64),
    ],
    inputs_types=[torch.int8, torch.int8],
    targets=["ttnn"],
)
def test_bitwise_and(in0: Operand, in1: Operand, builder: TTIRBuilder):
    return builder.bitwise_and(in0, in1)
"""


# NOTE: The generated flatbuffer will currently fail to run due to only floats
# being supported by the runtime. See issue #1775 for tracking
"""
@compile_to_flatbuffer(
    [
        (64, 64),
        (64, 64),
    ],
    inputs_types=[torch.int8, torch.int8],
    targets=["ttnn"],
)
def test_bitwise_or(in0: Operand, in1: Operand, builder: TTIRBuilder):
    return builder.bitwise_or(in0, in1)
"""


# NOTE: The generated flatbuffer will currently fail to run due to only floats
# being supported by the runtime. See issue #1775 for tracking
"""
@compile_to_flatbuffer(
    [
        (64, 64),
        (64, 64),
    ],
    inputs_types=[torch.int8, torch.int8],
    targets=["ttnn"],
)
def test_bitwise_xor(in0: Operand, in1: Operand, builder: TTIRBuilder):
    return builder.bitwise_xor(in0, in1)
"""


@compile_to_flatbuffer(
    [
        (64, 64),
        (64, 64),
    ],
    targets=["ttnn"],
)
def test_subtract(in0: Operand, in1: Operand, builder: TTIRBuilder):
    return builder.subtract(in0, in1)


@compile_to_flatbuffer(
    [
        (64, 64),
        (64, 64),
    ],
    targets=["ttnn"],
)
def test_eq(in0: Operand, in1: Operand, builder: TTIRBuilder):
    return builder.eq(in0, in1)


@compile_to_flatbuffer(
    [
        (64, 64),
        (64, 64),
    ],
    targets=["ttnn"],
)
def test_ne(in0: Operand, in1: Operand, builder: TTIRBuilder):
    return builder.ne(in0, in1)


@compile_to_flatbuffer(
    [
        (64, 64),
        (64, 64),
    ],
    targets=["ttnn"],
)
def test_ge(in0: Operand, in1: Operand, builder: TTIRBuilder):
    return builder.ge(in0, in1)


@compile_to_flatbuffer(
    [
        (64, 64),
        (64, 64),
    ],
    targets=["ttnn"],
)
def test_gt(in0: Operand, in1: Operand, builder: TTIRBuilder):
    return builder.gt(in0, in1)


@compile_to_flatbuffer(
    [
        (64, 64),
        (64, 64),
    ],
    targets=["ttnn"],
)
def test_le(in0: Operand, in1: Operand, builder: TTIRBuilder):
    return builder.le(in0, in1)


@compile_to_flatbuffer(
    [
        (64, 64),
        (64, 64),
    ],
    targets=["ttnn"],
)
def test_lt(in0: Operand, in1: Operand, builder: TTIRBuilder):
    return builder.lt(in0, in1)


@compile_to_flatbuffer(
    [
        (64, 64),
        (64, 64),
    ],
    targets=["ttnn"],
)
def test_div(in0: Operand, in1: Operand, builder: TTIRBuilder):
    return builder.div(in0, in1)


@compile_to_flatbuffer(
    [
        (64, 64),
        (64, 64),
    ],
    targets=["ttnn"],
)
def test_remainder(in0: Operand, in1: Operand, builder: TTIRBuilder):
    return builder.remainder(in0, in1)


@compile_to_flatbuffer(
    [
        (64, 64),
        (64, 64),
    ],
    targets=["ttnn"],
)
def test_maximum(in0: Operand, in1: Operand, builder: TTIRBuilder):
    return builder.maximum(in0, in1)


@compile_to_flatbuffer(
    [
        (64, 64),
        (64, 64),
    ],
    targets=["ttnn"],
)
def test_minimum(in0: Operand, in1: Operand, builder: TTIRBuilder):
    return builder.minimum(in0, in1)


@compile_to_flatbuffer(
    [
        (64, 64),
        (64, 64),
    ],
    targets=["ttnn"],
)
def test_pow(in0: Operand, in1: Operand, builder: TTIRBuilder):
    return builder.pow(in0, in1)


@compile_to_flatbuffer(
    [
        (10, 64, 32),
        (32, 128),
        (128,),
    ],
    inputs_types=[torch.bfloat16, torch.bfloat16, torch.bfloat16],
    targets=["ttnn"],
)
def test_linear(in0: Operand, in1: Operand, in2: Operand, builder: TTIRBuilder):
    return builder.linear(in0, in1, in2)


@compile_to_flatbuffer(
    [
        (32, 64),
        (64, 128),
    ],
    targets=["ttnn"],
)
def test_matmul(in0: Operand, in1: Operand, builder: TTIRBuilder):
    return builder.matmul(in0, in1)


@compile_to_flatbuffer(
    [
        (64, 64),
    ],
    targets=["ttnn"],
)
def test_sum(in0: Operand, builder: TTIRBuilder):
    return builder.sum(in0)


@compile_to_flatbuffer(
    [
        (128, 128),
    ],
    targets=["ttnn"],
)
def test_mean(in0: Operand, builder: TTIRBuilder):
    return builder.mean(in0)


@compile_to_flatbuffer(
    [
        (64, 64),
    ],
    targets=["ttnn"],
)
def test_max(in0: Operand, builder: TTIRBuilder):
    return builder.max(in0)


@compile_to_flatbuffer(
    [
        (64, 64),
    ],
    targets=["ttnn"],
)
def test_min(in0: Operand, builder: TTIRBuilder):
    return builder.min(in0)


@compile_to_flatbuffer(
    [
        (32, 64),
    ],
    targets=["ttnn"],
)
def test_reshape(in0: Operand, builder: TTIRBuilder):
    return builder.reshape(in0, [2048])


@compile_to_flatbuffer(
    [
        (32, 64),
    ],
    targets=["ttnn"],
)
def test_transpose(in0: Operand, builder: TTIRBuilder):
    return builder.transpose(in0)


@compile_to_flatbuffer(
    [
        (64, 64),
        (64, 64),
        (64, 64),
    ],
    inputs_types=[torch.int8, torch.float32, torch.float32],
    targets=["ttnn"],
)
def test_where(in0: Operand, in1: Operand, in2: Operand, builder: TTIRBuilder):
    return builder.where(in0, in1, in2)


@compile_to_flatbuffer(
    [
        (1, 32, 32),
    ],
    targets=["ttnn"],
)
def test_repeat(in0: Operand, builder: TTIRBuilder):
    return builder.repeat(in0, [32, 1, 1])


@compile_to_flatbuffer(
    [
        (1, 8, 1, 12, 64),
        (1, 8, 1, 12, 64),
    ],
    targets=["ttnn"],
)
def test_repeat_interleave(in0: Operand, in1: Operand, builder: TTIRBuilder):
    return builder.repeat_interleave(in0, in1, repeats=1, dim=0)


@compile_to_flatbuffer(
    [
        (1, 1, 32),
        (1, 16, 32),
    ],
    targets=["ttnn"],
)
def test_broadcast(in0: Operand, in1: Operand, builder: TTIRBuilder):
    return builder.broadcast(in0, in1, [1, 16, 1])


@compile_to_flatbuffer(
    [
        (1, 32, 32, 64),
        (64, 32, 3, 3),
        (1, 1, 1, 64),
        (1, 16, 28, 64),
    ],
    inputs_types=[torch.bfloat16, torch.bfloat16, torch.bfloat16, torch.bfloat16],
    targets=["ttnn"],
)
def test_conv2d(
    in0: Operand, weight: Operand, bias: Operand, in1: Operand, builder: TTIRBuilder
):
    stride = DenseI32ArrayAttr.get([2, 1])
    padding = DenseI32ArrayAttr.get([2, 1])
    dilation = DenseI32ArrayAttr.get([2, 1])
    return builder.conv2d(
        in0,
        weight,
        bias,
        in1,
        stride=stride,
        padding=padding,
        dilation=dilation,
        groups=2,
    )


@compile_to_flatbuffer(
    [
        (3, 8, 8, 256),
        (256, 256, 3, 3),
        (1, 1, 1, 256),
        (1, 10, 10, 256),
    ],
    inputs_types=[torch.bfloat16, torch.bfloat16, torch.bfloat16, torch.bfloat16],
    targets=["ttnn"],
)
def test_conv_transpose2d(
    in0: Operand, weight: Operand, bias: Operand, in1: Operand, builder: TTIRBuilder
):
    stride = IntegerAttr.get(IntegerType.get_signless(32), 1)
    padding = IntegerAttr.get(IntegerType.get_signless(32), 0)
    output_padding = IntegerAttr.get(IntegerType.get_signless(32), 0)
    dilation = IntegerAttr.get(IntegerType.get_signless(32), 1)
    return builder.conv_transpose2d(
        in0,
        weight,
        bias,
        in1,
        stride=stride,
        padding=padding,
        output_padding=output_padding,
        dilation=dilation,
        groups=1,
    )


@compile_to_flatbuffer(
    [
        (1, 128, 128, 32),
        (1, 64, 64, 32),
    ],
    inputs_types=[torch.bfloat16, torch.bfloat16],
    targets=["ttnn"],
)
def test_max_pool2d(in0: Operand, in1: Operand, builder: TTIRBuilder):
    return builder.max_pool2d(
        in0,
        in1,
        kernel_height=2,
        kernel_width=2,
        stride_height=2,
        stride_width=2,
        dilation_height=1,
        dilation_width=1,
        ceil_mode=False,
        padding_left=0,
        padding_right=0,
        padding_top=0,
        padding_bottom=0,
    )


@compile_to_flatbuffer(
    [
        (1, 1, 5, 5),
    ],
    inputs_types=[torch.bfloat16],
    targets=["ttnn"],
)
def test_pad(in0: Operand, builder: TTIRBuilder):
    return builder.pad(in0, padding=[0, 0, 0, 0, 1, 1, 1, 1], value=0)


@compile_to_flatbuffer([(32, 64)], targets=["ttnn"])
def test_index(in0: Operand, builder: TTIRBuilder):
    return builder.index(in0)


# NOTE: select thowing floating point exception. Issue #2496
# @compile_to_flatbuffer([(4, 4)], targets=["ttnn"])
# def test_select(in0: Operand, builder: TTIRBuilder):
# return builder.select(in0, dim = 1, begin = 2, length = 2)


@compile_to_flatbuffer([(128, 128)], targets=["ttnn"])
def test_zeros(in0: Operand, builder: TTIRBuilder):
    return builder.zeros([128, 128])


@compile_to_flatbuffer([(128, 128)], targets=["ttnn"])
def test_ones(in0: Operand, builder: TTIRBuilder):
    return builder.ones([128, 128])


@compile_to_flatbuffer([(128, 128)], targets=["ttnn"])
def test_empty(in0: Operand, builder: TTIRBuilder):
    return builder.empty([128, 128])


@compile_to_flatbuffer([(128, 128)], targets=["ttnn"])
def test_argmax(in0: Operand, builder: TTIRBuilder):
    return builder.argmax(in0, [1])


# TODO: #Resolve "RuntimeError: Failed to run pass manager. failed to legalize operation 'ttir.reverse'."
# may not be supported by ttir_to_ttnn_backend_pipeline. Issue #2495
# @compile_to_flatbuffer([(64, 64)], targets=["ttnn"])
# def test_reverse(in0: Operand, builder: TTIRBuilder):
#    return builder.reverse(in0, [0,1])


# NOTE: The generated flatbuffer will currently fail to run due to only floats
# being supported by the runtime. See issue #1775 for tracking
# @compile_to_flatbuffer([(4, 4)], inputs_types=[torch.bool], targets=["ttnn"])
# def test_reduce_and(in0: Operand, builder: TTIRBuilder):
# return builder.reduce_and(in0, dim_args=[0,1])


# NOTE: The generated flatbuffer will currently fail to run due to only floats
# being supported by the runtime. See issue #1775 for tracking
# @compile_to_flatbuffer([(128, 128)], inputs_types=[torch.bool], targets=["ttnn"])
# def test_reduce_or(in0: Operand, builder: TTIRBuilder):
# return builder.reduce_or(in0, dim_args=[0,1])


@compile_to_flatbuffer([(2, 3, 4), (3, 4, 2)], targets=["ttnn"])
def test_permute(in0: Operand, in1: Operand, builder: TTIRBuilder):
    return builder.permute(in0, in1, permutation=DenseI64ArrayAttr.get([1, 2, 0]))


@compile_to_flatbuffer(
    [(10, 64, 32, 3), (10, 128, 128, 3)],
    inputs_types=[torch.bfloat16, torch.bfloat16],
    targets=["ttnn"],
)
def test_upsample2d(in0: Operand, in1: Operand, builder: TTIRBuilder):
    return builder.upsample2d(in0, in1, scale_factor=DenseI32ArrayAttr.get([2, 4]))


@compile_to_flatbuffer([(5,)], inputs_types=[torch.bfloat16], targets=["ttnn"])
def test_arange(in0: Operand, builder: TTIRBuilder):
    return builder.arange(in0, 0, 5, 1, 0)


@compile_to_flatbuffer(
    [(32, 32), (32, 32)], inputs_types=[torch.uint32, torch.uint16], targets=["ttnn"]
)
def test_typecast(in0: Operand, in1: Operand, builder: TTIRBuilder):
    return builder.typecast(in0, in1)


@compile_to_flatbuffer(
    [(128, 10, 32, 4)],
    inputs_types=[torch.bfloat16],
    targets=["ttnn"],
)
def test_prod(in0: Operand, builder: TTIRBuilder):
    return builder.prod(in0, [1])


@compile_to_flatbuffer(
    [(4, 4, 128, 128), (4, 4, 128, 128)],
    inputs_types=[torch.bfloat16, torch.bfloat16],
    targets=["ttnn"],
)
def test_cumsum(in0: Operand, in1: Operand, builder: TTIRBuilder):
    return builder.cumsum(in0, in1, dim=1)


@compile_to_flatbuffer(
    [(32, 32), (512, 128)],
    inputs_types=[torch.bfloat16, torch.bfloat16],
    targets=["ttnn"],
)
def test_embedding(in0: Operand, in1: Operand, builder: TTIRBuilder):
    return builder.embedding(in0, in1)


@compile_to_flatbuffer(
    [
        (1, 32, 64, 512),
<<<<<<< HEAD
        (1, 32, 3, 512),
    ],
    targets=["ttnn"],
)
def test_fill_cache(in0: Operand, in1: Operand, builder: TTIRBuilder):
    return builder.fill_cache(in0, in1)
=======
        (1, 32, 1, 512),
        (1,),
    ],
    inputs_types=[torch.bfloat16, torch.bfloat16, torch.int32],
    targets=["ttnn"],
)
def test_update_cache(in0: Operand, in1: Operand, in2: Operand, builder: TTIRBuilder):
    return builder.update_cache(in0, in1, in2)
>>>>>>> 7e0c6cbf


@compile_to_flatbuffer(
    [
        (32, 32),
        (32, 32),
        (32, 32),
    ],
    targets=["ttnn"],
)
def test_arbitrary_op_chain(
    in0: Operand, in1: Operand, in2: Operand, builder: TTIRBuilder
):
    add = builder.add(in0, in1)
    exp = builder.exp(in2)
    return builder.multiply(add, exp)


@compile_to_flatbuffer(
    [
        (64, 128),
        (64, 128),
    ],
    targets=["ttnn"],
)
def test_hoisted_add(in0: Operand, in1: Operand, builder: TTIRBuilder):
    # Use op_proxy directly since it accepts ttir_kwargs
    return builder.op_proxy(
        torch.add,
        ttir.AddOp,
        [in0, in1],
        unit_attrs={"should_hoist": UnitAttr.get(builder._ctx)},
        use_zeros=True,
    )


def test_provided_graph_input_output():
    def golden_tensor_to_torch_tensor(golden):
        shape = golden.shape
        stride = golden.strides
        match golden.dtype:
            case DataType.Float16:
                np_dtype = np.float16
            case DataType.BFloat16:
                np_dtype = np.bfloat16
            case DataType.Float32:
                np_dtype = np.float32
            case DataType.Int32:
                np_dtype = np.int32
            case None:
                np_dtype = np.float32
        np_array = (
            np.frombuffer(bytes(golden.data), dtype=np_dtype).copy().reshape(shape)
        )
        tensor = torch.as_strided(torch.from_numpy(np_array), size=shape, stride=stride)
        return tensor

    @compile_to_flatbuffer(
        [
            (64, 128),
            (64, 128),
        ],
        targets=["ttnn"],
    )
    def test_simple_add(in0: Operand, in1: Operand, builder: TTIRBuilder):
        input_0 = torch.randn(builder.get_shape(in0))
        input_1 = torch.randn(builder.get_shape(in1))
        output = input_0 + input_1
        builder.set_graph_input_output([input_0, input_1], [output])
        result = builder.add(in0, in1)

        # Verify graph input / output on golden map
        golden_map = builder.get_golden_map()

        assert "input_0" in golden_map
        golden_input_0 = golden_tensor_to_torch_tensor(golden_map["input_0"])
        assert torch.equal(golden_input_0, input_0)

        assert "input_1" in golden_map
        golden_input_1 = golden_tensor_to_torch_tensor(golden_map["input_1"])
        assert torch.equal(golden_input_1, input_1)

        assert "output_0" in golden_map
        golden_output_0 = golden_tensor_to_torch_tensor(golden_map["output_0"])
        assert torch.equal(golden_output_0, output)

        return result

    test_simple_add()


if __name__ == "__main__":
    import argparse, os

    parser = argparse.ArgumentParser(description="Run TTIR Builder Op tests")
    parser.add_argument(
        "--path",
        type=str,
        help="Optional output path for the flatbuffer. Creates path if supplied path doesn't exist",
    )
    args = parser.parse_args()

    if args.path and os.path.exists(args.path):
        if not os.path.exists(args.path):
            os.makedirs(args.path)
        set_output_path(args.path)

    test_functions = inspect.getmembers(
        inspect.getmodule(inspect.currentframe()), inspect.isfunction
    )

    for function_name, func in test_functions:
        if function_name.startswith("test_"):
            func()<|MERGE_RESOLUTION|>--- conflicted
+++ resolved
@@ -767,14 +767,16 @@
 @compile_to_flatbuffer(
     [
         (1, 32, 64, 512),
-<<<<<<< HEAD
         (1, 32, 3, 512),
     ],
     targets=["ttnn"],
 )
 def test_fill_cache(in0: Operand, in1: Operand, builder: TTIRBuilder):
     return builder.fill_cache(in0, in1)
-=======
+
+  
+@compile_to_flatbuffer(
+    [  
         (1, 32, 1, 512),
         (1,),
     ],
@@ -783,7 +785,6 @@
 )
 def test_update_cache(in0: Operand, in1: Operand, in2: Operand, builder: TTIRBuilder):
     return builder.update_cache(in0, in1, in2)
->>>>>>> 7e0c6cbf
 
 
 @compile_to_flatbuffer(
