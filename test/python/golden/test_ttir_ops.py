--- conflicted
+++ resolved
@@ -2049,14 +2049,6 @@
     cbrt | Marks(pytest.mark.skip_config(["ttmetal"])),
     sigmoid | Marks(pytest.mark.fails_golden),
     reciprocal,
-<<<<<<< HEAD
-    is_finite | Marks(pytest.mark.skip_target("ttmetal")),
-    ceil | Marks(pytest.mark.fails_golden),
-    sum | Marks(pytest.mark.skip_target("ttmetal")),
-    mean | Marks(pytest.mark.skip_target("ttmetal")),
-    min | Marks(pytest.mark.fails_golden, pytest.mark.skip_target("ttmetal")),
-    get_dimension_size | Marks(pytest.mark.skip_target("ttmetal")),
-=======
     is_finite | Marks(pytest.mark.skip_config(["ttmetal"])),
     ceil | Marks(pytest.mark.skip_config(["ttmetal"])),
     sum | Marks(pytest.mark.skip_config(["ttmetal"])),
@@ -2064,7 +2056,6 @@
     max | Marks(pytest.mark.fails_golden, pytest.mark.skip_config(["ttmetal"])),
     min | Marks(pytest.mark.fails_golden, pytest.mark.skip_config(["ttmetal"])),
     get_dimension_size | Marks(pytest.mark.skip_config(["ttmetal"])),
->>>>>>> 78d07d83
 ]
 
 
