--- conflicted
+++ resolved
@@ -2389,20 +2389,10 @@
         add,
         multiply,
         subtract,
-<<<<<<< HEAD
-        eq | Marks(pytest.mark.skip_config(["ttmetal"])),
-        ne | Marks(pytest.mark.skip_config(["ttmetal"])),
-        le | Marks(pytest.mark.skip_config(["ttmetal"])),
-        lt | Marks(pytest.mark.skip_config(["ttmetal"])),
-        ge | Marks(pytest.mark.skip_config(["ttmetal"])),
-        gt | Marks(pytest.mark.skip_config(["ttmetal"])),
         remainder
         | Marks(
             pytest.mark.skip_config(["ttmetal"]), pytest.mark.skip_config(["emitpy"])
         ),
-=======
-        remainder | Marks(pytest.mark.skip_config(["ttmetal"])),
->>>>>>> 2105725e
         maximum
         | Marks(
             pytest.mark.skip_config(["ttmetal", "p150"], reason="Issue #4084"),
