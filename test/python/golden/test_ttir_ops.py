--- conflicted
+++ resolved
@@ -1150,12 +1150,9 @@
             return builder.zeros(shape, dtype, unit_attrs=unit_attrs)
 
     compile_and_execute_ttir(
-<<<<<<< HEAD
         zeros,
         inputs_shapes=[],
-=======
-        module,
->>>>>>> e0d3f1d0
+        module,
         test_base=request.node.name,
         device=device,
         output_root=request.config.getoption("--path"),
@@ -1164,20 +1161,14 @@
 
 
 @pytest.mark.parametrize("shape", [(128, 128)], ids=["128x128"])
-<<<<<<< HEAD
 @pytest.mark.parametrize(
     "dtype", [torch.bfloat16, torch.float32, torch.int32], ids=["bf16", "f32", "i32"]
 )
 def test_ones(shape: Shape, dtype: torch.dtype, request, device):
-    def ones(builder: TTIRBuilder, unit_attrs: Optional[List[str]] = None):
-        return builder.ones(shape, dtype, unit_attrs=unit_attrs)
-=======
-def test_ones(shape: Shape, request, device):
     def module(builder: TTIRBuilder):
         @builder.func([], [])
         def ones(builder: TTIRBuilder, unit_attrs: Optional[List[str]] = None):
-            return builder.ones(shape, unit_attrs=unit_attrs)
->>>>>>> e0d3f1d0
+            return builder.ones(shape, dtype, unit_attrs=unit_attrs)
 
     compile_and_execute_ttir(
         module,
@@ -1475,26 +1466,15 @@
     request,
     device,
 ):
-<<<<<<< HEAD
-    def arange(builder: TTIRBuilder, unit_attrs: Optional[List[str]] = None):
-        return builder.arange(
-            shape, dtype, start, end, step, dim, unit_attrs=unit_attrs
-        )
-
-    compile_and_execute_ttir(
-        arange,
-        [],
-=======
     def module(builder: TTIRBuilder):
         @builder.func([shape], [torch.float32])
         def arange(
             in0: Operand, builder: TTIRBuilder, unit_attrs: Optional[List[str]] = None
         ):
-            return builder.arange(in0, start, end, step, dim, unit_attrs=unit_attrs)
-
-    compile_and_execute_ttir(
-        module,
->>>>>>> e0d3f1d0
+            return builder.arange(shape, dtype, start, end, step, dim, unit_attrs=unit_attrs)
+
+    compile_and_execute_ttir(
+        module,
         test_base=request.node.name,
         device=device,
         output_root=request.config.getoption("--path"),
