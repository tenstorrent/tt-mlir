# SPDX-FileCopyrightText: (c) 2024 Tenstorrent AI ULC
#
# SPDX-License-Identifier: Apache-2.0

import pytest
import torch
from typing import Callable, List, Optional, Tuple, Union
from collections import OrderedDict
from functools import reduce
import operator
from conftest import x86_only

from builder.base.builder import Operand, Shape, TypeInfo
from builder.base.builder_golden import BuilderGoldenTensor
from builder.ttir.ttir_builder import TTIRBuilder
from builder.base.builder_utils import compile_and_execute_ttir
from ttmlir.ir import DenseI32ArrayAttr
from test_utils import (
    Marks,
    shape_str,
    shapes_list_str,
    make_shard_shape,
    shard_wrap_factory,
)

pytestmark = pytest.mark.frontend("ttir")


def logical_not(
    in0: Operand,
    builder: TTIRBuilder,
    shape: Shape,
    dtype: torch.dtype,
    unit_attrs: Optional[List[str]] = None,
):
    randn_tensor = torch.randn(shape, dtype=torch.float32)
    input_tensor = randn_tensor.uniform_(-10.0, 10.0)
    input_tensor[torch.abs(input_tensor) < 4.0] = 0.0
    input_tensor = input_tensor.to(dtype)
    # Torch returns bool tensor but ttnn doesn't have bool type, convert to input dtype.
    golden_output_tensor = torch.logical_not(input_tensor).to(dtype)
    logical_not_0 = builder.logical_not(in0, unit_attrs=unit_attrs)
    builder.set_goldens({in0: input_tensor}, {logical_not_0: golden_output_tensor})
    return logical_not_0


@x86_only
@pytest.mark.parametrize("shape", [(128, 128)], ids=shape_str)
@pytest.mark.parametrize("dtype", [torch.float32], ids=["f32"])
@pytest.mark.parametrize("target", ["ttnn", "ttmetal"])
def test_hoisted_logical_not(
    shape: Shape, dtype: torch.dtype, target: str, request, device
):
    def hoisted_logical_not_wrapper(
        in0: Operand, builder: TTIRBuilder, unit_attrs: Optional[List[str]] = None
    ):
        return logical_not(in0, builder, shape, dtype, unit_attrs=["ttir.should_hoist"])

    compile_and_execute_ttir(
        hoisted_logical_not_wrapper,
        [shape],
        [dtype],
        test_base=request.node.name,
        output_root=request.config.getoption("--path"),
        system_desc_path=request.config.getoption("--sys-desc"),
        target=target,
        device=device,
    )


@pytest.mark.parametrize("shape", [(64, 128)], ids=shape_str)
@pytest.mark.parametrize("max_arg,min_arg", [(3.0, 2.0)])
def test_clamp_scalar(shape: Shape, max_arg: float, min_arg: float, request, device):
    def clamp_scalar(
        in0: Operand, builder: TTIRBuilder, unit_attrs: Optional[List[str]] = None
    ):
        return builder.clamp_scalar(
            in0, max_arg=max_arg, min_arg=min_arg, unit_attrs=unit_attrs
        )

    compile_and_execute_ttir(
        clamp_scalar,
        [shape],
        test_base=request.node.name,
        device=device,
        output_root=request.config.getoption("--path"),
        system_desc_path=request.config.getoption("--sys-desc"),
    )


@pytest.mark.parametrize(
    "shapes", [[(32, 64), (32, 64), (32, 64)]], ids=shapes_list_str
)
def test_clamp_tensor(shapes: List[Shape], request, device):
    def clamp_tensor(
        in0: Operand,
        in1: Operand,
        in2: Operand,
        builder: TTIRBuilder,
        unit_attrs: Optional[List[str]] = None,
    ):
        return builder.clamp_tensor(in0, in1, in2, unit_attrs=unit_attrs)

    compile_and_execute_ttir(
        clamp_tensor,
        shapes,
        test_base=request.node.name,
        device=device,
        output_root=request.config.getoption("--path"),
        system_desc_path=request.config.getoption("--sys-desc"),
    )


@pytest.mark.parametrize(
    "shapes,batch_dims_lhs,contract_dims_lhs,batch_dims_rhs,contract_dims_rhs",
    [
        (
            [(4, 10, 3, 5, 7), (4, 10, 5, 7, 3)],
            [0],
            [3],
            [0],
            [2],
        )
    ],
)
def test_dot_general(
    shapes: List[Shape],
    batch_dims_lhs: List[int],
    contract_dims_lhs: List[int],
    batch_dims_rhs: List[int],
    contract_dims_rhs: List[int],
    request,
    device,
):
    def dot_general(
        in0: Operand,
        in1: Operand,
        builder: TTIRBuilder,
        unit_attrs: Optional[List[str]] = None,
    ):
        return builder.dot_general(
            in0,
            in1,
            batch_dims_lhs,
            contract_dims_lhs,
            batch_dims_rhs,
            contract_dims_rhs,
            unit_attrs=unit_attrs,
        )

    compile_and_execute_ttir(
        dot_general,
        shapes,
        test_base=request.node.name,
        device=device,
        output_root=request.config.getoption("--path"),
        system_desc_path=request.config.getoption("--sys-desc"),
    )


def gt(
    in0: Operand,
    in1: Operand,
    builder: TTIRBuilder,
    unit_attrs: Optional[List[str]] = None,
):
    return builder.gt(in0, in1, unit_attrs=unit_attrs)


def div(
    in0: Operand,
    in1: Operand,
    builder: TTIRBuilder,
    unit_attrs: Optional[List[str]] = None,
):
    dividend_tensor = builder._get_golden_tensor(in0)
    divisor_tensor = builder._get_golden_tensor(in1)

    dividend_tensor = dividend_tensor.apply_shardwise(
        lambda shard: (
            shard.__setitem__(shard.abs() < 0.01, 0.03) or shard
            if torch.is_floating_point(shard)
            else shard
        )
    )

    divisor_tensor = divisor_tensor.apply_shardwise(
        lambda shard: (
            shard.__setitem__(shard.abs() < 0.01, -0.03) or shard
            if torch.is_floating_point(shard)
            else shard
        )
    )

    output_golden = torch.div(dividend_tensor, divisor_tensor)
    div0 = builder.div(in0, in1, unit_attrs=unit_attrs)
    builder.set_goldens_from_builder_tensor(
        {in0: dividend_tensor, in1: divisor_tensor}, {div0: output_golden}
    )
    return div0


@pytest.mark.parametrize("shape", [(128, 128)], ids=shape_str)
@pytest.mark.parametrize("dtype", [torch.float32], ids=["f32"])
@pytest.mark.parametrize("target", ["ttnn", "ttmetal"])
def test_div(shape: Shape, dtype: torch.dtype, target: str, request, device):
    compile_and_execute_ttir(
        div,
        [shape, shape],
        [dtype, dtype],
        test_base=request.node.name,
        output_root=request.config.getoption("--path"),
        system_desc_path=request.config.getoption("--sys-desc"),
        target=target,
        device=device,
    )


@x86_only
@pytest.mark.parametrize("shape", [(128, 128)], ids=shape_str)
@pytest.mark.parametrize("dtype", [torch.float32], ids=["f32"])
@pytest.mark.parametrize("target", ["ttnn", "ttmetal"])
def test_hoisted_div(shape: Shape, dtype: torch.dtype, target: str, request, device):
    def hoisted_div_wrapper(
        in0: Operand,
        in1: Operand,
        builder: TTIRBuilder,
        unit_attrs: Optional[List[str]] = None,
    ):
        golden_input_tensor = torch.randn(shape, dtype=dtype)
        div0 = div(in0, in1, builder, unit_attrs=["ttir.should_hoist"])
        builder.set_goldens(
            {in0: golden_input_tensor, in1: golden_input_tensor},
            {div0: torch.div(golden_input_tensor, golden_input_tensor)},
        )
        return div0

    compile_and_execute_ttir(
        hoisted_div_wrapper,
        [shape, shape],
        [dtype, dtype],
        test_base=request.node.name,
        output_root=request.config.getoption("--path"),
        system_desc_path=request.config.getoption("--sys-desc"),
        target=target,
        device=device,
    )


@pytest.mark.parametrize(
    "shapes", [[(10, 64, 32), (32, 128), (128,)]], ids=shapes_list_str
)
def test_linear(shapes: List[Shape], request, device):
    def linear(
        in0: Operand,
        in1: Operand,
        in2: Operand,
        builder: TTIRBuilder,
        unit_attrs: Optional[List[str]] = None,
    ):
        return builder.linear(in0, in1, in2, unit_attrs=unit_attrs)

    compile_and_execute_ttir(
        linear,
        shapes,
        test_base=request.node.name,
        device=device,
        output_root=request.config.getoption("--path"),
        system_desc_path=request.config.getoption("--sys-desc"),
    )


def matmul(
    in0: Operand,
    in1: Operand,
    builder: TTIRBuilder,
    unit_attrs: Optional[List[str]] = None,
):
    return builder.matmul(in0, in1, unit_attrs=unit_attrs)


def sum(in0: Operand, builder: TTIRBuilder, unit_attrs: Optional[List[str]] = None):
    return builder.sum(in0, unit_attrs=unit_attrs)


def mean(in0: Operand, builder: TTIRBuilder, unit_attrs: Optional[List[str]] = None):
    return builder.mean(in0, unit_attrs=unit_attrs)


def max(in0: Operand, builder: TTIRBuilder, unit_attrs: Optional[List[str]] = None):
    return builder.max(in0, unit_attrs=unit_attrs)


def min(in0: Operand, builder: TTIRBuilder, unit_attrs: Optional[List[str]] = None):
    return builder.min(in0, unit_attrs=unit_attrs)


def reshape(in0: Operand, builder: TTIRBuilder, unit_attrs: Optional[List[str]] = None):
    # Calculate total elements in the input tensor
    input_shape = builder.get_shape(in0)
    total_elements = 1
    for dim in input_shape:
        total_elements *= dim

    # Reshape to a 1D tensor with all elements
    new_shape = [int(total_elements)]  # This must be a list of integers
    return builder.reshape(in0, new_shape, unit_attrs=unit_attrs)


def transpose(
    in0: Operand, builder: TTIRBuilder, unit_attrs: Optional[List[str]] = None
):
    return builder.transpose(in0, unit_attrs=unit_attrs)


def squeeze(in0: Operand, builder: TTIRBuilder, unit_attrs: Optional[List[str]] = None):
    return builder.squeeze(in0, unit_attrs=unit_attrs)


@pytest.mark.xfail(reason="Fails Golden")
@pytest.mark.parametrize("shape", [(128, 128)], ids=shape_str)
@pytest.mark.parametrize("dim_arg", [0])
@pytest.mark.parametrize("keep_dim", [False])
def test_prod(shape: Shape, dim_arg: int, keep_dim: bool, request, device):
    def prod(
        in0: Operand, builder: TTIRBuilder, unit_attrs: Optional[List[str]] = None
    ):
        return builder.prod(in0, [dim_arg], keep_dim, unit_attrs=unit_attrs)

    compile_and_execute_ttir(
        prod,
        [shape],
        test_base=request.node.name,
        device=device,
        output_root=request.config.getoption("--path"),
        system_desc_path=request.config.getoption("--sys-desc"),
    )


def broadcast(
    in0: Operand,
    builder: TTIRBuilder,
    broadcast_dimensions: Optional[List[int]] = None,
    unit_attrs: Optional[List[str]] = None,
):
    return builder.broadcast(
        in0, broadcast_dimensions=broadcast_dimensions, unit_attrs=unit_attrs
    )


def concat(
    in0: Operand,
    in1: Operand,
    in2: Operand,
    dim: int,
    builder: TTIRBuilder,
    unit_attrs: Optional[List[str]] = None,
):
    return builder.concat([in0, in1, in2], dim=dim, unit_attrs=unit_attrs)


@pytest.mark.parametrize("shape", [(1, 1, 32)], ids=shape_str)
@pytest.mark.parametrize("broadcast_dimensions", [[1, 16, 1]])
def test_broadcast(shape: Shape, broadcast_dimensions: List[int], request, device):
    # Create a wrapper function that captures broadcast_dimensions
    def broadcast_wrapper(
        in0: Operand,
        builder: TTIRBuilder,
        unit_attrs: Optional[List[str]] = None,
    ):
        return broadcast(in0, builder, broadcast_dimensions, unit_attrs)

    # Set the name for better test identification
    broadcast_wrapper.__name__ = "broadcast"

    compile_and_execute_ttir(
        broadcast_wrapper,
        [shape],
        test_base=request.node.name,
        device=device,
        output_root=request.config.getoption("--path"),
        system_desc_path=request.config.getoption("--sys-desc"),
    )


@pytest.mark.parametrize("shape", [(1, 128, 128, 1)], ids=shape_str)
@pytest.mark.parametrize("dim", [0])
def test_squeeze(shape: Shape, dim: int, request, device):
    def squeeze(
        in0: Operand, builder: TTIRBuilder, unit_attrs: Optional[List[str]] = None
    ):
        return builder.squeeze(in0, dim, unit_attrs=unit_attrs)

    compile_and_execute_ttir(
        squeeze,
        [shape],
        test_base=request.node.name,
        device=device,
        output_root=request.config.getoption("--path"),
        system_desc_path=request.config.getoption("--sys-desc"),
    )


@pytest.mark.parametrize("shape", [(128, 128)], ids=shape_str)
@pytest.mark.parametrize("dim", [0])
def test_unsqueeze(shape: Shape, dim: int, request, device):
    def unsqueeze(
        in0: Operand, builder: TTIRBuilder, unit_attrs: Optional[List[str]] = None
    ):
        return builder.unsqueeze(in0, dim, unit_attrs=unit_attrs)

    compile_and_execute_ttir(
        unsqueeze,
        [shape],
        test_base=request.node.name,
        device=device,
        output_root=request.config.getoption("--path"),
        system_desc_path=request.config.getoption("--sys-desc"),
    )


@pytest.mark.parametrize("shape", [(1, 32, 32), (2, 16, 16), (1, 1, 64)], ids=shape_str)
@pytest.mark.parametrize("dims", [[32, 1, 1], [1, 2, 2], [2, 3, 4], [1, 1, 1]])
@pytest.mark.parametrize("dtype", [torch.float32, torch.int32], ids=["f32", "i32"])
def test_repeat(shape: Shape, dims: List[int], dtype, request, device):
    def repeat(
        in0: Operand, builder: TTIRBuilder, unit_attrs: Optional[List[str]] = None
    ):
        return builder.repeat(in0, dims=dims, unit_attrs=unit_attrs)

    compile_and_execute_ttir(
        repeat,
        [shape],
        [dtype],
        test_base=request.node.name,
        device=device,
        output_root=request.config.getoption("--path"),
        system_desc_path=request.config.getoption("--sys-desc"),
    )


@pytest.mark.parametrize(
    "shapes",
    [
        [
            (1, 8, 1, 12, 64),
            (1, 8, 1, 12, 64),
        ]
    ],
    ids=shapes_list_str,
)
@pytest.mark.parametrize("dim", [0])
@pytest.mark.parametrize("repeats", [1])
def test_repeat_interleave(
    shapes: List[Shape], repeats: int, dim: int, request, device
):
    def repeat_interleave(
        in0: Operand,
        in1: Operand,
        builder: TTIRBuilder,
        unit_attrs: Optional[List[str]] = None,
    ):
        return builder.repeat_interleave(
            in0, in1, repeats=repeats, dim=dim, unit_attrs=unit_attrs
        )

    compile_and_execute_ttir(
        repeat_interleave,
        shapes,
        test_base=request.node.name,
        device=device,
        output_root=request.config.getoption("--path"),
        system_desc_path=request.config.getoption("--sys-desc"),
    )


@pytest.mark.parametrize(
    "shapes",
    [
        [
            (64, 128),
            (32, 128),
            (16, 128),
        ]
    ],
    ids=shapes_list_str,
)
@pytest.mark.parametrize("dim", [0])
def test_concat(shapes: List[Shape], dim: int, request, device):
    # Create a wrapper function that captures dim
    def concat_wrapper(
        in0: Operand,
        in1: Operand,
        in2: Operand,
        builder: TTIRBuilder,
        unit_attrs: Optional[List[str]] = None,
    ):
        return concat(in0, in1, in2, dim, builder, unit_attrs)

    # Set the name for better test identification.
    concat_wrapper.__name__ = "concat"

    compile_and_execute_ttir(
        concat_wrapper,
        shapes,
        test_base=request.node.name,
        device=device,
        output_root=request.config.getoption("--path"),
        system_desc_path=request.config.getoption("--sys-desc"),
    )


@pytest.mark.parametrize(
    "shapes",
    [
        [
            (1, 32, 32, 64),
            (64, 32, 3, 3),
            (1, 1, 1, 64),
        ]
    ],
    ids=shapes_list_str,
)
@pytest.mark.parametrize(
    "input_dtypes",
    [
        [torch.float32, torch.float32, torch.float32],
        # skip quint8 for now. Issue: https://github.com/tenstorrent/tt-metal/issues/26568
        pytest.param(
            [
                TypeInfo(torch.quint8, scale=0.1, zero_point=128),
                TypeInfo(torch.qint8, scale=0.1, zero_point=0),
                torch.float32,
                torch.int8,
            ],
            marks=pytest.mark.skip(
                reason="Issue: https://github.com/tenstorrent/tt-metal/issues/26568"
            ),
        ),
    ],
)
@pytest.mark.parametrize(
    "stride,padding,dilation,groups", [([2, 1], [2, 1], [2, 1], 2)]
)
def test_conv2d(
    shapes: List[Shape],
    input_dtypes: List[Union[torch.dtype, TypeInfo]],
    stride: List[int],
    padding: List[int],
    dilation: List[int],
    groups: int,
    request,
    device,
):
    def conv2d(
        in0: Operand,
        weight: Operand,
        bias: Operand,
        builder: TTIRBuilder,
        unit_attrs: Optional[List[str]] = None,
    ):
        return builder.conv2d(
            in0,
            weight,
            bias,
            stride=stride,
            padding=padding,
            dilation=dilation,
            groups=groups,
            unit_attrs=unit_attrs,
        )

    compile_and_execute_ttir(
        conv2d,
        shapes,
        input_dtypes,
        test_base=request.node.name,
        device=device,
        output_root=request.config.getoption("--path"),
        system_desc_path=request.config.getoption("--sys-desc"),
    )


@pytest.mark.parametrize(
    "shapes",
    [
        [
            (1, 32, 32, 64),
            (64, 32, 3, 3),
            (1, 1, 1, 64),
        ]
    ],
    ids=shapes_list_str,
)
@pytest.mark.parametrize("stride", [[2, 1]])
@pytest.mark.parametrize("dilation", [[2, 1]])
@pytest.mark.parametrize("padding", [[2, 1]])
@pytest.mark.parametrize("groups", [2])
def test_conv2d_consteval(
    shapes: List[Shape],
    stride: List[int],
    padding: List[int],
    dilation: List[int],
    groups: int,
    request,
    device,
):
    def conv2d_consteval(
        in0: Operand,
        weight: Operand,
        bias: Operand,
        builder: TTIRBuilder,
        unit_attrs: Optional[List[str]] = None,
    ):
        return builder.conv2d(
            in0,
            weight,
            bias,
            stride=stride,
            padding=padding,
            dilation=dilation,
            groups=groups,
            unit_attrs=unit_attrs,
        )

    compile_and_execute_ttir(
        conv2d_consteval,
        shapes,
        argument_types_string="conv2d_consteval=input,parameter,parameter",
        test_base=request.node.name,
        device=device,
    )


@x86_only
@pytest.mark.parametrize(
    "shapes",
    [
        [
            (1, 32, 32, 64),
            (64, 64, 3, 3),
            (1, 1, 1, 64),
        ]
    ],
    ids=shapes_list_str,
)
@pytest.mark.parametrize("stride", [[2, 1]])
@pytest.mark.parametrize("dilation", [[2, 1]])
@pytest.mark.parametrize("padding", [[2, 1]])
@pytest.mark.parametrize("groups", [1])
@pytest.mark.parametrize("target", ["ttnn"])
@pytest.mark.xfail(reason="Issue #5165.")
def test_hoisted_conv2d(
    shapes: List[Shape],
    stride: List[int],
    padding: List[int],
    dilation: List[int],
    groups: int,
    target: str,
    request,
):
    """Test hoisted conv2d operation"""

    def hoisted_conv2d(
        in0: Operand,
        weight: Operand,
        bias: Operand,
        builder: TTIRBuilder,
        unit_attrs: Optional[List[str]] = None,
    ):
        return builder.conv2d(
            in0,
            weight,
            bias,
            stride=stride,
            padding=padding,
            dilation=dilation,
            groups=groups,
            unit_attrs=["ttir.should_hoist"],
        )

    hoisted_conv2d.__name__ = "hoisted_conv2d"

    compile_and_execute_ttir(
        hoisted_conv2d,
        shapes,
        test_base=request.node.name,
        output_root=request.config.getoption("--path"),
        system_desc_path=request.config.getoption("--sys-desc"),
        target=target,
    )


@pytest.mark.parametrize(
    "shapes",
    [
        [
            (3, 8, 8, 256),
            (256, 256, 3, 3),
            (1, 1, 1, 256),
        ]
    ],
    ids=shapes_list_str,
)
@pytest.mark.parametrize("dtypes", [[torch.float32] * 3])
@pytest.mark.parametrize(
    "stride,padding,output_padding,dilation,groups", [(1, 0, 0, 1, 1)]
)
def test_conv_transpose2d(
    shapes: List[Shape],
    dtypes: List[torch.dtype],
    stride: int,
    padding: int,
    output_padding: int,
    dilation: int,
    groups: int,
    request,
    device,
):
    def conv_transpose2d(
        in0: Operand,
        weight: Operand,
        bias: Operand,
        builder: TTIRBuilder,
        unit_attrs: Optional[List[str]] = None,
    ):
        return builder.conv_transpose2d(
            in0,
            weight,
            bias,
            stride=stride,
            padding=padding,
            output_padding=output_padding,
            dilation=dilation,
            groups=groups,
            unit_attrs=unit_attrs,
        )

    compile_and_execute_ttir(
        conv_transpose2d,
        shapes,
        dtypes,
        test_base=request.node.name,
        device=device,
        output_root=request.config.getoption("--path"),
        system_desc_path=request.config.getoption("--sys-desc"),
    )


@pytest.mark.parametrize(
    "kernel,stride,dilation,padding,ceil_mode",
    [([2, 2], [2, 2], [1, 1], [0, 0, 0, 0], False)],
)
@pytest.mark.parametrize("shape", [(1, 128, 128, 32)])
@pytest.mark.parametrize("dtype", [torch.float32])
def test_max_pool2d(
    shape: Shape,
    dtype: torch.dtype,
    kernel: List[int],
    stride: List[int],
    dilation: List[int],
    padding: List[int],
    ceil_mode: bool,
    request,
    device,
):
    def max_pool2d(
        in0: Operand,
        builder: TTIRBuilder,
        unit_attrs: Optional[List[str]] = None,
    ):
        return builder.max_pool2d(
            in0,
            kernel=kernel,
            stride=stride,
            dilation=dilation,
            padding=padding,
            ceil_mode=ceil_mode,
            unit_attrs=unit_attrs,
        )

    compile_and_execute_ttir(
        max_pool2d,
        [shape],
        [dtype],
        test_base=request.node.name,
        device=device,
        output_root=request.config.getoption("--path"),
        system_desc_path=request.config.getoption("--sys-desc"),
    )


@x86_only
@pytest.mark.parametrize(
    "kernel,stride,dilation,padding,ceil_mode",
    [([2, 2], [2, 2], [1, 1], [0, 0, 0, 0], False)],
)
@pytest.mark.parametrize("shape", [(1, 128, 128, 32)], ids=shape_str)
@pytest.mark.parametrize("dtype", [torch.float32])
@pytest.mark.parametrize("target", ["ttnn"])
@pytest.mark.xfail(reason="Issue #5133.")
def test_hoisted_max_pool2d(
    shape: Shape,
    dtype: torch.dtype,
    kernel: List[int],
    stride: List[int],
    dilation: List[int],
    padding: List[int],
    ceil_mode: bool,
    target: str,
    request,
):
    """Test hoisted max_pool2d operation"""

    def hoisted_max_pool2d(
        in0: Operand,
        builder: TTIRBuilder,
        unit_attrs: Optional[List[str]] = None,
    ):
        return builder.max_pool2d(
            in0,
            kernel=kernel,
            stride=stride,
            dilation=dilation,
            padding=padding,
            ceil_mode=ceil_mode,
            unit_attrs=["ttir.should_hoist"],
        )

    hoisted_max_pool2d.__name__ = "hoisted_max_pool2d"

    compile_and_execute_ttir(
        hoisted_max_pool2d,
        [shape],
        [dtype],
        test_base=request.node.name,
        output_root=request.config.getoption("--path"),
        system_desc_path=request.config.getoption("--sys-desc"),
        target=target,
    )


@pytest.mark.parametrize(
    "kernel,stride,dilation,padding,ceil_mode,count_include_pad",
    [
        ([2, 2], [2, 2], [1, 1], [1, 1, 1, 1], False, True),
        (
            [2, 2],
            [1, 1],
            [1, 1],
            [1, 1, 1, 1],
            True,
            False,
        ),  # This test will produce a different output if count_include_pad is True for spatial dims (31, 31)
    ],
)
@pytest.mark.parametrize("shape", [(1, 31, 31, 32)], ids=shape_str)
@pytest.mark.parametrize("dtype", [torch.float32])
def test_avg_pool2d(
    shape: Shape,
    dtype: torch.dtype,
    kernel: List[int],
    stride: List[int],
    dilation: List[int],
    padding: List[int],
    ceil_mode: bool,
    count_include_pad: bool,
    request,
    device,
):
    def avg_pool2d(
        in0: Operand,
        builder: TTIRBuilder,
        unit_attrs: Optional[List[str]] = None,
    ):
        return builder.avg_pool2d(
            in0,
            kernel=kernel,
            stride=stride,
            dilation=dilation,
            padding=padding,
            ceil_mode=ceil_mode,
            count_include_pad=count_include_pad,
            unit_attrs=unit_attrs,
        )

    compile_and_execute_ttir(
        avg_pool2d,
        [shape],
        [dtype],
        test_base=request.node.name,
        device=device,
        output_root=request.config.getoption("--path"),
        system_desc_path=request.config.getoption("--sys-desc"),
    )


@pytest.mark.parametrize(
    "shapes",
    [
        [
            (1, 64, 32, 32),  # input tensor: (N, C, H, W)
            (64,),  # scale (gamma)
            (64,),  # offset (beta)
            (64,),  # mean
            (64,),  # variance
        ]
    ],
    ids=shapes_list_str,
)
@pytest.mark.parametrize("dtypes", [[torch.float32] * 5])
@pytest.mark.parametrize("dimension", [1])  # channel dimension
@pytest.mark.parametrize("epsilon", [1e-5])
def test_batch_norm(
    shapes: List[Shape],
    dtypes: List[torch.dtype],
    dimension: int,
    epsilon: float,
    request,
    device,
):
    def batch_norm(
        in0: Operand,
        scale: Operand,
        offset: Operand,
        mean: Operand,
        variance: Operand,
        builder,
        unit_attrs: Optional[List[str]] = None,
    ):

        return builder.batch_norm(
            in0,
            scale,
            offset,
            mean,
            variance,
            epsilon=epsilon,
            dimension=dimension,
            unit_attrs=unit_attrs,
        )

    compile_and_execute_ttir(
        batch_norm,
        shapes,
        dtypes,
        test_base=request.node.name,
        device=device,
        output_root=request.config.getoption("--path"),
        system_desc_path=request.config.getoption("--sys-desc"),
    )


@pytest.mark.parametrize("shape", [(1, 1, 5, 5)], ids=shape_str)
@pytest.mark.parametrize("padding", [[0, 1, 2, 3, 4, 5, 6, 7]])
@pytest.mark.parametrize("value", [0])
def test_pad(shape: Shape, padding: List[int], value: int, request, device):
    def pad(
        in0: Operand,
        builder: TTIRBuilder,
        unit_attrs: Optional[List[str]] = None,
    ):
        return builder.pad(in0, padding=padding, value=value, unit_attrs=unit_attrs)

    compile_and_execute_ttir(
        pad,
        inputs_shapes=[shape],
        test_base=request.node.name,
        device=device,
        output_root=request.config.getoption("--path"),
        system_desc_path=request.config.getoption("--sys-desc"),
    )


@pytest.mark.parametrize("shape", [(32, 64)], ids=shape_str)
@pytest.mark.parametrize("dim,begin,end,step", [(0, 0, 3, 1)])
def test_index(
    shape: Shape, dim: int, begin: int, end: int, step: int, request, device
):
    def index(
        in0: Operand, builder: TTIRBuilder, unit_attrs: Optional[List[str]] = None
    ):
        return builder.index(
            in0, dim=dim, begin=begin, end=end, step=step, unit_attrs=unit_attrs
        )

    compile_and_execute_ttir(
        index,
        [shape],
        test_base=request.node.name,
        device=device,
        output_root=request.config.getoption("--path"),
        system_desc_path=request.config.getoption("--sys-desc"),
    )


@pytest.mark.parametrize("shape", [(4, 4)], ids=shape_str)
@pytest.mark.parametrize("dim,begin,length,stride", [(1, 2, 2, 2)])
def test_select(
    shape: Shape, dim: int, begin: int, length: int, stride: int, request, device
):
    def select(
        in0: Operand, builder: TTIRBuilder, unit_attrs: Optional[List[str]] = None
    ):
        return builder.select(
            in0,
            dim=dim,
            begin=begin,
            length=length,
            stride=stride,
            unit_attrs=unit_attrs,
        )

    compile_and_execute_ttir(
        select,
        [shape],
        test_base=request.node.name,
        device=device,
        output_root=request.config.getoption("--path"),
        system_desc_path=request.config.getoption("--sys-desc"),
    )


# TODO (ctod): These three nullary tensor creation ops can probably be combined in some way.
@pytest.mark.parametrize("shape", [(128, 128)], ids=["128x128"])
@pytest.mark.parametrize(
    "dtype", [torch.bfloat16, torch.float32, torch.int32], ids=["bf16", "f32", "i32"]
)
def test_zeros(shape: Shape, dtype: torch.dtype, request, device):
    def zeros(builder: TTIRBuilder, unit_attrs: Optional[List[str]] = None):
        return builder.zeros(shape, dtype, unit_attrs=unit_attrs)

    compile_and_execute_ttir(
        zeros,
        inputs_shapes=[],
        inputs_types=[],
        test_base=request.node.name,
        device=device,
        output_root=request.config.getoption("--path"),
        system_desc_path=request.config.getoption("--sys-desc"),
    )


@pytest.mark.parametrize("shape", [(128, 128)], ids=["128x128"])
def test_ones(shape: Shape, request, device):
    def ones(builder: TTIRBuilder, unit_attrs: Optional[List[str]] = None):
        return builder.ones(shape, unit_attrs=unit_attrs)

    compile_and_execute_ttir(
        ones,
        inputs_shapes=[],
        test_base=request.node.name,
        device=device,
        output_root=request.config.getoption("--path"),
        system_desc_path=request.config.getoption("--sys-desc"),
    )


@pytest.mark.parametrize("shape", [(16, 16)], ids=shape_str)
@pytest.mark.parametrize("dtype", [torch.float32], ids=["f32"])
@pytest.mark.parametrize("target", ["ttnn", "ttmetal"])
def test_callable_initialization_basic(
    shape: Shape, dtype: torch.dtype, target: str, request, device
):
    """Basic test demonstrating callable initialization with torch.zeros and torch.ones"""

    def test_with_basic_callables(
        in0: Operand,
        in1: Operand,
        builder: TTIRBuilder,
        unit_attrs: Optional[List[str]] = None,
    ):
        builder.set_goldens({in0: torch.zeros, in1: torch.ones})
        result = builder.add(in0, in1, unit_attrs=unit_attrs)
        return result

    compile_and_execute_ttir(
        test_with_basic_callables,
        [shape, shape],
        [dtype, dtype],
        test_base=request.node.name,
        output_root=request.config.getoption("--path"),
        system_desc_path=request.config.getoption("--sys-desc"),
        target=target,
        device=device,
    )


@pytest.mark.parametrize("shape", [(32, 32), (64, 64)], ids=shape_str)
@pytest.mark.parametrize("dtype", [torch.float32], ids=["f32"])
@pytest.mark.parametrize("target", ["ttnn", "ttmetal"])
def test_callable_initialization_zeros(
    shape: Shape, dtype: torch.dtype, target: str, request, device
):
    def test_with_zeros_init(
        in0: Operand, builder: TTIRBuilder, unit_attrs: Optional[List[str]] = None
    ):
        builder.set_goldens({in0: torch.zeros})
        zeros_result = builder.neg(in0, unit_attrs=unit_attrs)
        return zeros_result

    compile_and_execute_ttir(
        test_with_zeros_init,
        [shape],
        [dtype],
        test_base=request.node.name,
        output_root=request.config.getoption("--path"),
        system_desc_path=request.config.getoption("--sys-desc"),
        target=target,
        device=device,
    )


@pytest.mark.parametrize("shape", [(32, 32), (64, 64)], ids=shape_str)
@pytest.mark.parametrize("dtype", [torch.float32], ids=["f32"])
@pytest.mark.parametrize("target", ["ttnn", "ttmetal"])
def test_callable_initialization_ones(
    shape: Shape, dtype: torch.dtype, target: str, request, device
):
    def test_with_ones_init(
        in0: Operand, builder: TTIRBuilder, unit_attrs: Optional[List[str]] = None
    ):
        builder.set_goldens({in0: torch.ones})
        ones_result = builder.neg(in0, unit_attrs=unit_attrs)
        return ones_result

    compile_and_execute_ttir(
        test_with_ones_init,
        [shape],
        [dtype],
        test_base=request.node.name,
        output_root=request.config.getoption("--path"),
        system_desc_path=request.config.getoption("--sys-desc"),
        target=target,
        device=device,
    )


@pytest.mark.parametrize("shape", [(64, 64), (128, 128)], ids=shape_str)
@pytest.mark.parametrize("dtype", [torch.float32], ids=["f32"])
@pytest.mark.parametrize("target", ["ttnn", "ttmetal"])
def test_callable_initialization_eye(
    shape: Shape, dtype: torch.dtype, target: str, request, device
):
    def test_with_eye_init(
        in0: Operand, builder: TTIRBuilder, unit_attrs: Optional[List[str]] = None
    ):
        def eye_init(s):
            if len(s) == 2 and s[0] == s[1]:
                return torch.eye(s[0])
            elif len(s) == 2:
                return torch.eye(s[0], s[1])
            else:
                raise ValueError(f"torch.eye only supports 2D shapes, got {s}")

        builder.set_goldens({in0: eye_init})
        eye_result = builder.abs(in0, unit_attrs=unit_attrs)
        return eye_result

    compile_and_execute_ttir(
        test_with_eye_init,
        [shape],
        [dtype],
        test_base=request.node.name,
        output_root=request.config.getoption("--path"),
        system_desc_path=request.config.getoption("--sys-desc"),
        target=target,
        device=device,
    )


@pytest.mark.parametrize("shape", [(32, 32)], ids=shape_str)
@pytest.mark.parametrize("dtype", [torch.float32], ids=["f32"])
@pytest.mark.parametrize("target", ["ttnn", "ttmetal"])
def test_callable_initialization_mixed(
    shape: Shape, dtype: torch.dtype, target: str, request, device
):
    def test_with_mixed_init(
        in0: Operand,
        in1: Operand,
        builder: TTIRBuilder,
        unit_attrs: Optional[List[str]] = None,
    ):
        builder.set_goldens({in0: torch.zeros, in1: torch.ones})
        add_result = builder.add(in0, in1, unit_attrs=unit_attrs)
        return add_result

    compile_and_execute_ttir(
        test_with_mixed_init,
        [shape, shape],
        [dtype, dtype],
        test_base=request.node.name,
        output_root=request.config.getoption("--path"),
        system_desc_path=request.config.getoption("--sys-desc"),
        target=target,
        device=device,
    )


@pytest.mark.parametrize("shape", [(16, 16)], ids=shape_str)
@pytest.mark.parametrize("dtype", [torch.float32], ids=["f32"])
@pytest.mark.parametrize("target", ["ttnn", "ttmetal"])
def test_callable_initialization_custom_lambda(
    shape: Shape, dtype: torch.dtype, target: str, request, device
):
    def test_with_custom_lambda(
        in0: Operand, builder: TTIRBuilder, unit_attrs: Optional[List[str]] = None
    ):
        custom_init = lambda s: torch.full(s, 2.0)
        builder.set_goldens({in0: custom_init})
        result = builder.multiply(in0, in0, unit_attrs=unit_attrs)
        return result

    compile_and_execute_ttir(
        test_with_custom_lambda,
        [shape],
        [dtype],
        test_base=request.node.name,
        output_root=request.config.getoption("--path"),
        system_desc_path=request.config.getoption("--sys-desc"),
        target=target,
        device=device,
    )


@pytest.mark.parametrize("shape", [(16, 16)], ids=shape_str)
@pytest.mark.parametrize("dtype", [torch.float32], ids=["f32"])
def test_callable_initialization_error_handling(shape: Shape, dtype: torch.dtype):
    """Test error handling for invalid callable initialization functions"""

    def test_with_invalid_callable(
        in0: Operand, builder: TTIRBuilder, unit_attrs: Optional[List[str]] = None
    ):
        invalid_init = lambda s: "not a tensor"

        result = builder.neg(in0, unit_attrs=unit_attrs)
        with pytest.raises((TypeError, RuntimeError)):
            builder.set_goldens({in0: invalid_init})
        return result

    def test_with_failing_callable(
        in0: Operand, builder: TTIRBuilder, unit_attrs: Optional[List[str]] = None
    ):
        failing_init = lambda s: torch.zeros(s) / 0  # Division by zero

        result = builder.neg(in0, unit_attrs=unit_attrs)
        with pytest.raises(RuntimeError):
            builder.set_goldens({in0: failing_init})
        return result


@pytest.mark.parametrize("shapes", [[(128, 128)]], ids=shapes_list_str)
@pytest.mark.parametrize("dim_arg", [[1]])
def test_argmax(shapes, dim_arg, request, device):
    def argmax(
        in0: Operand, builder: TTIRBuilder, unit_attrs: Optional[List[str]] = None
    ):
        return builder.argmax(in0, dim_arg, unit_attrs=unit_attrs)

    compile_and_execute_ttir(
        argmax,
        inputs_shapes=shapes,
        test_base=request.node.name,
        device=device,
        output_root=request.config.getoption("--path"),
        system_desc_path=request.config.getoption("--sys-desc"),
    )


@pytest.mark.xfail(reason="`reverse` doesn't have a legalization. See issue #2495")
@pytest.mark.parametrize("shape", [(64, 64)], ids=shape_str)
@pytest.mark.parametrize("dims", [[0, 1]])
def test_reverse(shape: Shape, dims: List[int], request, device):
    def reverse(
        in0: Operand, builder: TTIRBuilder, unit_attrs: Optional[List[str]] = None
    ):
        return builder.reverse(in0, dims=dims, unit_attrs=unit_attrs)

    compile_and_execute_ttir(
        reverse,
        [shape],
        test_base=request.node.name,
        device=device,
        output_root=request.config.getoption("--path"),
        system_desc_path=request.config.getoption("--sys-desc"),
    )


@pytest.mark.skip(reason="See issue #3685")
@pytest.mark.parametrize("shape", [(4, 4)])
@pytest.mark.parametrize("dim_args", [[0, 1]])
def test_reduce_and(shape: Shape, dim_args: List[int], request, device):
    def reduce_and(
        in0: Operand, builder: TTIRBuilder, unit_attrs: Optional[List[str]] = None
    ):
        return builder.reduce_and(in0, dim_args=dim_args, unit_attrs=unit_attrs)

    compile_and_execute_ttir(
        reduce_and,
        [shape],
        [torch.int32],
        test_base=request.node.name,
        device=device,
        output_root=request.config.getoption("--path"),
        system_desc_path=request.config.getoption("--sys-desc"),
    )


def reduce_or(
    in0: Operand,
    builder: TTIRBuilder,
    dim_args: List[int],
    keep_dim: bool = False,
    unit_attrs: Optional[List[str]] = None,
):
    return builder.reduce_or(
        in0, dim_args=dim_args, keep_dim=keep_dim, unit_attrs=unit_attrs
    )


@pytest.mark.xfail(reason="only floats are supported in runtime. See issue #1775")
@pytest.mark.parametrize("shape", [(4, 4)], ids=shape_str)
@pytest.mark.parametrize("dim_args", [[0, 1]])
def test_reduce_or(shape: Shape, dim_args: List[int], request, device):
    def reduce_or_wrapper(
        in0: Operand, builder: TTIRBuilder, unit_attrs: Optional[List[str]] = None
    ):
        return reduce_or(in0, builder, dim_args=dim_args, unit_attrs=unit_attrs)

    compile_and_execute_ttir(
        reduce_or_wrapper,
        [shape],
        [torch.int32],
        test_base=request.node.name,
        device=device,
        output_root=request.config.getoption("--path"),
        system_desc_path=request.config.getoption("--sys-desc"),
    )


def permute(
    in0: Operand,
    builder: TTIRBuilder,
    permutation: List[int],
    unit_attrs: Optional[List[str]] = None,
):
    return builder.permute(
        in0,
        permutation=permutation,
        unit_attrs=unit_attrs,
    )


@pytest.mark.parametrize("shapes", [[(2, 3, 4)]], ids=shapes_list_str)
@pytest.mark.parametrize("permutation", [[1, 2, 0]])
def test_permute(shapes: List[Shape], permutation: List[int], request, device):
    # Create a wrapper function that captures permutation
    def permute_wrapper(
        in0: Operand,
        builder: TTIRBuilder,
        unit_attrs: Optional[List[str]] = None,
    ):
        return permute(in0, builder, permutation, unit_attrs)

    # Set the name for better test identification
    permute_wrapper.__name__ = "permute"

    compile_and_execute_ttir(
        permute_wrapper,
        shapes,
        test_base=request.node.name,
        device=device,
        output_root=request.config.getoption("--path"),
        system_desc_path=request.config.getoption("--sys-desc"),
    )


@pytest.mark.parametrize(
    "shapes", [[(10, 64, 32, 3), (10, 128, 128, 3)]], ids=shapes_list_str
)
@pytest.mark.parametrize("scale_factor", [[2, 4]])
def test_upsample2d(shapes: List[Shape], scale_factor: List[int], request, device):
    def upsample2d(
        in0: Operand,
        in1: Operand,
        builder: TTIRBuilder,
        unit_attrs: Optional[List[str]] = None,
    ):
        return builder.upsample2d(
            in0,
            in1,
            scale_factor=scale_factor,
            unit_attrs=unit_attrs,
        )

    compile_and_execute_ttir(
        upsample2d,
        shapes,
        test_base=request.node.name,
        device=device,
        output_root=request.config.getoption("--path"),
        system_desc_path=request.config.getoption("--sys-desc"),
    )


@pytest.mark.parametrize("shape,start,end,step,dim", [((5,), 0, 5, 1, 0)])
def test_arange(
    shape: Shape, start: int, end: int, step: int, dim: int, request, device
):
    def arange(
        in0: Operand, builder: TTIRBuilder, unit_attrs: Optional[List[str]] = None
    ):
        return builder.arange(in0, start, end, step, dim, unit_attrs=unit_attrs)

    compile_and_execute_ttir(
        arange,
        [shape],
        test_base=request.node.name,
        device=device,
        output_root=request.config.getoption("--path"),
        system_desc_path=request.config.getoption("--sys-desc"),
    )


@pytest.mark.parametrize("shape", [(128, 128)], ids=shape_str)
@pytest.mark.parametrize(
    "from_type,to_type",
    [
        (torch.int32, torch.float32),
        (torch.float32, torch.int32),
        (torch.bfloat16, torch.float32),
        (torch.float32, torch.bfloat16),
    ],
    ids=["i32-f32", "f32-i32", "bf16-f32", "f32-bf16"],
)
@pytest.mark.parametrize(
    "target", ["ttnn", "ttmetal" | Marks(pytest.mark.xfail(reason="Golden failure"))]
)
def test_typecast(
    shape: Shape,
    from_type: torch.dtype,
    to_type: torch.dtype,
    target: str,
    request,
    device,
):
    def typecast(
        in0: Operand,
        builder: TTIRBuilder,
        unit_attrs: Optional[List[str]] = None,
    ):
        return builder.typecast(in0, output_type=to_type, unit_attrs=unit_attrs)

    pipeline_options = []
    compile_and_execute_ttir(
        typecast,
        [shape],
        [from_type],
        test_base=request.node.name,
        device=device,
        system_desc_path=request.config.getoption("--sys-desc"),
        target=target,
        pipeline_options=pipeline_options,
    )


@pytest.mark.parametrize("shapes", [[(4, 4, 128, 128)]], ids=shapes_list_str)
@pytest.mark.parametrize("dim", [1])
def test_cumsum(shapes: List[Shape], dim: int, request, device):
    def cumsum(
        in0: Operand,
        builder: TTIRBuilder,
        unit_attrs: Optional[List[str]] = None,
    ):
        return builder.cumsum(in0, dim=dim, unit_attrs=unit_attrs)

    compile_and_execute_ttir(
        cumsum,
        shapes,
        test_base=request.node.name,
        device=device,
        output_root=request.config.getoption("--path"),
        system_desc_path=request.config.getoption("--sys-desc"),
    )


def prod(in0: Operand, builder: TTIRBuilder, unit_attrs: Optional[List[str]] = None):
    return builder.prod(in0, [1], False, unit_attrs=unit_attrs)


@pytest.mark.xfail(reason="Fails Golden")
@pytest.mark.parametrize(
    "shapes", [[(1, 32, 64, 512), (1, 32, 3, 512)]], ids=shapes_list_str
)
def test_fill_cache(shapes: List[Shape], request, device):
    def fill_cache(
        in0: Operand,
        in1: Operand,
        builder: TTIRBuilder,
        unit_attrs: Optional[List[str]] = None,
    ):
        return builder.fill_cache(in0, in1, unit_attrs=unit_attrs)

    compile_and_execute_ttir(
        fill_cache,
        shapes,
        test_base=request.node.name,
        device=device,
        output_root=request.config.getoption("--path"),
        system_desc_path=request.config.getoption("--sys-desc"),
    )


def softmax(
    in0: Operand,
    builder: TTIRBuilder,
    dimension: int = -1,
    numeric_stable: bool = False,
    unit_attrs: Optional[List[str]] = None,
):
    return builder.softmax(
        in0, dimension=dimension, numeric_stable=numeric_stable, unit_attrs=unit_attrs
    )


@pytest.mark.parametrize("shape", [(512, 1024)], ids=shape_str)
@pytest.mark.parametrize("dimension", [-1])
@pytest.mark.parametrize("numeric_stable", [False, True])
def test_softmax(shape: Shape, dimension: int, numeric_stable: bool, request, device):
    # Create a wrapper function that captures dimension
    def softmax_wrapper(
        in0: Operand, builder: TTIRBuilder, unit_attrs: Optional[List[str]] = None
    ):
        return softmax(in0, builder, dimension, numeric_stable, unit_attrs)

    # Set the name for better test identification
    softmax_wrapper.__name__ = "softmax"

    compile_and_execute_ttir(
        softmax_wrapper,
        [shape],
        test_base=request.node.name,
        device=device,
        output_root=request.config.getoption("--path"),
        system_desc_path=request.config.getoption("--sys-desc"),
    )


@pytest.mark.xfail(reason="run error")
@pytest.mark.parametrize(
    "shapes", [[(1, 32, 64, 512), (1, 32, 1, 512), (1,)]], ids=shapes_list_str
)
@pytest.mark.parametrize("dtypes", [[torch.float32, torch.float32, torch.int32]])
def test_update_cache(shapes: List[Shape], dtypes: List[torch.dtype], request, device):
    def update_cache(
        in0: Operand,
        in1: Operand,
        in2: Operand,
        builder: TTIRBuilder,
        unit_attrs: Optional[List[str]] = None,
    ):
        return builder.update_cache(in0, in1, in2, unit_attrs=unit_attrs)

    compile_and_execute_ttir(
        update_cache,
        shapes,
        inputs_types=dtypes,
        test_base=request.node.name,
        device=device,
        output_root=request.config.getoption("--path"),
        system_desc_path=request.config.getoption("--sys-desc"),
    )


def embedding(
    in0: Operand,
    in1: Operand,
    builder: TTIRBuilder,
    unit_attrs: Optional[List[str]] = None,
):
    return builder.embedding(in0, in1, unit_attrs=unit_attrs)


@pytest.mark.parametrize("shape", [(128, 128)], ids=shape_str)
@pytest.mark.parametrize("scale", [0.1])
@pytest.mark.parametrize("zero_point", [0])
@pytest.mark.parametrize(
    "dtype",
    [
        torch.qint32,
        pytest.param(
            torch.qint8,
            marks=pytest.mark.skip(
                reason="qint8 quantize not supported. issue https://github.com/tenstorrent/tt-metal/issues/26414"
            ),
        ),
    ],
    ids=["qint32", "qint8"],
)
def test_quantize(
    shape: Shape,
    scale: float,
    zero_point: int,
    dtype: torch.dtype,
    request,
    device,
):
    def quantize(
        in0: Operand, builder: TTIRBuilder, unit_attrs: Optional[List[str]] = None
    ):
        return builder.quantize(in0, scale, zero_point, dtype, unit_attrs=unit_attrs)

    compile_and_execute_ttir(
        quantize,
        [shape],
        test_base=request.node.name,
        device=device,
        output_root=request.config.getoption("--path"),
        system_desc_path=request.config.getoption("--sys-desc"),
    )


@pytest.mark.parametrize("shape", [(128, 128)], ids=shape_str)
@pytest.mark.parametrize(
    "input_dtype",
    [
        TypeInfo(torch.qint32, 0.1, 0),
        pytest.param(
            TypeInfo(torch.qint8, 0.1, 0),
            marks=pytest.mark.skip(
                reason="qint8 dequantize not supported. issue https://github.com/tenstorrent/tt-metal/issues/26414"
            ),
        ),
    ],
    ids=["qint32", "qint8"],
)
@pytest.mark.parametrize("scale", [0.1])
@pytest.mark.parametrize("zero_point", [0])
@pytest.mark.parametrize("dtype", [torch.float32], ids=["f32"])
def test_dequantize(
    shape: Shape,
    input_dtype: TypeInfo,
    scale: float,
    zero_point: int,
    dtype: torch.dtype,
    request,
    device,
):
    def dequantize(
        in0: Operand, builder: TTIRBuilder, unit_attrs: Optional[List[str]] = None
    ):
        return builder.dequantize(in0, scale, zero_point, dtype, unit_attrs=unit_attrs)

    compile_and_execute_ttir(
        dequantize,
        [shape],
        inputs_types=[input_dtype],
        test_base=request.node.name,
        device=device,
        output_root=request.config.getoption("--path"),
        system_desc_path=request.config.getoption("--sys-desc"),
    )


@pytest.mark.parametrize("shape", [(128, 128)], ids=shape_str)
@pytest.mark.parametrize(
    "input_dtype",
    [
        TypeInfo(torch.qint32, 0.1, 0),
        pytest.param(
            TypeInfo(torch.qint8, 0.1, 0),
            marks=pytest.mark.skip(
                reason="qint8 requantize not supported. issue https://github.com/tenstorrent/tt-metal/issues/26414"
            ),
        ),
    ],
)
@pytest.mark.parametrize("scale", [0.1])
@pytest.mark.parametrize("zero_point", [0])
@pytest.mark.parametrize(
    "dtype",
    [
        torch.qint32,
        pytest.param(
            torch.qint8, marks=pytest.mark.skip(reason="qint8 quantize not supported")
        ),
    ],
    ids=["qint32", "qint8"],
)
def test_requantize(
    shape: Shape,
    input_dtype: TypeInfo,
    scale: float,
    zero_point: int,
    dtype: torch.dtype,
    request,
    device,
):
    def requantize(
        in0: Operand, builder: TTIRBuilder, unit_attrs: Optional[List[str]] = None
    ):
        return builder.requantize(in0, scale, zero_point, dtype, unit_attrs=unit_attrs)

    compile_and_execute_ttir(
        requantize,
        [shape],
        inputs_types=[input_dtype],
        test_base=request.node.name,
        device=device,
        output_root=request.config.getoption("--path"),
        system_desc_path=request.config.getoption("--sys-desc"),
    )


# Create hoisted versions of operations by currying the unit_attrs parameter
def create_hoisted_single_operand_op(op_func, name):
    """Create a hoisted version of a unary operation by adding the should_hoist unit attribute"""

    def hoisted_op(in0, builder, **kwargs):
        # For unary ops
        return op_func(in0, builder, unit_attrs=["ttir.should_hoist"], **kwargs)

    # Set the name for better test identification
    hoisted_op.__name__ = f"hoisted_{name}"
    return hoisted_op


def create_hoisted_permute_op(op_func, name):
    """Create a hoisted version of the permute operation that calculates appropriate permutation dimensions"""

    def hoisted_op(in0, in1, builder, **kwargs):
        # Calculate appropriate permutation based on input dimensions
        input_shape = builder.get_shape(in0)
        ndims = len(input_shape)

        # Create a simple permutation that reverses the dimensions
        # This is guaranteed to be valid for any tensor
        permutation = list(range(ndims))
        permutation.reverse()

        return op_func(
            in0, in1, builder, permutation, unit_attrs=["ttir.should_hoist"], **kwargs
        )

    hoisted_op.__name__ = f"hoisted_{name}"
    return hoisted_op


def create_hoisted_softmax_op(op_func, name):
    """Create a hoisted version of the softmax operation"""

    def hoisted_op(in0, builder, **kwargs):
        # Default dimension for the hoisted version (last dimension)
        default_dimension = -1
        return op_func(
            in0,
            builder,
            dimension=default_dimension,
            unit_attrs=["ttir.should_hoist"],
            **kwargs,
        )

    hoisted_op.__name__ = f"hoisted_{name}"
    return hoisted_op


def create_hoisted_concat_op(op_func, name):
    """Create a hoisted version of the concat operation"""

    def hoisted_op(in0, in1, in2, builder, **kwargs):
        # Default dimension for the hoisted version (dimension 0)
        default_dim = 0
        return op_func(
            in0,
            in1,
            in2,
            default_dim,
            builder,
            unit_attrs=["ttir.should_hoist"],
            **kwargs,
        )

    hoisted_op.__name__ = f"hoisted_{name}"
    return hoisted_op


# Create a function for hoisted where operation
def create_hoisted_where_op(op_func, name):
    """Create a hoisted version of the where operation"""

    def hoisted_op(condition, x, y, builder, **kwargs):
        return op_func(
            condition, x, y, builder, unit_attrs=["ttir.should_hoist"], **kwargs
        )

    hoisted_op.__name__ = f"hoisted_{name}"
    return hoisted_op


# Create a function for hoisted slice operation
def create_hoisted_slice_op(op_func, name):
    """Create a hoisted version of the slice operation"""

    def hoisted_op(in0, builder, **kwargs):
        # Default slice parameters
        begins = DenseI32ArrayAttr.get([0, 0])
        ends = DenseI32ArrayAttr.get([10, 10])
        steps = DenseI32ArrayAttr.get([1, 1])
        return op_func(
            in0,
            begins,
            ends,
            steps,
            builder,
            unit_attrs=["ttir.should_hoist"],
            **kwargs,
        )

    hoisted_op.__name__ = f"hoisted_{name}"
    return hoisted_op


# Create a function for hoisted reduce operations
def create_hoisted_reduce_op(op_func, name):
    """Create a hoisted version of a reduce operation that requires dimension arguments"""

    def hoisted_op(in0, builder, **kwargs):
        # Default dimension arguments for the hoisted version
        default_dim_args = [0]  # Use first dimension as default
        return op_func(
            in0,
            builder,
            dim_args=default_dim_args,
            unit_attrs=["ttir.should_hoist"],
            **kwargs,
        )

    hoisted_op.__name__ = f"hoisted_{name}"
    return hoisted_op


# Create hoisted versions of all hoistable operations with proper names
hoisted_single_operand_ops = [
    create_hoisted_single_operand_op(sum, "sum"),
    pytest.param(
        create_hoisted_single_operand_op(softmax, "softmax"),
        marks=pytest.mark.xfail(
            reason="Softmax does not lower to loops properly https://github.com/tenstorrent/tt-mlir/issues/3232"
        ),
    ),
    create_hoisted_single_operand_op(reshape, "reshape"),
    create_hoisted_single_operand_op(transpose, "transpose"),
    create_hoisted_single_operand_op(mean, "mean"),
]


hoisted_ternary_ops = [
    create_hoisted_concat_op(concat, "concat"),
]


@x86_only
@pytest.mark.parametrize("shape", [(128, 128)], ids=shape_str)
@pytest.mark.parametrize("test_fn", hoisted_single_operand_ops)
@pytest.mark.parametrize("target", ["ttnn", "ttmetal"])
def test_cpu_hoistable_single_operand_ops(
    test_fn: Callable,
    shape: Shape,
    request,
    target: str,
    device,
    dtype: torch.dtype = torch.float32,
):
    """Test unary ops that support CPU hoisting"""
    compile_and_execute_ttir(
        test_fn,
        inputs_shapes=[shape],
        inputs_types=[dtype],
        test_base=f"{request.node.name}",
        target=target,
        device=device,
        output_root=request.config.getoption("--path"),
        system_desc_path=request.config.getoption("--sys-desc"),
    )


# Test hoisted permute separately because it requires unique input shapes.
@x86_only
@pytest.mark.parametrize(
    "shapes,permutation",
    [
        # [(input_shape, output_shape), permutation]
        ([(2, 3, 4), (4, 2, 3)], [2, 0, 1]),
        ([(128, 128), (128, 128)], [0, 1]),
        ([(128, 64, 32), (32, 128, 64)], [2, 0, 1]),
    ],
)
@pytest.mark.parametrize("target", ["ttnn", "ttmetal"])
@pytest.mark.xfail(reason="Fails Golden")
def test_hoisted_permute(shapes, permutation, request, target: str, device):
    def permute_wrapper(
        in0: Operand,
        in1: Operand,
        builder: TTIRBuilder,
        unit_attrs: Optional[List[str]] = None,
    ):
        return permute(in0, in1, builder, permutation, unit_attrs=["ttir.should_hoist"])

    permute_wrapper.__name__ = "hoisted_permute"

    compile_and_execute_ttir(
        permute_wrapper,
        shapes,
        test_base=request.node.name,
        target=target,
        device=device,
        output_root=request.config.getoption("--path"),
        system_desc_path=request.config.getoption("--sys-desc"),
    )


# Test hoisted max separately because it requires more complex parameters combination.
@x86_only
@pytest.mark.parametrize("dim_arg", [None, 0, 1])
@pytest.mark.parametrize("keep_dim", [True, False])
@pytest.mark.parametrize(
    "shape", [(1, 1), (1, 10), (10, 1), (64, 32), (128, 64), (128, 128)], ids=shape_str
)
@pytest.mark.parametrize("target", ["ttnn", "ttmetal"])
def test_hoisted_max(shape, dim_arg, keep_dim, request, target: str, device):
    if keep_dim is False:
        pytest.skip(
            "Known mismatch: TTIR keep_dim=False rank change unsupported by TOSA reduce op; "
            "see issue #5061 - https://github.com/tenstorrent/tt-mlir/issues/5061"
        )

    def max(in0: Operand, builder: TTIRBuilder, unit_attrs: Optional[List[str]] = None):
        return builder.max(
            in0, dim_arg=dim_arg, keep_dim=keep_dim, unit_attrs=["ttir.should_hoist"]
        )

    max.__name__ = "hoisted_max"
    compile_and_execute_ttir(
        max,
        [shape],
        test_base=request.node.name,
        target=target,
        device=device,
        output_root=request.config.getoption("--path"),
        system_desc_path=request.config.getoption("--sys-desc"),
    )


@x86_only
@pytest.mark.parametrize(
    "shape,begins,ends,step",
    [
        ((64, 64), [0, 0], [32, 32], None),
        ((128, 128), [10, 20], [50, 60], [1, 1]),
        ((32, 64, 64), [5, 10, 15], [25, 50, 55], [2, 2, 1]),
    ],
    ids=["basic_slice", "explicit_step", "3d_slice"],
)
@pytest.mark.parametrize("target", ["ttnn", "ttmetal"])
def test_hoisted_slice(
    shape: Shape,
    begins: List[int],
    ends: List[int],
    step: List[int],
    target: str,
    request,
    device,
):
    def slice_wrapper(
        in0: Operand, builder: TTIRBuilder, unit_attrs: Optional[List[str]] = None
    ):
        # Now use the slice operation with the CPU hoisting attribute
        return builder.slice(in0, begins, ends, step, unit_attrs=["ttir.should_hoist"])

    compile_and_execute_ttir(
        slice_wrapper,
        [shape],
        test_base=request.node.name,
        target=target,
        device=device,
        output_root=request.config.getoption("--path"),
        system_desc_path=request.config.getoption("--sys-desc"),
    )


# Add test for hoisted where operation
@x86_only
@pytest.mark.parametrize(
    "shapes", [[(64, 64), (64, 64), (64, 64)]], ids=shapes_list_str
)
@pytest.mark.parametrize("target", ["ttnn", "ttmetal"])
def test_hoisted_where(shapes, request, target: str, device):
    def where_wrapper(condition: Operand, x: Operand, y: Operand, builder: TTIRBuilder):
        return builder.where(condition, x, y, unit_attrs=["ttir.should_hoist"])

    where_wrapper.__name__ = "hoisted_where"

    compile_and_execute_ttir(
        where_wrapper,
        shapes,
        test_base=request.node.name,
        target=target,
        device=device,
        output_root=request.config.getoption("--path"),
        system_desc_path=request.config.getoption("--sys-desc"),
    )


@pytest.mark.parametrize(
    "shapes",
    [
        # [input_shape, output_shape]
        [(128, 128), (16384,)],  # Flatten 2D to 1D
        [(24,), (2, 3, 4)],  # Unflatten 1D to 3D
        [(2, 3, 4), (6, 4)],  # 3D to 2D reshape
        [(128, 128), (64, 256)],  # 2D to 2D different arrangement
        [(1, 1, 1), (1,)],  # Edge case: all dimensions are 1
        [(10,), (10,)],  # Identity reshape
        [(64, 512), (64, 1, 512)],  # Common ML pattern: expand dims
        [(256, 256), (512, 128)],  # Power of 2 reshape
        [(32, 3, 224, 224), (32, 150528)],  # Large ML pattern: batch flatten
    ],
    ids=shapes_list_str,
)
@pytest.mark.parametrize(
    "dtype", [torch.float32, torch.int32, torch.uint8], ids=["f32", "i32", "ui8"]
)
def test_reshape(shapes, dtype: torch.dtype, request, device):
    input_shape, output_shape = shapes

    def reshape_wrapper(in0: Operand, builder: TTIRBuilder):
        return builder.reshape(in0, output_shape)

    compile_and_execute_ttir(
        reshape_wrapper,
        [input_shape],
        [dtype],
        test_base=request.node.name,
        device=device,
        output_root=request.config.getoption("--path"),
        system_desc_path=request.config.getoption("--sys-desc"),
    )


@x86_only
@pytest.mark.parametrize(
    "input_shape,output_shape",
    [
        # (input_shape, output_shape)
        ((2, 3, 4), (24,)),
        ((128, 128), (16384,)),
        ((128, 64, 32), (128, 2048)),
    ],
)
@pytest.mark.parametrize("target", ["ttnn", "ttmetal"])
def test_hoisted_reshape(input_shape, output_shape, request, target: str, device):
    def reshape_wrapper(in0: Operand, builder: TTIRBuilder):
        return builder.reshape(in0, output_shape, unit_attrs=["ttir.should_hoist"])

    reshape_wrapper.__name__ = "hoisted_reshape"

    compile_and_execute_ttir(
        reshape_wrapper,
        [input_shape],
        test_base=request.node.name,
        target=target,
        device=device,
        output_root=request.config.getoption("--path"),
        system_desc_path=request.config.getoption("--sys-desc"),
    )


@x86_only
@pytest.mark.parametrize(
    "input_shape,dims",
    [
        # (input_shape, permutation)
        ((2, 3, 4), [2, 1]),
        ((128, 128), [1, 0]),
        ((128, 64, 32), [0, 2]),
    ],
)
@pytest.mark.parametrize("target", ["ttnn", "ttmetal"])
def test_hoisted_transpose(input_shape, dims, request, target: str, device):
    def transpose_wrapper(in0: Operand, builder: TTIRBuilder):
        # For 2D tensors with permutation [1, 0], swap dimensions 0 and 1
        # For 3D tensors with permutation [2, 1, 0], swap dimensions 0 and 2
        dim0 = dims[0]
        dim1 = dims[1]
        return builder.transpose(
            in0, dim0=dim0, dim1=dim1, unit_attrs=["ttir.should_hoist"]
        )

    transpose_wrapper.__name__ = "hoisted_transpose"

    compile_and_execute_ttir(
        transpose_wrapper,
        [input_shape],
        test_base=request.node.name,
        target=target,
        device=device,
        output_root=request.config.getoption("--path"),
        system_desc_path=request.config.getoption("--sys-desc"),
    )


@x86_only
@pytest.mark.parametrize("shape", [(1, 128, 128)], ids=shape_str)
@pytest.mark.parametrize("dim", [0])
@pytest.mark.parametrize("target", ["ttnn", "ttmetal"])
def test_hoisted_squeeze(shape: Shape, dim: int, target: str, request, device):
    """Test hoisted squeeze operation with appropriate shape that has a dimension of size 1"""

    def hoisted_squeeze(
        in0: Operand, builder: TTIRBuilder, unit_attrs: Optional[List[str]] = None
    ):
        return builder.squeeze(in0, dim=dim, unit_attrs=["ttir.should_hoist"])

    hoisted_squeeze.__name__ = "hoisted_squeeze"

    compile_and_execute_ttir(
        hoisted_squeeze,
        [shape],
        test_base=request.node.name,
        target=target,
        output_root=request.config.getoption("--path"),
        system_desc_path=request.config.getoption("--sys-desc"),
        device=device,
    )


<<<<<<< HEAD
unary_ops = [
    exp,
    expm1 | Marks(pytest.mark.skip_config(["ttmetal"])),
    floor,
    abs,
    neg,
    sign,
    cos,
    sin,
    atan | Marks(pytest.mark.skip_config(["ttmetal"])),
    tanh | Marks(pytest.mark.skip_config(["ttmetal"])),
    relu | Marks(pytest.mark.skip_config(["ttmetal"])),
    gelu,
    leaky_relu | Marks(pytest.mark.skip_config(["ttmetal"])),
    cbrt | Marks(pytest.mark.skip_config(["ttmetal"])),
    sigmoid,
    is_finite | Marks(pytest.mark.skip_config(["ttmetal"])),
    ceil | Marks(pytest.mark.skip_config(["ttmetal"])),
=======
reduction_ops = [
>>>>>>> a7311620
    sum | Marks(pytest.mark.skip_config(["ttmetal"])),
    mean | Marks(pytest.mark.skip_config(["ttmetal"])),
    max
    | Marks(
        pytest.mark.skip_config(["ttnn"]),
        pytest.mark.skip_config(["ttmetal"]),
    ),
    min
    | Marks(
        pytest.mark.skip_config(["ttnn"]),
        pytest.mark.skip_config(["ttmetal"]),
    ),
]


@pytest.mark.parametrize("shape", [(128, 128)], ids=shape_str)
@pytest.mark.parametrize("dtype", [torch.float32], ids=["f32"])
@pytest.mark.parametrize("target", ["ttnn", "ttmetal", "ttnn-standalone", "emitpy"])
@pytest.mark.parametrize("test_fn", reduction_ops)
def test_reduction_ops(
    test_fn: Callable,
    shape: Shape,
    dtype: torch.dtype,
    target: str,
    request,
    device,
):
    pipeline_options = []
    compile_and_execute_ttir(
        test_fn,
        inputs_shapes=[shape],
        inputs_types=[dtype],
        test_base=request.node.name,
        output_root=request.config.getoption("--path"),
        system_desc_path=request.config.getoption("--sys-desc"),
        target=target,
        device=device,
        pipeline_options=pipeline_options,
    )


unary_ops_int32 = [
    pytest.param(
        sum,
        marks=pytest.mark.skip(
            reason="Sum does not support int32 input. Issue: https://github.com/tenstorrent/tt-metal/issues/26724"
        ),
    ),
    pytest.param(
        max,
        marks=pytest.mark.skip(
            reason="Max does not support int32 input. Issue: https://github.com/tenstorrent/tt-metal/issues/26726"
        ),
    ),
    pytest.param(
        min,
        marks=pytest.mark.skip(
            reason="Min does not support int32 input. Issue: https://github.com/tenstorrent/tt-metal/issues/26726"
        ),
    ),
]


@pytest.mark.parametrize("shape", [(128, 128)], ids=shape_str)
@pytest.mark.parametrize("dtype", [torch.int32], ids=["i32"])
# TODO (anuragsingh): Add tt-metal and ttnn-standalone tests. Link to issue: https://github.com/tenstorrent/tt-mlir/issues/4444
@pytest.mark.parametrize("target", ["ttnn"])
@pytest.mark.parametrize("test_fn", unary_ops_int32)
def test_unary_ops_int32(
    test_fn: Callable,
    shape: Shape,
    dtype: torch.dtype,
    target: str,
    request,
    device,
):
    pipeline_options = []
    compile_and_execute_ttir(
        test_fn,
        inputs_shapes=[shape],
        inputs_types=[dtype],
        test_base=request.node.name,
        output_root=request.config.getoption("--path"),
        system_desc_path=request.config.getoption("--sys-desc"),
        target=target,
        device=device,
        pipeline_options=pipeline_options,
    )


@pytest.mark.parametrize("shape", [(128, 128)], ids=shape_str)
@pytest.mark.parametrize("dtype", [torch.float32], ids=["f32"])
@pytest.mark.parametrize("target", ["ttnn", "ttmetal", "emitpy"])
@pytest.mark.parametrize(
    "test_fn",
    [
        matmul | Marks(pytest.mark.skip_config(["ttmetal"])),
    ],
)
def test_matmul(
    test_fn: Callable,
    shape: Shape,
    dtype: torch.dtype,
    target: str,
    request,
    device,
):
    # NOTE: this function is _only_ for binary ops that take the same shape arguments
    pipeline_options = []
    compile_and_execute_ttir(
        test_fn,
        [shape, shape],
        [dtype, dtype],
        test_base=request.node.name,
        output_root=request.config.getoption("--path"),
        system_desc_path=request.config.getoption("--sys-desc"),
        target=target,
        device=device,
        pipeline_options=pipeline_options,
    )


@pytest.mark.parametrize(
    "test_fn,inputs_shapes,inputs_dtypes",
    [
        (transpose, [(64, 32)], [torch.float32]),
        pytest.param(
            reshape,
            [(64, 32)],
            [torch.float32],
            marks=[pytest.mark.skip_config(["ttmetal"])],
        ),
        pytest.param(
            embedding,
            [(33, 32), (512, 128)],
            [torch.float32] * 2,
            marks=[pytest.mark.skip_config(["ttmetal"])],
        ),
    ],
)
@pytest.mark.parametrize("target", ["ttnn", "ttmetal"])
def test_unique_ops(
    test_fn: Callable,
    inputs_shapes: List[Shape],
    inputs_dtypes: List[torch.dtype],
    target: str,
    request,
    device,
):
    compile_and_execute_ttir(
        test_fn,
        inputs_shapes=inputs_shapes,
        inputs_types=inputs_dtypes,
        test_base=request.node.name,
        output_root=request.config.getoption("--path"),
        system_desc_path=request.config.getoption("--sys-desc"),
        target=target,
        device=device,
    )


def slice(
    in0: Operand,
    begins: List[int],
    ends: List[int],
    step: Optional[List[int]] = None,
    builder: TTIRBuilder = None,
    unit_attrs: Optional[List[str]] = None,
):
    return builder.slice(in0, begins, ends, step, unit_attrs=unit_attrs)


@pytest.mark.parametrize(
    "shape,begins,ends,step",
    [
        ((64, 64), [0, 0], [32, 32], None),
        ((64, 64), [10, 20], [50, 60], [1, 1]),
        ((64, 64, 64), [10, 20, 30], [50, 60, 64], [2, 2, 1]),
    ],
    ids=["basic_slice", "explicit_step", "3d_slice"],
)
def test_slice(
    shape: Shape,
    begins: List[int],
    ends: List[int],
    step: List[int],
    request,
    device,
):
    def slice_op(
        in0: Operand, builder: TTIRBuilder, unit_attrs: Optional[List[str]] = None
    ):
        return slice(in0, begins, ends, step, builder, unit_attrs)

    compile_and_execute_ttir(
        slice_op,
        [shape],
        test_base=request.node.name,
        device=device,
        output_root=request.config.getoption("--path"),
        system_desc_path=request.config.getoption("--sys-desc"),
    )


@x86_only
@pytest.mark.parametrize("shape", [(4, 4)], ids=shape_str)
@pytest.mark.parametrize("dim_args", [[0]])
@pytest.mark.parametrize("target", ["ttnn", "ttmetal"])
@pytest.mark.xfail(reason="Issue #3883")
def test_hoisted_reduce_or(
    shape: Shape, dim_args: List[int], target: str, request, device
):
    """Test the hoisted reduce_or operation with proper dimensions and keep_dim parameter"""

    def hoisted_reduce_or_wrapper(
        in0: Operand, builder: TTIRBuilder, unit_attrs: Optional[List[str]] = None
    ):
        return reduce_or(
            in0, builder, dim_args, keep_dim=True, unit_attrs=["ttir.should_hoist"]
        )

    compile_and_execute_ttir(
        hoisted_reduce_or_wrapper,
        inputs_shapes=[shape],
        inputs_types=[torch.float32],
        test_base=request.node.name,
        target=target,
        device=device,
        output_root=request.config.getoption("--path"),
        system_desc_path=request.config.getoption("--sys-desc"),
    )


@x86_only
@pytest.mark.parametrize(
    "shape,broadcast_dims",
    [
        # [input_shape, broadcast_dimensions]
        ((1, 1, 32), [1, 16, 1]),
        ((128, 1), [1, 64]),
        ((1, 128), [64, 1]),
    ],
)
@pytest.mark.parametrize("target", ["ttnn", "ttmetal"])
def test_hoisted_broadcast(shape, broadcast_dims, request, target: str, device):
    """Test broadcast operation with CPU hoisting enabled using the 'hoisted_' naming convention"""

    def broadcast_wrapper(
        in0: Operand,
        builder: TTIRBuilder,
        unit_attrs: Optional[List[str]] = None,
    ):
        return broadcast(in0, builder, broadcast_dims, unit_attrs=["ttir.should_hoist"])

    broadcast_wrapper.__name__ = "hoisted_broadcast"

    compile_and_execute_ttir(
        broadcast_wrapper,
        inputs_shapes=[shape],
        test_base=f"{request.node.name}",
        target=target,
        device=device,
        output_root=request.config.getoption("--path"),
        system_desc_path=request.config.getoption("--sys-desc"),
    )


def gather(
    in0: Operand,
    builder: TTIRBuilder,
    indices_shape: Shape,
    start_index_map: List[int],
    offset_dims: List[int],
    slice_sizes: List[int],
    indices_dtype: torch.dtype,
    unit_attrs: Optional[List[str]] = None,
):
    # For now, just create zero indices - this tests the basic gather functionality.
    # In a real test, you'd want to create varied indices to test different gather patterns.
    indices = builder.zeros(indices_shape, indices_dtype)

    # Set collapsed_slice_dims to be the same as start_index_map
    # This is what the GatherToEmbeddingConversionPattern expects.
    collapsed_slice_dims = start_index_map

    # Set remaining parameters to empty lists for simplicity.
    operand_batching_dims = []
    start_indices_batching_dims = []

    # Set index_vector_dim correctly based on the use case.
    if len(indices_shape) == 1 and len(start_index_map) == 1:
        # Single indices case - index vector dim is implicit.
        index_vector_dim = len(indices_shape)  # = 1
    else:
        # Multi-dimensional indices - last dimension contains index vectors.
        index_vector_dim = len(indices_shape) - 1

    return builder.gather(
        in0,
        indices,
        offset_dims=offset_dims,
        collapsed_slice_dims=collapsed_slice_dims,
        operand_batching_dims=operand_batching_dims,
        start_indices_batching_dims=start_indices_batching_dims,
        start_index_map=start_index_map,
        index_vector_dim=index_vector_dim,
        slice_sizes=slice_sizes,
        unit_attrs=unit_attrs,
    )


@pytest.mark.parametrize(
    "input_shape,input_dtype,indices_shape,start_index_map,offset_dims,slice_sizes",
    [
        # Simple 1D indices - f32.
        ((100, 50), torch.float32, (10,), [0], [1], [1, 50]),
        pytest.param(
            (8, 16, 32),
            torch.float32,
            (4, 2, 2),
            [0, 2],
            [1],
            # Complex indices - f32.
            [1, 16, 1],
        ),
    ],
    ids=[
        "simple_1d-f32",
        "complex_indices-f32",
    ],
)
@pytest.mark.parametrize("target", ["ttnn"])
def test_gather(
    input_shape: Shape,
    input_dtype: torch.dtype,
    indices_shape: Shape,
    start_index_map: List[int],
    offset_dims: List[int],
    slice_sizes: List[int],
    target: str,
    request,
    device,
):
    def gather_wrapper(in0: Operand, builder: TTIRBuilder):
        return gather(
            in0,
            builder,
            indices_shape,
            start_index_map,
            offset_dims,
            slice_sizes,
            input_dtype,
        )

    compile_and_execute_ttir(
        gather_wrapper,
        [input_shape],
        [input_dtype],
        test_base=request.node.name,
        target=target,
        device=device,
        output_root=request.config.getoption("--path"),
        system_desc_path=request.config.getoption("--sys-desc"),
    )


@x86_only
@pytest.mark.parametrize(
    "input_shape,input_dtype,indices_shape,start_index_map,offset_dims,slice_sizes",
    [
        ((100, 50), torch.float32, (10,), [0], [1], [1, 50]),  # Simple 1D indices
        pytest.param(
            (8, 16, 32),
            torch.float32,
            (4, 2, 2),
            [0, 2],
            [1],
            [1, 16, 1],
        ),  # Complex indices
    ],
    ids=["simple_1d", "complex_indices"],
)
@pytest.mark.parametrize(
    "target",
    ["ttnn", "ttmetal" | Marks(pytest.mark.xfail(reason="Unhoisted ttir.zeros"))],
)
def test_hoisted_gather(
    input_shape: Shape,
    input_dtype: torch.dtype,
    indices_shape: Shape,
    start_index_map: List[int],
    offset_dims: List[int],
    slice_sizes: List[int],
    target: str,
    request,
    device,
):
    def gather_wrapper(
        in0: Operand, builder: TTIRBuilder, unit_attrs: Optional[List[str]] = None
    ):
        return gather(
            in0,
            builder,
            indices_shape,
            start_index_map,
            offset_dims,
            slice_sizes,
            input_dtype,
            unit_attrs=["ttir.should_hoist"],
        )

    compile_and_execute_ttir(
        gather_wrapper,
        [input_shape],
        test_base=request.node.name,
        target=target,
        device=device,
        output_root=request.config.getoption("--path"),
        system_desc_path=request.config.getoption("--sys-desc"),
    )


@pytest.mark.skip(reason="https://github.com/tenstorrent/tt-mlir/issues/5315")
@x86_only
@pytest.mark.parametrize(
    "shapes,batch_dims_lhs,contract_dims_lhs,batch_dims_rhs,contract_dims_rhs",
    [
        # Standard matrix multiplication: [M, K] x [K, N] -> [M, N]
        ([(10, 20), (20, 30), (10, 30)], [], [1], [], [0]),
        # Batched matrix multiplication: [B, M, K] x [B, K, N] -> [B, M, N]
        ([(5, 10, 20), (5, 20, 30), (5, 10, 30)], [0], [2], [0], [1]),
        # 3D tensor @ 2D tensor: [B, M, K] x [K, N] -> [B, M, N]
        ([(5, 10, 20), (20, 30), (5, 10, 30)], [], [2], [], [0]),
    ],
    ids=["standard_matmul", "batched_matmul", "3d_tensor_2d_tensor"],
)
@pytest.mark.parametrize("target", ["ttnn"])
def test_hoisted_dot_general(
    shapes: List[Shape],
    batch_dims_lhs: List[int],
    contract_dims_lhs: List[int],
    batch_dims_rhs: List[int],
    contract_dims_rhs: List[int],
    target: str,
    request,
    device,
):
    def dot_general_wrapper(
        in0: Operand,
        in1: Operand,
        out0: Operand,
        builder: TTIRBuilder,
        unit_attrs: Optional[List[str]] = None,
    ):
        return builder.dot_general(
            in0,
            in1,
            out0,
            batch_dims_lhs,
            contract_dims_lhs,
            batch_dims_rhs,
            contract_dims_rhs,
            unit_attrs=["ttir.should_hoist"],
        )

    compile_and_execute_ttir(
        dot_general_wrapper,
        shapes,
        test_base=request.node.name,
        target=target,
        device=device,
        output_root=request.config.getoption("--path"),
        system_desc_path=request.config.getoption("--sys-desc"),
    )


@x86_only
@pytest.mark.parametrize(
    "shapes",
    [
        [(10, 20), (20, 30)],
        [(5, 10, 20), (5, 20, 30)],
    ],
    ids=["standard_2D_matmul", "3D_batched_matmul"],
)
@pytest.mark.parametrize("dtype", [torch.float32], ids=["f32"])
@pytest.mark.parametrize("target", ["ttnn"])
def test_hoisted_matmul(
    shapes: List[Shape], dtype: torch.dtype, target: str, request, device
):
    def hoisted_matmul_wrapper(
        in0: Operand,
        in1: Operand,
        builder: TTIRBuilder,
        unit_attrs: Optional[List[str]] = None,
    ):
        return matmul(in0, in1, builder, unit_attrs=["ttir.should_hoist"])

    hoisted_matmul_wrapper.__name__ = "hoisted_matmul"

    compile_and_execute_ttir(
        hoisted_matmul_wrapper,
        shapes,
        [dtype] * len(shapes),
        test_base=request.node.name,
        target=target,
        device=device,
        output_root=request.config.getoption("--path"),
        system_desc_path=request.config.getoption("--sys-desc"),
    )


@pytest.mark.parametrize(
    "shape,normalized_shape",
    [
        ((32, 128), [128]),
        ((2, 4, 64), [64]),
    ],
)
@pytest.mark.parametrize("has_weight", [True, False])
@pytest.mark.parametrize("has_bias", [True, False])
@pytest.mark.parametrize("target", ["ttnn", "emitpy"])
def test_rms_norm(
    shape: Shape,
    normalized_shape: List[int],
    has_weight: bool,
    has_bias: bool,
    target: str,
    request,
    device,
):
    def rms_norm(*inputs, unit_attrs: Optional[List[str]] = None):

        builder = inputs[-1]
        # Extract inputs based on test configuration
        in0 = inputs[0]
        weight = None
        bias = None

        if has_weight and len(inputs) > 1:
            weight = inputs[1]
        if has_bias:
            if has_weight and len(inputs) > 2:
                bias = inputs[2]
            elif not has_weight and len(inputs) > 1:
                bias = inputs[1]

        return builder.rms_norm(
            in0,
            normalized_shape=normalized_shape,
            weight=weight,
            bias=bias,
            unit_attrs=unit_attrs,
        )

    # Determine input shapes
    shapes = [shape]
    if has_weight:
        shapes.append(tuple(normalized_shape))
    if has_bias:
        shapes.append(tuple(normalized_shape))

    compile_and_execute_ttir(
        rms_norm,
        shapes,
        test_base=request.node.name,
        device=device,
        output_root=request.config.getoption("--path"),
        system_desc_path=request.config.getoption("--sys-desc"),
        target=target,
    )


@pytest.mark.parametrize(
    "input_rank, shard_dims",
    [
        (5, (1, 4)),
        (5, (4, 1)),
        (5, (2, 4)),
        (5, (1, 4)),
        (5, (-1, 3)),
        (5, (4, -1)),
        (5, (-1, 4)),
        (5, (-1, 0)),
        (4, (1, 3)),
        (4, (3, 1)),
        (4, (2, 3)),
        (4, (3, 2)),
        (4, (0, 2)),
        (4, (1, 0)),
        (4, (-1, 3)),
        (4, (3, -1)),
        (4, (-1, 1)),
        (4, (1, -1)),
        (3, (1, 2)),
        (3, (2, 1)),
        (3, (0, 1)),
        (3, (1, 0)),
        (3, (-1, 2)),
        (3, (2, -1)),
        (3, (-1, 1)),
        (3, (0, -1)),
        (2, (0, 1)),
        (2, (1, 0)),
        (2, (-1, 1)),
        (2, (1, -1)),
        (2, (-1, 0)),
        (2, (0, -1)),
    ],
)
@pytest.mark.parametrize(
    "mesh_shape", [(2, 4), (4, 2), (1, 8), (8, 1), (1, 2), (2, 1)], ids=shape_str
)
def test_mesh_shard_devices(
    input_rank: int,
    shard_dims: Tuple[int, int],
    mesh_shape: Tuple[int, int],
    request,
    device,
):
    shard_shape = make_shard_shape(input_rank, shard_dims, mesh_shape)
    if all(x == 1 for x in shard_shape):
        pytest.skip("sharding is meaningless, skipping test.")
    input_shape = [n_shards for idx, n_shards in enumerate(shard_shape)]

    def mesh_shard_devices(in0: Operand, builder: TTIRBuilder):
        mesh_shard_in0 = builder.mesh_shard(
            in0,
            shard_direction="#ttcore.shard_direction<full_to_shard>",
            shard_type="#ttcore.shard_type<devices>",
            shard_shape=shard_shape,
            shard_dims=shard_dims,
        )
        neg_output = builder.neg(mesh_shard_in0)
        return builder.mesh_shard(
            neg_output,
            shard_direction="#ttcore.shard_direction<shard_to_full>",
            shard_type="#ttcore.shard_type<devices>",
            shard_shape=shard_shape,
            shard_dims=shard_dims,
        )

    compile_and_execute_ttir(
        mesh_shard_devices,
        [input_shape],
        mesh_name="mesh",
        device=device,
        mesh_dict=OrderedDict([("x", mesh_shape[0]), ("y", mesh_shape[1])]),
        test_base=request.node.name,
        output_root=request.config.getoption("--path"),
        system_desc_path=request.config.getoption("--sys-desc"),
    )


@pytest.mark.parametrize(
    "test_shape",
    [
        (1, 32, 32, 32),
        (1, 32, 32, 1),
        (32, 32, 1, 1),
        (1, 32, 32),
        (32, 32),
        (32, 40),
        (40, 32),
        pytest.param((1, 1, 32, 32, 32), marks=pytest.mark.xfail(reason="run error")),
        pytest.param(
            (1, 1, 1, 1, 1, 1, 32, 32, 32), marks=pytest.mark.xfail(reason="run error")
        ),
    ],
    ids=shape_str,
)
@pytest.mark.parametrize(
    "mesh_shape", [(2, 4), (1, 8), (1, 2), (1, 32), (8, 4)], ids=shape_str
)
@pytest.mark.parametrize("all_gather_dim", range(4))
@pytest.mark.parametrize("cluster_axis", [0, 1])
@pytest.mark.parametrize("dtype", [torch.bfloat16, torch.float32], ids=["bf16", "f32"])
def test_all_gather(
    test_shape: Shape,
    mesh_shape: Tuple[int, int],
    all_gather_dim: int,
    cluster_axis: int,
    dtype: torch.dtype,
    request,
    device,
):
    if all_gather_dim >= len(test_shape):
        pytest.skip("all_gather_dim is out of range")
    if mesh_shape[cluster_axis] == 1:
        pytest.skip("all_gather across 1 device is meaningless")

    def all_gather(mesh_shard_in: Operand, builder: TTIRBuilder):
        return builder.all_gather(
            mesh_shard_in,
            all_gather_dim=all_gather_dim,
            cluster_axis=cluster_axis,
        )

    test_bundle = shard_wrap_factory(test_shape, mesh_shape, all_gather)

    compile_and_execute_ttir(
        test_bundle.test_fn,
        [test_bundle.input_shape],
        [dtype],
        mesh_name="mesh",
        device=device,
        mesh_dict=OrderedDict([("x", mesh_shape[0]), ("y", mesh_shape[1])]),
        test_base=request.node.name,
        output_root=request.config.getoption("--path"),
        system_desc_path=request.config.getoption("--sys-desc"),
    )


@pytest.mark.parametrize(
    "test_shape",
    [
        pytest.param((1, 1, 1, 256, 256), marks=pytest.mark.xfail(reason="run error")),
        (1, 1, 256, 256),
        (1, 1, 256, 257),
        (1, 1, 256, 255),
        (1, 256, 256, 1),
        (256, 256, 1, 1),
        (1, 1, 32, 64),
        (1, 64, 64),
        (64, 64),
        (64, 65),
        (32, 64),
        pytest.param(
            (33, 65), marks=pytest.mark.xfail(reason="run error")
        ),  # all_gather + local reduce case
    ],
    ids=shape_str,
)
@pytest.mark.parametrize(
    "mesh_shape", [(2, 4), (1, 8), (1, 2), (1, 32), (8, 4)], ids=shape_str
)
@pytest.mark.parametrize("cluster_axis", [0, 1])
@pytest.mark.parametrize("dtype", [torch.bfloat16, torch.float32], ids=["bf16", "f32"])
def test_all_reduce(
    test_shape: Shape,
    mesh_shape: Tuple[int, int],
    cluster_axis: int,
    dtype: torch.dtype,
    request,
    device,
):
    if mesh_shape[cluster_axis] == 1:
        pytest.skip("CCL across 1 device is meaningless")

    # test 'sum' only for now. Other reduce types are not supported yet.
    def all_reduce(mesh_shard_in: Operand, builder: TTIRBuilder):
        return builder.all_reduce(
            mesh_shard_in,
            reduce_type="#ttcore.reduce_type<sum>",
            cluster_axis=cluster_axis,
        )

    test_bundle = shard_wrap_factory(test_shape, mesh_shape, all_reduce)

    compile_and_execute_ttir(
        test_bundle.test_fn,
        [test_bundle.input_shape],
        [dtype],
        mesh_name="mesh",
        device=device,
        mesh_dict=OrderedDict([("x", mesh_shape[0]), ("y", mesh_shape[1])]),
        test_base=request.node.name,
        output_root=request.config.getoption("--path"),
        system_desc_path=request.config.getoption("--sys-desc"),
    )


@pytest.mark.parametrize(
    "test_shape",
    [
        (1, 1, 256, 256),
        (1, 1, 256, 257),
        (1, 1, 256, 255),
        (1, 256, 256, 1),
        (256, 256, 1, 1),
        (1, 1, 32, 64),
        (1, 128, 128),
        (128, 128),
        (128, 129),
        (64, 128),
        (64, 24),
    ],
    ids=shape_str,
)
@pytest.mark.parametrize(
    "mesh_shape", [(2, 4), (1, 8), (1, 2), (1, 32), (8, 4)], ids=shape_str
)
@pytest.mark.parametrize("scatter_dim", [0, 1, 2, 3])
@pytest.mark.parametrize("cluster_axis", [0, 1])
@pytest.mark.parametrize("dtype", [torch.bfloat16, torch.float32], ids=["bf16", "f32"])
def test_reduce_scatter(
    test_shape: Shape,
    mesh_shape: Tuple[int, int],
    scatter_dim: int,
    cluster_axis: int,
    dtype: torch.dtype,
    request,
    device,
):
    if mesh_shape[cluster_axis] == 1:
        pytest.skip("CCL across 1 device is meaningless")
    if scatter_dim >= len(test_shape):
        pytest.skip("scatter_dim is out of range")
    if test_shape[scatter_dim] % mesh_shape[cluster_axis] != 0:
        pytest.skip("scatter_dim is not divisible by mesh_shape[cluster_axis]")

    # test 'sum' only for now. Other reduce types are not supported yet.
    def reduce_scatter(mesh_shard_in: Operand, builder: TTIRBuilder):
        return builder.reduce_scatter(
            mesh_shard_in,
            reduce_type="#ttcore.reduce_type<sum>",
            scatter_dim=scatter_dim,
            cluster_axis=cluster_axis,
        )

    test_bundle = shard_wrap_factory(test_shape, mesh_shape, reduce_scatter)

    compile_and_execute_ttir(
        test_bundle.test_fn,
        [test_bundle.input_shape],
        [dtype],
        mesh_name="mesh",
        device=device,
        mesh_dict=OrderedDict([("x", mesh_shape[0]), ("y", mesh_shape[1])]),
        test_base=request.node.name,
        output_root=request.config.getoption("--path"),
        system_desc_path=request.config.getoption("--sys-desc"),
    )


@pytest.mark.parametrize(
    "test_shape",
    [
        (1, 1, 32, 64),
        (1, 32, 64),
        (32, 64),
        (30, 60),
    ],
    ids=shape_str,
)
@pytest.mark.parametrize(
    "mesh_shape, source_target_pairs",
    [
        pytest.param(
            (1, 2), [(0, 1)], marks=pytest.mark.xfail(reason="Fails Golden")
        ),  # https://github.com/tenstorrent/tt-mlir/issues/4323
        ((1, 2), [(0, 1), (1, 0)]),
        ((2, 4), [(0, 1), (1, 2), (2, 3), (3, 0)]),
        ((2, 4), [(0, 1), (1, 2), (2, 3), (3, 0), (4, 5), (5, 6), (6, 7), (7, 4)]),
        ((2, 4), [(0, 4), (4, 0), (1, 5), (5, 1), (2, 6), (6, 2), (3, 7), (7, 3)]),
        ((2, 4), [(0, 4), (1, 5), (2, 6), (3, 7), (4, 0), (5, 1), (6, 2), (7, 3)]),
        ((2, 4), [(0, 2), (1, 3), (4, 6), (5, 7), (2, 0), (3, 1), (6, 4), (7, 5)]),
        ((2, 4), [(0, 7), (1, 6), (2, 5), (3, 4), (4, 3), (5, 2), (6, 1), (7, 0)]),
        pytest.param(
            (2, 4),
            [(0, 1), (2, 3), (4, 5), (6, 7)],
            marks=pytest.mark.xfail(
                reason="https://github.com/tenstorrent/tt-mlir/issues/4323"
            ),
        ),
        ((1, 8), [(0, 1), (1, 2), (2, 3), (3, 4), (4, 5), (5, 6), (6, 7), (7, 0)]),
        ((1, 32), [(i, (i + 1) % 32) for i in range(32)]),
        (
            (8, 4),
            # fmt: off
            # rotate right within each cluster along axis 1
            [
                (0, 1), (1, 2), (2, 3), (3, 0), # cluster #0
                (4, 5), (5, 6), (6, 7),( 7, 4), # cluster #1
                (8, 9), (9, 10), (10, 11), (11, 8), # cluster #2
                (12, 13), (13, 14), (14, 15), (15, 12), # cluster #3
                (16, 17), (17, 18), (18, 19), (19, 16), # cluster #4
                (20, 21), (21, 22), (22, 23), (23, 20), # cluster #5
                (24, 25), (25, 26), (26, 27), (27, 24), # cluster #6
                (28, 29), (29, 30), (30, 31), (31, 28), # cluster #7
            ],
            # fmt: on
        ),
        (
            (8, 4),
            # fmt: off
            # rotate right within each cluster along axis 0
            [
                (0, 4), (4, 8), (8, 12), (12, 16), (16, 20), (20, 24), (24, 28), (28, 0), # cluster #0
                (1, 5), (5, 9), (9, 13), (13, 17), (17, 21), (21, 25), (25, 29), (29, 1), # cluster #1
                (2, 6), (6, 10), (10, 14), (14, 18), (18, 22), (22, 26), (26, 30), (30, 2), # cluster #2
                (3, 7), (7, 11), (11, 15), (15, 19), (19, 23), (23, 27), (27, 31), (31, 3), # cluster #3
            ],
            # fmt: on
        ),
    ],
)
@pytest.mark.parametrize("dtype", [torch.bfloat16, torch.float32], ids=["bf16", "f32"])
def test_collective_permute(
    test_shape: Shape,
    mesh_shape: Tuple[int, int],
    source_target_pairs: List[Tuple[int, int]],
    dtype: torch.dtype,
    request,
    device,
):
    max_id = reduce(operator.mul, mesh_shape, 1)
    if not all(pair[0] < max_id and pair[1] < max_id for pair in source_target_pairs):
        pytest.skip("Source and target pairs are out of range")

    def collective_permute(mesh_shard_in: Operand, builder: TTIRBuilder):
        return builder.collective_permute(
            mesh_shard_in,
            source_target_pairs=source_target_pairs,
        )

    test_bundle = shard_wrap_factory(test_shape, mesh_shape, collective_permute)

    compile_and_execute_ttir(
        test_bundle.test_fn,
        [test_bundle.input_shape],
        [dtype],
        mesh_name="mesh",
        device=device,
        mesh_dict=OrderedDict([("x", mesh_shape[0]), ("y", mesh_shape[1])]),
        test_base=request.node.name,
        output_root=request.config.getoption("--path"),
        system_desc_path=request.config.getoption("--sys-desc"),
    )


@pytest.mark.parametrize(
    "test_shape",
    [
        (32, 64),
        (32, 64, 128),
        (8, 8, 64, 64),
    ],
    ids=shape_str,
)
@pytest.mark.parametrize("split_dim", range(4))
@pytest.mark.parametrize("concat_dim", range(4))
@pytest.mark.parametrize(
    "mesh_shape, replica_groups",
    [
        ((1, 8), ((0, 1, 2, 3, 4, 5, 6, 7),)),
        ((2, 4), ((0, 4), (1, 5), (2, 6), (3, 7))),
        ((2, 4), ((0, 1, 2, 3), (4, 5, 6, 7))),
        ((4, 2), ((0, 2, 4, 6), (1, 3, 5, 7))),
        ((4, 2), ((0, 1), (2, 3), (4, 5), (6, 7))),
        ((1, 2), ((0, 1),)),
        ((2, 1), ((0, 1),)),
        ((1, 32), range(32)),
        (
            (8, 4),
            (
                (0, 1, 2, 3, 4, 5, 6, 7),
                (8, 9, 10, 11, 12, 13, 14, 15),
                (16, 17, 18, 19, 20, 21, 22, 23),
                (24, 25, 26, 27, 28, 29, 30, 31),
            ),
        ),
    ],
)
@pytest.mark.parametrize("dtype", [torch.bfloat16, torch.float32], ids=["bf16", "f32"])
def test_all_to_all(
    test_shape: Shape,
    split_dim,
    concat_dim,
    mesh_shape,
    replica_groups,
    dtype: torch.dtype,
    request,
    device,
):
    split_count = len(replica_groups[0])
    if split_dim >= len(test_shape):
        pytest.skip("Split dimension is out of range")
    if concat_dim >= len(test_shape):
        pytest.skip("Concat dimension is out of range")

    def all_to_all(mesh_shard_in: Operand, builder: TTIRBuilder):
        return builder.all_to_all(
            mesh_shard_in,
            split_dim=split_dim,
            concat_dim=concat_dim,
            split_count=split_count,
            replica_groups=replica_groups,
        )

    test_bundle = shard_wrap_factory(test_shape, mesh_shape, all_to_all)

    compile_and_execute_ttir(
        test_bundle.test_fn,
        [test_bundle.input_shape],
        [dtype],
        mesh_name="mesh",
        device=device,
        mesh_dict=OrderedDict([("x", mesh_shape[0]), ("y", mesh_shape[1])]),
        test_base=request.node.name,
        output_root=request.config.getoption("--path"),
        system_desc_path=request.config.getoption("--sys-desc"),
    )


@pytest.mark.parametrize(
    "test_shape",
    [
        (64, 32),
        (32, 128, 64),
        (8, 8, 32, 64),
        (10, 10, 30, 60),
    ],
    ids=shape_str,
)
@pytest.mark.parametrize(
    "mesh_shape, replica_groups",
    [
        ((2, 4), [(0, 1, 2, 3), (4, 5, 6, 7)]),
        ((2, 4), [(0, 4), (1, 5), (2, 6), (3, 7)]),
        ((4, 2), [(0, 1), (2, 3), (4, 5), (6, 7)]),
        ((4, 2), [(0, 2, 4, 6), (1, 3, 5, 7)]),
        ((1, 8), [(0, 1, 2, 3, 4, 5, 6, 7)]),
        ((1, 2), ((0, 1),)),
        ((2, 1), ((0, 1),)),
        ((1, 32), range(32)),
        (
            (8, 4),
            (
                (0, 1, 2, 3, 4, 5, 6, 7),
                (8, 9, 10, 11, 12, 13, 14, 15),
                (16, 17, 18, 19, 20, 21, 22, 23),
                (24, 25, 26, 27, 28, 29, 30, 31),
            ),
        ),
    ],
)
@pytest.mark.parametrize("dtype", [torch.bfloat16, torch.float32], ids=["bf16", "f32"])
def test_collective_broadcast(
    test_shape: Shape,
    mesh_shape: Tuple[int, int],
    replica_groups,
    dtype: torch.dtype,
    request,
    device,
):
    def collective_broadcast(mesh_shard_in: Operand, builder: TTIRBuilder):
        return builder.collective_broadcast(
            mesh_shard_in,
            replica_groups=replica_groups,
        )

    test_bundle = shard_wrap_factory(test_shape, mesh_shape, collective_broadcast)

    compile_and_execute_ttir(
        test_bundle.test_fn,
        [test_bundle.input_shape],
        [dtype],
        mesh_name="mesh",
        device=device,
        mesh_dict=OrderedDict([("x", mesh_shape[0]), ("y", mesh_shape[1])]),
        test_base=request.node.name,
        output_root=request.config.getoption("--path"),
        system_desc_path=request.config.getoption("--sys-desc"),
    )<|MERGE_RESOLUTION|>--- conflicted
+++ resolved
@@ -2134,28 +2134,7 @@
     )
 
 
-<<<<<<< HEAD
-unary_ops = [
-    exp,
-    expm1 | Marks(pytest.mark.skip_config(["ttmetal"])),
-    floor,
-    abs,
-    neg,
-    sign,
-    cos,
-    sin,
-    atan | Marks(pytest.mark.skip_config(["ttmetal"])),
-    tanh | Marks(pytest.mark.skip_config(["ttmetal"])),
-    relu | Marks(pytest.mark.skip_config(["ttmetal"])),
-    gelu,
-    leaky_relu | Marks(pytest.mark.skip_config(["ttmetal"])),
-    cbrt | Marks(pytest.mark.skip_config(["ttmetal"])),
-    sigmoid,
-    is_finite | Marks(pytest.mark.skip_config(["ttmetal"])),
-    ceil | Marks(pytest.mark.skip_config(["ttmetal"])),
-=======
 reduction_ops = [
->>>>>>> a7311620
     sum | Marks(pytest.mark.skip_config(["ttmetal"])),
     mean | Marks(pytest.mark.skip_config(["ttmetal"])),
     max
