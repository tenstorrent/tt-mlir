# SPDX-FileCopyrightText: (c) 2024 Tenstorrent AI ULC
#
# SPDX-License-Identifier: Apache-2.0

# RUN: SYSTEM_DESC_PATH=%system_desc_path% %python %s

import inspect
import torch
import numpy as np

from ttmlir.test_utils import compile_to_flatbuffer, set_output_path
from ttmlir.ttir_builder import Operand, TTIRBuilder, Attribute, UnitAttr
from ttmlir.dialects import ttir
from ttmlir.ir import (
    DenseI64ArrayAttr,
    DenseElementsAttr,
    DenseI32ArrayAttr,
    IntegerAttr,
    IntegerType,
)


# NOTE: This test is not valid for TTRT Perf due to weird issues with perf collection. Issue #2371
"""
@compile_to_flatbuffer([(1, 128, 128, 1)], targets=["ttnn"])
def test_squeeze(in0: Operand, builder: TTIRBuilder):
    return builder.squeeze(in0, 0)
"""


# NOTE: Same as Squeeze, this Op is not valid for TTRT Perf. Issue #2371
"""
@compile_to_flatbuffer([(128, 128)], targets=["ttnn"])
def test_unsqueeze(in0: Operand, builder: TTIRBuilder):
    return builder.unsqueeze(in0, 0)
"""


@compile_to_flatbuffer([(128, 128)], targets=["ttnn"])
def test_exp(in0: Operand, builder: TTIRBuilder):
    return builder.exp(in0)


@compile_to_flatbuffer([(128, 128)], targets=["ttnn"])
def test_expm1(in0: Operand, builder: TTIRBuilder):
    return builder.expm1(in0)


@compile_to_flatbuffer([(128, 128)], targets=["ttnn"])
def test_ceil(in0: Operand, builder: TTIRBuilder):
    return builder.ceil(in0)


@compile_to_flatbuffer([(128, 128)], targets=["ttnn"])
def test_floor(in0: Operand, builder: TTIRBuilder):
    return builder.floor(in0)


@compile_to_flatbuffer([(128, 128)], targets=["ttnn"])
def test_abs(in0: Operand, builder: TTIRBuilder):
    return builder.abs(in0)


@compile_to_flatbuffer([(128, 128)], targets=["ttnn"])
def test_logical_not(in0: Operand, builder: TTIRBuilder):
    return builder.logical_not(in0)


# NOTE: The generated flatbuffer will currently fail to run due to only floats
# being supported by the runtime. See issue #1775 for tracking
"""
@compile_to_flatbuffer([(128, 128)], inputs_types=[torch.int8], targets=["ttnn"])
def test_bitwise_not(in0: Operand, builder: TTIRBuilder):
    return builder.bitwise_not(in0)
"""


@compile_to_flatbuffer([(128, 128)], targets=["ttnn"])
def test_neg(in0: Operand, builder: TTIRBuilder):
    return builder.neg(in0)


@compile_to_flatbuffer([(128, 128)], targets=["ttnn"])
def test_sign(in0: Operand, builder: TTIRBuilder):
    return builder.sign(in0)


@compile_to_flatbuffer([(128, 128)], targets=["ttnn"])
def test_sin(in0: Operand, builder: TTIRBuilder):
    return builder.sin(in0)


@compile_to_flatbuffer([(128, 128)], targets=["ttnn"])
def test_cos(in0: Operand, builder: TTIRBuilder):
    return builder.cos(in0)


@compile_to_flatbuffer([(128, 128)], targets=["ttnn"])
def test_tan(in0: Operand, builder: TTIRBuilder):
    return builder.tan(in0)


@compile_to_flatbuffer([(128, 128)], targets=["ttnn"])
def test_atan(in0: Operand, builder: TTIRBuilder):
    return builder.atan(in0)


@compile_to_flatbuffer([(128, 128)], targets=["ttnn"])
def test_tanh(in0: Operand, builder: TTIRBuilder):
    return builder.tanh(in0)


@compile_to_flatbuffer([(128, 128)], targets=["ttnn"])
def test_log(in0: Operand, builder: TTIRBuilder):
    return builder.log(in0)


@compile_to_flatbuffer([(128, 128)], targets=["ttnn"])
def test_log1p(in0: Operand, builder: TTIRBuilder):
    return builder.log1p(in0)


@compile_to_flatbuffer([(128, 128)], targets=["ttnn"])
def test_relu(in0: Operand, builder: TTIRBuilder):
    return builder.relu(in0)


@compile_to_flatbuffer([(128, 128)], targets=["ttnn"])
def test_gelu(in0: Operand, builder: TTIRBuilder):
    return builder.gelu(in0)


@compile_to_flatbuffer([(128, 128)], targets=["ttnn"])
def test_clamp(in0: Operand, builder: TTIRBuilder):
    return builder.clamp(in0, max_arg=1.0, min_arg=0.0)


@compile_to_flatbuffer([(128, 128)], targets=["ttnn"])
def test_leaky_relu(in0: Operand, builder: TTIRBuilder):
    return builder.leaky_relu(in0)


@compile_to_flatbuffer([(128, 128)], targets=["ttnn"])
def test_sqrt(in0: Operand, builder: TTIRBuilder):
    return builder.sqrt(in0)


@compile_to_flatbuffer([(128, 128)], targets=["ttnn"])
def test_cbrt(in0: Operand, builder: TTIRBuilder):
    return builder.cbrt(in0)


@compile_to_flatbuffer([(128, 128)], targets=["ttnn"])
def test_rsqrt(in0: Operand, builder: TTIRBuilder):
    return builder.rsqrt(in0)


@compile_to_flatbuffer([(128, 128)], targets=["ttnn"])
def test_sigmoid(in0: Operand, builder: TTIRBuilder):
    return builder.sigmoid(in0)


@compile_to_flatbuffer([(128, 128)], targets=["ttnn"])
def test_reciprocal(in0: Operand, builder: TTIRBuilder):
    return builder.reciprocal(in0)


@compile_to_flatbuffer([(128, 128)], targets=["ttnn"])
def test_is_finite(in0: Operand, builder: TTIRBuilder):
    return builder.is_finite(in0)


@compile_to_flatbuffer([(128, 128)], targets=["ttnn"])
def test_get_dimension_size(in0: Operand, builder: TTIRBuilder):
    return builder.get_dimension_size(in0)


@compile_to_flatbuffer(
    [
        (64, 128),
        (32, 128),
        (16, 128),
    ],
    targets=["ttnn"],
)
def test_concat(in0: Operand, in1: Operand, in2: Operand, builder: TTIRBuilder):
    return builder.concat([in0, in1, in2])


@compile_to_flatbuffer(
    [
        (64, 128),
        (64, 128),
    ],
    targets=["ttnn"],
)
def test_add(in0: Operand, in1: Operand, builder: TTIRBuilder):
    return builder.add(in0, in1)


@compile_to_flatbuffer(
    [
        (64, 64),
        (64, 64),
    ],
    targets=["ttnn"],
)
def test_multiply(in0: Operand, in1: Operand, builder: TTIRBuilder):
    return builder.multiply(in0, in1)


@compile_to_flatbuffer(
    [
        (64, 64),
        (64, 64),
    ],
    targets=["ttnn"],
)
def test_logical_and(in0: Operand, in1: Operand, builder: TTIRBuilder):
    return builder.logical_and(in0, in1)


@compile_to_flatbuffer(
    [
        (64, 64),
        (64, 64),
    ],
    targets=["ttnn"],
)
def test_logical_or(in0: Operand, in1: Operand, builder: TTIRBuilder):
    return builder.logical_or(in0, in1)


@compile_to_flatbuffer(
    [
        (64, 64),
        (64, 64),
    ],
    targets=["ttnn"],
)
def test_logical_xor(in0: Operand, in1: Operand, builder: TTIRBuilder):
    return builder.logical_xor(in0, in1)


# NOTE: The generated flatbuffer will currently fail to run due to only floats
# being supported by the runtime. See issue #1775 for tracking
"""
@compile_to_flatbuffer(
    [
        (64, 64),
        (64, 64),
    ],
    inputs_types=[torch.int8, torch.int8],
    targets=["ttnn"],
)
def test_bitwise_and(in0: Operand, in1: Operand, builder: TTIRBuilder):
    return builder.bitwise_and(in0, in1)
"""


# NOTE: The generated flatbuffer will currently fail to run due to only floats
# being supported by the runtime. See issue #1775 for tracking
"""
@compile_to_flatbuffer(
    [
        (64, 64),
        (64, 64),
    ],
    inputs_types=[torch.int8, torch.int8],
    targets=["ttnn"],
)
def test_bitwise_or(in0: Operand, in1: Operand, builder: TTIRBuilder):
    return builder.bitwise_or(in0, in1)
"""


# NOTE: The generated flatbuffer will currently fail to run due to only floats
# being supported by the runtime. See issue #1775 for tracking
"""
@compile_to_flatbuffer(
    [
        (64, 64),
        (64, 64),
    ],
    inputs_types=[torch.int8, torch.int8],
    targets=["ttnn"],
)
def test_bitwise_xor(in0: Operand, in1: Operand, builder: TTIRBuilder):
    return builder.bitwise_xor(in0, in1)
"""


@compile_to_flatbuffer(
    [
        (64, 64),
        (64, 64),
    ],
    targets=["ttnn"],
)
def test_subtract(in0: Operand, in1: Operand, builder: TTIRBuilder):
    return builder.subtract(in0, in1)


@compile_to_flatbuffer(
    [
        (64, 64),
        (64, 64),
    ],
    targets=["ttnn"],
)
def test_eq(in0: Operand, in1: Operand, builder: TTIRBuilder):
    return builder.eq(in0, in1)


@compile_to_flatbuffer(
    [
        (64, 64),
        (64, 64),
    ],
    targets=["ttnn"],
)
def test_ne(in0: Operand, in1: Operand, builder: TTIRBuilder):
    return builder.ne(in0, in1)


@compile_to_flatbuffer(
    [
        (64, 64),
        (64, 64),
    ],
    targets=["ttnn"],
)
def test_ge(in0: Operand, in1: Operand, builder: TTIRBuilder):
    return builder.ge(in0, in1)


@compile_to_flatbuffer(
    [
        (64, 64),
        (64, 64),
    ],
    targets=["ttnn"],
)
def test_gt(in0: Operand, in1: Operand, builder: TTIRBuilder):
    return builder.gt(in0, in1)


@compile_to_flatbuffer(
    [
        (64, 64),
        (64, 64),
    ],
    targets=["ttnn"],
)
def test_le(in0: Operand, in1: Operand, builder: TTIRBuilder):
    return builder.le(in0, in1)


@compile_to_flatbuffer(
    [
        (64, 64),
        (64, 64),
    ],
    targets=["ttnn"],
)
def test_lt(in0: Operand, in1: Operand, builder: TTIRBuilder):
    return builder.lt(in0, in1)


@compile_to_flatbuffer(
    [
        (64, 64),
        (64, 64),
    ],
    targets=["ttnn"],
)
def test_div(in0: Operand, in1: Operand, builder: TTIRBuilder):
    return builder.div(in0, in1)


@compile_to_flatbuffer(
    [
        (64, 64),
        (64, 64),
    ],
    targets=["ttnn"],
)
def test_remainder(in0: Operand, in1: Operand, builder: TTIRBuilder):
    return builder.remainder(in0, in1)


@compile_to_flatbuffer(
    [
        (64, 64),
        (64, 64),
    ],
    targets=["ttnn"],
)
def test_maximum(in0: Operand, in1: Operand, builder: TTIRBuilder):
    return builder.maximum(in0, in1)


@compile_to_flatbuffer(
    [
        (64, 64),
        (64, 64),
    ],
    targets=["ttnn"],
)
def test_minimum(in0: Operand, in1: Operand, builder: TTIRBuilder):
    return builder.minimum(in0, in1)


@compile_to_flatbuffer(
    [
        (64, 64),
        (64, 64),
    ],
    targets=["ttnn"],
)
def test_power(in0: Operand, in1: Operand, builder: TTIRBuilder):
    return builder.power(in0, in1)


@compile_to_flatbuffer(
    [
        (32, 64),
        (64, 128),
    ],
    targets=["ttnn"],
)
def test_matmul(in0: Operand, in1: Operand, builder: TTIRBuilder):
    return builder.matmul(in0, in1)


@compile_to_flatbuffer(
    [
        (64, 64),
    ],
    targets=["ttnn"],
)
def test_sum(in0: Operand, builder: TTIRBuilder):
    return builder.sum(in0)


@compile_to_flatbuffer(
    [
        (128, 128),
    ],
    targets=["ttnn"],
)
def test_mean(in0: Operand, builder: TTIRBuilder):
    return builder.mean(in0)


@compile_to_flatbuffer(
    [
        (64, 64),
    ],
    targets=["ttnn"],
)
def test_max(in0: Operand, builder: TTIRBuilder):
    return builder.max(in0)


@compile_to_flatbuffer(
    [
        (64, 64),
    ],
    targets=["ttnn"],
)
def test_min(in0: Operand, builder: TTIRBuilder):
    return builder.min(in0)


@compile_to_flatbuffer(
    [
        (32, 64),
    ],
    targets=["ttnn"],
)
def test_reshape(in0: Operand, builder: TTIRBuilder):
    return builder.reshape(in0, [2048])


@compile_to_flatbuffer(
    [
        (32, 64),
    ],
    targets=["ttnn"],
)
def test_transpose(in0: Operand, builder: TTIRBuilder):
    return builder.transpose(in0)


# @compile_to_flatbuffer(
# [
#    (64, 64),
#    (64, 64),
#    (64, 64),
# ],
# inputs_types = [torch.int8, torch.float32, torch.float32],
# targets=["ttnn"],
# )
# def test_where(in0: Operand, in1: Operand, in2: Operand, builder: TTIRBuilder):
# return builder.where(in0, in1, in2)


@compile_to_flatbuffer(
    [
        (2, 3),
    ],
    targets=["ttnn"],
)
def test_repeat(in0: Operand, builder: TTIRBuilder):
    return builder.repeat(in0, [2, 2])


@compile_to_flatbuffer(
    [
        (2, 3),
    ],
    targets=["ttnn"],
)
def test_repeat_interleave(in0: Operand, builder: TTIRBuilder):
    return builder.repeat_interleave(in0, repeats=2, dim=1)


@compile_to_flatbuffer(
    [
        (1, 1, 32),
        (1, 16, 32),
    ],
    targets=["ttnn"],
)
def test_broadcast(in0: Operand, in1: Operand, builder: TTIRBuilder):
    return builder.broadcast(in0, in1, [1, 16, 1])


@compile_to_flatbuffer(
    [
<<<<<<< HEAD
        (3, 8, 8, 256),
        (256, 256, 3, 3),
        (1, 1, 1, 256),
        (1, 10, 10, 256),
=======
        (1, 32, 32, 64),
        (64, 32, 3, 3),
        (1, 1, 1, 64),
        (1, 16, 28, 64),
>>>>>>> 0ac8fb79
    ],
    inputs_types=[torch.bfloat16, torch.bfloat16, torch.bfloat16, torch.bfloat16],
    targets=["ttnn"],
)
<<<<<<< HEAD
def test_conv_transpose2d(
    in0: Operand, weight: Operand, bias: Operand, in1: Operand, builder: TTIRBuilder
):
    stride = IntegerAttr.get(IntegerType.get_signless(32), 1)
    padding = IntegerAttr.get(IntegerType.get_signless(32), 0)
    output_padding = IntegerAttr.get(IntegerType.get_signless(32), 0)
    dilation = IntegerAttr.get(IntegerType.get_signless(32), 1)
    groups = IntegerAttr.get(IntegerType.get_signless(32), 1)
    return builder.conv_transpose2d(
=======
def test_conv2d(
    in0: Operand, weight: Operand, bias: Operand, in1: Operand, builder: TTIRBuilder
):
    stride = DenseI32ArrayAttr.get([2, 1])
    padding = DenseI32ArrayAttr.get([2, 1])
    dilation = DenseI32ArrayAttr.get([2, 1])
    groups = IntegerAttr.get(IntegerType.get_signless(32), 2)
    return builder.conv2d(
>>>>>>> 0ac8fb79
        in0,
        weight,
        bias,
        in1,
        stride=stride,
        padding=padding,
<<<<<<< HEAD
        output_padding=output_padding,
=======
>>>>>>> 0ac8fb79
        dilation=dilation,
        groups=groups,
    )


@compile_to_flatbuffer(
    [
        (1, 128, 128, 32),
        (1, 64, 64, 32),
    ],
    inputs_types=[torch.bfloat16, torch.bfloat16],
    targets=["ttnn"],
)
def test_max_pool2d(in0: Operand, in1: Operand, builder: TTIRBuilder):
    return builder.max_pool2d(
        in0,
        in1,
        kernel_height=2,
        kernel_width=2,
        stride_height=2,
        stride_width=2,
        dilation_height=1,
        dilation_width=1,
        ceil_mode=False,
        padding_left=0,
        padding_right=0,
        padding_top=0,
        padding_bottom=0,
    )


@compile_to_flatbuffer(
    [
        (32, 32),
    ],
    targets=["ttnn"],
)
def test_pad(in0: Operand, builder: TTIRBuilder):
    return builder.pad(in0, padding=[0, 2, 1, 0], value=0)


@compile_to_flatbuffer([(32, 64)], targets=["ttnn"])
def test_index(in0: Operand, builder: TTIRBuilder):
    return builder.index(in0)


# NOTE: select thowing floating point exception. Issue #2496
# @compile_to_flatbuffer([(4, 4)], targets=["ttnn"])
# def test_select(in0: Operand, builder: TTIRBuilder):
# return builder.select(in0, dim = 1, begin = 2, length = 2)


@compile_to_flatbuffer([(128, 128)], targets=["ttnn"])
def test_zeros(in0: Operand, builder: TTIRBuilder):
    return builder.zeros([128, 128])


@compile_to_flatbuffer([(128, 128)], targets=["ttnn"])
def test_ones(in0: Operand, builder: TTIRBuilder):
    return builder.ones([128, 128])


@compile_to_flatbuffer([(128, 128)], targets=["ttnn"])
def test_empty(in0: Operand, builder: TTIRBuilder):
    return builder.empty([128, 128])


@compile_to_flatbuffer([(128, 128)], targets=["ttnn"])
def test_argmax(in0: Operand, builder: TTIRBuilder):
    return builder.argmax(in0, [1])


# TODO: #Resolve "RuntimeError: Failed to run pass manager. failed to legalize operation 'ttir.reverse'."
# may not be supported by ttir_to_ttnn_backend_pipeline. Issue #2495
# @compile_to_flatbuffer([(64, 64)], targets=["ttnn"])
# def test_reverse(in0: Operand, builder: TTIRBuilder):
#    return builder.reverse(in0, [0,1])


# NOTE: The generated flatbuffer will currently fail to run due to only floats
# being supported by the runtime. See issue #1775 for tracking
# @compile_to_flatbuffer([(4, 4)], inputs_types=[torch.bool], targets=["ttnn"])
# def test_reduce_and(in0: Operand, builder: TTIRBuilder):
# return builder.reduce_and(in0, dim_args=[0,1])


# NOTE: The generated flatbuffer will currently fail to run due to only floats
# being supported by the runtime. See issue #1775 for tracking
# @compile_to_flatbuffer([(128, 128)], inputs_types=[torch.bool], targets=["ttnn"])
# def test_reduce_or(in0: Operand, builder: TTIRBuilder):
# return builder.reduce_or(in0, dim_args=[0,1])


@compile_to_flatbuffer([(2, 3, 4), (3, 4, 2)], targets=["ttnn"])
def test_permute(in0: Operand, in1: Operand, builder: TTIRBuilder):
    return builder.permute(in0, in1, permutation=DenseI64ArrayAttr.get([1, 2, 0]))


@compile_to_flatbuffer(
    [(32, 32), (32, 32)], inputs_types=[torch.uint32, torch.uint16], targets=["ttnn"]
)
def test_typecast(in0: Operand, in1: Operand, builder: TTIRBuilder):
    return builder.typecast(in0, in1)


@compile_to_flatbuffer(
    [(128, 10, 32, 4)], inputs_types=[torch.bfloat16], targets=["ttnn"]
)
def test_prod(in0: Operand, builder: TTIRBuilder):
    return builder.prod(in0, [1])


@compile_to_flatbuffer(
    [
        (32, 32),
        (32, 32),
        (32, 32),
    ],
    targets=["ttnn"],
)
def test_arbitrary_op_chain(
    in0: Operand, in1: Operand, in2: Operand, builder: TTIRBuilder
):
    add = builder.add(in0, in1)
    exp = builder.exp(in2)
    return builder.multiply(add, exp)


@compile_to_flatbuffer(
    [
        (64, 128),
        (64, 128),
    ],
    targets=["ttnn"],
)
def test_hoisted_add(in0: Operand, in1: Operand, builder: TTIRBuilder):
    # Use op_proxy directly since it accepts ttir_kwargs
    return builder.op_proxy(
        torch.add,
        ttir.AddOp,
        [in0, in1],
        unit_attrs={"should_hoist": UnitAttr.get(builder._ctx)},
        use_zeros=True,
    )


if __name__ == "__main__":
    import argparse, os

    parser = argparse.ArgumentParser(description="Run TTIR Builder Op tests")
    parser.add_argument(
        "--path",
        type=str,
        help="Optional output path for the flatbuffer. Creates path if supplied path doesn't exist",
    )
    args = parser.parse_args()

    if args.path and os.path.exists(args.path):
        if not os.path.exists(args.path):
            os.makedirs(args.path)
        set_output_path(args.path)

    test_functions = inspect.getmembers(
        inspect.getmodule(inspect.currentframe()), inspect.isfunction
    )

    for function_name, func in test_functions:
        if function_name.startswith("test_"):
            func()<|MERGE_RESOLUTION|>--- conflicted
+++ resolved
@@ -537,56 +537,64 @@
     return builder.broadcast(in0, in1, [1, 16, 1])
 
 
-@compile_to_flatbuffer(
-    [
-<<<<<<< HEAD
-        (3, 8, 8, 256),
-        (256, 256, 3, 3),
-        (1, 1, 1, 256),
-        (1, 10, 10, 256),
-=======
-        (1, 32, 32, 64),
-        (64, 32, 3, 3),
-        (1, 1, 1, 64),
-        (1, 16, 28, 64),
->>>>>>> 0ac8fb79
-    ],
-    inputs_types=[torch.bfloat16, torch.bfloat16, torch.bfloat16, torch.bfloat16],
-    targets=["ttnn"],
-)
-<<<<<<< HEAD
-def test_conv_transpose2d(
-    in0: Operand, weight: Operand, bias: Operand, in1: Operand, builder: TTIRBuilder
-):
-    stride = IntegerAttr.get(IntegerType.get_signless(32), 1)
-    padding = IntegerAttr.get(IntegerType.get_signless(32), 0)
-    output_padding = IntegerAttr.get(IntegerType.get_signless(32), 0)
-    dilation = IntegerAttr.get(IntegerType.get_signless(32), 1)
-    groups = IntegerAttr.get(IntegerType.get_signless(32), 1)
-    return builder.conv_transpose2d(
-=======
-def test_conv2d(
-    in0: Operand, weight: Operand, bias: Operand, in1: Operand, builder: TTIRBuilder
-):
-    stride = DenseI32ArrayAttr.get([2, 1])
-    padding = DenseI32ArrayAttr.get([2, 1])
-    dilation = DenseI32ArrayAttr.get([2, 1])
-    groups = IntegerAttr.get(IntegerType.get_signless(32), 2)
-    return builder.conv2d(
->>>>>>> 0ac8fb79
-        in0,
-        weight,
-        bias,
-        in1,
-        stride=stride,
-        padding=padding,
-<<<<<<< HEAD
-        output_padding=output_padding,
-=======
->>>>>>> 0ac8fb79
-        dilation=dilation,
-        groups=groups,
-    )
+ @compile_to_flatbuffer(
+     [
+         (1, 32, 32, 64),
+         (64, 32, 3, 3),
+         (1, 1, 1, 64),
+         (1, 16, 28, 64),
+     ],
+     inputs_types=[torch.bfloat16, torch.bfloat16, torch.bfloat16, torch.bfloat16],
+     targets=["ttnn"],
+ )
+ def test_conv2d(
+     in0: Operand, weight: Operand, bias: Operand, in1: Operand, builder: TTIRBuilder
+ ):
+     stride = DenseI32ArrayAttr.get([2, 1])
+     padding = DenseI32ArrayAttr.get([2, 1])
+     dilation = DenseI32ArrayAttr.get([2, 1])
+     groups = IntegerAttr.get(IntegerType.get_signless(32), 2)
+     return builder.conv2d(
+         in0,
+         weight,
+         bias,
+         in1,
+         stride=stride,
+         padding=padding,
+         dilation=dilation,
+         groups=groups,
+     )
+  
+  
+@compile_to_flatbuffer(
+     [
+         (3, 8, 8, 256),
+         (256, 256, 3, 3),
+         (1, 1, 1, 256),
+         (1, 10, 10, 256),
+     ],
+     inputs_types=[torch.bfloat16, torch.bfloat16, torch.bfloat16, torch.bfloat16],
+     targets=["ttnn"],
+ )
+ def test_conv_transpose2d(
+     in0: Operand, weight: Operand, bias: Operand, in1: Operand, builder: TTIRBuilder
+ ):
+     stride = IntegerAttr.get(IntegerType.get_signless(32), 1)
+     padding = IntegerAttr.get(IntegerType.get_signless(32), 0)
+     output_padding = IntegerAttr.get(IntegerType.get_signless(32), 0)
+     dilation = IntegerAttr.get(IntegerType.get_signless(32), 1)
+     groups = IntegerAttr.get(IntegerType.get_signless(32), 1)
+     return builder.conv_transpose2d(
+         in0,
+         weight,
+         bias,
+         in1,
+         stride=stride,
+         padding=padding,
+         output_padding=output_padding,
+         dilation=dilation,
+         groups=groups,
+     )
 
 
 @compile_to_flatbuffer(
