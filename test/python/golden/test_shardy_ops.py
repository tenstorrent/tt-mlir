--- conflicted
+++ resolved
@@ -10,13 +10,8 @@
 
 from builder.base.builder import Operand, Shape, TypeInfo
 from builder.stablehlo.stablehlo_builder import StableHLOBuilder
-<<<<<<< HEAD
-from builder.base.builder_utils import compile_stablehlo_to_flatbuffer
+from builder.base.builder_utils import compile_and_execute_shlo
 from test_utils import Marks, shape_str, sharding_str
-=======
-from builder.base.builder_utils import compile_and_execute_shlo
-from test_utils import Marks, shape_str
->>>>>>> 02f7bc13
 
 pytestmark = pytest.mark.frontend("shlo")
 
@@ -68,7 +63,7 @@
         mesh_name="mesh",
         mesh_dict=OrderedDict([("x", 1), ("y", 1)]),
         target=target,
-<<<<<<< HEAD
+        device=device,
     )
 
 
@@ -152,7 +147,4 @@
         system_desc_path=request.config.getoption("--sys-desc"),
         mesh_name="mesh",
         mesh_dict=OrderedDict([("x", mesh_shape[0]), ("y", mesh_shape[1])]),
-=======
-        device=device,
->>>>>>> 02f7bc13
     )