# SPDX-FileCopyrightText: (c) 2025 Tenstorrent AI ULC
#
# SPDX-License-Identifier: Apache-2.0

import pytest
import torch
from typing import Callable, List, Optional, Tuple

from builder.base.builder import Operand, Shape, TypeInfo
from builder.stablehlo.stablehlo_builder import StableHLOBuilder
from builder.base.builder_utils import compile_and_execute_shlo
from test_utils import shape_str

pytestmark = pytest.mark.frontend("shlo")


def add(
    in0: Operand,
    in1: Operand,
    builder: StableHLOBuilder,
    unit_attrs: Optional[List[str]] = None,
):
    builder.set_graph_level_check(True)
    return builder.add(in0, in1, unit_attrs=unit_attrs)


def clamp(
    in0: Operand,
    in1: Operand,
    in2: Operand,
    builder: StableHLOBuilder,
    unit_attrs: Optional[List[str]] = None,
):
    builder.set_graph_level_check(True)
    return builder.clamp(in0, in1, in2, unit_attrs=unit_attrs)


def abs(
    in0: Operand,
    builder: StableHLOBuilder,
    unit_attrs: Optional[List[str]] = None,
):
    builder.set_graph_level_check(True)
    return builder.abs(in0, unit_attrs=unit_attrs)


def ceil(
    in0: Operand,
    builder: StableHLOBuilder,
    unit_attrs: Optional[List[str]] = None,
):
    builder.set_graph_level_check(True)
    return builder.ceil(in0, unit_attrs=unit_attrs)


def cosine(
    in0: Operand,
    builder: StableHLOBuilder,
    unit_attrs: Optional[List[str]] = None,
):
    builder.set_graph_level_check(True)
    return builder.cosine(in0, unit_attrs=unit_attrs)


def exp(
    in0: Operand,
    builder: StableHLOBuilder,
    unit_attrs: Optional[List[str]] = None,
):
    builder.set_graph_level_check(True)
    return builder.exp(in0, unit_attrs=unit_attrs)


def floor(
    in0: Operand,
    builder: StableHLOBuilder,
    unit_attrs: Optional[List[str]] = None,
):
    builder.set_graph_level_check(True)
    return builder.floor(in0, unit_attrs=unit_attrs)


def neg(
    in0: Operand,
    builder: StableHLOBuilder,
    unit_attrs: Optional[List[str]] = None,
):
    builder.set_graph_level_check(True)
    return builder.neg(in0, unit_attrs=unit_attrs)


def rsqrt(
    in0: Operand,
    builder: StableHLOBuilder,
    unit_attrs: Optional[List[str]] = None,
):
    builder.set_graph_level_check(True)
    return builder.rsqrt(in0, unit_attrs=unit_attrs)


def sine(
    in0: Operand,
    builder: StableHLOBuilder,
    unit_attrs: Optional[List[str]] = None,
):
    builder.set_graph_level_check(True)
    return builder.sine(in0, unit_attrs=unit_attrs)


def sqrt(
    in0: Operand,
    builder: StableHLOBuilder,
    unit_attrs: Optional[List[str]] = None,
):
    builder.set_graph_level_check(True)
    return builder.sqrt(in0, unit_attrs=unit_attrs)


def logistic(
    in0: Operand,
    builder: StableHLOBuilder,
    unit_attrs: Optional[List[str]] = None,
):
    builder.set_graph_level_check(True)
    return builder.logistic(in0, unit_attrs=unit_attrs)


def log(
    in0: Operand,
    builder: StableHLOBuilder,
    unit_attrs: Optional[List[str]] = None,
):
    builder.set_graph_level_check(True)
    return builder.log(in0, unit_attrs=unit_attrs)


<<<<<<< HEAD
def and_(
    in0: Operand,
    in1: Operand,
=======
def slice(
    in0: Operand,
    start_indices: List[int],
    limit_indices: List[int],
    strides: Optional[List[int]],
>>>>>>> 1bf54241
    builder: StableHLOBuilder,
    unit_attrs: Optional[List[str]] = None,
):
    builder.set_graph_level_check(True)
<<<<<<< HEAD
    return builder.and_(in0, in1, unit_attrs=unit_attrs)


def or_(
    in0: Operand,
    in1: Operand,
    builder: StableHLOBuilder,
    unit_attrs: Optional[List[str]] = None,
):
    builder.set_graph_level_check(True)
    return builder.or_(in0, in1, unit_attrs=unit_attrs)


def xor(
    in0: Operand,
    in1: Operand,
    builder: StableHLOBuilder,
    unit_attrs: Optional[List[str]] = None,
):
    builder.set_graph_level_check(True)
    return builder.xor(in0, in1, unit_attrs=unit_attrs)


def not_(
    in0: Operand,
    builder: StableHLOBuilder,
    unit_attrs: Optional[List[str]] = None,
):
    builder.set_graph_level_check(True)
    return builder.not_(in0, unit_attrs=unit_attrs)
=======
    return builder.slice(
        in0,
        start_indices=start_indices,
        limit_indices=limit_indices,
        strides=strides,
        unit_attrs=unit_attrs,
    )


def transpose(
    in0: Operand,
    builder: StableHLOBuilder,
    permutation: List[int],
    unit_attrs: Optional[List[str]] = None,
):
    builder.set_graph_level_check(True)
    return builder.transpose(in0, permutation, unit_attrs=unit_attrs)
>>>>>>> 1bf54241


@pytest.mark.parametrize("shape", [(128, 128)], ids=shape_str)
@pytest.mark.parametrize("dtype", [torch.float32], ids=["f32"])
@pytest.mark.parametrize("target", ["ttnn", "ttmetal"])
@pytest.mark.parametrize(
    "test_fn",
    [
        add,
    ],
)
def test_binary_ops(
    test_fn: Callable, shape: Shape, dtype: torch.dtype, target: str, request, device
):
    compile_and_execute_shlo(
        test_fn,
        [shape, shape],
        [dtype, dtype],
        test_base=request.node.name,
        output_root=request.config.getoption("--path"),
        system_desc_path=request.config.getoption("--sys-desc"),
        target=target,
        device=device,
    )


@pytest.mark.parametrize("shape", [(128, 128)], ids=shape_str)
@pytest.mark.parametrize("dtype", [torch.float32], ids=["f32"])
@pytest.mark.parametrize("target", ["ttnn"])
@pytest.mark.parametrize(
    "test_fn",
    [
        abs,
        ceil,
        cosine,
        exp,
        floor,
        log,
        logistic,
        neg,
        rsqrt,
        sine,
        sqrt,
    ],
)
def test_unary_ops(
    test_fn: Callable, shape: Shape, dtype: torch.dtype, target: str, request, device
):
    compile_and_execute_shlo(
        test_fn,
        [shape],
        [dtype],
        test_base=request.node.name,
        output_root=request.config.getoption("--path"),
        system_desc_path=request.config.getoption("--sys-desc"),
        target=target,
        device=device,
    )


@pytest.mark.parametrize(
    "shapes,batch_dims_lhs,contract_dims_lhs,batch_dims_rhs,contract_dims_rhs",
    [
        (
            [(4, 10, 3, 5, 7), (4, 10, 5, 7, 3)],
            [0],
            [3],
            [0],
            [2],
        )
    ],
)
def test_dot_general(
    shapes: List[Shape],
    batch_dims_lhs: List[int],
    contract_dims_lhs: List[int],
    batch_dims_rhs: List[int],
    contract_dims_rhs: List[int],
    request,
    device,
):
    def dot_general(
        in0: Operand,
        in1: Operand,
        builder: StableHLOBuilder,
        unit_attrs: Optional[List[str]] = None,
    ):
        return builder.dot_general(
            in0,
            in1,
            batch_dims_lhs,
            contract_dims_lhs,
            batch_dims_rhs,
            contract_dims_rhs,
            unit_attrs=unit_attrs,
        )

    compile_and_execute_shlo(
        dot_general,
        shapes,
        test_base=request.node.name,
        output_root=request.config.getoption("--path"),
        system_desc_path=request.config.getoption("--sys-desc"),
        target="ttnn",
        device=device,
    )


# Special handling for tan PCC checks. Due to the vertical asymptote on the tan graph, small changes in input values result in large changes in output values at multiples of pi/2, so both graph and golden tensors must be constrained accordingly.
@pytest.mark.parametrize("shape", [(128, 128)], ids=shape_str)
@pytest.mark.parametrize("dtype", [torch.float32], ids=["f32"])
@pytest.mark.parametrize("target", ["ttnn", "ttmetal"])
def test_tan(shape: Shape, dtype: torch.dtype, target: str, request, device):
    def tan(
        in0: Operand, builder: StableHLOBuilder, unit_attrs: Optional[List[str]] = None
    ):
        import math

        randn_tensor = torch.randn(shape, dtype=dtype)
        input_golden = randn_tensor.uniform_(
            (-math.pi / 2 + 0.05), (math.pi / 2 - 0.05)
        )
        output_golden = torch.tan(input_golden)
        tan_0 = builder.tan(in0, unit_attrs=unit_attrs)
        builder.set_goldens({in0: input_golden}, {tan_0: output_golden})
        builder.set_graph_level_check(True)
        return tan_0

    compile_and_execute_shlo(
        tan,
        [shape],
        [dtype],
        test_base=request.node.name,
        output_root=request.config.getoption("--path"),
        system_desc_path=request.config.getoption("--sys-desc"),
        target=target,
        device=device,
    )


@pytest.mark.parametrize("shape", [(128, 128)], ids=shape_str)
@pytest.mark.parametrize("dtype", [torch.float32], ids=["f32"])
@pytest.mark.parametrize("target", ["ttnn"])
@pytest.mark.parametrize(
    "test_fn",
    [
        clamp,
    ],
)
def test_ternary_ops(
    test_fn: Callable, shape: Shape, dtype: torch.dtype, target: str, request, device
):
    compile_and_execute_shlo(
        test_fn,
        [shape, shape, shape],
        [dtype, dtype, dtype],
        test_base=request.node.name,
        output_root=request.config.getoption("--path"),
        system_desc_path=request.config.getoption("--sys-desc"),
        target=target,
        device=device,
    )


@pytest.mark.parametrize("shape", [(2, 3, 4), (128, 64)], ids=shape_str)
@pytest.mark.parametrize("dtype", [torch.float32], ids=["f32"])
@pytest.mark.parametrize("target", ["ttnn", "ttmetal"])
@pytest.mark.parametrize(
    "permutation",
    [
        [1, 0],
        [2, 1, 0],
        [0, 2, 1],
    ],
)
def test_transpose(
    shape: Shape,
    dtype: torch.dtype,
    permutation: List[int],
    target: str,
    request,
    device,
):
    if len(shape) != len(permutation):
        pytest.skip(f"Permutation {permutation} doesn't match shape rank {len(shape)}")

    # Skip ttmetal for dimensions > 2
    if target == "ttmetal" and len(shape) > 2:
        pytest.skip(
            f"ttmetal does not support transpose for dimensions > 2, got shape with {len(shape)} dimensions"
        )

    compile_and_execute_shlo(
        lambda in0, builder: transpose(in0, builder, permutation),
        [shape],
        [dtype],
        test_base=request.node.name,
        output_root=request.config.getoption("--path"),
        system_desc_path=request.config.getoption("--sys-desc"),
        target=target,
        device=device,
    )


@pytest.mark.parametrize(
    "shapes,dim",
    [
        ([(64, 128), (64, 128)], 0),  # 2 tensors, dim 0
        ([(128, 64), (128, 64)], 1),  # 2 tensors, dim 1
        ([(64, 128), (32, 128), (16, 128)], 0),  # 3 tensors, dim 0
        ([(32, 64), (32, 128)], 1),  # Different sizes in dim
        ([(64, 64), (64, 64), (64, 64)], 0),  # 3 identical tensors
        ([(128, 64), (128, 64), (128, 64), (128, 64)], 1),  # 4 tensors
    ],
    ids=["2t_dim0", "2t_dim1", "3t_dim0_ttir", "diff_size", "3t_same", "4t_dim1"],
)
@pytest.mark.parametrize("dtype", [torch.float32], ids=["f32"])
@pytest.mark.parametrize("target", ["ttnn"])
def test_concatenate(
    shapes: List[Shape],
    dim: int,
    dtype: torch.dtype,
    target: str,
    request,
    device,
):
    # Create a wrapper function
    def concatenate_wrapper(*inputs_and_builder):
        *inputs, builder = inputs_and_builder
        builder.set_graph_level_check(True)
        return builder.concatenate(list(inputs), dim=dim)

    # Set the name for better test identification.
    concatenate_wrapper.__name__ = "concatenate"

    compile_and_execute_shlo(
        concatenate_wrapper,
        shapes,
        [dtype] * len(shapes),
        test_base=request.node.name,
        output_root=request.config.getoption("--path"),
        system_desc_path=request.config.getoption("--sys-desc"),
        target=target,
        device=device,
    )


@pytest.mark.parametrize("shapes", [[(64, 64), (64, 64), (64, 64)]], ids=["64x64"])
@pytest.mark.parametrize("dtypes", [[torch.float32] * 3], ids=["f32"])
@pytest.mark.parametrize("target", ["ttnn"])
def test_stablehlo_multi_return_support(
    shapes: List[Shape], dtypes: List[torch.dtype], target: str, request, device
):
    def multi_return_model(
        in0: Operand, in1: Operand, in2: Operand, builder: StableHLOBuilder
    ):
        builder.set_graph_level_check(True)

        add_result = builder.add(in0, in1)
        exp_result = builder.exp(in2)
        sqrt_result = builder.sqrt(exp_result)

        return exp_result, sqrt_result

    compile_and_execute_shlo(
        multi_return_model,
        shapes,
        dtypes,
        test_base=request.node.name,
        output_root=request.config.getoption("--path"),
        system_desc_path=request.config.getoption("--sys-desc"),
        target=target,
        device=device,
    )


<<<<<<< HEAD
# Logical operations tests (boolean tensors)
@pytest.mark.parametrize("shape", [(128, 128)], ids=shape_str)
@pytest.mark.parametrize("dtype", [torch.bool], ids=["bool"])
@pytest.mark.parametrize("target", ["ttnn"])
@pytest.mark.parametrize(
    "test_fn",
    [
        and_,
        or_,
        xor,
    ],
)
def test_logical_binary_ops(
    test_fn: Callable, shape: Shape, dtype: torch.dtype, target: str, request, device
):
    compile_and_execute_shlo(
        test_fn,
        [shape, shape],
        [dtype, dtype],
=======
@pytest.mark.parametrize(
    "shape,start_indices,limit_indices,strides",
    [
        ((128, 128), [0, 0], [64, 64], [1, 1]),
        ((128, 128), [32, 32], [96, 96], [1, 1]),
        ((128, 128), [0, 0], [128, 64], [2, 1]),
        ((256, 256), [64, 64], [192, 192], [1, 1]),
    ],
    ids=["128x128_basic", "128x128_offset", "128x128_stride", "256x256_large"],
)
@pytest.mark.parametrize("dtype", [torch.float32], ids=["f32"])
@pytest.mark.parametrize("target", ["ttnn"])
def test_slice(
    shape: Shape,
    start_indices: List[int],
    limit_indices: List[int],
    strides: List[int],
    dtype: torch.dtype,
    target: str,
    request,
    device,
):
    def slice_fn(in0: Operand, builder: StableHLOBuilder):
        return slice(in0, start_indices, limit_indices, strides, builder)

    compile_and_execute_shlo(
        slice_fn,
        [shape],
        [dtype],
>>>>>>> 1bf54241
        test_base=request.node.name,
        output_root=request.config.getoption("--path"),
        system_desc_path=request.config.getoption("--sys-desc"),
        target=target,
        device=device,
    )


<<<<<<< HEAD
@pytest.mark.parametrize("shape", [(128, 128)], ids=shape_str)
@pytest.mark.parametrize("dtype", [torch.bool], ids=["bool"])
@pytest.mark.parametrize("target", ["ttnn"])
@pytest.mark.parametrize(
    "test_fn",
    [
        not_,
    ],
)
def test_logical_unary_ops(
    test_fn: Callable, shape: Shape, dtype: torch.dtype, target: str, request, device
):
    compile_and_execute_shlo(
        test_fn,
=======
# ----- Reduce Operations -----


def reduce_sum(
    in0: Operand,
    builder: StableHLOBuilder,
    dimensions: List[int],
    unit_attrs: Optional[List[str]] = None,
):
    return builder.reduce_sum(in0, dimensions, unit_attrs=unit_attrs)


def reduce_max(
    in0: Operand,
    builder: StableHLOBuilder,
    dimensions: List[int],
    unit_attrs: Optional[List[str]] = None,
):
    return builder.reduce_max(in0, dimensions, unit_attrs=unit_attrs)


def reduce_min(
    in0: Operand,
    builder: StableHLOBuilder,
    dimensions: List[int],
    unit_attrs: Optional[List[str]] = None,
):
    return builder.reduce_min(in0, dimensions, unit_attrs=unit_attrs)


@pytest.mark.parametrize("shape", [(128, 128)], ids=shape_str)
@pytest.mark.parametrize("dtype", [torch.float32], ids=["f32"])
@pytest.mark.parametrize("target", ["ttnn"])
@pytest.mark.parametrize("dimensions", [[0], [1]])
def test_reduce_sum(
    shape: Shape,
    dtype: torch.dtype,
    dimensions: List[int],
    target: str,
    request,
    device,
):
    def reduce_sum_wrapper(in0: Operand, builder: StableHLOBuilder):
        return reduce_sum(in0, builder, dimensions)

    compile_and_execute_shlo(
        reduce_sum_wrapper,
>>>>>>> 1bf54241
        [shape],
        [dtype],
        test_base=request.node.name,
        output_root=request.config.getoption("--path"),
        system_desc_path=request.config.getoption("--sys-desc"),
        target=target,
        device=device,
    )


<<<<<<< HEAD
# Bitwise operations tests (integer tensors)
@pytest.mark.parametrize("shape", [(128, 128)], ids=shape_str)
@pytest.mark.parametrize("dtype", [torch.int32], ids=["i32"])
@pytest.mark.parametrize("target", ["ttnn"])
@pytest.mark.parametrize(
    "test_fn",
    [
        and_,
        or_,
        xor,
    ],
)
def test_bitwise_binary_ops(
    test_fn: Callable, shape: Shape, dtype: torch.dtype, target: str, request, device
):
    compile_and_execute_shlo(
        test_fn,
        [shape, shape],
        [dtype, dtype],
=======
@pytest.mark.parametrize("shape", [(128, 128)], ids=shape_str)
@pytest.mark.parametrize("dtype", [torch.float32], ids=["f32"])
@pytest.mark.parametrize("target", ["ttnn"])
@pytest.mark.parametrize("dimensions", [[0], [1]])
def test_reduce_max(
    shape: Shape,
    dtype: torch.dtype,
    dimensions: List[int],
    target: str,
    request,
    device,
):
    def reduce_max_wrapper(in0: Operand, builder: StableHLOBuilder):
        return reduce_max(in0, builder, dimensions)

    compile_and_execute_shlo(
        reduce_max_wrapper,
        [shape],
        [dtype],
>>>>>>> 1bf54241
        test_base=request.node.name,
        output_root=request.config.getoption("--path"),
        system_desc_path=request.config.getoption("--sys-desc"),
        target=target,
        device=device,
    )


@pytest.mark.parametrize("shape", [(128, 128)], ids=shape_str)
<<<<<<< HEAD
@pytest.mark.parametrize("dtype", [torch.int32], ids=["i32"])
@pytest.mark.parametrize("target", ["ttnn"])
@pytest.mark.parametrize(
    "test_fn",
    [
        not_,
    ],
)
def test_bitwise_unary_ops(
    test_fn: Callable, shape: Shape, dtype: torch.dtype, target: str, request, device
):
    compile_and_execute_shlo(
        test_fn,
=======
@pytest.mark.parametrize("dtype", [torch.float32], ids=["f32"])
@pytest.mark.parametrize("target", ["ttnn"])
@pytest.mark.parametrize("dimensions", [[0], [1]])
def test_reduce_min(
    shape: Shape,
    dtype: torch.dtype,
    dimensions: List[int],
    target: str,
    request,
    device,
):
    def reduce_min_wrapper(in0: Operand, builder: StableHLOBuilder):
        return reduce_min(in0, builder, dimensions)

    compile_and_execute_shlo(
        reduce_min_wrapper,
>>>>>>> 1bf54241
        [shape],
        [dtype],
        test_base=request.node.name,
        output_root=request.config.getoption("--path"),
        system_desc_path=request.config.getoption("--sys-desc"),
        target=target,
        device=device,
    )<|MERGE_RESOLUTION|>--- conflicted
+++ resolved
@@ -134,53 +134,54 @@
     return builder.log(in0, unit_attrs=unit_attrs)
 
 
-<<<<<<< HEAD
 def and_(
     in0: Operand,
     in1: Operand,
-=======
+    builder: StableHLOBuilder,
+    unit_attrs: Optional[List[str]] = None,
+):
+    builder.set_graph_level_check(True)
+    return builder.and_(in0, in1, unit_attrs=unit_attrs)
+
+
+def or_(
+    in0: Operand,
+    in1: Operand,
+    builder: StableHLOBuilder,
+    unit_attrs: Optional[List[str]] = None,
+):
+    builder.set_graph_level_check(True)
+    return builder.or_(in0, in1, unit_attrs=unit_attrs)
+
+
+def xor(
+    in0: Operand,
+    in1: Operand,
+    builder: StableHLOBuilder,
+    unit_attrs: Optional[List[str]] = None,
+):
+    builder.set_graph_level_check(True)
+    return builder.xor(in0, in1, unit_attrs=unit_attrs)
+
+
+def not_(
+    in0: Operand,
+    builder: StableHLOBuilder,
+    unit_attrs: Optional[List[str]] = None,
+):
+    builder.set_graph_level_check(True)
+    return builder.not_(in0, unit_attrs=unit_attrs)
+
+
 def slice(
     in0: Operand,
     start_indices: List[int],
     limit_indices: List[int],
     strides: Optional[List[int]],
->>>>>>> 1bf54241
-    builder: StableHLOBuilder,
-    unit_attrs: Optional[List[str]] = None,
-):
-    builder.set_graph_level_check(True)
-<<<<<<< HEAD
-    return builder.and_(in0, in1, unit_attrs=unit_attrs)
-
-
-def or_(
-    in0: Operand,
-    in1: Operand,
-    builder: StableHLOBuilder,
-    unit_attrs: Optional[List[str]] = None,
-):
-    builder.set_graph_level_check(True)
-    return builder.or_(in0, in1, unit_attrs=unit_attrs)
-
-
-def xor(
-    in0: Operand,
-    in1: Operand,
-    builder: StableHLOBuilder,
-    unit_attrs: Optional[List[str]] = None,
-):
-    builder.set_graph_level_check(True)
-    return builder.xor(in0, in1, unit_attrs=unit_attrs)
-
-
-def not_(
-    in0: Operand,
-    builder: StableHLOBuilder,
-    unit_attrs: Optional[List[str]] = None,
-):
-    builder.set_graph_level_check(True)
-    return builder.not_(in0, unit_attrs=unit_attrs)
-=======
+    builder: StableHLOBuilder,
+    unit_attrs: Optional[List[str]] = None,
+):
+    builder.set_graph_level_check(True)
     return builder.slice(
         in0,
         start_indices=start_indices,
@@ -198,7 +199,6 @@
 ):
     builder.set_graph_level_check(True)
     return builder.transpose(in0, permutation, unit_attrs=unit_attrs)
->>>>>>> 1bf54241
 
 
 @pytest.mark.parametrize("shape", [(128, 128)], ids=shape_str)
@@ -475,7 +475,6 @@
     )
 
 
-<<<<<<< HEAD
 # Logical operations tests (boolean tensors)
 @pytest.mark.parametrize("shape", [(128, 128)], ids=shape_str)
 @pytest.mark.parametrize("dtype", [torch.bool], ids=["bool"])
@@ -495,7 +494,38 @@
         test_fn,
         [shape, shape],
         [dtype, dtype],
-=======
+        test_base=request.node.name,
+        output_root=request.config.getoption("--path"),
+        system_desc_path=request.config.getoption("--sys-desc"),
+        target=target,
+        device=device,
+    )
+
+
+@pytest.mark.parametrize("shape", [(128, 128)], ids=shape_str)
+@pytest.mark.parametrize("dtype", [torch.bool], ids=["bool"])
+@pytest.mark.parametrize("target", ["ttnn"])
+@pytest.mark.parametrize(
+    "test_fn",
+    [
+        not_,
+    ],
+)
+def test_logical_unary_ops(
+    test_fn: Callable, shape: Shape, dtype: torch.dtype, target: str, request, device
+):
+    compile_and_execute_shlo(
+        test_fn,
+        [shape],
+        [dtype],
+        test_base=request.node.name,
+        output_root=request.config.getoption("--path"),
+        system_desc_path=request.config.getoption("--sys-desc"),
+        target=target,
+        device=device,
+    )
+
+
 @pytest.mark.parametrize(
     "shape,start_indices,limit_indices,strides",
     [
@@ -525,31 +555,65 @@
         slice_fn,
         [shape],
         [dtype],
->>>>>>> 1bf54241
-        test_base=request.node.name,
-        output_root=request.config.getoption("--path"),
-        system_desc_path=request.config.getoption("--sys-desc"),
-        target=target,
-        device=device,
-    )
-
-
-<<<<<<< HEAD
-@pytest.mark.parametrize("shape", [(128, 128)], ids=shape_str)
-@pytest.mark.parametrize("dtype", [torch.bool], ids=["bool"])
+        test_base=request.node.name,
+        output_root=request.config.getoption("--path"),
+        system_desc_path=request.config.getoption("--sys-desc"),
+        target=target,
+        device=device,
+    )
+
+
+# Bitwise operations tests (integer tensors)
+@pytest.mark.parametrize("shape", [(128, 128)], ids=shape_str)
+@pytest.mark.parametrize("dtype", [torch.int32], ids=["i32"])
 @pytest.mark.parametrize("target", ["ttnn"])
 @pytest.mark.parametrize(
     "test_fn",
     [
+        and_,
+        or_,
+        xor,
+    ],
+)
+def test_bitwise_binary_ops(
+    test_fn: Callable, shape: Shape, dtype: torch.dtype, target: str, request, device
+):
+    compile_and_execute_shlo(
+        test_fn,
+        [shape, shape],
+        [dtype, dtype],
+        test_base=request.node.name,
+        output_root=request.config.getoption("--path"),
+        system_desc_path=request.config.getoption("--sys-desc"),
+        target=target,
+        device=device,
+    )
+
+
+@pytest.mark.parametrize("shape", [(128, 128)], ids=shape_str)
+@pytest.mark.parametrize("dtype", [torch.int32], ids=["i32"])
+@pytest.mark.parametrize("target", ["ttnn"])
+@pytest.mark.parametrize(
+    "test_fn",
+    [
         not_,
     ],
 )
-def test_logical_unary_ops(
+def test_bitwise_unary_ops(
     test_fn: Callable, shape: Shape, dtype: torch.dtype, target: str, request, device
 ):
     compile_and_execute_shlo(
         test_fn,
-=======
+        [shape],
+        [dtype],
+        test_base=request.node.name,
+        output_root=request.config.getoption("--path"),
+        system_desc_path=request.config.getoption("--sys-desc"),
+        target=target,
+        device=device,
+    )
+
+
 # ----- Reduce Operations -----
 
 
@@ -597,38 +661,16 @@
 
     compile_and_execute_shlo(
         reduce_sum_wrapper,
->>>>>>> 1bf54241
-        [shape],
-        [dtype],
-        test_base=request.node.name,
-        output_root=request.config.getoption("--path"),
-        system_desc_path=request.config.getoption("--sys-desc"),
-        target=target,
-        device=device,
-    )
-
-
-<<<<<<< HEAD
-# Bitwise operations tests (integer tensors)
-@pytest.mark.parametrize("shape", [(128, 128)], ids=shape_str)
-@pytest.mark.parametrize("dtype", [torch.int32], ids=["i32"])
-@pytest.mark.parametrize("target", ["ttnn"])
-@pytest.mark.parametrize(
-    "test_fn",
-    [
-        and_,
-        or_,
-        xor,
-    ],
-)
-def test_bitwise_binary_ops(
-    test_fn: Callable, shape: Shape, dtype: torch.dtype, target: str, request, device
-):
-    compile_and_execute_shlo(
-        test_fn,
-        [shape, shape],
-        [dtype, dtype],
-=======
+        [shape],
+        [dtype],
+        test_base=request.node.name,
+        output_root=request.config.getoption("--path"),
+        system_desc_path=request.config.getoption("--sys-desc"),
+        target=target,
+        device=device,
+    )
+
+
 @pytest.mark.parametrize("shape", [(128, 128)], ids=shape_str)
 @pytest.mark.parametrize("dtype", [torch.float32], ids=["f32"])
 @pytest.mark.parametrize("target", ["ttnn"])
@@ -648,31 +690,15 @@
         reduce_max_wrapper,
         [shape],
         [dtype],
->>>>>>> 1bf54241
-        test_base=request.node.name,
-        output_root=request.config.getoption("--path"),
-        system_desc_path=request.config.getoption("--sys-desc"),
-        target=target,
-        device=device,
-    )
-
-
-@pytest.mark.parametrize("shape", [(128, 128)], ids=shape_str)
-<<<<<<< HEAD
-@pytest.mark.parametrize("dtype", [torch.int32], ids=["i32"])
-@pytest.mark.parametrize("target", ["ttnn"])
-@pytest.mark.parametrize(
-    "test_fn",
-    [
-        not_,
-    ],
-)
-def test_bitwise_unary_ops(
-    test_fn: Callable, shape: Shape, dtype: torch.dtype, target: str, request, device
-):
-    compile_and_execute_shlo(
-        test_fn,
-=======
+        test_base=request.node.name,
+        output_root=request.config.getoption("--path"),
+        system_desc_path=request.config.getoption("--sys-desc"),
+        target=target,
+        device=device,
+    )
+
+
+@pytest.mark.parametrize("shape", [(128, 128)], ids=shape_str)
 @pytest.mark.parametrize("dtype", [torch.float32], ids=["f32"])
 @pytest.mark.parametrize("target", ["ttnn"])
 @pytest.mark.parametrize("dimensions", [[0], [1]])
@@ -689,7 +715,6 @@
 
     compile_and_execute_shlo(
         reduce_min_wrapper,
->>>>>>> 1bf54241
         [shape],
         [dtype],
         test_base=request.node.name,
