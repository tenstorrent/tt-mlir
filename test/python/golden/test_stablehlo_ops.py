--- conflicted
+++ resolved
@@ -8,87 +8,20 @@
 
 from builder.base.builder_utils import Operand, Shape, TypeInfo
 from builder.stablehlo.stablehlo_builder import StableHLOBuilder
-<<<<<<< HEAD
 from builder.base.builder_utils import compile_and_execute_shlo
-from test_utils import shape_str, shapes_list_str, Marks
-=======
-from builder.base.builder_apis import compile_and_execute_shlo
 from test_utils import shape_str, shapes_list_str
->>>>>>> e0d3f1d0
 
 pytestmark = pytest.mark.frontend("shlo")
 
 
-def module_abs(builder: StableHLOBuilder):
-    @builder.func([(128, 128)], [torch.float32])
-    def abs(
-        in0: Operand,
-        builder: StableHLOBuilder,
-        unit_attrs: Optional[List[str]] = None,
-    ):
-        builder.set_graph_level_check(True)
-        return builder.abs(in0, unit_attrs=unit_attrs)
-
-
-<<<<<<< HEAD
-def maximum(
+def add(
     in0: Operand,
     in1: Operand,
     builder: StableHLOBuilder,
     unit_attrs: Optional[List[str]] = None,
 ):
     builder.set_graph_level_check(True)
-    return builder.maximum(in0, in1, unit_attrs=unit_attrs)
-
-
-def minimum(
-    in0: Operand,
-    in1: Operand,
-    builder: StableHLOBuilder,
-    unit_attrs: Optional[List[str]] = None,
-):
-    builder.set_graph_level_check(True)
-    return builder.minimum(in0, in1, unit_attrs=unit_attrs)
-
-
-def multiply(
-    in0: Operand,
-    in1: Operand,
-    builder: StableHLOBuilder,
-    unit_attrs: Optional[List[str]] = None,
-):
-    builder.set_graph_level_check(True)
-    return builder.multiply(in0, in1, unit_attrs=unit_attrs)
-
-
-def pow(
-    in0: Operand,
-    in1: Operand,
-    builder: StableHLOBuilder,
-    unit_attrs: Optional[List[str]] = None,
-):
-    builder.set_graph_level_check(True)
-    return builder.pow(in0, in1, unit_attrs=unit_attrs)
-
-
-def subtract(
-    in0: Operand,
-    in1: Operand,
-    builder: StableHLOBuilder,
-    unit_attrs: Optional[List[str]] = None,
-):
-    builder.set_graph_level_check(True)
-    return builder.subtract(in0, in1, unit_attrs=unit_attrs)
-
-
-def shift_right_logical(
-    in0: Operand,
-    in1: Operand,
-    builder: StableHLOBuilder,
-    unit_attrs: Optional[List[str]] = None,
-):
-    builder.set_graph_level_check(True)
-    return builder.shift_right_logical(in0, in1, unit_attrs=unit_attrs)
+    return builder.add(in0, in1)
 
 
 def clamp(
@@ -100,7 +33,17 @@
 ):
     builder.set_graph_level_check(True)
     return builder.clamp(in0, in1, in2, unit_attrs=unit_attrs)
-=======
+
+
+def abs(
+    in0: Operand,
+    builder: StableHLOBuilder,
+    unit_attrs: Optional[List[str]] = None,
+):
+    builder.set_graph_level_check(True)
+    return builder.abs(in0, unit_attrs=unit_attrs)
+
+
 def module_ceil(builder: StableHLOBuilder):
     @builder.func([(128, 128)], [torch.float32])
     def ceil(
@@ -110,7 +53,6 @@
     ):
         builder.set_graph_level_check(True)
         return builder.ceil(in0, unit_attrs=unit_attrs)
->>>>>>> e0d3f1d0
 
 
 def module_cosine(builder: StableHLOBuilder):
@@ -190,29 +132,6 @@
         return builder.sqrt(in0, unit_attrs=unit_attrs)
 
 
-def module_logistic(builder: StableHLOBuilder):
-    @builder.func([(128, 128)], [torch.float32])
-    def logistic(
-        in0: Operand,
-        builder: StableHLOBuilder,
-        unit_attrs: Optional[List[str]] = None,
-    ):
-        builder.set_graph_level_check(True)
-        return builder.logistic(in0, unit_attrs=unit_attrs)
-
-
-def module_log(builder: StableHLOBuilder):
-    @builder.func([(128, 128)], [torch.float32])
-    def log(
-        in0: Operand,
-        builder: StableHLOBuilder,
-        unit_attrs: Optional[List[str]] = None,
-    ):
-        builder.set_graph_level_check(True)
-        return builder.log(in0, unit_attrs=unit_attrs)
-
-
-<<<<<<< HEAD
 def tan(
     in0: Operand, builder: StableHLOBuilder, unit_attrs: Optional[List[str]] = None
 ):
@@ -236,14 +155,37 @@
     return builder.tanh(in0, unit_attrs=unit_attrs)
 
 
-def logistic(
+def module_logistic(builder: StableHLOBuilder):
+    @builder.func([(128, 128)], [torch.float32])
+    def logistic(
+        in0: Operand,
+        builder: StableHLOBuilder,
+        unit_attrs: Optional[List[str]] = None,
+    ):
+        builder.set_graph_level_check(True)
+        return builder.logistic(in0, unit_attrs=unit_attrs)
+
+
+def module_log(builder: StableHLOBuilder):
+    @builder.func([(128, 128)], [torch.float32])
+    def log(
+        in0: Operand,
+        builder: StableHLOBuilder,
+        unit_attrs: Optional[List[str]] = None,
+    ):
+        builder.set_graph_level_check(True)
+        return builder.log(in0, unit_attrs=unit_attrs)
+
+
+def log_plus_one(
     in0: Operand,
     builder: StableHLOBuilder,
     unit_attrs: Optional[List[str]] = None,
 ):
     builder.set_graph_level_check(True)
-    return builder.logistic(in0, unit_attrs=unit_attrs)
-=======
+    return builder.log_plus_one(in0, unit_attrs=unit_attrs)
+
+
 def module_and_int(builder: StableHLOBuilder):
     @builder.func([(128, 128), (128, 128)], [torch.int32, torch.int32])
     def and_(
@@ -254,7 +196,6 @@
     ):
         builder.set_graph_level_check(True)
         return builder.and_(in0, in1, unit_attrs=unit_attrs)
->>>>>>> e0d3f1d0
 
 
 def module_or_int(builder: StableHLOBuilder):
@@ -269,25 +210,6 @@
         return builder.or_(in0, in1, unit_attrs=unit_attrs)
 
 
-<<<<<<< HEAD
-def log_plus_one(
-    in0: Operand,
-    builder: StableHLOBuilder,
-    unit_attrs: Optional[List[str]] = None,
-):
-    builder.set_graph_level_check(True)
-    return builder.log_plus_one(in0, unit_attrs=unit_attrs)
-
-
-def and_(
-    in0: Operand,
-    in1: Operand,
-    builder: StableHLOBuilder,
-    unit_attrs: Optional[List[str]] = None,
-):
-    builder.set_graph_level_check(True)
-    return builder.and_(in0, in1, unit_attrs=unit_attrs)
-=======
 def module_xor_int(builder: StableHLOBuilder):
     @builder.func([(128, 128), (128, 128)], [torch.int32, torch.int32])
     def xor(
@@ -298,7 +220,6 @@
     ):
         builder.set_graph_level_check(True)
         return builder.xor(in0, in1, unit_attrs=unit_attrs)
->>>>>>> e0d3f1d0
 
 
 def module_and_bool(builder: StableHLOBuilder):
@@ -365,7 +286,6 @@
     return builder.transpose(in0, permutation, unit_attrs=unit_attrs)
 
 
-<<<<<<< HEAD
 def reverse(
     in0: Operand,
     builder: StableHLOBuilder,
@@ -429,43 +349,16 @@
     )
 
 
-@pytest.mark.parametrize("shape", [(128, 128)], ids=shape_str)
-@pytest.mark.parametrize("dtype", [torch.float32], ids=["f32"])
 @pytest.mark.parametrize("target", ["ttnn", "ttmetal"])
 @pytest.mark.parametrize(
     "test_fn",
     [
         add,
-        maximum
-        | Marks(
-            pytest.mark.skip_config(
-                ["ttmetal"], reason="https://github.com/tenstorrent/tt-mlir/issues/5016"
-            )
-        ),
-        minimum | Marks(pytest.mark.skip_config(["ttmetal"])),
-        multiply,
-        pow,
-        subtract,
     ],
 )
 def test_binary_ops(
     test_fn: Callable, shape: Shape, dtype: torch.dtype, target: str, request, device
 ):
-=======
-@pytest.mark.parametrize("target", ["ttnn", "ttmetal"])
-def test_binary_ops(target: str, request, device):
-    def module(builder: StableHLOBuilder):
-        @builder.func([(128, 128), (128, 128)], [torch.float32, torch.float32])
-        def add(
-            in0: Operand,
-            in1: Operand,
-            builder: StableHLOBuilder,
-            unit_attrs: Optional[List[str]] = None,
-        ):
-            builder.set_graph_level_check(True)
-            return builder.add(in0, in1)
-
->>>>>>> e0d3f1d0
     compile_and_execute_shlo(
         module,
         test_base=request.node.name,
@@ -482,34 +375,17 @@
 @pytest.mark.parametrize(
     "test_fn",
     [
-<<<<<<< HEAD
         abs,
         ceil,
         cosine,
         exp,
         floor,
         log,
-        log_plus_one,
         logistic,
         neg,
         rsqrt,
         sine,
         sqrt,
-        tan,
-        tanh,
-=======
-        module_abs,
-        module_ceil,
-        module_cosine,
-        module_exp,
-        module_floor,
-        module_log,
-        module_logistic,
-        module_neg,
-        module_rsqrt,
-        module_sine,
-        module_sqrt,
->>>>>>> e0d3f1d0
     ],
 )
 def test_unary_ops(
@@ -665,43 +541,38 @@
     )
 
 
-<<<<<<< HEAD
-=======
 # Special handling for tan PCC checks. Due to the vertical asymptote on the tan graph, small changes in input values result in large changes in output values at multiples of pi/2, so both graph and golden tensors must be constrained accordingly.
 @pytest.mark.parametrize("shape", [(128, 128)], ids=shape_str)
 @pytest.mark.parametrize("dtype", [torch.float32], ids=["f32"])
 @pytest.mark.parametrize("target", ["ttnn", "ttmetal"])
 def test_tan(shape: Shape, dtype: torch.dtype, target: str, request, device):
-    def module(builder: StableHLOBuilder):
-        @builder.func([shape], [dtype])
-        def tan(
-            in0: Operand,
-            builder: StableHLOBuilder,
-            unit_attrs: Optional[List[str]] = None,
-        ):
-            import math
-
-            randn_tensor = torch.randn(shape, dtype=dtype)
-            input_golden = randn_tensor.uniform_(
-                (-math.pi / 2 + 0.05), (math.pi / 2 - 0.05)
-            )
-            output_golden = torch.tan(input_golden)
-            tan_0 = builder.tan(in0, unit_attrs=unit_attrs)
-            builder.set_goldens({in0: input_golden}, {tan_0: output_golden})
-            builder.set_graph_level_check(True)
-            return tan_0
-
-    compile_and_execute_shlo(
-        module,
-        test_base=request.node.name,
-        output_root=request.config.getoption("--path"),
-        system_desc_path=request.config.getoption("--sys-desc"),
-        target=target,
-        device=device,
-    )
-
-
->>>>>>> e0d3f1d0
+    def tan(
+        in0: Operand, builder: StableHLOBuilder, unit_attrs: Optional[List[str]] = None
+    ):
+        import math
+
+        randn_tensor = torch.randn(shape, dtype=dtype)
+        input_golden = randn_tensor.uniform_(
+            (-math.pi / 2 + 0.05), (math.pi / 2 - 0.05)
+        )
+        output_golden = torch.tan(input_golden)
+        tan_0 = builder.tan(in0, unit_attrs=unit_attrs)
+        builder.set_goldens({in0: input_golden}, {tan_0: output_golden})
+        builder.set_graph_level_check(True)
+        return tan_0
+
+    compile_and_execute_shlo(
+        tan,
+        [shape],
+        [dtype],
+        test_base=request.node.name,
+        output_root=request.config.getoption("--path"),
+        system_desc_path=request.config.getoption("--sys-desc"),
+        target=target,
+        device=device,
+    )
+
+
 @pytest.mark.parametrize("shape", [(128, 128)], ids=shape_str)
 @pytest.mark.parametrize("dtype", [torch.float32], ids=["f32"])
 @pytest.mark.parametrize("target", ["ttnn"])
@@ -1087,16 +958,9 @@
 @pytest.mark.parametrize(
     "test_fn",
     [
-<<<<<<< HEAD
         and_,
         or_,
         xor,
-        shift_right_logical,
-=======
-        module_and_int,
-        module_or_int,
-        module_xor_int,
->>>>>>> e0d3f1d0
     ],
 )
 def test_bitwise_binary_ops(
