--- conflicted
+++ resolved
@@ -223,7 +223,6 @@
     )
 
 
-<<<<<<< HEAD
 @pytest.mark.parametrize("shape", [(2, 3, 4), (128, 64)], ids=shape_str)
 @pytest.mark.parametrize("dtype", [torch.float32], ids=["f32"])
 @pytest.mark.parametrize("target", ["ttnn", "ttmetal"])
@@ -239,7 +238,31 @@
     shape: Shape,
     dtype: torch.dtype,
     permutation: List[int],
-=======
+    target: str,
+    request,
+    device,
+):
+    if len(shape) != len(permutation):
+        pytest.skip(f"Permutation {permutation} doesn't match shape rank {len(shape)}")
+
+    # Skip ttmetal for dimensions > 2
+    if target == "ttmetal" and len(shape) > 2:
+        pytest.skip(
+            f"ttmetal does not support transpose for dimensions > 2, got shape with {len(shape)} dimensions"
+        )
+
+    compile_and_execute_shlo(
+        lambda in0, builder: transpose(in0, builder, permutation),
+        [shape],
+        [dtype],
+        test_base=request.node.name,
+        output_root=request.config.getoption("--path"),
+        system_desc_path=request.config.getoption("--sys-desc"),
+        target=target,
+        device=device,
+    )
+
+    
 @pytest.mark.parametrize(
     "shapes,dim",
     [
@@ -258,26 +281,10 @@
     shapes: List[Shape],
     dim: int,
     dtype: torch.dtype,
->>>>>>> d5912c40
     target: str,
     request,
     device,
 ):
-<<<<<<< HEAD
-    if len(shape) != len(permutation):
-        pytest.skip(f"Permutation {permutation} doesn't match shape rank {len(shape)}")
-
-    # Skip ttmetal for dimensions > 2
-    if target == "ttmetal" and len(shape) > 2:
-        pytest.skip(
-            f"ttmetal does not support transpose for dimensions > 2, got shape with {len(shape)} dimensions"
-        )
-
-    compile_and_execute_shlo(
-        lambda in0, builder: transpose(in0, builder, permutation),
-        [shape],
-        [dtype],
-=======
     # Create a wrapper function
     def concatenate_wrapper(*inputs_and_builder):
         *inputs, builder = inputs_and_builder
@@ -291,7 +298,6 @@
         concatenate_wrapper,
         shapes,
         [dtype] * len(shapes),
->>>>>>> d5912c40
         test_base=request.node.name,
         output_root=request.config.getoption("--path"),
         system_desc_path=request.config.getoption("--sys-desc"),
