# SPDX-FileCopyrightText: (c) 2025 Tenstorrent AI ULC
#
# SPDX-License-Identifier: Apache-2.0

import pytest
import torch
from typing import Callable, List, Optional, Tuple
from conftest import x86_only

from builder.base.builder import Operand, Shape, TypeInfo
from builder.stablehlo.stablehlo_builder import StableHLOBuilder
from builder.base.builder_utils import compile_stablehlo_to_flatbuffer
from test_utils import Marks, shape_str

pytestmark = pytest.mark.frontend("shlo")


def add(
    in0: Operand,
    in1: Operand,
    builder: StableHLOBuilder,
    unit_attrs: Optional[List[str]] = None,
):
    builder.set_graph_level_check(True)
    return builder.add(in0, in1, unit_attrs=unit_attrs)


def abs(
    in0: Operand,
    builder: StableHLOBuilder,
    unit_attrs: Optional[List[str]] = None,
):
    builder.set_graph_level_check(True)
    return builder.abs(in0, unit_attrs=unit_attrs)


def ceil(
    in0: Operand,
    builder: StableHLOBuilder,
    unit_attrs: Optional[List[str]] = None,
):
    builder.set_graph_level_check(True)
    return builder.ceil(in0, unit_attrs=unit_attrs)


def cosine(
    in0: Operand,
    builder: StableHLOBuilder,
    unit_attrs: Optional[List[str]] = None,
):
    builder.set_graph_level_check(True)
    return builder.cosine(in0, unit_attrs=unit_attrs)


def exp(
    in0: Operand,
    builder: StableHLOBuilder,
    unit_attrs: Optional[List[str]] = None,
):
    builder.set_graph_level_check(True)
    return builder.exp(in0, unit_attrs=unit_attrs)


def floor(
    in0: Operand,
    builder: StableHLOBuilder,
    unit_attrs: Optional[List[str]] = None,
):
    builder.set_graph_level_check(True)
    return builder.floor(in0, unit_attrs=unit_attrs)


def neg(
    in0: Operand,
    builder: StableHLOBuilder,
    unit_attrs: Optional[List[str]] = None,
):
    builder.set_graph_level_check(True)
    return builder.neg(in0, unit_attrs=unit_attrs)


def rsqrt(
    in0: Operand,
    builder: StableHLOBuilder,
    unit_attrs: Optional[List[str]] = None,
):
    builder.set_graph_level_check(True)
    return builder.rsqrt(in0, unit_attrs=unit_attrs)


def sine(
    in0: Operand,
    builder: StableHLOBuilder,
    unit_attrs: Optional[List[str]] = None,
):
    builder.set_graph_level_check(True)
    return builder.sine(in0, unit_attrs=unit_attrs)


def sqrt(
    in0: Operand,
    builder: StableHLOBuilder,
    unit_attrs: Optional[List[str]] = None,
):
    builder.set_graph_level_check(True)
    return builder.sqrt(in0, unit_attrs=unit_attrs)


def logistic(
    in0: Operand,
    builder: StableHLOBuilder,
    unit_attrs: Optional[List[str]] = None,
):
    builder.set_graph_level_check(True)
    return builder.logistic(in0, unit_attrs=unit_attrs)


def log(
    in0: Operand,
    builder: StableHLOBuilder,
    unit_attrs: Optional[List[str]] = None,
):
    builder.set_graph_level_check(True)
    return builder.log(in0, unit_attrs=unit_attrs)


@pytest.mark.parametrize("shape", [(128, 128)], ids=shape_str)
@pytest.mark.parametrize("dtype", [torch.float32], ids=["f32"])
@pytest.mark.parametrize("target", ["ttnn", "ttmetal"])
@pytest.mark.parametrize(
    "test_fn",
    [
        add,
    ],
)
def test_binary_ops(
    test_fn: Callable,
    shape: Shape,
    dtype: torch.dtype,
    target: str,
    request,
):
    compile_stablehlo_to_flatbuffer(
        test_fn,
        [shape, shape],
        [dtype, dtype],
        test_base=request.node.name,
        output_root=request.config.getoption("--path"),
        system_desc_path=request.config.getoption("--sys-desc"),
        target=target,
    )


@pytest.mark.parametrize("shape", [(128, 128)], ids=shape_str)
@pytest.mark.parametrize("dtype", [torch.float32], ids=["f32"])
@pytest.mark.parametrize("target", ["ttnn"])
@pytest.mark.parametrize(
    "test_fn",
    [
        abs,
        ceil,
        cosine,
        exp,
        floor,
        log,
        logistic,
        neg,
        rsqrt,
        sine,
        sqrt,
    ],
)
def test_unary_ops(
    test_fn: Callable,
    shape: Shape,
    dtype: torch.dtype,
    target: str,
    request,
):
    compile_stablehlo_to_flatbuffer(
        test_fn,
        [shape],
        [dtype],
        test_base=request.node.name,
        output_root=request.config.getoption("--path"),
        system_desc_path=request.config.getoption("--sys-desc"),
        target=target,
    )


<<<<<<< HEAD
@pytest.mark.parametrize(
    "shapes,batch_dims_lhs,contract_dims_lhs,batch_dims_rhs,contract_dims_rhs",
    [
        (
            [(4, 10, 3, 5, 7), (4, 10, 5, 7, 3)],
            [0],
            [3],
            [0],
            [2],
        )
    ],
)
def test_dot_general(
    shapes: List[Shape],
    batch_dims_lhs: List[int],
    contract_dims_lhs: List[int],
    batch_dims_rhs: List[int],
    contract_dims_rhs: List[int],
    request,
):
    def dot_general(
        in0: Operand,
        in1: Operand,
        builder: StableHLOBuilder,
        unit_attrs: Optional[List[str]] = None,
    ):
        return builder.dot_general(
            in0,
            in1,
            batch_dims_lhs,
            contract_dims_lhs,
            batch_dims_rhs,
            contract_dims_rhs,
            unit_attrs=unit_attrs,
        )
    compile_stablehlo_to_flatbuffer(
        dot_general,
        shapes,
        test_base=request.node.name,
        output_root=request.config.getoption("--path"),
        system_desc_path=request.config.getoption("--sys-desc"),
        target="ttnn",
=======
# Special handling for tan PCC checks. Due to the vertical asymptote on the tan graph, small changes in input values result in large changes in output values at multiples of pi/2, so both graph and golden tensors must be constrained accordingly.
@pytest.mark.parametrize("shape", [(128, 128)], ids=shape_str)
@pytest.mark.parametrize("dtype", [torch.float32], ids=["f32"])
@pytest.mark.parametrize("target", ["ttnn", "ttmetal"])
def test_tan(shape: Shape, dtype: torch.dtype, target: str, request):
    def tan(
        in0: Operand, builder: StableHLOBuilder, unit_attrs: Optional[List[str]] = None
    ):
        import math

        randn_tensor = torch.randn(shape, dtype=dtype)
        input_golden = randn_tensor.uniform_(
            (-math.pi / 2 + 0.05), (math.pi / 2 - 0.05)
        )
        output_golden = torch.tan(input_golden)
        tan_0 = builder.tan(in0, unit_attrs=unit_attrs)
        builder.set_goldens({in0: input_golden}, {tan_0: output_golden})
        builder.set_graph_level_check(True)
        return tan_0

    compile_stablehlo_to_flatbuffer(
        tan,
        [shape],
        [dtype],
        test_base=request.node.name,
        output_root=request.config.getoption("--path"),
        system_desc_path=request.config.getoption("--sys-desc"),
        target=target,
>>>>>>> e0412c87
    )<|MERGE_RESOLUTION|>--- conflicted
+++ resolved
@@ -188,7 +188,6 @@
     )
 
 
-<<<<<<< HEAD
 @pytest.mark.parametrize(
     "shapes,batch_dims_lhs,contract_dims_lhs,batch_dims_rhs,contract_dims_rhs",
     [
@@ -224,6 +223,7 @@
             contract_dims_rhs,
             unit_attrs=unit_attrs,
         )
+
     compile_stablehlo_to_flatbuffer(
         dot_general,
         shapes,
@@ -231,7 +231,9 @@
         output_root=request.config.getoption("--path"),
         system_desc_path=request.config.getoption("--sys-desc"),
         target="ttnn",
-=======
+    )
+
+
 # Special handling for tan PCC checks. Due to the vertical asymptote on the tan graph, small changes in input values result in large changes in output values at multiples of pi/2, so both graph and golden tensors must be constrained accordingly.
 @pytest.mark.parametrize("shape", [(128, 128)], ids=shape_str)
 @pytest.mark.parametrize("dtype", [torch.float32], ids=["f32"])
@@ -260,5 +262,4 @@
         output_root=request.config.getoption("--path"),
         system_desc_path=request.config.getoption("--sys-desc"),
         target=target,
->>>>>>> e0412c87
     )