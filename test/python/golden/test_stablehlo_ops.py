--- conflicted
+++ resolved
@@ -213,7 +213,6 @@
     )
 
 
-<<<<<<< HEAD
 @pytest.mark.parametrize(
     "shapes,dim",
     [
@@ -250,7 +249,11 @@
         test_base=request.node.name,
         output_root=request.config.getoption("--path"),
         system_desc_path=request.config.getoption("--sys-desc"),
-=======
+        target=target,
+        device=device,
+    )
+      
+      
 @pytest.mark.parametrize("shapes", [[(64, 64), (64, 64), (64, 64)]], ids=["64x64"])
 @pytest.mark.parametrize("dtypes", [[torch.float32] * 3], ids=["f32"])
 @pytest.mark.parametrize("target", ["ttnn"])
@@ -276,6 +279,5 @@
         output_root=request.config.getoption("--path"),
         system_desc_path=request.config.getoption("--sys-desc"),
         target=target,
->>>>>>> a6b96e71
         device=device,
     )