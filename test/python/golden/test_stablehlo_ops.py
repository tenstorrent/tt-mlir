# SPDX-FileCopyrightText: (c) 2025 Tenstorrent AI ULC
#
# SPDX-License-Identifier: Apache-2.0

import pytest
import torch
from typing import Callable, List, Optional, Tuple

from builder.base.builder import Operand, Shape, TypeInfo
from builder.stablehlo.stablehlo_builder import StableHLOBuilder
from builder.base.builder_utils import compile_and_execute_shlo
from test_utils import shape_str

pytestmark = pytest.mark.frontend("shlo")


def add(
    in0: Operand,
    in1: Operand,
    builder: StableHLOBuilder,
    unit_attrs: Optional[List[str]] = None,
):
    builder.set_graph_level_check(True)
    return builder.add(in0, in1, unit_attrs=unit_attrs)


def clamp(
    in0: Operand,
    in1: Operand,
    in2: Operand,
    builder: StableHLOBuilder,
    unit_attrs: Optional[List[str]] = None,
):
    builder.set_graph_level_check(True)
    return builder.clamp(in0, in1, in2, unit_attrs=unit_attrs)


def abs(
    in0: Operand,
    builder: StableHLOBuilder,
    unit_attrs: Optional[List[str]] = None,
):
    builder.set_graph_level_check(True)
    return builder.abs(in0, unit_attrs=unit_attrs)


def ceil(
    in0: Operand,
    builder: StableHLOBuilder,
    unit_attrs: Optional[List[str]] = None,
):
    builder.set_graph_level_check(True)
    return builder.ceil(in0, unit_attrs=unit_attrs)


def cosine(
    in0: Operand,
    builder: StableHLOBuilder,
    unit_attrs: Optional[List[str]] = None,
):
    builder.set_graph_level_check(True)
    return builder.cosine(in0, unit_attrs=unit_attrs)


def exp(
    in0: Operand,
    builder: StableHLOBuilder,
    unit_attrs: Optional[List[str]] = None,
):
    builder.set_graph_level_check(True)
    return builder.exp(in0, unit_attrs=unit_attrs)


def floor(
    in0: Operand,
    builder: StableHLOBuilder,
    unit_attrs: Optional[List[str]] = None,
):
    builder.set_graph_level_check(True)
    return builder.floor(in0, unit_attrs=unit_attrs)


def neg(
    in0: Operand,
    builder: StableHLOBuilder,
    unit_attrs: Optional[List[str]] = None,
):
    builder.set_graph_level_check(True)
    return builder.neg(in0, unit_attrs=unit_attrs)


def rsqrt(
    in0: Operand,
    builder: StableHLOBuilder,
    unit_attrs: Optional[List[str]] = None,
):
    builder.set_graph_level_check(True)
    return builder.rsqrt(in0, unit_attrs=unit_attrs)


def sine(
    in0: Operand,
    builder: StableHLOBuilder,
    unit_attrs: Optional[List[str]] = None,
):
    builder.set_graph_level_check(True)
    return builder.sine(in0, unit_attrs=unit_attrs)


def sqrt(
    in0: Operand,
    builder: StableHLOBuilder,
    unit_attrs: Optional[List[str]] = None,
):
    builder.set_graph_level_check(True)
    return builder.sqrt(in0, unit_attrs=unit_attrs)


def logistic(
    in0: Operand,
    builder: StableHLOBuilder,
    unit_attrs: Optional[List[str]] = None,
):
    builder.set_graph_level_check(True)
    return builder.logistic(in0, unit_attrs=unit_attrs)


def log(
    in0: Operand,
    builder: StableHLOBuilder,
    unit_attrs: Optional[List[str]] = None,
):
    builder.set_graph_level_check(True)
    return builder.log(in0, unit_attrs=unit_attrs)


@pytest.mark.parametrize("shape", [(128, 128)], ids=shape_str)
@pytest.mark.parametrize("dtype", [torch.float32], ids=["f32"])
@pytest.mark.parametrize("target", ["ttnn", "ttmetal"])
@pytest.mark.parametrize(
    "test_fn",
    [
        add,
    ],
)
def test_binary_ops(
    test_fn: Callable, shape: Shape, dtype: torch.dtype, target: str, request, device
):
    compile_and_execute_shlo(
        test_fn,
        [shape, shape],
        [dtype, dtype],
        test_base=request.node.name,
        output_root=request.config.getoption("--path"),
        system_desc_path=request.config.getoption("--sys-desc"),
        target=target,
        device=device,
    )


@pytest.mark.parametrize("shape", [(128, 128)], ids=shape_str)
@pytest.mark.parametrize("dtype", [torch.float32], ids=["f32"])
@pytest.mark.parametrize("target", ["ttnn"])
@pytest.mark.parametrize(
    "test_fn",
    [
        abs,
        ceil,
        cosine,
        exp,
        floor,
        log,
        logistic,
        neg,
        rsqrt,
        sine,
        sqrt,
    ],
)
def test_unary_ops(
    test_fn: Callable, shape: Shape, dtype: torch.dtype, target: str, request, device
):
    compile_and_execute_shlo(
        test_fn,
        [shape],
        [dtype],
        test_base=request.node.name,
        output_root=request.config.getoption("--path"),
        system_desc_path=request.config.getoption("--sys-desc"),
        target=target,
        device=device,
    )


# Special handling for tan PCC checks. Due to the vertical asymptote on the tan graph, small changes in input values result in large changes in output values at multiples of pi/2, so both graph and golden tensors must be constrained accordingly.
@pytest.mark.parametrize("shape", [(128, 128)], ids=shape_str)
@pytest.mark.parametrize("dtype", [torch.float32], ids=["f32"])
@pytest.mark.parametrize("target", ["ttnn", "ttmetal"])
def test_tan(shape: Shape, dtype: torch.dtype, target: str, request, device):
    def tan(
        in0: Operand, builder: StableHLOBuilder, unit_attrs: Optional[List[str]] = None
    ):
        import math

        randn_tensor = torch.randn(shape, dtype=dtype)
        input_golden = randn_tensor.uniform_(
            (-math.pi / 2 + 0.05), (math.pi / 2 - 0.05)
        )
        output_golden = torch.tan(input_golden)
        tan_0 = builder.tan(in0, unit_attrs=unit_attrs)
        builder.set_goldens({in0: input_golden}, {tan_0: output_golden})
        builder.set_graph_level_check(True)
        return tan_0

    compile_and_execute_shlo(
        tan,
        [shape],
        [dtype],
        test_base=request.node.name,
        output_root=request.config.getoption("--path"),
        system_desc_path=request.config.getoption("--sys-desc"),
        target=target,
        device=device,
    )


<<<<<<< HEAD
@pytest.mark.parametrize("shape", [(128, 128)], ids=shape_str)
@pytest.mark.parametrize("dtype", [torch.float32], ids=["f32"])
@pytest.mark.parametrize("target", ["ttnn"])
@pytest.mark.parametrize(
    "test_fn",
    [
        clamp,
    ],
)
def test_ternary_ops(
    test_fn: Callable, shape: Shape, dtype: torch.dtype, target: str, request, device
):
    compile_and_execute_shlo(
        test_fn,
        [shape, shape, shape],
        [dtype, dtype, dtype],
=======
@pytest.mark.parametrize(
    "shapes,dim",
    [
        ([(64, 128), (64, 128)], 0),  # 2 tensors, dim 0
        ([(128, 64), (128, 64)], 1),  # 2 tensors, dim 1
        ([(64, 128), (32, 128), (16, 128)], 0),  # 3 tensors, dim 0
        ([(32, 64), (32, 128)], 1),  # Different sizes in dim
        ([(64, 64), (64, 64), (64, 64)], 0),  # 3 identical tensors
        ([(128, 64), (128, 64), (128, 64), (128, 64)], 1),  # 4 tensors
    ],
    ids=["2t_dim0", "2t_dim1", "3t_dim0_ttir", "diff_size", "3t_same", "4t_dim1"],
)
@pytest.mark.parametrize("dtype", [torch.float32], ids=["f32"])
@pytest.mark.parametrize("target", ["ttnn"])
def test_concatenate(
    shapes: List[Shape],
    dim: int,
    dtype: torch.dtype,
    target: str,
    request,
    device,
):
    # Create a wrapper function
    def concatenate_wrapper(*inputs_and_builder):
        *inputs, builder = inputs_and_builder
        builder.set_graph_level_check(True)
        return builder.concatenate(list(inputs), dim=dim)

    # Set the name for better test identification.
    concatenate_wrapper.__name__ = "concatenate"

    compile_and_execute_shlo(
        concatenate_wrapper,
        shapes,
        [dtype] * len(shapes),
>>>>>>> d5912c40
        test_base=request.node.name,
        output_root=request.config.getoption("--path"),
        system_desc_path=request.config.getoption("--sys-desc"),
        target=target,
        device=device,
    )


@pytest.mark.parametrize("shapes", [[(64, 64), (64, 64), (64, 64)]], ids=["64x64"])
@pytest.mark.parametrize("dtypes", [[torch.float32] * 3], ids=["f32"])
@pytest.mark.parametrize("target", ["ttnn"])
def test_stablehlo_multi_return_support(
    shapes: List[Shape], dtypes: List[torch.dtype], target: str, request, device
):
    def multi_return_model(
        in0: Operand, in1: Operand, in2: Operand, builder: StableHLOBuilder
    ):
        builder.set_graph_level_check(True)

        add_result = builder.add(in0, in1)
        exp_result = builder.exp(in2)
        sqrt_result = builder.sqrt(exp_result)

        return exp_result, sqrt_result

    compile_and_execute_shlo(
        multi_return_model,
        shapes,
        dtypes,
        test_base=request.node.name,
        output_root=request.config.getoption("--path"),
        system_desc_path=request.config.getoption("--sys-desc"),
        target=target,
        device=device,
    )<|MERGE_RESOLUTION|>--- conflicted
+++ resolved
@@ -224,7 +224,6 @@
     )
 
 
-<<<<<<< HEAD
 @pytest.mark.parametrize("shape", [(128, 128)], ids=shape_str)
 @pytest.mark.parametrize("dtype", [torch.float32], ids=["f32"])
 @pytest.mark.parametrize("target", ["ttnn"])
@@ -241,7 +240,14 @@
         test_fn,
         [shape, shape, shape],
         [dtype, dtype, dtype],
-=======
+        test_base=request.node.name,
+        output_root=request.config.getoption("--path"),
+        system_desc_path=request.config.getoption("--sys-desc"),
+        target=target,
+        device=device,
+    )
+
+
 @pytest.mark.parametrize(
     "shapes,dim",
     [
@@ -277,7 +283,6 @@
         concatenate_wrapper,
         shapes,
         [dtype] * len(shapes),
->>>>>>> d5912c40
         test_base=request.node.name,
         output_root=request.config.getoption("--path"),
         system_desc_path=request.config.getoption("--sys-desc"),
