--- conflicted
+++ resolved
@@ -220,7 +220,6 @@
     )
 
 
-<<<<<<< HEAD
 _RESHAPE_CASES = [
     # shapes, semantic id, xfail_ttmetal?
     ([(2, 3), (3, 2)], "swap", True),
@@ -272,7 +271,39 @@
         output_root=request.config.getoption("--path"),
         system_desc_path=request.config.getoption("--sys-desc"),
         target=target,
-=======
+        device=device,
+    )
+
+
+@pytest.mark.parametrize("target", ["ttnn", "ttmetal"])
+def test_reshape_mismatch_raises(target, request, device):
+    """
+    Element-count mismatch must raise. It may surface as a ValueError from the
+    builder or as a TTBuilderCompileException during compile/exec; accept any Exception.
+    """
+    input_shape = (2, 3)  # 6
+    output_shape = (4, 2)  # 8 -> not match
+
+    def reshape_wrapper(in0: Operand, builder: StableHLOBuilder):
+        if hasattr(builder, "set_graph_level_check"):
+            builder.set_graph_level_check(True)
+        return builder.reshape(in0, output_shape)
+
+    reshape_wrapper.__name__ = "reshape"
+
+    with pytest.raises(Exception):
+        compile_and_execute_shlo(
+            reshape_wrapper,
+            [input_shape],
+            [torch.float32],
+            test_base=request.node.name,
+            output_root=request.config.getoption("--path"),
+            system_desc_path=request.config.getoption("--sys-desc"),
+            target=target,
+            device=device,
+        )
+
+
 @pytest.mark.parametrize(
     "shapes,batch_dims_lhs,contract_dims_lhs,batch_dims_rhs,contract_dims_rhs",
     [
@@ -317,43 +348,10 @@
         output_root=request.config.getoption("--path"),
         system_desc_path=request.config.getoption("--sys-desc"),
         target="ttnn",
->>>>>>> 1bf54241
-        device=device,
-    )
-
-
-<<<<<<< HEAD
-@pytest.mark.parametrize("target", ["ttnn", "ttmetal"])
-def test_reshape_mismatch_raises(target, request, device):
-    """
-    Element-count mismatch must raise. It may surface as a ValueError from the
-    builder or as a TTBuilderCompileException during compile/exec; accept any Exception.
-    """
-    input_shape = (2, 3)  # 6
-    output_shape = (4, 2)  # 8 -> not match
-
-    def reshape_wrapper(in0: Operand, builder: StableHLOBuilder):
-        if hasattr(builder, "set_graph_level_check"):
-            builder.set_graph_level_check(True)
-        return builder.reshape(in0, output_shape)
-
-    reshape_wrapper.__name__ = "reshape"
-
-    with pytest.raises(Exception):
-        compile_and_execute_shlo(
-            reshape_wrapper,
-            [input_shape],
-            [torch.float32],
-            test_base=request.node.name,
-            output_root=request.config.getoption("--path"),
-            system_desc_path=request.config.getoption("--sys-desc"),
-            target=target,
-            device=device,
-        )
-
-
-=======
->>>>>>> 1bf54241
+        device=device,
+    )
+
+
 # Special handling for tan PCC checks. Due to the vertical asymptote on the tan graph, small changes in input values result in large changes in output values at multiples of pi/2, so both graph and golden tensors must be constrained accordingly.
 @pytest.mark.parametrize("shape", [(128, 128)], ids=shape_str)
 @pytest.mark.parametrize("dtype", [torch.float32], ids=["f32"])
