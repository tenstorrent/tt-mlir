# SPDX-FileCopyrightText: (c) 2025 Tenstorrent AI ULC
#
# SPDX-License-Identifier: Apache-2.0
import ttnn_jit
import ttnn
import torch

import pytest

from utils import (
    _get_ttnn_op,
    all_close_check,
    memory_configs_equal,
    create_dram_tensor,
    create_sharded_tile_tensor,
    run_op_test,
)

# Generates all shapes with 1 to 4 tiles per core in each dimension, with every grid from single core to 8x8.
# TTNN grids are (Width, Height), while tensor shapes are (Height, Width).
BLOCK_SHARDED_SHAPE_GRIDS = [
    (h * 32 * (grid_h + 1), w * 32 * (grid_w + 1), (grid_w, grid_h))
    for h in range(1, 5)
    for w in range(1, 5)
    for grid_h in range(8)
    for grid_w in range(8)
]

# TODO (5415): These grids fail for all shapes.
GRIDS_FAILING_ALL_SHAPES = [(1, 1), (1, 2), (1, 3), (3, 2), (3, 3), (5, 3)]

DRAM_INTERLEAVED_SHAPE_GRIDS = (
    [(32 * (2**x), 2048) for x in range(6)]
    + [(2048, 32 * (2**x)) for x in range(6)]
    + [(2**x, 2**x) for x in range(5, 12)]
    + [
        (32, 64),
        (64, 32),
        (32, 256),
        (256, 32),
    ]
)


<<<<<<< HEAD
=======
def run_op_test(
    device, h, w, max_grid, dtype, op, num_inputs, buffer_type=ttnn.BufferType.L1
):
    if buffer_type == ttnn.BufferType.L1:
        inputs = [
            create_sharded_tile_tensor(device, h, w, max_grid, dtype)
            for _ in range(num_inputs)
        ]
    else:
        inputs = [create_dram_tensor(device, h, w, dtype) for _ in range(num_inputs)]
    print("inputs", inputs)
    golden_op = _get_ttnn_op(op)

    op_jit = ttnn_jit.jit(debug=True, max_grid=max_grid, enable_cache=True)(op)
    output_tensor = op_jit(*inputs)
    golden_tensor = (golden_op or op)(*inputs)

    assert memory_configs_equal(
        output_tensor.memory_config(), golden_tensor.memory_config()
    )
    assert all_close_check(output_tensor, golden_tensor)


>>>>>>> 3da201e7
def abs(input_tensor):
    return ttnn.abs(input_tensor)


@pytest.mark.parametrize(
    "h , w, max_grid",
    BLOCK_SHARDED_SHAPE_GRIDS,
    ids=[f"{h}-{w}-{grid}" for h, w, grid in BLOCK_SHARDED_SHAPE_GRIDS],
)
@pytest.mark.parametrize("op", [abs])
def test_l1_block_sharded_shapes(device, h, w, max_grid, op):
    if max_grid in GRIDS_FAILING_ALL_SHAPES:
        pytest.xfail("Grid fails for all shapes. Issue: #5415")

    run_op_test(
        device,
        h,
        w,
        max_grid,
        torch.float16,
        op,
        num_inputs=1,
        buffer_type=ttnn.BufferType.L1,
    )


@pytest.mark.parametrize(
    "h , w",
    DRAM_INTERLEAVED_SHAPE_GRIDS,
    ids=[f"{h}-{w}" for h, w in DRAM_INTERLEAVED_SHAPE_GRIDS],
)
@pytest.mark.parametrize("op", [abs])
def test_dram_interleaved_shapes(device, h, w, op):
    max_grid = (0, 0)
    run_op_test(
        device,
        h,
        w,
        max_grid,
        torch.float16,
        op,
        num_inputs=1,
        buffer_type=ttnn.BufferType.DRAM,
    )<|MERGE_RESOLUTION|>--- conflicted
+++ resolved
@@ -42,32 +42,6 @@
 )
 
 
-<<<<<<< HEAD
-=======
-def run_op_test(
-    device, h, w, max_grid, dtype, op, num_inputs, buffer_type=ttnn.BufferType.L1
-):
-    if buffer_type == ttnn.BufferType.L1:
-        inputs = [
-            create_sharded_tile_tensor(device, h, w, max_grid, dtype)
-            for _ in range(num_inputs)
-        ]
-    else:
-        inputs = [create_dram_tensor(device, h, w, dtype) for _ in range(num_inputs)]
-    print("inputs", inputs)
-    golden_op = _get_ttnn_op(op)
-
-    op_jit = ttnn_jit.jit(debug=True, max_grid=max_grid, enable_cache=True)(op)
-    output_tensor = op_jit(*inputs)
-    golden_tensor = (golden_op or op)(*inputs)
-
-    assert memory_configs_equal(
-        output_tensor.memory_config(), golden_tensor.memory_config()
-    )
-    assert all_close_check(output_tensor, golden_tensor)
-
-
->>>>>>> 3da201e7
 def abs(input_tensor):
     return ttnn.abs(input_tensor)
 
@@ -91,6 +65,7 @@
         op,
         num_inputs=1,
         buffer_type=ttnn.BufferType.L1,
+        enable_cache=True,
     )
 
 
@@ -111,4 +86,5 @@
         op,
         num_inputs=1,
         buffer_type=ttnn.BufferType.DRAM,
+        enable_cache=True,
     )