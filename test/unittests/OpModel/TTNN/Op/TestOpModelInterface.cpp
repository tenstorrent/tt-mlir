// SPDX-FileCopyrightText: (c) 2024 Tenstorrent AI ULC
//
// SPDX-License-Identifier: Apache-2.0

#include "OpModelFixture.h"

#include "ttmlir/Dialect/TTCore/IR/TTCoreOpsTypes.h"
#include "ttmlir/Dialect/TTNN/IR/TTNN.h"
#include "ttmlir/Dialect/TTNN/IR/TTNNOps.h"
#include "ttmlir/Dialect/TTNN/IR/TTNNOpsAttrs.h"
#include "ttmlir/OpModel/TTNN/SingletonDeviceContext.h"
#include "ttmlir/OpModel/TTNN/TTNNOpModel.h"
#include "ttmlir/OpModel/TTNN/TTNNOpsModelCache.h"

#include "mlir/IR/AffineExpr.h"
#include "mlir/IR/BuiltinAttributes.h"
#include "llvm/ADT/SmallVector.h"

#include <cstdint>

namespace mlir::tt::ttnn {

class OpModelBase : public OpModelFixture {
public:
  llvm::Expected<op_model::ttnn::OpConstraints>
  getOpConstraints(Operation *op) {
    if (OpModel backend = dyn_cast<OpModel>(op)) {
      return backend.getOpConstraints(getInputLayouts(op), getOutputLayout(op));
    }
    return llvm::createStringError("Could not cast op to OpModel");
  }

  llvm::Expected<size_t> getOpRuntime(Operation *op) {
    if (OpModel backend = dyn_cast<OpModel>(op)) {
      return backend.getOpRuntime(getInputLayouts(op), getOutputLayout(op));
    }
    return llvm::createStringError("Could not cast op to OpModel");
  }

  std::vector<TTNNLayoutAttr> getInputLayouts(Operation *op) {
    std::vector<TTNNLayoutAttr> inputs;

    auto limit = op->getNumOperands();
    if (isa<DestinationStyleOpInterface>(op)) {
      limit--;
    }

    for (size_t i = 0; i < limit; i++) {
      auto operand = op->getOperand(i);
      if (!operand || !mlir::isa<RankedTensorType>(operand.getType())) {
        continue;
      }
      auto operandType = mlir::cast<RankedTensorType>(operand.getType());
      if (operandType.getEncoding()) {
        inputs.push_back(mlir::cast<mlir::tt::ttnn::TTNNLayoutAttr>(
            operandType.getEncoding()));
        continue;
      }

      auto inputShape = operandType.getShape();
      auto inputLayout = CreateTiledLayout(inputShape, BufferType::L1,
                                           TensorMemoryLayout::Interleaved);
      inputs.push_back(inputLayout);
    }
    return inputs;
  }

  mlir::tt::ttnn::TTNNLayoutAttr getOutputLayout(Operation *op) {
    auto output = op->getResult(0);
    auto outputShape =
        mlir::cast<RankedTensorType>(output.getType()).getShape();
    return CreateTiledLayout(outputShape, BufferType::L1,
                             TensorMemoryLayout::Interleaved);
  }

  mlir::tt::ttcore::DeviceAttr getFakeDeviceAttr() {
    auto deviceIdx = mlir::getAffineConstantExpr(0, &context);
    auto shardOffset = mlir::getAffineConstantExpr(0, &context);
    auto d0 = mlir::getAffineDimExpr(0, &context); // d0
    auto d1 = mlir::getAffineDimExpr(1, &context); // d1
    auto map3 = mlir::AffineMap::get(
        /*dimCount=*/2, /*symbolCount=*/0, {deviceIdx, d0, d1}, &context);
    auto map4 = mlir::AffineMap::get(
        /*dimCount=*/2, /*symbolCount=*/0, {deviceIdx, d0, d1, shardOffset},
        &context);
    auto workerGrid = ttcore::GridAttr::get(&context, gridShapeHwN300, map3);

    return ttcore::DeviceAttr::get(&context, workerGrid, map4, map4, {1}, {0});
  }

  mlir::RankedTensorType
  createRankedTensorType(llvm::ArrayRef<int64_t> shape,
                         mlir::Type elementType = nullptr,
                         TTNNLayoutAttr layout = nullptr) {
    if (!elementType) {
      elementType = builder.getBF16Type();
    }
    RankedTensorType rankedTensorType =
        RankedTensorType::get(shape, elementType, layout);
    return rankedTensorType;
  }

  mlir::Value createEmptyTensor(llvm::ArrayRef<int64_t> tensorShape,
                                mlir::Type elementType = nullptr,
                                TTNNLayoutAttr layout = nullptr) {
    if (!elementType) {
      elementType = builder.getBF16Type();
    }
    RankedTensorType rankedTensorType =
        createRankedTensorType(tensorShape, elementType, layout);
    return builder.create<OnesOp>(builder.getUnknownLoc(), rankedTensorType,
                                  ShapeAttr::get(&context, tensorShape),
                                  nullptr, nullptr, nullptr, nullptr);
  }
};
struct ExpectedResult {
  bool expectedLegal = false;
  size_t expectedCbSize = 0;
  size_t expectedPeakSize = 0;
  size_t expectedOutputSize = 0;
};
struct UnaryOpTestParams {
  std::string testName;
  std::function<Operation *(OpBuilder &, Location, Type, ValueRange)> createOp;
  ExpectedResult expectedResult;
};

// Create a fixture for parameterized tests
class UnaryOpModelTest
    : public OpModelBase,
      public ::testing::WithParamInterface<UnaryOpTestParams> {
protected:
  void SetUp() override {
    OpModelBase::SetUp();
    params = GetParam();
  }

  UnaryOpTestParams params;
};

// Test case for normal operation
TEST_P(UnaryOpModelTest, TestOpInterface) {
  llvm::SmallVector<int64_t> tensorShape = {workerCoresN300, 1024};
  auto input = createEmptyTensor(tensorShape);
  auto outputType = createRankedTensorType(tensorShape);
  Operation *op = params.createOp(builder, builder.getUnknownLoc(), outputType,
                                  ::mlir::ValueRange{input});
  // Test constraints
  auto constraintsExp = getOpConstraints(op);
  if (constraintsExp) {
    auto l1 = constraintsExp.get();
    const auto [cbSize, peakSize, outputSize, outputLayout] = l1;
    EXPECT_EQ(cbSize, params.expectedResult.expectedCbSize);
    EXPECT_EQ(peakSize, params.expectedResult.expectedPeakSize);
    EXPECT_EQ(outputSize, params.expectedResult.expectedOutputSize);
  } else {
    FAIL() << "Missing L1 constraints for " << params.testName
           << "; Error=" << llvm::toString(constraintsExp.takeError());
  }

  // Test runtime
  auto runtimeExp = getOpRuntime(op);
  if (runtimeExp) {
    EXPECT_TRUE(runtimeExp.get() > 0);
  } else {
    FAIL() << "Runtime test failed for " << params.testName
           << "; Error=" << llvm::toString(runtimeExp.takeError());
  }
}

// Test case for null output layout
TEST_P(UnaryOpModelTest, TestOpInterfaceNullOutput) {
  llvm::SmallVector<int64_t> tensorShape = {workerCoresN300, 1024};
  auto input = createEmptyTensor(tensorShape);
  auto outputType = createRankedTensorType(tensorShape);
  Operation *op = params.createOp(builder, builder.getUnknownLoc(), outputType,
                                  ::mlir::ValueRange{input});
  // Test constraints with null output
  OpModel backend = dyn_cast<OpModel>(op);
  auto constraintsExp = backend.getOpConstraints(
      getInputLayouts(op), OpConfig(/*outputLayout=*/nullptr));

  ASSERT_EQ(static_cast<bool>(constraintsExp),
            params.expectedResult.expectedLegal);

  const auto &[cbSize, peakSize, outputSize, outputLayout] =
      constraintsExp.get();
  EXPECT_EQ(cbSize, params.expectedResult.expectedCbSize);
  EXPECT_EQ(peakSize, params.expectedResult.expectedPeakSize);
  EXPECT_EQ(outputSize, params.expectedResult.expectedOutputSize);

  ASSERT_TRUE(outputLayout);
  EXPECT_EQ(outputLayout.getLayout(), Layout::Tile);
  EXPECT_TRUE(outputLayout.hasInterleavedL1TensorMemoryLayout());
}

const ExpectedResult expected{true, 8192, 2048, 2048};

//===---------------------------------------------------------===
const auto createRelu = [](OpBuilder &b, Location loc, Type type,
                           ValueRange ops) {
  return b.create<ReluOp>(loc, type, ops).getOperation();
};
const auto createSin = [](OpBuilder &b, Location loc, Type type,
                          ValueRange ops) {
  return b.create<SinOp>(loc, type, ops).getOperation();
};
const auto createCos = [](OpBuilder &b, Location loc, Type type,
                          ValueRange ops) {
  return b.create<CosOp>(loc, type, ops).getOperation();
};
const auto createExp = [](OpBuilder &b, Location loc, Type type,
                          ValueRange ops) {
  return b.create<ExpOp>(loc, type, ops).getOperation();
};
const auto createTanh = [](OpBuilder &b, Location loc, Type type,
                           ValueRange ops) {
  return b.create<TanhOp>(loc, type, ops).getOperation();
};
const auto createLog = [](OpBuilder &b, Location loc, Type type,
                          ValueRange ops) {
  return b.create<LogOp>(loc, type, ops).getOperation();
};
const auto createReciprocal = [](OpBuilder &b, Location loc, Type type,
                                 ValueRange ops) {
  return b.create<ReciprocalOp>(loc, type, ops).getOperation();
};
//===---------------------------------------------------------===
// Define the test parameters
const std::vector<UnaryOpTestParams> unaryOpTestParams = {
    {"Relu", createRelu, expected},
    {"Sin", createSin, expected},
    {"Cos", createCos, expected},
    {"Exp", createExp, expected},
    {"Tanh", createTanh, expected},
    {"Log", createLog, expected},
    {"Reciprocal", createReciprocal, expected}};

// Instantiate the test suite
INSTANTIATE_TEST_SUITE_P(
    UnaryOpModelTests, UnaryOpModelTest, ::testing::ValuesIn(unaryOpTestParams),
    [](const testing::TestParamInfo<UnaryOpTestParams> &info) {
      return info.param.testName;
    });

//===---------------------------------------------------------===
struct BinaryOpTestParams {
  std::string testName;
  std::function<Operation *(OpBuilder &, Location, Type, ValueRange)> createOp;
  ExpectedResult expectedResult;
};

class BinaryOpModelTest
    : public OpModelBase,
      public ::testing::WithParamInterface<BinaryOpTestParams> {
protected:
  void SetUp() override {
    OpModelBase::SetUp();
    params = GetParam();
  }

  BinaryOpTestParams params;
};

// Test case for normal operation
TEST_P(BinaryOpModelTest, TestOpInterface) {
  llvm::SmallVector<int64_t> tensorShape = {workerCoresN300, 1024};
  auto input1 = createEmptyTensor(tensorShape);
  auto input2 = createEmptyTensor(tensorShape);
  auto outputType = createRankedTensorType(tensorShape);
  Operation *op = params.createOp(builder, builder.getUnknownLoc(), outputType,
                                  ::mlir::ValueRange{input1, input2});
  // Test constraints
  auto constraintsExp = getOpConstraints(op);
  if (constraintsExp) {
    auto l1 = constraintsExp.get();
    const auto [cbSize, peakSize, outputSize, outputLayout] = l1;
    EXPECT_EQ(cbSize, params.expectedResult.expectedCbSize);
    EXPECT_EQ(peakSize, params.expectedResult.expectedPeakSize);
    EXPECT_EQ(outputSize, params.expectedResult.expectedOutputSize);
  } else {
    FAIL() << "Missing L1 constraints for " << params.testName
           << "; Error=" << llvm::toString(constraintsExp.takeError());
  }

  // Test runtime
  auto runtimeExp = getOpRuntime(op);
  if (runtimeExp) {
    EXPECT_TRUE(runtimeExp.get() > 0);
  } else {
    FAIL() << "Runtime test failed for " << params.testName
           << "; Error=" << llvm::toString(runtimeExp.takeError());
  }
}

// Test case for null output layout
TEST_P(BinaryOpModelTest, TestOpInterfaceNullOutput) {
  llvm::SmallVector<int64_t> tensorShape = {workerCoresN300, 1024};
  auto input1 = createEmptyTensor(tensorShape);
  auto input2 = createEmptyTensor(tensorShape);
  auto outputType = createRankedTensorType(tensorShape);
  Operation *op = params.createOp(builder, builder.getUnknownLoc(), outputType,
                                  ::mlir::ValueRange{input1, input2});
  // Test constraints with null output
  OpModel backend = dyn_cast<OpModel>(op);
  auto constraintsExp = backend.getOpConstraints(
      getInputLayouts(op), OpConfig(/*outputLayout=*/nullptr));

  ASSERT_EQ(static_cast<bool>(constraintsExp),
            params.expectedResult.expectedLegal);

  const auto &[cbSize, peakSize, outputSize, outputLayout] =
      constraintsExp.get();
  EXPECT_EQ(cbSize, params.expectedResult.expectedCbSize);
  EXPECT_EQ(peakSize, params.expectedResult.expectedPeakSize);
  EXPECT_EQ(outputSize, params.expectedResult.expectedOutputSize);

  ASSERT_TRUE(outputLayout);
  EXPECT_EQ(outputLayout.getLayout(), Layout::Tile);
  EXPECT_TRUE(outputLayout.hasInterleavedL1TensorMemoryLayout());
}

// The default expected result for binary operations:
const ExpectedResult binaryExpected{true, 12288, 2048, 2048};
// Some binary ops (such as divide, logicalOr, etc.) require extra circular
// buffer memory which is captured via the following expected values:
const ExpectedResult binaryExpected_extraCb2048{true, 12288 + 2048, 2048, 2048};
const ExpectedResult binaryExpected_extraCb4096{true, 12288 + 4096, 2048, 2048};

//===---------------------------------------------------------===
// Lambda functions for creating binary operations
const auto createAdd = [](OpBuilder &b, Location l, Type t, ValueRange r) {
  return b.create<AddOp>(l, t, r).getOperation();
};
const auto createSubtract = [](OpBuilder &b, Location l, Type t, ValueRange r) {
  return b.create<SubtractOp>(l, t, r).getOperation();
};
const auto createMultiply = [](OpBuilder &b, Location l, Type t, ValueRange r) {
  return b.create<MultiplyOp>(l, t, r).getOperation();
};
const auto createDivide = [](OpBuilder &b, Location l, Type t, ValueRange r) {
  return b.create<DivideOp>(l, t, r).getOperation();
};
const auto createEqual = [](OpBuilder &b, Location l, Type t, ValueRange r) {
  return b.create<EqualOp>(l, t, r).getOperation();
};
const auto createNotEqual = [](OpBuilder &b, Location l, Type t, ValueRange r) {
  return b.create<NotEqualOp>(l, t, r).getOperation();
};
const auto createGE = [](OpBuilder &b, Location l, Type t, ValueRange r) {
  return b.create<GreaterEqualOp>(l, t, r).getOperation();
};
const auto createGT = [](OpBuilder &b, Location l, Type t, ValueRange r) {
  return b.create<GreaterThanOp>(l, t, r).getOperation();
};
const auto createLE = [](OpBuilder &b, Location l, Type t, ValueRange r) {
  return b.create<LessEqualOp>(l, t, r).getOperation();
};
const auto createLT = [](OpBuilder &b, Location l, Type t, ValueRange r) {
  return b.create<LessThanOp>(l, t, r).getOperation();
};
const auto createAnd = [](OpBuilder &b, Location l, Type t, ValueRange r) {
  return b.create<LogicalAndOp>(l, t, r).getOperation();
};
const auto createOr = [](OpBuilder &b, Location l, Type t, ValueRange r) {
  return b.create<LogicalOrOp>(l, t, r).getOperation();
};
const auto createXor = [](OpBuilder &b, Location l, Type t, ValueRange r) {
  return b.create<LogicalXorOp>(l, t, r).getOperation();
};
const auto createMax = [](OpBuilder &b, Location l, Type t, ValueRange r) {
  return b.create<MaximumOp>(l, t, r).getOperation();
};
const auto createMin = [](OpBuilder &b, Location l, Type t, ValueRange r) {
  return b.create<MinimumOp>(l, t, r).getOperation();
};
//===---------------------------------------------------------===

// Define the test parameters for binary operations
const std::vector<BinaryOpTestParams> binaryOpTestParams = {
    {"Add", createAdd, binaryExpected},
    {"Subtract", createSubtract, binaryExpected},
    {"Multiply", createMultiply, binaryExpected},
    {"Divide", createDivide, binaryExpected_extraCb2048},
    {"Equal", createEqual, binaryExpected},
    {"NotEqual", createNotEqual, binaryExpected},
    {"GreaterEqual", createGE, binaryExpected},
    {"GreaterThan", createGT, binaryExpected},
    {"LessEqual", createLE, binaryExpected},
    {"LessThan", createLT, binaryExpected},
    {"LogicalAnd", createAnd, binaryExpected},
    {"LogicalOr", createOr, binaryExpected_extraCb4096},
    {"LogicalXor", createXor, binaryExpected_extraCb4096},
    {"Maximum", createMax, binaryExpected},
    {"Minimum", createMin, binaryExpected}};

// Instantiate the test suite
INSTANTIATE_TEST_SUITE_P(
    BinaryOpModelTests, BinaryOpModelTest,
    ::testing::ValuesIn(binaryOpTestParams),
    [](const testing::TestParamInfo<BinaryOpTestParams> &info) {
      return info.param.testName;
    });

TEST_F(OpModelBase, SqrtOpInterface) {
  // create SqrtOp
  llvm::SmallVector<int64_t> tensorShape = {workerCoresN300, 1024};

  auto input = createEmptyTensor(tensorShape);
  auto outputType = createRankedTensorType(tensorShape);

  auto sqrt = builder.create<SqrtOp>(builder.getUnknownLoc(), outputType,
                                     ::mlir::ValueRange{input});

  // test SqrtOp interface
  auto constraintsExp = getOpConstraints(sqrt.getOperation());
  if (constraintsExp) {
    auto l1 = constraintsExp.get();
    const auto [cbSize, peakSize, outputSize, outputLayout] = l1;
    EXPECT_EQ(cbSize, 8192);
    EXPECT_EQ(peakSize, 2048);
    EXPECT_EQ(outputSize, 2048);
  } else {
    FAIL() << "Missing L1 constraints; Error="
           << llvm::toString(constraintsExp.takeError()) << std::endl;
  }

  auto runtimeExp = getOpRuntime(sqrt.getOperation());
  if (runtimeExp) {
    EXPECT_TRUE(runtimeExp.get() > 0);
  } else {
    FAIL() << llvm::toString(runtimeExp.takeError());
  }
}

TEST_F(OpModelBase, SigmoidOpInterface) {
  // create SigmoidOp
  llvm::SmallVector<int64_t> tensorShape = {workerCoresN300, 1024};

  auto input = createEmptyTensor(tensorShape);
  auto outputType = createRankedTensorType(tensorShape);

  auto sigmoid = builder.create<SigmoidOp>(builder.getUnknownLoc(), outputType,
                                           ::mlir::ValueRange{input});

  // test SigmoidOp interface
  auto constraintsExp = getOpConstraints(sigmoid.getOperation());
  if (constraintsExp) {
    auto l1 = constraintsExp.get();
    const auto [cbSize, peakSize, outputSize, outputLayout] = l1;
    EXPECT_EQ(cbSize, 8192);
    EXPECT_EQ(peakSize, 2048);
    EXPECT_EQ(outputSize, 2048);
  } else {
    FAIL() << "Missing L1 constraints; Error="
           << llvm::toString(constraintsExp.takeError()) << std::endl;
  }

  auto runtimeExp = getOpRuntime(sigmoid.getOperation());
  if (runtimeExp) {
    EXPECT_TRUE(runtimeExp.get() > 0);
  } else {
    FAIL() << llvm::toString(runtimeExp.takeError());
  }
}

TEST_F(OpModelBase, SoftmaxOpInterface) {
  // create SoftmaxOp
  llvm::SmallVector<int64_t> tensorShape = {workerCoresN300, 1024};

  auto input = createEmptyTensor(tensorShape);
  auto output = createRankedTensorType(tensorShape);

  auto softmax =
      builder.create<SoftmaxOp>(builder.getUnknownLoc(), output, input, -1);

  // test SoftmaxOp interface
  auto constraintsExp = getOpConstraints(softmax.getOperation());
  if (constraintsExp) {
    auto l1 = constraintsExp.get();
    const auto [cbSize, peakSize, outputSize, outputLayout] = l1;
    EXPECT_EQ(cbSize, 137216);
    EXPECT_EQ(peakSize, 2048);
    EXPECT_EQ(outputSize, 2048);
  } else {
    FAIL() << "Missing L1 constraints; Error="
           << llvm::toString(constraintsExp.takeError()) << std::endl;
  }

  auto runtimeExp = getOpRuntime(softmax.getOperation());
  if (runtimeExp) {
    EXPECT_TRUE(runtimeExp.get() > 0);
  } else {
    FAIL() << llvm::toString(runtimeExp.takeError());
  }
}

TEST_F(OpModelBase, LinearOpInterface) {
  // create LinearOp
  llvm::SmallVector<int64_t> tensorShapeA = {2048, 1024};
  llvm::SmallVector<int64_t> tensorShapeB = {1024, 2048};
  llvm::SmallVector<int64_t> biasShape = {2048, 2048};
  llvm::SmallVector<int64_t> tensorShapeO = {2048, 2048};

  auto inputA = createEmptyTensor(tensorShapeA);
  auto inputB = createEmptyTensor(tensorShapeB);
  auto bias = createEmptyTensor(biasShape);
  auto outputType = createRankedTensorType(tensorShapeO);

  auto linear =
      builder.create<LinearOp>(builder.getUnknownLoc(), outputType,
                               ::mlir::ValueRange{inputA, inputB, bias});

  // test LinearOp interface
  auto constraintsExp = getOpConstraints(linear.getOperation());
  if (constraintsExp) {
    auto l1 = constraintsExp.get();
    const auto &[cbSize, peakSize, outputSize, outputLayout] = l1;
    EXPECT_EQ(cbSize, 262144);
    EXPECT_EQ(peakSize, 262144);
    EXPECT_EQ(outputSize, 131072);
  } else {
    FAIL() << "Missing L1 constraints; Error="
           << llvm::toString(constraintsExp.takeError()) << std::endl;
  }

  auto runtimeExp = getOpRuntime(linear.getOperation());
  if (runtimeExp) {
    EXPECT_TRUE(runtimeExp.get() > 0);
  } else {
    FAIL() << llvm::toString(runtimeExp.takeError());
  }
}

TEST_F(OpModelBase, LinearOpInterfaceNullOutput) {
  // create LinearOp
  llvm::SmallVector<int64_t> tensorShapeA = {2048, 1024};
  llvm::SmallVector<int64_t> tensorShapeB = {1024, 2048};
  llvm::SmallVector<int64_t> biasShape = {2048, 2048};
  llvm::SmallVector<int64_t> tensorShapeO = {2048, 2048};

  auto inputA = createEmptyTensor(tensorShapeA);
  auto inputB = createEmptyTensor(tensorShapeB);
  auto bias = createEmptyTensor(biasShape);
  auto outputType = createRankedTensorType(tensorShapeO);

  auto linear =
      builder.create<LinearOp>(builder.getUnknownLoc(), outputType,
                               ::mlir::ValueRange{inputA, inputB, bias});

  // test LinearOp interface
  OpModel backend = dyn_cast<OpModel>(linear.getOperation());
  auto constraintsExp = backend.getOpConstraints(
      getInputLayouts(linear), OpConfig(/*outputLayout=*/nullptr));

  ASSERT_TRUE(static_cast<bool>(constraintsExp));
  const auto &[cbSize, peakSize, outputSize, outputLayout] =
      constraintsExp.get();
  EXPECT_EQ(cbSize, 262144);
  EXPECT_EQ(peakSize, 0);
  EXPECT_EQ(outputSize, 0);

  ASSERT_TRUE(outputLayout);
  EXPECT_EQ(outputLayout.getLayout(), Layout::Tile);
  EXPECT_TRUE(outputLayout.hasInterleavedDRAMTensorMemoryLayout());
  mlir::tt::op_model::ttnn::SingletonDeviceContext::resetInstance();
}

TEST_F(OpModelBase, LinearOpInterfacePartialOutput) {
  // create LinearOp
  llvm::SmallVector<int64_t> tensorShapeA = {2048, 1024};
  llvm::SmallVector<int64_t> tensorShapeB = {1024, 2048};
  llvm::SmallVector<int64_t> biasShape = {2048, 2048};
  llvm::SmallVector<int64_t> tensorShapeO = {2048, 2048};

  auto inputA = createEmptyTensor(tensorShapeA);
  auto inputB = createEmptyTensor(tensorShapeB);
  auto bias = createEmptyTensor(biasShape);
  auto outputType = createRankedTensorType(tensorShapeO);

  auto outputLayout = CreateTiledLayout(tensorShapeO, BufferType::L1,
                                        TensorMemoryLayout::BlockSharded)
                          .withIgnorePhysicalLayout(true);
  auto linear =
      builder.create<LinearOp>(builder.getUnknownLoc(), outputType,
                               ::mlir::ValueRange{inputA, inputB, bias});

  // test LinearOp interface
  OpModel backend = dyn_cast<OpModel>(linear.getOperation());
  auto constraintsExp =
      backend.getOpConstraints(getInputLayouts(linear), OpConfig(outputLayout));

  ASSERT_TRUE(static_cast<bool>(constraintsExp));
  auto constraints = constraintsExp.get();
  EXPECT_EQ(constraints.cbL1PeakSize, 131072);
  EXPECT_EQ(constraints.tensorL1PeakSize, 262144);
  EXPECT_EQ(constraints.outputL1BufferSize, 131072);

  ASSERT_TRUE(constraints.outputLayout);
  EXPECT_EQ(constraints.outputLayout.getLayout(), Layout::Tile);
  EXPECT_TRUE(constraints.outputLayout.hasShardedL1TensorMemoryLayout());
  EXPECT_TRUE(constraints.outputLayout.getGrid());
  mlir::tt::op_model::ttnn::SingletonDeviceContext::resetInstance();
}

TEST_F(OpModelBase, MatmulOpInterface) {
  // create MatmulOp
  llvm::SmallVector<int64_t> tensorShapeA = {2048, 1024};
  llvm::SmallVector<int64_t> tensorShapeB = {1024, 2048};
  llvm::SmallVector<int64_t> tensorShapeO = {2048, 2048};

  auto inputA = createEmptyTensor(tensorShapeA);
  auto inputB = createEmptyTensor(tensorShapeB);
  auto outputType = createRankedTensorType(tensorShapeO);

  auto matmul = builder.create<MatmulOp>(builder.getUnknownLoc(), outputType,
                                         ::mlir::ValueRange{inputA, inputB});

  // test MatmulOp interface
  auto constraintsExp = getOpConstraints(matmul.getOperation());
  if (constraintsExp) {
    auto l1 = constraintsExp.get();
    const auto &[cbSize, peakSize, outputSize, outputLayout] = l1;
    EXPECT_EQ(cbSize, 786432);
    EXPECT_EQ(peakSize, 131072);
    EXPECT_EQ(outputSize, 131072);
  } else {
    FAIL() << "Missing L1 constraints; Error="
           << llvm::toString(constraintsExp.takeError()) << std::endl;
  }

  auto runtimeExp = getOpRuntime(matmul.getOperation());
  if (runtimeExp) {
    EXPECT_TRUE(runtimeExp.get() > 0);
  } else {
    FAIL() << llvm::toString(runtimeExp.takeError());
  }
}

TEST_F(OpModelBase, MatmulOpInterfaceNullOutput) {
  // create MatmulOp
  llvm::SmallVector<int64_t> tensorShapeA = {2048, 1024};
  llvm::SmallVector<int64_t> tensorShapeB = {1024, 2048};
  llvm::SmallVector<int64_t> tensorShapeO = {2048, 2048};

  auto inputA = createEmptyTensor(tensorShapeA);
  auto inputB = createEmptyTensor(tensorShapeB);
  auto outputType = createRankedTensorType(tensorShapeO);

  auto matmul = builder.create<MatmulOp>(builder.getUnknownLoc(), outputType,
                                         ::mlir::ValueRange{inputA, inputB});

  // test MatmulOp interface
  OpModel backend = dyn_cast<OpModel>(matmul.getOperation());
  auto constraintsExp = backend.getOpConstraints(
      getInputLayouts(matmul), OpConfig(/*outputLayout=*/nullptr));

  ASSERT_TRUE(static_cast<bool>(constraintsExp));
  const auto &[cbSize, peakSize, outputSize, outputLayout] =
      constraintsExp.get();
  EXPECT_EQ(cbSize, 786432);
  EXPECT_EQ(peakSize, 0);
  EXPECT_EQ(outputSize, 0);

  ASSERT_TRUE(outputLayout);
  EXPECT_EQ(outputLayout.getLayout(), Layout::Tile);
  EXPECT_TRUE(outputLayout.hasInterleavedDRAMTensorMemoryLayout());
}

TEST_F(OpModelBase, MatmulOpInterfacePartialOutput) {
  // create MatmulOp
  llvm::SmallVector<int64_t> tensorShapeA = {2048, 1024};
  llvm::SmallVector<int64_t> tensorShapeB = {1024, 2048};
  llvm::SmallVector<int64_t> tensorShapeO = {2048, 2048};

  auto inputA = createEmptyTensor(tensorShapeA);
  auto inputB = createEmptyTensor(tensorShapeB);
  auto outputType = createRankedTensorType(tensorShapeO);

  auto outputLayout = CreateTiledLayout(tensorShapeO, BufferType::L1,
                                        TensorMemoryLayout::BlockSharded)
                          .withIgnorePhysicalLayout(true);
  auto matmul = builder.create<MatmulOp>(builder.getUnknownLoc(), outputType,
                                         ::mlir::ValueRange{inputA, inputB});

  // test MatmulOp interface
  OpModel backend = dyn_cast<OpModel>(matmul.getOperation());
  auto constraintsExp =
      backend.getOpConstraints(getInputLayouts(matmul), OpConfig(outputLayout));

  ASSERT_TRUE(static_cast<bool>(constraintsExp));
  auto constraints = constraintsExp.get();
  EXPECT_EQ(constraints.cbL1PeakSize, 262144);
  EXPECT_EQ(constraints.tensorL1PeakSize, 524288);
  EXPECT_EQ(constraints.outputL1BufferSize, 524288);

  ASSERT_TRUE(constraints.outputLayout);
  EXPECT_EQ(constraints.outputLayout.getLayout(), Layout::Tile);
  EXPECT_TRUE(constraints.outputLayout.hasShardedL1TensorMemoryLayout());
  EXPECT_TRUE(constraints.outputLayout.getGrid());
}

// Forward declarations
using OpConstraintsFn =
    llvm::Expected<mlir::tt::op_model::ttnn::OpConstraints> (OpModelBase::*)(
        mlir::Operation *);
using OpRuntimeFn = llvm::Expected<size_t> (OpModelBase::*)(mlir::Operation *);

// Helper function to test reduction operations (Mean/Sum/etc.)
template <typename OpType>
void testReductionOp(OpModelBase *testFixture, mlir::OpBuilder &builder,
                     mlir::Value input, mlir::Type outputType,
                     int64_t expectedCbSize, int64_t expectedPeakSize,
                     int64_t expectedOutputSize,
                     OpConstraintsFn getOpConstraintsFn,
                     OpRuntimeFn getOpRuntimeFn) {
  // Create the reduction operation
  auto op = builder.create<OpType>(builder.getUnknownLoc(), outputType,
                                   ::mlir::ValueRange{input});
  op.setKeepDim(true);
  op.setDimArgAttr(builder.getArrayAttr(
      llvm::SmallVector<mlir::Attribute>{builder.getI64IntegerAttr(1)}));

  // Test operation constraints
  auto constraintsExp = (testFixture->*getOpConstraintsFn)(op.getOperation());
  if (constraintsExp) {
    auto l1 = constraintsExp.get();
    const auto &[cbSize, peakSize, outputSize, outputLayout] = l1;
    EXPECT_EQ(cbSize, expectedCbSize);
    EXPECT_EQ(peakSize, expectedPeakSize);
    EXPECT_EQ(outputSize, expectedOutputSize);
  } else {
    FAIL() << "Missing L1 constraints; Error="
           << llvm::toString(constraintsExp.takeError()) << std::endl;
  }

  // Test operation runtime
  auto runtimeExp = (testFixture->*getOpRuntimeFn)(op.getOperation());
  if (runtimeExp) {
    EXPECT_TRUE(runtimeExp.get() > 0);
  } else {
    FAIL() << llvm::toString(runtimeExp.takeError());
  }
}

TEST_F(OpModelBase, MeanOpInterface) {
  llvm::SmallVector<int64_t> tensorShapeA = {2048, 1024};
  llvm::SmallVector<int64_t> tensorShapeO = {2048, 1024};
  auto input = createEmptyTensor(tensorShapeA);
  auto output = createEmptyTensor(tensorShapeO);

  testReductionOp<MeanOp>(
      this, builder, input, output.getType(), /*expectedCbSize=*/12288,
      /*expectedPeakSize=*/2048, /*expectedOutputSize=*/2048,
      &OpModelBase::getOpConstraints, &OpModelBase::getOpRuntime);
}

TEST_F(OpModelBase, SumOpInterface) {
  llvm::SmallVector<int64_t> tensorShapeA = {2048, 1024};
  llvm::SmallVector<int64_t> tensorShapeO = {2048, 1024};
  auto input = createEmptyTensor(tensorShapeA);
  auto output = createEmptyTensor(tensorShapeO);

  testReductionOp<SumOp>(
      this, builder, input, output.getType(), /*expectedCbSize=*/12288,
      /*expectedPeakSize=*/2048, /*expectedOutputSize=*/2048,
      &OpModelBase::getOpConstraints, &OpModelBase::getOpRuntime);
}

TEST_F(OpModelBase, ReshapeOpInterface) {
  // create ReshapeOp
  llvm::SmallVector<int64_t> tensorShapeA = {64, 1024};
  llvm::SmallVector<int64_t> tensorShapeO = {64 * 4, 1024 / 4};

  auto input = createEmptyTensor(tensorShapeA);
  auto output = createEmptyTensor(tensorShapeO);

  auto reshape = builder.create<ReshapeOp>(
      builder.getUnknownLoc(), output.getType(), ::mlir::ValueRange{input});
  reshape.setShapeAttr(builder.getArrayAttr(llvm::SmallVector<mlir::Attribute>{
      builder.getI64IntegerAttr(64 * 4), builder.getI64IntegerAttr(1024 / 4)}));

  // Clear the caches to ensure we are testing the cache functionality just for
  // this op:
  opConstraintsCache().clear();
  opRuntimeCache().clear();

  // test reshape Op interface
  auto constraintsExp = getOpConstraints(reshape.getOperation());
  if (constraintsExp) {
    auto l1 = constraintsExp.get();
    const auto &[cbSize, peakSize, outputSize, outputLayout] = l1;
    EXPECT_EQ(cbSize, 5120);
    EXPECT_EQ(peakSize, 2048);
    EXPECT_EQ(outputSize, 2048);
  } else {
    FAIL() << "Missing L1 constraints; Error="
           << llvm::toString(constraintsExp.takeError()) << std::endl;
  }

  auto runtimeExp = getOpRuntime(reshape.getOperation());
  if (runtimeExp) {
    EXPECT_TRUE(runtimeExp.get() > 0);
  } else {
    FAIL() << llvm::toString(runtimeExp.takeError());
  }

  auto cachedConstraintsExp = getOpConstraints(reshape.getOperation());
  if (cachedConstraintsExp) {
    auto l1 = cachedConstraintsExp.get();
    const auto &[cbSize, peakSize, outputSize, outputLayout] = l1;
    EXPECT_EQ(cbSize, 5120);
    EXPECT_EQ(peakSize, 2048);
    EXPECT_EQ(outputSize, 2048);
  } else {
    FAIL() << "Missing L1 constraints; Error="
           << llvm::toString(constraintsExp.takeError()) << std::endl;
  }

  auto cachedRuntimeExp = getOpRuntime(reshape.getOperation());
  if (cachedRuntimeExp) {
    EXPECT_TRUE(cachedRuntimeExp.get() > 0);
  } else {
    FAIL() << llvm::toString(runtimeExp.takeError());
  }

  EXPECT_EQ(opConstraintsCache().getStats().hits, 1);
  EXPECT_EQ(opConstraintsCache().getStats().misses, 1);

  EXPECT_EQ(opRuntimeCache().getStats().hits, 1);
  EXPECT_EQ(opRuntimeCache().getStats().misses, 1);
}

TEST_F(OpModelBase, SliceOpInterface) {
  // create SliceOp
  llvm::SmallVector<int64_t> tensorShapeA = {1, 56, 56, 96};
  llvm::SmallVector<int64_t> tensorShapeO = {1, 28, 56, 95};

  auto input = createEmptyTensor(tensorShapeA);
  auto output = createEmptyTensor(tensorShapeO);

  llvm::SmallVector<int64_t> beginsArray = {0, 0, 0, 0};
  llvm::SmallVector<int64_t> endsArray = {1, 56, 56, 95};
  llvm::SmallVector<int64_t> stepArray = {1, 2, 1, 1};

  auto sliceOp = builder.create<SliceOp>(
      builder.getUnknownLoc(), output.getType(), ::mlir::ValueRange{input});

  sliceOp.setBeginsAttr(builder.getI64ArrayAttr(beginsArray));
  sliceOp.setEndsAttr(builder.getI64ArrayAttr(endsArray));
  sliceOp.setStepAttr(builder.getI64ArrayAttr(stepArray));

  // test SliceOp interface
  auto constraintsExp = getOpConstraints(sliceOp.getOperation());
  if (constraintsExp) {
    auto l1 = constraintsExp.get();
    const auto &[cbSize, peakSize, outputSize, outputLayout] = l1;
    EXPECT_GT(cbSize, 0);
    EXPECT_GT(peakSize, 0);
    EXPECT_GT(outputSize, 0);
  } else {
    FAIL() << "Missing L1 constraints; Error="
           << llvm::toString(constraintsExp.takeError()) << std::endl;
  }

  auto runtimeExp = getOpRuntime(sliceOp.getOperation());
  if (runtimeExp) {
    EXPECT_TRUE(runtimeExp.get() > 0);
  } else {
    FAIL() << llvm::toString(runtimeExp.takeError());
  }
}

TEST_F(OpModelBase, toLayoutOp) {
  llvm::SmallVector<int64_t> tensorShape = {64, 1024};
  RankedTensorType rankedTensorType = createRankedTensorType(tensorShape);
  auto tensor = builder.create<OnesOp>(
      builder.getUnknownLoc(), rankedTensorType,
      ShapeAttr::get(&context, tensorShape), nullptr,
      LayoutAttr::get(&context, Layout::RowMajor), nullptr, nullptr);

  ToLayoutOp toLayout =
      builder.create<ToLayoutOp>(builder.getUnknownLoc(), tensor.getType(),
                                 tensor, Layout::Tile, nullptr, nullptr);

  // Manually create the operand layouts for calling the backend to make sure
  // the layouts are propagated all the way
  const mlir::tt::ttnn::TTNNLayoutAttr layoutDRAMRowMajor =
      CreateRowMajorLayout(tensorShape, mlir::tt::ttnn::BufferType::DRAM,
                           mlir::tt::ttnn::TensorMemoryLayout::Interleaved);
  const mlir::tt::ttnn::TTNNLayoutAttr layoutDRAMTiled =
      CreateTiledLayout(tensorShape, mlir::tt::ttnn::BufferType::DRAM,
                        mlir::tt::ttnn::TensorMemoryLayout::Interleaved);

  OpModel backend = dyn_cast<OpModel>(toLayout.getOperation());
  if (!backend) {
    FAIL() << "Could not cast op to OpModel";
  }

  auto constraintsExp = backend.getOpConstraints(
      std::vector{layoutDRAMRowMajor}, layoutDRAMTiled);
  if (constraintsExp) {
    auto l1 = constraintsExp.get();
    const auto &[cbSize, peakSize, outputSize, outputLayout] = l1;
    EXPECT_EQ(cbSize, 131072);
    EXPECT_EQ(peakSize, 0);
    EXPECT_EQ(outputSize, 0);
  } else {
    FAIL() << "Missing L1 constraints; Error="
           << llvm::toString(constraintsExp.takeError()) << std::endl;
  }

  auto runtimeExp =
      backend.getOpRuntime(std::vector{layoutDRAMRowMajor}, layoutDRAMTiled);
  if (runtimeExp) {
    EXPECT_TRUE(runtimeExp.get() > 0);
  } else {
    FAIL() << llvm::toString(runtimeExp.takeError());
  }
}

TEST_F(OpModelBase, toMemoryConfigOp) {
  llvm::SmallVector<int64_t> tensorShape = {1, 8, 64, 1024};
  const mlir::tt::ttnn::TTNNLayoutAttr inputLayout_L1Tiled =
      CreateTiledLayout(tensorShape, mlir::tt::ttnn::BufferType::L1,
                        mlir::tt::ttnn::TensorMemoryLayout::Interleaved);
  const mlir::tt::ttnn::TTNNLayoutAttr outputLayout_DRAMRowMajor =
      CreateRowMajorLayout(tensorShape, mlir::tt::ttnn::BufferType::DRAM,
                           mlir::tt::ttnn::TensorMemoryLayout::Interleaved);
  mlir::tt::ttnn::MemoryConfigAttr memoryConfig =
      mlir::tt::ttnn::MemoryConfigAttr::get(
          &context, outputLayout_DRAMRowMajor.getMemLayout(),
          mlir::tt::ttnn::BufferTypeAttr::get(
              &context, outputLayout_DRAMRowMajor.getBufferType()),
          std::nullopt);
  auto inputTensor =
      createEmptyTensor(tensorShape, nullptr, inputLayout_L1Tiled);

  ToMemoryConfigOp toMemoryConfig = builder.create<ToMemoryConfigOp>(
      builder.getUnknownLoc(), inputTensor.getType(), inputTensor,
      memoryConfig);

  OpModel backend = dyn_cast<OpModel>(toMemoryConfig.getOperation());
  if (!backend) {
    FAIL() << "Could not cast op to OpModel";
  }

  auto constraintsExp =
      backend.getOpConstraints(std::vector{inputLayout_L1Tiled}, OpConfig());
  if (constraintsExp) {
    auto l1 = constraintsExp.get();
    const auto &[cbSize, peakSize, outputSize, outputLayout] = l1;
    EXPECT_GT(cbSize, 0);
    EXPECT_EQ(peakSize, 0);
    EXPECT_EQ(outputSize, 0);
  } else {
    FAIL() << "Missing L1 constraints; Error="
           << llvm::toString(constraintsExp.takeError()) << std::endl;
  }

  auto runtimeExp =
      backend.getOpRuntime(std::vector{inputLayout_L1Tiled}, OpConfig());
  if (runtimeExp) {
    EXPECT_TRUE(runtimeExp.get() > 0);
  } else {
    FAIL() << llvm::toString(runtimeExp.takeError());
  }
}

TEST_F(OpModelBase, concatOp) {
  // create concat op
  llvm::SmallVector<int64_t> tensorShape1 = {1, 2, 8, 32};
  llvm::SmallVector<int64_t> tensorShape2 = {1, 2, 16, 32};
  llvm::SmallVector<int64_t> tensorShape3 = {1, 2, 64, 32};
  llvm::SmallVector<int64_t> tensorShapeO = {1, 2, 88, 32};

  mlir::Value inputTensor1 = createEmptyTensor(tensorShape1);
  mlir::Value inputTensor2 = createEmptyTensor(tensorShape2);
  mlir::Value inputTensor3 = createEmptyTensor(tensorShape3);
  mlir::Value output = createEmptyTensor(tensorShapeO);

  auto concatOp = builder.create<ConcatOp>(
      builder.getUnknownLoc(), output.getType(),
      ::mlir::ValueRange{inputTensor1, inputTensor2, inputTensor3}, 2, nullptr);

  // test concat Op interface
  auto constraintsExp = getOpConstraints(concatOp.getOperation());
  if (constraintsExp) {
    auto l1 = constraintsExp.get();
    const auto &[cbSize, peakSize, outputSize, outputLayout] = l1;
    EXPECT_GT(cbSize, 0);
    EXPECT_GT(peakSize, 0);
    EXPECT_GT(outputSize, 0);
  } else {
    FAIL() << "Missing L1 constraints; Error="
           << llvm::toString(constraintsExp.takeError()) << std::endl;
  }

  auto runtimeExp = getOpRuntime(concatOp.getOperation());
  if (runtimeExp) {
    EXPECT_TRUE(runtimeExp.get() > 0);
  } else {
    FAIL() << llvm::toString(runtimeExp.takeError());
  }
}

TEST_F(OpModelBase, transposeOp) {
  // create TransposeOp
  llvm::SmallVector<int64_t> tensorShapeA = {64, 1024};
  llvm::SmallVector<int64_t> tensorShapeO = {1024, 64};

  auto input = createEmptyTensor(tensorShapeA);
  auto output = createEmptyTensor(tensorShapeO);

  auto transpose = builder.create<TransposeOp>(builder.getUnknownLoc(),
                                               output.getType(), input, 0, 1);

  // test transpose Op interface
  auto constraintsExp = getOpConstraints(transpose.getOperation());
  if (constraintsExp) {
    auto l1 = constraintsExp.get();
    const auto &[cbSize, peakSize, outputSize, outputLayout] = l1;
    EXPECT_EQ(cbSize, 8192);
    EXPECT_EQ(peakSize, 2048);
    EXPECT_EQ(outputSize, 2048);
  } else {
    FAIL() << "Missing L1 constraints; Error="
           << llvm::toString(constraintsExp.takeError()) << std::endl;
  }

  auto runtimeExp = getOpRuntime(transpose.getOperation());
  if (runtimeExp) {
    EXPECT_TRUE(runtimeExp.get() > 0);
  } else {
    FAIL() << llvm::toString(runtimeExp.takeError());
  }
}

TEST_F(OpModelBase, typecastOp) {
  // create TypecastOp
  llvm::SmallVector<int64_t> tensorShape = {64, 1024};

  RankedTensorType rankedTensorTypeBF16 =
      RankedTensorType::get(tensorShape, builder.getBF16Type());

  auto input = builder.create<OnesOp>(
      builder.getUnknownLoc(), rankedTensorTypeBF16,
      ShapeAttr::get(&context, tensorShape),
      ttcore::DataTypeAttr::get(&context, ttcore::DataType::BFloat16), nullptr,
      nullptr, nullptr);
  RankedTensorType rankedTensorTypeF32 =
      RankedTensorType::get(tensorShape, builder.getF32Type());

  auto typecast =
      builder.create<TypecastOp>(builder.getUnknownLoc(), rankedTensorTypeF32,
                                 input, ttcore::DataType::Float32);

  auto constraintsExp = getOpConstraints(typecast.getOperation());
  if (constraintsExp) {
    auto l1 = constraintsExp.get();
    const auto &[cbSize, peakSize, outputSize, outputLayout] = l1;
    EXPECT_EQ(cbSize, 12288);
    EXPECT_EQ(peakSize, 4096);
    EXPECT_EQ(outputSize, 4096);
  } else {
    FAIL() << "Missing L1 constraints; Error="
           << llvm::toString(constraintsExp.takeError()) << std::endl;
  }

  auto runtimeExp = getOpRuntime(typecast.getOperation());
  if (runtimeExp) {
    EXPECT_TRUE(runtimeExp.get() > 0);
  } else {
    FAIL() << llvm::toString(runtimeExp.takeError());
  }
}

TEST_F(OpModelBase, Conv2dInterface) {
  // Skipped due to hang. See https://github.com/tenstorrent/tt-mlir/issues/3901
  GTEST_SKIP();
  // create Conv2dOp
  llvm::SmallVector<int64_t> inputShape = {1, 1, 50176, 3};
  llvm::SmallVector<int64_t> weightShape = {64, 3, 7, 7};
  llvm::SmallVector<int64_t> outputShape = {1, 1, 12544, 64};

  auto input = createEmptyTensor(inputShape);
  Type weightElementType = builder.getBF16Type();
  auto weightLayout = mlir::tt::ttnn::TTNNLayoutAttr::get(
      &context, weightShape, weightElementType,
      mlir::tt::ttnn::BufferType::SystemMemory,
      ttcore::GridAttr::get(&context));
  auto weight = createEmptyTensor(weightShape, weightElementType, weightLayout);
  auto outputType = createRankedTensorType(outputShape);
  auto outputDtype = ttcore::DataTypeAttr::get(
      &context,
      mlir::tt::ttcore::elementTypeToDataType(outputType.getElementType()));

  GetDeviceOp deviceOp = builder.create<ttnn::GetDeviceOp>(
      builder.getUnknownLoc(), builder.getType<DeviceType>(),
      ttnn::MeshShapeAttr::get(builder.getContext(), 1, 1),
      ttnn::MeshOffsetAttr::get(builder.getContext(), 0, 0));

  Conv2dOp conv2d = builder.create<Conv2dOp>(
      builder.getUnknownLoc(),         // Location
      outputType,                      // Output type
      input,                           // Input tensor
      weight,                          // Weight tensor
      nullptr,                         // Bias tensor (optional)
      deviceOp,                        // Device operation
      3,                               // Input channels
      64,                              // Output channels
      1,                               // Batch size
      224,                             // Input height
      224,                             // Input width
      llvm::ArrayRef<int32_t>({7, 7}), // Kernel size [H, W]
      llvm::ArrayRef<int32_t>({2, 2}), // Stride [H, W]
      llvm::ArrayRef<int32_t>({3, 3}), // Padding [H, W]
      llvm::ArrayRef<int32_t>({1, 1}), // Dilation [H, W]
      1,                               // Groups
      outputDtype,                     // OutputDtype
      nullptr,                         // Conv2dConfig (optional)
      nullptr                          // ComputeKernelConfig (optional)
  );

  // Device hangs otherwise.
  mlir::tt::op_model::ttnn::SingletonDeviceContext::resetInstance();

  // test Conv2dOp interface
  auto constraintsExp = getOpConstraints(conv2d.getOperation());
  ASSERT_TRUE(static_cast<bool>(constraintsExp));
  const auto &[cbSize, peakSize, outputSize, outputLayout] =
      constraintsExp.get();
  EXPECT_EQ(cbSize, 229440);
  EXPECT_EQ(peakSize, 190568);
  EXPECT_EQ(outputSize, 26624);

  // Device hangs otherwise.
  mlir::tt::op_model::ttnn::SingletonDeviceContext::resetInstance();

  auto runtimeExp = getOpRuntime(conv2d.getOperation());
  EXPECT_TRUE(static_cast<bool>(runtimeExp));
  if (runtimeExp) {
    EXPECT_GT(runtimeExp.get(), 0);
  } else {
    FAIL() << llvm::toString(runtimeExp.takeError());
  }
}

TEST_F(OpModelBase, Conv2dInterfaceNullOutput) {
  // Skipped due to hang. See https://github.com/tenstorrent/tt-mlir/issues/3901
  GTEST_SKIP();
  // create Conv2dOp
  llvm::SmallVector<int64_t> inputShape = {1, 1, 50176, 3};
  llvm::SmallVector<int64_t> weightShape = {64, 3, 7, 7};
  llvm::SmallVector<int64_t> outputShape = {1, 1, 12544, 64};

  auto input = createEmptyTensor(inputShape);
  Type weightElementType = builder.getBF16Type();
  auto weightLayout = mlir::tt::ttnn::TTNNLayoutAttr::get(
      &context, weightShape, weightElementType,
      mlir::tt::ttnn::BufferType::SystemMemory,
      ttcore::GridAttr::get(&context));
  auto weight = createEmptyTensor(weightShape, weightElementType, weightLayout);
  auto outputType = createRankedTensorType(outputShape);
  auto outputDtype = ttcore::DataTypeAttr::get(
      &context,
      mlir::tt::ttcore::elementTypeToDataType(outputType.getElementType()));

  GetDeviceOp deviceOp = builder.create<ttnn::GetDeviceOp>(
      builder.getUnknownLoc(), builder.getType<DeviceType>(),
      ttnn::MeshShapeAttr::get(builder.getContext(), 1, 1),
      ttnn::MeshOffsetAttr::get(builder.getContext(), 0, 0));

  Conv2dOp conv2d = builder.create<Conv2dOp>(
      builder.getUnknownLoc(),         // Location
      outputType,                      // Output type
      input,                           // Input tensor
      weight,                          // Weight tensor
      nullptr,                         // Bias tensor (optional)
      deviceOp,                        // Device operation
      3,                               // Input channels
      64,                              // Output channels
      1,                               // Batch size
      224,                             // Input height
      224,                             // Input width
      llvm::ArrayRef<int32_t>({7, 7}), // Kernel size [H, W]
      llvm::ArrayRef<int32_t>({2, 2}), // Stride [H, W]
      llvm::ArrayRef<int32_t>({3, 3}), // Padding [H, W]
      llvm::ArrayRef<int32_t>({1, 1}), // Dilation [H, W]
      1,                               // Groups
      outputDtype,                     // OutputDtype
      nullptr,                         // Conv2dConfig (optional)
      nullptr                          // ComputeKernelConfig (optional)
  );

  // Device hangs otherwise.
  mlir::tt::op_model::ttnn::SingletonDeviceContext::resetInstance();

  // test Conv2dOp interface
  OpModel backend = dyn_cast<OpModel>(conv2d.getOperation());
  auto constraintsExp = backend.getOpConstraints(
      getInputLayouts(conv2d), OpConfig(/*outputLayout=*/nullptr));
  ASSERT_TRUE(static_cast<bool>(constraintsExp));
  const auto &[cbSize, peakSize, outputSize, outputLayout] =
      constraintsExp.get();
  EXPECT_EQ(cbSize, 229440);
  EXPECT_EQ(peakSize, 190568);
  EXPECT_EQ(outputSize, 28672);

  ASSERT_TRUE(outputLayout);
  EXPECT_EQ(outputLayout.getLayout(), Layout::Tile);
  EXPECT_TRUE(outputLayout.hasShardedL1TensorMemoryLayout());
  EXPECT_EQ(outputLayout.getMemLayout().getValue(),
            TensorMemoryLayout::HeightSharded);
}

TEST_F(OpModelBase, PrepareConv2dWeightsOutput) {
  // create Conv2dOp
  llvm::SmallVector<int64_t> inputShape = {1, 1, 50176, 3};
  llvm::SmallVector<int64_t> weightShape = {64, 3, 7, 7};
  llvm::SmallVector<int64_t> outputShape = {1, 1, 12544, 64};

  Type elemetType = builder.getBF16Type();

  auto inputLayout = mlir::tt::ttnn::TTNNLayoutAttr::get(
      &context, inputShape, elemetType, mlir::tt::ttnn::BufferType::DRAM,
      ttcore::GridAttr::get(&context),
      TensorMemoryLayoutAttr::get(&context, TensorMemoryLayout::Interleaved));
  auto input = createEmptyTensor(inputShape, elemetType, inputLayout);

  auto weightLayout = mlir::tt::ttnn::TTNNLayoutAttr::get(
      &context, weightShape, elemetType,
      mlir::tt::ttnn::BufferType::SystemMemory,
      ttcore::GridAttr::get(&context));
  auto weight = createEmptyTensor(weightShape, elemetType, weightLayout);

  auto outputType = createRankedTensorType(outputShape);
  auto outputDtype = ttcore::DataTypeAttr::get(
      &context,
      mlir::tt::ttcore::elementTypeToDataType(outputType.getElementType()));

  GetDeviceOp deviceOp = builder.create<ttnn::GetDeviceOp>(
      builder.getUnknownLoc(), builder.getType<DeviceType>(),
      ttnn::MeshShapeAttr::get(builder.getContext(), 1, 1),
      ttnn::MeshOffsetAttr::get(builder.getContext(), 0, 0));

  Conv2dOp conv2d = builder.create<Conv2dOp>(
      builder.getUnknownLoc(), outputType, input, weight, nullptr, deviceOp, 3,
      64, 1, 224, 224, llvm::ArrayRef<int32_t>({7, 7}),
      llvm::ArrayRef<int32_t>({2, 2}), llvm::ArrayRef<int32_t>({3, 3}),
      llvm::ArrayRef<int32_t>({1, 1}), 1, outputDtype, nullptr, nullptr);

  auto preparedWeightOutput =
      mlir::tt::op_model::ttnn::getPreparedConv2dWeightsOutputTensor(&conv2d);

  auto preparedShape = preparedWeightOutput.getShape();
  llvm::SmallVector<int64_t> expectedShape = {1, 1, 147, 64};

  EXPECT_EQ(preparedShape.size(), expectedShape.size());
  for (size_t i = 0; i < preparedShape.size(); i++) {
    EXPECT_EQ(preparedShape[i], expectedShape[i]);
  }
}

TEST_F(OpModelBase, Conv2dInterfaceConfigs) {
  // TODO(3901): Skipped due to hang. See
  // https://github.com/tenstorrent/tt-mlir/issues/3901
  GTEST_SKIP();
  // create Conv2dOp
  llvm::SmallVector<int64_t> inputShape = {1, 1, 50176, 3};
  llvm::SmallVector<int64_t> weightShape = {64, 3, 7, 7};
  llvm::SmallVector<int64_t> outputShape = {1, 1, 12544, 64};

  Type elemetType = builder.getBF16Type();

  auto inputLayout = mlir::tt::ttnn::TTNNLayoutAttr::get(
      &context, inputShape, elemetType, mlir::tt::ttnn::BufferType::DRAM,
      ttcore::GridAttr::get(&context),
      TensorMemoryLayoutAttr::get(&context, TensorMemoryLayout::Interleaved));
  auto input = createEmptyTensor(inputShape, elemetType, inputLayout);

  auto weightLayout = mlir::tt::ttnn::TTNNLayoutAttr::get(
      &context, weightShape, elemetType,
      mlir::tt::ttnn::BufferType::SystemMemory,
      ttcore::GridAttr::get(&context));
  auto weight = createEmptyTensor(weightShape, elemetType, weightLayout);

  auto outputType = createRankedTensorType(outputShape);
  auto outputDtype = ttcore::DataTypeAttr::get(
      &context,
      mlir::tt::ttcore::elementTypeToDataType(outputType.getElementType()));

  GetDeviceOp deviceOp = builder.create<ttnn::GetDeviceOp>(
      builder.getUnknownLoc(), builder.getType<DeviceType>(),
      ttnn::MeshShapeAttr::get(builder.getContext(), 1, 1),
      ttnn::MeshOffsetAttr::get(builder.getContext(), 0, 0));

  Conv2dOp conv2d = builder.create<Conv2dOp>(
      builder.getUnknownLoc(), outputType, input, weight, nullptr, deviceOp, 3,
      64, 1, 224, 224, llvm::ArrayRef<int32_t>({7, 7}),
      llvm::ArrayRef<int32_t>({2, 2}), llvm::ArrayRef<int32_t>({3, 3}),
      llvm::ArrayRef<int32_t>({1, 1}), 1, outputDtype, nullptr, nullptr);

  // Device hangs otherwise.
  mlir::tt::op_model::ttnn::SingletonDeviceContext::resetInstance();

  // Will fail due to assertion at
  // tt-metal/ttnn/cpp/ttnn/operations/conv/conv2d/conv2d_utils.cpp:156 "Conv2d
  // supports Height, Block or Width Sharded Layouts but got
  // TensorMemoryLayout::INTERLEAVED"
  auto badConvConfig = Conv2dConfigAttr::get(
      &context, /*dtype=*/ttcore::DataType::BFloat16,
      /*weights_dtype=*/ttcore::DataType::BFloat16,
      /*activation=*/StringAttr::get(&context, ""),
      /*deallocate_activation=*/BoolAttr::get(&context, false),
      /*reallocate_halo_output=*/BoolAttr::get(&context, true),
      /*act_block_h_override=*/0, /*act_block_w_div=*/1,
      /*reshard_if_not_optimal=*/BoolAttr::get(&context, false),
      /*override_sharding_config=*/BoolAttr::get(&context, false),
      /*shard_layout=*/TensorMemoryLayout::Interleaved,
      /*core_grid=*/ttnn::CoreRangeSetAttr(),
      /*transpose_shards=*/BoolAttr::get(&context, false),
      /*output_layout=*/Layout::Tile,
      /*enable_act_double_buffer=*/BoolAttr::get(&context, false),
      /*enable_weights_double_buffer=*/BoolAttr::get(&context, false),
      /*enable_split_reader=*/BoolAttr::get(&context, false),
      /*enable_subblock_padding=*/BoolAttr::get(&context, false));

  OpModel backend = dyn_cast<OpModel>(conv2d.getOperation());
  auto constraintsExp = backend.getOpConstraints(
      getInputLayouts(conv2d),
      OpConfig(getOutputLayout(conv2d),
               Conv2dAttrs{badConvConfig, std::nullopt}));
  ASSERT_FALSE(static_cast<bool>(constraintsExp));
  llvm::consumeError(constraintsExp.takeError());

  // Device hangs otherwise.
  mlir::tt::op_model::ttnn::SingletonDeviceContext::resetInstance();

  auto runtimeExp =
      backend.getOpRuntime(getInputLayouts(conv2d),
                           OpConfig(getOutputLayout(conv2d),
                                    Conv2dAttrs{badConvConfig, std::nullopt}));
  ASSERT_FALSE(static_cast<bool>(runtimeExp));
  llvm::consumeError(runtimeExp.takeError());

  // Device hangs otherwise.
  mlir::tt::op_model::ttnn::SingletonDeviceContext::resetInstance();

  auto goodConvConfig = Conv2dConfigAttr::get(
      &context, /*dtype=*/ttcore::DataType::BFloat16,
      /*weights_dtype=*/ttcore::DataType::BFloat16,
      /*activation=*/StringAttr::get(&context, ""),
      /*deallocate_activation=*/BoolAttr::get(&context, false),
      /*reallocate_halo_output=*/BoolAttr::get(&context, true),
      /*act_block_h_override=*/0, /*act_block_w_div=*/1,
      /*reshard_if_not_optimal=*/BoolAttr::get(&context, false),
      /*override_sharding_config=*/BoolAttr::get(&context, false),
      /*shard_layout=*/std::nullopt,
      /*core_grid=*/ttnn::CoreRangeSetAttr(),
      /*transpose_shards=*/BoolAttr::get(&context, false),
      /*output_layout=*/Layout::Tile,
      /*enable_act_double_buffer=*/BoolAttr::get(&context, true),
      /*enable_weights_double_buffer=*/BoolAttr::get(&context, true),
      /*enable_split_reader=*/BoolAttr::get(&context, false),
      /*enable_subblock_padding=*/BoolAttr::get(&context, false));

  constraintsExp = backend.getOpConstraints(
      getInputLayouts(conv2d),
      OpConfig(getOutputLayout(conv2d),
               Conv2dAttrs{goodConvConfig, std::nullopt}));
  ASSERT_TRUE(static_cast<bool>(constraintsExp));
  const auto &[cb_size, peak_size, output_size, outputLayout] =
      constraintsExp.get();
  EXPECT_EQ(cb_size, 69696);
  EXPECT_EQ(peak_size, 88400);
  EXPECT_EQ(output_size, 26624);

  // Device hangs otherwise.
  mlir::tt::op_model::ttnn::SingletonDeviceContext::resetInstance();

  runtimeExp =
      backend.getOpRuntime(getInputLayouts(conv2d),
                           OpConfig(getOutputLayout(conv2d),
                                    Conv2dAttrs{goodConvConfig, std::nullopt}));
  ASSERT_TRUE(static_cast<bool>(runtimeExp));
  EXPECT_GT(runtimeExp.get(), 0);
}

TEST_F(OpModelBase, conv2dInterfaceComputeKernelConfig) {
  // TODO(3901): Skipped due to hang. See
  // https://github.com/tenstorrent/tt-mlir/issues/3901
  GTEST_SKIP();
  // create Conv2dOp
  llvm::SmallVector<int64_t> inputShape = {1, 1, 50176, 3};
  llvm::SmallVector<int64_t> weightShape = {64, 3, 7, 7};
  llvm::SmallVector<int64_t> outputShape = {1, 1, 12544, 64};

  Type elemetType = builder.getBF16Type();

  auto inputLayout = mlir::tt::ttnn::TTNNLayoutAttr::get(
      &context, inputShape, elemetType, mlir::tt::ttnn::BufferType::DRAM,
      ttcore::GridAttr::get(&context, 2),
      TensorMemoryLayoutAttr::get(&context, TensorMemoryLayout::Interleaved));
  auto input = createEmptyTensor(inputShape, elemetType, inputLayout);

  auto weightLayout = mlir::tt::ttnn::TTNNLayoutAttr::get(
      &context, weightShape, elemetType,
      mlir::tt::ttnn::BufferType::SystemMemory,
      ttcore::GridAttr::get(&context, 2));
  auto weight = createEmptyTensor(weightShape, elemetType, weightLayout);

  auto outputType = createRankedTensorType(outputShape);
  auto outputDtype = ttcore::DataTypeAttr::get(
      &context,
      mlir::tt::ttcore::elementTypeToDataType(outputType.getElementType()));

  GetDeviceOp deviceOp = builder.create<ttnn::GetDeviceOp>(
      builder.getUnknownLoc(), builder.getType<DeviceType>(),
      ttnn::MeshShapeAttr::get(builder.getContext(), 1, 1),
      ttnn::MeshOffsetAttr::get(builder.getContext(), 0, 0));

  Conv2dOp conv2d = builder.create<Conv2dOp>(
      builder.getUnknownLoc(), outputType, input, weight, nullptr, deviceOp, 3,
      64, 1, 224, 224, llvm::ArrayRef<int32_t>({7, 7}),
      llvm::ArrayRef<int32_t>({2, 2}), llvm::ArrayRef<int32_t>({3, 3}),
      llvm::ArrayRef<int32_t>({1, 1}), 1, outputDtype, nullptr, nullptr);

  // Device hangs otherwise.
  mlir::tt::op_model::ttnn::SingletonDeviceContext::resetInstance();

  OpModel backend = dyn_cast<OpModel>(conv2d.getOperation());

  Conv2dConfigAttr configAttr = Conv2dConfigAttr::get(&context);
  DeviceComputeKernelConfigAttr deviceConfigAttr =
      DeviceComputeKernelConfigAttr::get(
          &context, MathFidelity::HiFi2, BoolAttr::get(&context, true),
          BoolAttr::get(&context, false), BoolAttr::get(&context, true),
          BoolAttr::get(&context, true));
  Conv2dAttrs opConfigAttrs = Conv2dAttrs{
      configAttr, deviceConfigAttr}; // passes both configs to backend.

  auto constraintsExp = backend.getOpConstraints(
      getInputLayouts(conv2d),
      OpConfig(getOutputLayout(conv2d), opConfigAttrs));

  ASSERT_TRUE(static_cast<bool>(constraintsExp));
  const auto &[cb_size, peak_size, output_size, outputLayout] =
      constraintsExp.get();
  EXPECT_EQ(cb_size, 65600);
  EXPECT_EQ(peak_size, 88400);
  EXPECT_EQ(output_size, 26624);

  // Device hangs otherwise.
  mlir::tt::op_model::ttnn::SingletonDeviceContext::resetInstance();

  auto runtimeExp =
      backend.getOpRuntime(getInputLayouts(conv2d),
                           OpConfig(getOutputLayout(conv2d), opConfigAttrs));
  ASSERT_TRUE(static_cast<bool>(runtimeExp));
  EXPECT_GT(runtimeExp.get(), 0);
}

TEST_F(OpModelBase, ConvTranspose2dInterfaceConfigs) {
  // Skipped due to hang. See https://github.com/tenstorrent/tt-mlir/issues/3970
  GTEST_SKIP();

  // create ConvTranspose2dOp
  llvm::SmallVector<int64_t> inputShape = {1, 1, 50176, 3};
  llvm::SmallVector<int64_t> weightShape = {3, 64, 7, 7};
  llvm::SmallVector<int64_t> outputShape = {1, 1, 12544, 64};

  Type elemetType = builder.getBF16Type();

  auto inputLayout = mlir::tt::ttnn::TTNNLayoutAttr::get(
      &context, inputShape, elemetType, mlir::tt::ttnn::BufferType::DRAM,
      ttcore::GridAttr::get(&context),
      TensorMemoryLayoutAttr::get(&context, TensorMemoryLayout::Interleaved));
  auto input = createEmptyTensor(inputShape, elemetType, inputLayout);

  auto weightLayout = mlir::tt::ttnn::TTNNLayoutAttr::get(
      &context, weightShape, elemetType,
      mlir::tt::ttnn::BufferType::SystemMemory,
      ttcore::GridAttr::get(&context));
  auto weight = createEmptyTensor(weightShape, elemetType, weightLayout);

  auto outputType = createRankedTensorType(outputShape);
  auto outputDtype = ttcore::DataTypeAttr::get(
      &context,
      mlir::tt::ttcore::elementTypeToDataType(outputType.getElementType()));

  GetDeviceOp deviceOp = builder.create<ttnn::GetDeviceOp>(
      builder.getUnknownLoc(), builder.getType<DeviceType>(),
      ttnn::MeshShapeAttr::get(builder.getContext(), 1, 1),
      ttnn::MeshOffsetAttr::get(builder.getContext(), 0, 0));

  ConvTranspose2dOp convTranspose2d = builder.create<ConvTranspose2dOp>(
      builder.getUnknownLoc(), outputType, input, weight, nullptr, deviceOp, 3,
      64, 1, 224, 224, llvm::ArrayRef<int32_t>({7, 7}),
      llvm::ArrayRef<int32_t>({2, 2}), llvm::ArrayRef<int32_t>({3, 3}),
      llvm::ArrayRef<int32_t>({0, 0}), llvm::ArrayRef<int32_t>({1, 1}), 1,
      outputDtype, nullptr, nullptr);

  // Device hangs otherwise.
  mlir::tt::op_model::ttnn::SingletonDeviceContext::resetInstance();

  auto goodConvConfig = Conv2dConfigAttr::get(
      &context, /*dtype=*/ttcore::DataType::BFloat16,
      /*weights_dtype=*/ttcore::DataType::BFloat16,
      /*activation=*/StringAttr::get(&context, ""),
      /*deallocate_activation=*/BoolAttr::get(&context, false),
      /*reallocate_halo_output=*/BoolAttr::get(&context, true),
      /*act_block_h_override=*/0, /*act_block_w_div=*/1,
      /*reshard_if_not_optimal=*/BoolAttr::get(&context, false),
      /*override_sharding_config=*/BoolAttr::get(&context, false),
      /*shard_layout=*/std::nullopt,
      /*core_grid=*/ttnn::CoreRangeSetAttr(),
      /*transpose_shards=*/BoolAttr::get(&context, false),
      /*output_layout=*/Layout::Tile,
      /*enable_act_double_buffer=*/BoolAttr::get(&context, true),
      /*enable_weights_double_buffer=*/BoolAttr::get(&context, true),
      /*enable_split_reader=*/BoolAttr::get(&context, false),
      /*enable_subblock_padding=*/BoolAttr::get(&context, false));

  OpModel backend = dyn_cast<OpModel>(convTranspose2d.getOperation());
  auto constraintsExp = backend.getOpConstraints(
      getInputLayouts(convTranspose2d),
      OpConfig(getOutputLayout(convTranspose2d),
               Conv2dAttrs{goodConvConfig, std::nullopt}));
  ASSERT_TRUE(static_cast<bool>(constraintsExp));
  const auto &[cb_size, peak_size, output_size, outputLayout] =
      constraintsExp.get();
  EXPECT_GT(cb_size, 0);
  EXPECT_GT(peak_size, 0);
  EXPECT_GT(output_size, 0);

  // Device hangs otherwise.
  mlir::tt::op_model::ttnn::SingletonDeviceContext::resetInstance();

  auto runtimeExp =
      backend.getOpRuntime(getInputLayouts(convTranspose2d),
                           OpConfig(getOutputLayout(convTranspose2d),
                                    Conv2dAttrs{goodConvConfig, std::nullopt}));
  ASSERT_TRUE(static_cast<bool>(runtimeExp));
  EXPECT_GT(runtimeExp.get(), 0);
}

TEST_F(OpModelBase, maxPool2DOp) {
  // TODO(2976): Some of these test cases return L1 interleaved row major
  // tensors which triggers an assertion in TTNNLayoutAttr. Will be reenabled
  // when the linked issue is fixed
  GTEST_SKIP();

  // Create maxPool2DOp with flattened input tensor
  llvm::SmallVector<int64_t> tensorShapeA = {1, 1, 128 * 128, 32};
  llvm::SmallVector<int64_t> tensorShapeO = {1, 1, 64 * 64, 32};

  auto input = createEmptyTensor(tensorShapeA);
  auto output = createEmptyTensor(tensorShapeO);

  // Input params
  int32_t batchSize = 1;
  int32_t inputHeight = 128;
  int32_t inputWidth = 128;
  int32_t numChannels = 32;

  // Pooling params
  int32_t kernelHeight = 2;
  int32_t kernelWidth = 2;
  int32_t strideHeight = 2;
  int32_t strideWidth = 2;
  int32_t dilationHeight = 1;
  int32_t dilationWidth = 1;
  int32_t paddingHeight = 0;
  int32_t paddingWidth = 0;
  MemoryConfigAttr memoryConfigAttr = nullptr;
  TensorMemoryLayoutAttr appliedShardScheme = nullptr;
  bool ceilMode = false;
  bool inPlaceHalo = false;

  llvm::SmallVector<int32_t, 2> kernelSize = {kernelHeight, kernelWidth};
  llvm::SmallVector<int32_t, 2> stride = {strideHeight, strideWidth};
  llvm::SmallVector<int32_t, 2> padding = {paddingHeight, paddingWidth};
  llvm::SmallVector<int32_t, 2> dilation = {dilationHeight, dilationWidth};

  auto maxPool2DOp = builder.create<MaxPool2dOp>(
      builder.getUnknownLoc(), output.getType(), input, batchSize, inputHeight,
      inputWidth, numChannels, kernelSize, stride, padding, dilation,
      memoryConfigAttr, appliedShardScheme, ceilMode, inPlaceHalo);
  maxPool2DOp->setAttr(ttcore::DeviceAttr::name, getFakeDeviceAttr());

  constexpr int32_t numRuns = 10;
  for (int i = 0; i < numRuns; i++) {
    op_model::ttnn::SingletonDeviceContext::resetInstance();
    auto constraintsExp = getOpConstraints(maxPool2DOp.getOperation());
    if (!constraintsExp) {
      FAIL() << "Missing L1 constraints; Error="
             << llvm::toString(constraintsExp.takeError()) << std::endl;
    }
    auto l1 = constraintsExp.get();
    const auto &[cbSize, peakSize, outputSize, outputLayout] = l1;
    EXPECT_GT(cbSize, 0);
    EXPECT_GT(peakSize, 0);
    EXPECT_GT(outputSize, 0);
  }
  op_model::ttnn::SingletonDeviceContext::resetInstance();

  auto runtimeExp = getOpRuntime(maxPool2DOp.getOperation());
  if (runtimeExp) {
    EXPECT_TRUE(runtimeExp.get() > 0);
  } else {
    FAIL() << llvm::toString(runtimeExp.takeError());
  }
}

TEST_F(OpModelBase, clampScalarOp) {
  // Create ClampScalarOp with flattened input tensor
  llvm::SmallVector<int64_t> tensorShape = {workerCoresN300, 1024};

  auto input = createEmptyTensor(tensorShape);
  auto outputType = createRankedTensorType(tensorShape);

  // Input params
  float minVal = 0.0f;
  float maxVal = 5.0f;

  // Convert float values to APFloat objects
  llvm::APFloat minValAPF(minVal);
  llvm::APFloat maxValAPF(maxVal);

  ClampScalarOp clampScalarOp = builder.create<ClampScalarOp>(
      builder.getUnknownLoc(), outputType, input, minValAPF, maxValAPF);
  clampScalarOp->setAttr(ttcore::DeviceAttr::name, getFakeDeviceAttr());

  op_model::ttnn::SingletonDeviceContext::resetInstance();

  auto constraintsExp = getOpConstraints(clampScalarOp.getOperation());
  if (!constraintsExp) {
    FAIL() << "Missing L1 constraints; Error="
           << llvm::toString(constraintsExp.takeError()) << std::endl;
  }
  const auto &[cbSize, peakSize, outputSize, outputLayout] =
      constraintsExp.get();
  EXPECT_GT(cbSize, 0);
  EXPECT_GT(peakSize, 0);
  EXPECT_GT(outputSize, 0);

  op_model::ttnn::SingletonDeviceContext::resetInstance();

  auto runtimeExp = getOpRuntime(clampScalarOp.getOperation());
  if (runtimeExp) {
    EXPECT_TRUE(runtimeExp.get() > 0);
  } else {
    FAIL() << llvm::toString(runtimeExp.takeError());
  }
}

TEST_F(OpModelBase, permuteOp) {
  llvm::SmallVector<int64_t> inputShape = {4, 64, 128, 256};
  llvm::SmallVector<int64_t> outputShape = {4, 256, 64, 128};

  auto input = createEmptyTensor(inputShape);
  auto outputType = createRankedTensorType(outputShape);

  PermuteOp permuteOp = builder.create<PermuteOp>(
      builder.getUnknownLoc(), outputType, input,
      llvm::ArrayRef<int64_t>({0, 3, 1, 2}), nullptr, llvm::APFloat(0.0f));
  permuteOp->setAttr(ttcore::DeviceAttr::name, getFakeDeviceAttr());

  op_model::ttnn::SingletonDeviceContext::resetInstance();

  auto constraintsExp = getOpConstraints(permuteOp.getOperation());
  if (!constraintsExp) {
    FAIL() << "Missing L1 constraints; Error="
           << llvm::toString(constraintsExp.takeError()) << std::endl;
  }
  const auto &[cbSize, peakSize, outputSize, outputLayout] =
      constraintsExp.get();
  EXPECT_GT(cbSize, 0);
  EXPECT_GT(peakSize, 0);
  EXPECT_GT(outputSize, 0);

  op_model::ttnn::SingletonDeviceContext::resetInstance();

  auto runtimeExp = getOpRuntime(permuteOp.getOperation());
  if (runtimeExp) {
    EXPECT_TRUE(runtimeExp.get() > 0);
  } else {
    FAIL() << llvm::toString(runtimeExp.takeError());
  }
}

TEST_F(OpModelBase, upsampleOp) {
  // Create UpsampleOp with flattened input tensor
  llvm::SmallVector<int64_t> inputShape = {2, 128, 16, 8};
  llvm::SmallVector<int64_t> outputShape = {2, 256, 32, 8};
  int scaleFactor = 2;
  std::string mode = "nearest";

  // ttnn::upsample requires input tensor layout to be RowMajor
  // Meanwhile L1 RowMajor does not work, see
  // https://github.com/tenstorrent/tt-mlir/issues/2976
  auto input = createEmptyTensor(
      inputShape, builder.getBF16Type(),
      CreateRowMajorLayout(inputShape, mlir::tt::ttnn::BufferType::DRAM,
                           mlir::tt::ttnn::TensorMemoryLayout::Interleaved));
  auto outputType = createRankedTensorType(
      outputShape, builder.getBF16Type(),
      CreateRowMajorLayout(outputShape, mlir::tt::ttnn::BufferType::DRAM,
                           mlir::tt::ttnn::TensorMemoryLayout::Interleaved));

  // Convert to Attr
  mlir::IntegerAttr scaleFactorAttr = builder.getSI32IntegerAttr(scaleFactor);
  mlir::StringAttr modeAttr = builder.getStringAttr(mode);

  UpsampleOp upsampleOp =
      builder.create<UpsampleOp>(builder.getUnknownLoc(), outputType, input,
                                 scaleFactorAttr, modeAttr, nullptr);
  upsampleOp->setAttr(ttcore::DeviceAttr::name, getFakeDeviceAttr());

  op_model::ttnn::SingletonDeviceContext::resetInstance();

  // getOutputLayout() hardcodes L1, so we cannot use it
  OpModel backend = dyn_cast<OpModel>(upsampleOp.getOperation());
  auto constraintsExp =
      backend.getOpConstraints(getInputLayouts(upsampleOp), OpConfig());
  if (!constraintsExp) {
    FAIL() << "Missing L1 constraints; Error="
           << llvm::toString(constraintsExp.takeError()) << std::endl;
  }
  const auto &[cbSize, peakSize, outputSize, outputLayout] =
      constraintsExp.get();
  EXPECT_GT(cbSize, 0);
  EXPECT_EQ(peakSize, 0);
  EXPECT_EQ(outputSize, 0);

  op_model::ttnn::SingletonDeviceContext::resetInstance();

  auto runtimeExp = getOpRuntime(upsampleOp.getOperation());
  if (runtimeExp) {
    EXPECT_TRUE(runtimeExp.get() > 0);
  } else {
    FAIL() << llvm::toString(runtimeExp.takeError());
  }
}

TEST_F(OpModelBase, EmbeddingOpInterface) {
  // Create input tensors for embedding op
  // [batch_size, seq_len]
  llvm::SmallVector<int64_t> inputShape = {workerCoresN300, 1024};
  // [vocab_size, hidden_size]
  llvm::SmallVector<int64_t> weightShape = {256, 128};
  // [batch_size, seq_len, hidden_size]
  llvm::SmallVector<int64_t> outputShape = {workerCoresN300, 1024, 128};

  auto input = createEmptyTensor(inputShape);
  auto weight = createEmptyTensor(weightShape);
  auto outputType = createRankedTensorType(outputShape);

  // Create EmbeddingOp
  auto embedding = builder.create<EmbeddingOp>(
      builder.getUnknownLoc(), outputType, ::mlir::ValueRange{input, weight});

  // Test EmbeddingOp interface constraints
  auto constraintsExp = getOpConstraints(embedding.getOperation());
  if (constraintsExp) {
    auto l1 = constraintsExp.get();
    const auto [cbSize, peakSize, outputSize, outputLayout] = l1;
    EXPECT_EQ(cbSize, 16384);
    EXPECT_EQ(peakSize, 525312);
    EXPECT_EQ(outputSize, 262144);
  } else {
    FAIL() << "Missing L1 constraints; Error="
           << llvm::toString(constraintsExp.takeError()) << std::endl;
  }

  // Test EmbeddingOp runtime
  auto runtimeExp = getOpRuntime(embedding.getOperation());
  if (runtimeExp) {
    EXPECT_GT(runtimeExp.get(), 0);
  } else {
    FAIL() << llvm::toString(runtimeExp.takeError());
  }
}

TEST_F(OpModelBase, CacheOpConstraintsTest) {
  opConstraintsCache().clear();
  opRuntimeCache().clear();

  // create SubtractOp
  llvm::SmallVector<int64_t> tensorShape = {workerCoresN300, 1024};

  auto input1 = createEmptyTensor(tensorShape);
  auto input2 = createEmptyTensor(tensorShape);
  auto outputType = createRankedTensorType(tensorShape);

  auto sub = builder.create<SubtractOp>(builder.getUnknownLoc(), outputType,
                                        ::mlir::ValueRange{input1, input2});

  // test SubtractOp interface
  auto constraintsExp = getOpConstraints(sub.getOperation());
  ASSERT_TRUE(static_cast<bool>(constraintsExp));
  auto stats = opConstraintsCache().getStats();
  EXPECT_EQ(stats.hits, 0);
  EXPECT_EQ(stats.misses, 1);

  // If getOpConstraints is called again, it will always produce the same result
  // without calculation:
  auto cachedConstraintsExp = getOpConstraints(sub.getOperation());
  ASSERT_TRUE(static_cast<bool>(cachedConstraintsExp));

  stats = opConstraintsCache().getStats();
  EXPECT_EQ(stats.hits, 1);
  EXPECT_EQ(stats.misses, 1);

  // Clear the cache and verify that it is empty:
  opConstraintsCache().clear();
  stats = opConstraintsCache().getStats();
  EXPECT_EQ(stats.hits, 0);
  EXPECT_EQ(stats.misses, 0);
  EXPECT_TRUE(opConstraintsCache().empty());

  // test the runtime cache:
  auto runtimeExp = getOpRuntime(sub.getOperation());
  ASSERT_TRUE(static_cast<bool>(runtimeExp));
  auto statsRuntime = opRuntimeCache().getStats();
  EXPECT_EQ(statsRuntime.hits, 0);
  EXPECT_EQ(statsRuntime.misses, 1);

  // If getOpRuntime is called again, it will always produce the same result
  // without calculation:
  auto cachedRuntimeExp = getOpRuntime(sub.getOperation());
  ASSERT_TRUE(static_cast<bool>(cachedRuntimeExp));

  statsRuntime = opRuntimeCache().getStats();
  EXPECT_EQ(statsRuntime.hits, 1);
  EXPECT_EQ(statsRuntime.misses, 1);

  // Clear the cache and verify that it is empty:
  opRuntimeCache().clear();
  statsRuntime = opRuntimeCache().getStats();
  EXPECT_EQ(statsRuntime.hits, 0);
  EXPECT_EQ(statsRuntime.misses, 0);
  EXPECT_TRUE(opRuntimeCache().empty());
}

TEST_F(OpModelBase, CacheOpConstraintsMissesTest) {
  opConstraintsCache().clear();
  opRuntimeCache().clear();

  // create Two add ops with different input sizes:
  llvm::SmallVector<int64_t> tensorShape1 = {workerCoresN300, 1024};
  auto input1 = createEmptyTensor(tensorShape1);
  auto input2 = createEmptyTensor(tensorShape1);
  auto outputType1 = createRankedTensorType(tensorShape1);
  auto add1 = builder.create<AddOp>(builder.getUnknownLoc(), outputType1,
                                    ::mlir::ValueRange{input1, input2});

  llvm::SmallVector<int64_t> tensorShape2 = {workerCoresN300, 512};
  auto input3 = createEmptyTensor(tensorShape2);
  auto input4 = createEmptyTensor(tensorShape2);
  auto outputType2 = createRankedTensorType(tensorShape2);
  auto add2 = builder.create<AddOp>(builder.getUnknownLoc(), outputType2,
                                    ::mlir::ValueRange{input3, input4});

  // test AddOp interface
  auto constraintsExp1 = getOpConstraints(add1.getOperation());
  ASSERT_TRUE(static_cast<bool>(constraintsExp1));
  auto stats1 = opConstraintsCache().getStats();
  EXPECT_EQ(stats1.hits, 0);
  EXPECT_EQ(stats1.misses, 1);

  auto constraintsExp2 = getOpConstraints(add2.getOperation());
  ASSERT_TRUE(static_cast<bool>(constraintsExp2));
  auto stats2 = opConstraintsCache().getStats();
  EXPECT_EQ(stats2.hits, 0);
  // The input sizes are different, so it should be a miss:
  EXPECT_EQ(stats2.misses, 2);
}

<<<<<<< HEAD
TEST_F(OpModelBase, EmptyOpInterface) {
  // create EmptyOp with full TTNN layout attributes
  llvm::SmallVector<int64_t> tensorShape = {workerCoresN300, 1024};

  // Create a proper TTNN layout for the tensor
  auto layout = CreateTiledLayout(tensorShape, BufferType::L1,
                                  TensorMemoryLayout::Interleaved);
  RankedTensorType inputType =
      createRankedTensorType(tensorShape, builder.getBF16Type(), layout);

  // Cast to get TTNN layout attributes
  RankedTensorType inputTensorType = mlir::cast<RankedTensorType>(inputType);
  ttnn::TTNNLayoutAttr ttnnLayoutAttr =
      mlir::cast<ttnn::TTNNLayoutAttr>(inputTensorType.getEncoding());

  // Create memory config attribute
  ttnn::MemoryConfigAttr memoryConfigAttr = ttnn::MemoryConfigAttr::get(
      &context, ttnnLayoutAttr.getMemLayout(),
      ttnn::BufferTypeAttr::get(&context, ttnnLayoutAttr.getBufferType()),
      std::nullopt); // No sharding for this test

  // Create a device value (required for EmptyOp)
  auto device = builder.create<ttnn::GetDeviceOp>(
      builder.getUnknownLoc(), builder.getType<ttnn::DeviceType>(),
      ttnn::MeshShapeAttr::get(&context, 1, 1),
      ttnn::MeshOffsetAttr::get(&context, 0, 0));

  // Create the EmptyOp with all required parameters
  auto empty = builder.create<ttnn::EmptyOp>(
      builder.getUnknownLoc(), inputType,
      ttnn::ShapeAttr::get(&context, inputTensorType.getShape()),
      ttcore::DataTypeAttr::get(&context, ttnnLayoutAttr.getDataType()),
      ttnn::LayoutAttr::get(&context, ttnnLayoutAttr.getLayout()), device,
      memoryConfigAttr);

  // test EmptyOp interface
  auto constraintsExp = getOpConstraints(empty.getOperation());
  if (constraintsExp) {
    auto l1 = constraintsExp.get();
    const auto [cbSize, peakSize, outputSize, outputLayout] = l1;
    EXPECT_EQ(cbSize, 0);
    EXPECT_EQ(peakSize, 2048);
=======
TEST_F(OpModelBase, WhereOpInterface) {
  llvm::SmallVector<int64_t> tensorShape = {workerCoresN300, 1024};
  auto input1 = createEmptyTensor(tensorShape);
  auto input2 = createEmptyTensor(tensorShape);
  auto input3 = createEmptyTensor(tensorShape);
  auto outputType = createRankedTensorType(tensorShape);
  auto where =
      builder.create<WhereOp>(builder.getUnknownLoc(), outputType,
                              ::mlir::ValueRange{input1, input2, input3});

  // test WhereOp interface
  auto constraintsExp = getOpConstraints(where.getOperation());
  if (constraintsExp) {
    auto l1 = constraintsExp.get();
    const auto [cbSize, peakSize, outputSize, outputLayout] = l1;
    EXPECT_EQ(cbSize, 12288);
    EXPECT_EQ(peakSize, 10240);
>>>>>>> 90b2631e
    EXPECT_EQ(outputSize, 2048);
  } else {
    FAIL() << "Missing L1 constraints; Error="
           << llvm::toString(constraintsExp.takeError()) << std::endl;
  }

<<<<<<< HEAD
  // Test EmptyOp runtime
  auto runtimeExp = getOpRuntime(empty.getOperation());
  if (runtimeExp) {
    EXPECT_GT(runtimeExp.get(), 0);
=======
  auto runtimeExp = getOpRuntime(where.getOperation());
  if (runtimeExp) {
    EXPECT_TRUE(runtimeExp.get() > 0);
>>>>>>> 90b2631e
  } else {
    FAIL() << llvm::toString(runtimeExp.takeError());
  }
}
<<<<<<< HEAD
=======

>>>>>>> 90b2631e
} // namespace mlir::tt::ttnn<|MERGE_RESOLUTION|>--- conflicted
+++ resolved
@@ -1878,50 +1878,6 @@
   EXPECT_EQ(stats2.misses, 2);
 }
 
-<<<<<<< HEAD
-TEST_F(OpModelBase, EmptyOpInterface) {
-  // create EmptyOp with full TTNN layout attributes
-  llvm::SmallVector<int64_t> tensorShape = {workerCoresN300, 1024};
-
-  // Create a proper TTNN layout for the tensor
-  auto layout = CreateTiledLayout(tensorShape, BufferType::L1,
-                                  TensorMemoryLayout::Interleaved);
-  RankedTensorType inputType =
-      createRankedTensorType(tensorShape, builder.getBF16Type(), layout);
-
-  // Cast to get TTNN layout attributes
-  RankedTensorType inputTensorType = mlir::cast<RankedTensorType>(inputType);
-  ttnn::TTNNLayoutAttr ttnnLayoutAttr =
-      mlir::cast<ttnn::TTNNLayoutAttr>(inputTensorType.getEncoding());
-
-  // Create memory config attribute
-  ttnn::MemoryConfigAttr memoryConfigAttr = ttnn::MemoryConfigAttr::get(
-      &context, ttnnLayoutAttr.getMemLayout(),
-      ttnn::BufferTypeAttr::get(&context, ttnnLayoutAttr.getBufferType()),
-      std::nullopt); // No sharding for this test
-
-  // Create a device value (required for EmptyOp)
-  auto device = builder.create<ttnn::GetDeviceOp>(
-      builder.getUnknownLoc(), builder.getType<ttnn::DeviceType>(),
-      ttnn::MeshShapeAttr::get(&context, 1, 1),
-      ttnn::MeshOffsetAttr::get(&context, 0, 0));
-
-  // Create the EmptyOp with all required parameters
-  auto empty = builder.create<ttnn::EmptyOp>(
-      builder.getUnknownLoc(), inputType,
-      ttnn::ShapeAttr::get(&context, inputTensorType.getShape()),
-      ttcore::DataTypeAttr::get(&context, ttnnLayoutAttr.getDataType()),
-      ttnn::LayoutAttr::get(&context, ttnnLayoutAttr.getLayout()), device,
-      memoryConfigAttr);
-
-  // test EmptyOp interface
-  auto constraintsExp = getOpConstraints(empty.getOperation());
-  if (constraintsExp) {
-    auto l1 = constraintsExp.get();
-    const auto [cbSize, peakSize, outputSize, outputLayout] = l1;
-    EXPECT_EQ(cbSize, 0);
-    EXPECT_EQ(peakSize, 2048);
-=======
 TEST_F(OpModelBase, WhereOpInterface) {
   llvm::SmallVector<int64_t> tensorShape = {workerCoresN300, 1024};
   auto input1 = createEmptyTensor(tensorShape);
@@ -1939,29 +1895,74 @@
     const auto [cbSize, peakSize, outputSize, outputLayout] = l1;
     EXPECT_EQ(cbSize, 12288);
     EXPECT_EQ(peakSize, 10240);
->>>>>>> 90b2631e
     EXPECT_EQ(outputSize, 2048);
   } else {
     FAIL() << "Missing L1 constraints; Error="
            << llvm::toString(constraintsExp.takeError()) << std::endl;
   }
 
-<<<<<<< HEAD
+  auto runtimeExp = getOpRuntime(where.getOperation());
+  if (runtimeExp) {
+    EXPECT_TRUE(runtimeExp.get() > 0);
+  } else {
+    FAIL() << llvm::toString(runtimeExp.takeError());
+  }
+}
+
+TEST_F(OpModelBase, EmptyOpInterface) {
+  // create EmptyOp with full TTNN layout attributes
+  llvm::SmallVector<int64_t> tensorShape = {workerCoresN300, 1024};
+
+  // Create a proper TTNN layout for the tensor
+  auto layout = CreateTiledLayout(tensorShape, BufferType::L1,
+                                  TensorMemoryLayout::Interleaved);
+  RankedTensorType inputType =
+      createRankedTensorType(tensorShape, builder.getBF16Type(), layout);
+
+  // Cast to get TTNN layout attributes
+  RankedTensorType inputTensorType = mlir::cast<RankedTensorType>(inputType);
+  ttnn::TTNNLayoutAttr ttnnLayoutAttr =
+      mlir::cast<ttnn::TTNNLayoutAttr>(inputTensorType.getEncoding());
+
+  // Create memory config attribute
+  ttnn::MemoryConfigAttr memoryConfigAttr = ttnn::MemoryConfigAttr::get(
+      &context, ttnnLayoutAttr.getMemLayout(),
+      ttnn::BufferTypeAttr::get(&context, ttnnLayoutAttr.getBufferType()),
+      std::nullopt); // No sharding for this test
+
+  // Create a device value (required for EmptyOp)
+  auto device = builder.create<ttnn::GetDeviceOp>(
+      builder.getUnknownLoc(), builder.getType<ttnn::DeviceType>(),
+      ttnn::MeshShapeAttr::get(&context, 1, 1),
+      ttnn::MeshOffsetAttr::get(&context, 0, 0));
+
+  // Create the EmptyOp with all required parameters
+  auto empty = builder.create<ttnn::EmptyOp>(
+      builder.getUnknownLoc(), inputType,
+      ttnn::ShapeAttr::get(&context, inputTensorType.getShape()),
+      ttcore::DataTypeAttr::get(&context, ttnnLayoutAttr.getDataType()),
+      ttnn::LayoutAttr::get(&context, ttnnLayoutAttr.getLayout()), device,
+      memoryConfigAttr);
+
+  // test EmptyOp interface
+  auto constraintsExp = getOpConstraints(empty.getOperation());
+  if (constraintsExp) {
+    auto l1 = constraintsExp.get();
+    const auto [cbSize, peakSize, outputSize, outputLayout] = l1;
+    EXPECT_EQ(cbSize, 0);
+    EXPECT_EQ(peakSize, 2048);
+    EXPECT_EQ(outputSize, 2048);
+  } else {
+    FAIL() << "Missing L1 constraints; Error="
+           << llvm::toString(constraintsExp.takeError()) << std::endl;
+  }
+
   // Test EmptyOp runtime
   auto runtimeExp = getOpRuntime(empty.getOperation());
   if (runtimeExp) {
     EXPECT_GT(runtimeExp.get(), 0);
-=======
-  auto runtimeExp = getOpRuntime(where.getOperation());
-  if (runtimeExp) {
-    EXPECT_TRUE(runtimeExp.get() > 0);
->>>>>>> 90b2631e
-  } else {
-    FAIL() << llvm::toString(runtimeExp.takeError());
-  }
-}
-<<<<<<< HEAD
-=======
-
->>>>>>> 90b2631e
+  } else {
+    FAIL() << llvm::toString(runtimeExp.takeError());
+  }
+}
 } // namespace mlir::tt::ttnn