// SPDX-FileCopyrightText: (c) 2024 Tenstorrent AI ULC
//
// SPDX-License-Identifier: Apache-2.0

#include "OpModelFixture.h"

#include "ttmlir/Dialect/TTCore/IR/TTCoreOpsTypes.h"
#include "ttmlir/Dialect/TTNN/IR/TTNNOps.h"
#include "ttmlir/Dialect/TTNN/IR/TTNNOpsAttrs.h"
#include "ttmlir/OpModel/TTNN/SingletonDeviceContext.h"
#include "ttmlir/OpModel/TTNN/TTNNOpModel.h"
#include "ttmlir/OpModel/TTNN/TTNNOpsModelCache.h"

#include "mlir/IR/AffineExpr.h"
#include "mlir/IR/BuiltinAttributes.h"
#include "llvm/ADT/SmallVector.h"

#include <cstdint>

namespace mlir::tt::ttnn {

class OpModelBase : public OpModelFixture {
public:
  llvm::Expected<op_model::OpConstraints> getOpConstraints(Operation *op) {
    if (OpModel backend = dyn_cast<OpModel>(op)) {
      return backend.getOpConstraints(getInputLayouts(op), getOutputLayout(op));
    }
    return llvm::createStringError("Could not cast op to OpModel");
  }

  llvm::Expected<size_t> getOpRuntime(Operation *op) {
    if (OpModel backend = dyn_cast<OpModel>(op)) {
      return backend.getOpRuntime(getInputLayouts(op), getOutputLayout(op));
    }
    return llvm::createStringError("Could not cast op to OpModel");
  }

  std::vector<TTNNLayoutAttr> getInputLayouts(Operation *op) {
    std::vector<TTNNLayoutAttr> inputs;

    auto limit = op->getNumOperands();
    if (isa<DestinationStyleOpInterface>(op)) {
      limit--;
    }

    for (size_t i = 0; i < limit; i++) {
      auto operand = op->getOperand(i);
      if (!operand || !mlir::isa<RankedTensorType>(operand.getType())) {
        continue;
      }
      auto operandType = mlir::cast<RankedTensorType>(operand.getType());
      if (operandType.getEncoding()) {
        inputs.push_back(mlir::cast<TTNNLayoutAttr>(operandType.getEncoding()));
        continue;
      }

      auto inputShape = operandType.getShape();
      auto inputLayout = CreateTiledLayout(inputShape, BufferType::L1,
                                           TensorMemoryLayout::Interleaved);
      inputs.push_back(inputLayout);
    }
    return inputs;
  }

  TTNNLayoutAttr getOutputLayout(Operation *op) {
    auto output = op->getResult(0);
    auto outputShape =
        mlir::cast<RankedTensorType>(output.getType()).getShape();
    return CreateTiledLayout(outputShape, BufferType::L1,
                             TensorMemoryLayout::Interleaved);
  }

  ttcore::DeviceAttr getFakeDeviceAttr() {
    auto deviceIdx = mlir::getAffineConstantExpr(0, &context);
    auto shardOffset = mlir::getAffineConstantExpr(0, &context);
    auto d0 = mlir::getAffineDimExpr(0, &context); // d0
    auto d1 = mlir::getAffineDimExpr(1, &context); // d1
    auto map3 = mlir::AffineMap::get(
        /*dimCount=*/2, /*symbolCount=*/0, {deviceIdx, d0, d1}, &context);
    auto map4 = mlir::AffineMap::get(
        /*dimCount=*/2, /*symbolCount=*/0, {deviceIdx, d0, d1, shardOffset},
        &context);
    auto workerGrid = ttcore::GridAttr::get(&context, gridShapeHwN300, map3);

    return ttcore::DeviceAttr::get(&context, workerGrid, map4, map4, {1}, {0});
  }

  mlir::RankedTensorType
  createRankedTensorType(llvm::ArrayRef<int64_t> shape,
                         mlir::Type elementType = nullptr,
                         TTNNLayoutAttr layout = nullptr) {
    if (!elementType) {
      elementType = builder.getBF16Type();
    }
    RankedTensorType rankedTensorType =
        RankedTensorType::get(shape, elementType, layout);
    return rankedTensorType;
  }

  mlir::Value createEmptyTensor(llvm::ArrayRef<int64_t> tensorShape,
                                mlir::Type elementType = nullptr,
                                TTNNLayoutAttr layout = nullptr) {
    if (!elementType) {
      elementType = builder.getBF16Type();
    }
    RankedTensorType rankedTensorType =
        createRankedTensorType(tensorShape, elementType, layout);
    return builder.create<OnesOp>(builder.getUnknownLoc(), rankedTensorType,
                                  ShapeAttr::get(&context, tensorShape),
                                  nullptr, nullptr, nullptr, nullptr);
  }
};
struct ExpectedResult {
  bool expectedLegal = false;
  size_t expectedCbSize = 0;
  size_t expectedPeakSize = 0;
  size_t expectedOutputSize = 0;
};
struct UnaryOpTestParams {
  std::string testName;
  std::function<Operation *(OpBuilder &, Location, Type, ValueRange)> createOp;
  ExpectedResult expectedResult;
};

// Create a fixture for parameterized tests
class UnaryOpModelTest
    : public OpModelBase,
      public ::testing::WithParamInterface<UnaryOpTestParams> {
protected:
  void SetUp() override {
    OpModelBase::SetUp();
    params = GetParam();
  }

  UnaryOpTestParams params;
};

// Test case for normal operation
TEST_P(UnaryOpModelTest, TestOpInterface) {
  llvm::SmallVector<int64_t> tensorShape = {workerCoresN300, 1024};
  auto input = createEmptyTensor(tensorShape);
  auto outputType = createRankedTensorType(tensorShape);
  Operation *op = params.createOp(builder, builder.getUnknownLoc(), outputType,
                                  mlir::ValueRange{input});
  // Test constraints
  auto constraintsExp = getOpConstraints(op);
  if (constraintsExp) {
    auto l1 = constraintsExp.get();
    const auto [cbSize, peakSize, outputSize, outputLayout] = l1;
    EXPECT_EQ(cbSize, params.expectedResult.expectedCbSize);
    EXPECT_EQ(peakSize, params.expectedResult.expectedPeakSize);
    EXPECT_EQ(outputSize, params.expectedResult.expectedOutputSize);
  } else {
    FAIL() << "Missing L1 constraints for " << params.testName
           << "; Error=" << llvm::toString(constraintsExp.takeError());
  }

  // Test runtime
  auto runtimeExp = getOpRuntime(op);
  if (runtimeExp) {
    EXPECT_TRUE(runtimeExp.get() > 0);
  } else {
    FAIL() << "Runtime test failed for " << params.testName
           << "; Error=" << llvm::toString(runtimeExp.takeError());
  }
}

// Test case for null output layout
TEST_P(UnaryOpModelTest, TestOpInterfaceNullOutput) {
  llvm::SmallVector<int64_t> tensorShape = {workerCoresN300, 1024};
  auto input = createEmptyTensor(tensorShape);
  auto outputType = createRankedTensorType(tensorShape);
  Operation *op = params.createOp(builder, builder.getUnknownLoc(), outputType,
                                  mlir::ValueRange{input});
  // Test constraints with null output
  OpModel backend = dyn_cast<OpModel>(op);
  auto constraintsExp = backend.getOpConstraints(
      getInputLayouts(op), OpConfig(/*outputLayout=*/nullptr));

  ASSERT_EQ(static_cast<bool>(constraintsExp),
            params.expectedResult.expectedLegal);

  const auto &[cbSize, peakSize, outputSize, outputLayout] =
      constraintsExp.get();
  EXPECT_EQ(cbSize, params.expectedResult.expectedCbSize);
  EXPECT_EQ(peakSize, params.expectedResult.expectedPeakSize);
  EXPECT_EQ(outputSize, params.expectedResult.expectedOutputSize);

  ASSERT_TRUE(outputLayout);
  EXPECT_EQ(outputLayout.getLayout(), Layout::Tile);
  EXPECT_TRUE(outputLayout.hasInterleavedL1TensorMemoryLayout());
}

const ExpectedResult expected{true, 8192, 2048, 2048};
const ExpectedResult cbrtExpected{true, 12288, 6144, 2048};

//===---------------------------------------------------------===
const auto createRelu = [](OpBuilder &b, Location loc, Type type,
                           ValueRange ops) {
  return b.create<ReluOp>(loc, type, ops).getOperation();
};
const auto createSin = [](OpBuilder &b, Location loc, Type type,
                          ValueRange ops) {
  return b.create<SinOp>(loc, type, ops).getOperation();
};
const auto createCos = [](OpBuilder &b, Location loc, Type type,
                          ValueRange ops) {
  return b.create<CosOp>(loc, type, ops).getOperation();
};
const auto createExp = [](OpBuilder &b, Location loc, Type type,
                          ValueRange ops) {
  return b.create<ExpOp>(loc, type, ops).getOperation();
};
const auto createTanh = [](OpBuilder &b, Location loc, Type type,
                           ValueRange ops) {
  return b.create<TanhOp>(loc, type, ops).getOperation();
};
const auto createLog = [](OpBuilder &b, Location loc, Type type,
                          ValueRange ops) {
  return b.create<LogOp>(loc, type, ops).getOperation();
};
const auto createAbs = [](OpBuilder &b, Location loc, Type type,
                          ValueRange ops) {
  return b.create<AbsOp>(loc, type, ops).getOperation();
};
const auto createCeil = [](OpBuilder &b, Location loc, Type type,
                           ValueRange ops) {
  return b.create<CeilOp>(loc, type, ops).getOperation();
};
const auto createSign = [](OpBuilder &b, Location loc, Type type,
                           ValueRange ops) {
  return b.create<SignOp>(loc, type, ops).getOperation();
};
const auto createErf = [](OpBuilder &b, Location loc, Type type,
                          ValueRange ops) {
  return b.create<ErfOp>(loc, type, ops).getOperation();
};
const auto createErfc = [](OpBuilder &b, Location loc, Type type,
                           ValueRange ops) {
  return b.create<ErfcOp>(loc, type, ops).getOperation();
};
const auto createFloor = [](OpBuilder &b, Location loc, Type type,
                            ValueRange ops) {
  return b.create<FloorOp>(loc, type, ops).getOperation();
};
const auto createGelu = [](OpBuilder &b, Location loc, Type type,
                           ValueRange ops) {
  return b.create<GeluOp>(loc, type, ops).getOperation();
};
const auto createIsFinite = [](OpBuilder &b, Location loc, Type type,
                               ValueRange ops) {
  return b.create<IsFiniteOp>(loc, type, ops).getOperation();
};
const auto createLogicalNot = [](OpBuilder &b, Location loc, Type type,
                                 ValueRange ops) {
  return b.create<LogicalNotOp>(loc, type, ops).getOperation();
};
const auto createNeg = [](OpBuilder &b, Location loc, Type type,
                          ValueRange ops) {
  return b.create<NegOp>(loc, type, ops).getOperation();
};
const auto createTan = [](OpBuilder &b, Location loc, Type type,
                          ValueRange ops) {
  return b.create<TanOp>(loc, type, ops).getOperation();
};
const auto createAtan = [](OpBuilder &b, Location loc, Type type,
                           ValueRange ops) {
  return b.create<AtanOp>(loc, type, ops).getOperation();
};
const auto createRsqrt = [](OpBuilder &b, Location loc, Type type,
                            ValueRange ops) {
  return b.create<RsqrtOp>(loc, type, ops).getOperation();
};
const auto createLog1p = [](OpBuilder &b, Location loc, Type type,
                            ValueRange ops) {
  return b.create<Log1pOp>(loc, type, ops).getOperation();
};
const auto createExpm1 = [](OpBuilder &b, Location loc, Type type,
                            ValueRange ops) {
  return b.create<Expm1Op>(loc, type, ops).getOperation();
};
const auto createReciprocal = [](OpBuilder &b, Location loc, Type type,
                                 ValueRange ops) {
  return b.create<ReciprocalOp>(loc, type, ops).getOperation();
};
const auto createCbrt = [](OpBuilder &b, Location loc, Type type,
                           ValueRange ops) {
  return b.create<CbrtOp>(loc, type, ops).getOperation();
};

//===---------------------------------------------------------===
// Define the test parameters
const std::vector<UnaryOpTestParams> unaryOpTestParams = {
    {"Relu", createRelu, expected},
    {"Sin", createSin, expected},
    {"Cos", createCos, expected},
    {"Exp", createExp, expected},
    {"Tanh", createTanh, expected},
    {"Log", createLog, expected},
    {"Abs", createAbs, expected},
    {"Ceil", createCeil, expected},
    {"Sign", createSign, expected},
    {"Erf", createErf, expected},
    {"Erfc", createErfc, expected},
    {"Floor", createFloor, expected},
    {"Reciprocal", createReciprocal, expected},
    {"Cbrt", createCbrt, cbrtExpected},
    {"Gelu", createGelu, expected},
    {"IsFinite", createIsFinite, expected},
    {"LogicalNot", createLogicalNot, expected},
    {"Neg", createNeg, expected},
    {"Tan", createTan, expected},
    {"Atan", createAtan, expected},
    {"Rsqrt", createRsqrt, expected},
    {"Log1p", createLog1p, expected},
    {"Expm1", createExpm1, expected}};

// Instantiate the test suite
INSTANTIATE_TEST_SUITE_P(
    UnaryOpModelTests, UnaryOpModelTest, ::testing::ValuesIn(unaryOpTestParams),
    [](const testing::TestParamInfo<UnaryOpTestParams> &info) {
      return info.param.testName;
    });

//===---------------------------------------------------------===
struct BinaryOpTestParams {
  std::string testName;
  std::function<Operation *(OpBuilder &, Location, Type, ValueRange)> createOp;
  ExpectedResult expectedResult;
};

class BinaryOpModelTest
    : public OpModelBase,
      public ::testing::WithParamInterface<BinaryOpTestParams> {
protected:
  void SetUp() override {
    OpModelBase::SetUp();
    params = GetParam();
  }

  BinaryOpTestParams params;
};

// Test case for normal operation
TEST_P(BinaryOpModelTest, TestOpInterface) {
  llvm::SmallVector<int64_t> tensorShape = {workerCoresN300, 1024};
  auto input1 = createEmptyTensor(tensorShape);
  auto input2 = createEmptyTensor(tensorShape);
  auto outputType = createRankedTensorType(tensorShape);
  Operation *op = params.createOp(builder, builder.getUnknownLoc(), outputType,
                                  mlir::ValueRange{input1, input2});
  // Test constraints
  auto constraintsExp = getOpConstraints(op);
  if (constraintsExp) {
    auto l1 = constraintsExp.get();
    const auto [cbSize, peakSize, outputSize, outputLayout] = l1;
    EXPECT_EQ(cbSize, params.expectedResult.expectedCbSize);
    EXPECT_EQ(peakSize, params.expectedResult.expectedPeakSize);
    EXPECT_EQ(outputSize, params.expectedResult.expectedOutputSize);
  } else {
    FAIL() << "Missing L1 constraints for " << params.testName
           << "; Error=" << llvm::toString(constraintsExp.takeError());
  }

  // Test runtime
  auto runtimeExp = getOpRuntime(op);
  if (runtimeExp) {
    EXPECT_TRUE(runtimeExp.get() > 0);
  } else {
    FAIL() << "Runtime test failed for " << params.testName
           << "; Error=" << llvm::toString(runtimeExp.takeError());
  }
}

// Test case for null output layout
TEST_P(BinaryOpModelTest, TestOpInterfaceNullOutput) {
  llvm::SmallVector<int64_t> tensorShape = {workerCoresN300, 1024};
  auto input1 = createEmptyTensor(tensorShape);
  auto input2 = createEmptyTensor(tensorShape);
  auto outputType = createRankedTensorType(tensorShape);
  Operation *op = params.createOp(builder, builder.getUnknownLoc(), outputType,
                                  mlir::ValueRange{input1, input2});
  // Test constraints with null output
  OpModel backend = dyn_cast<OpModel>(op);
  auto constraintsExp = backend.getOpConstraints(
      getInputLayouts(op), OpConfig(/*outputLayout=*/nullptr));

  ASSERT_EQ(static_cast<bool>(constraintsExp),
            params.expectedResult.expectedLegal);

  const auto &[cbSize, peakSize, outputSize, outputLayout] =
      constraintsExp.get();
  EXPECT_EQ(cbSize, params.expectedResult.expectedCbSize);
  EXPECT_EQ(peakSize, params.expectedResult.expectedPeakSize);
  EXPECT_EQ(outputSize, params.expectedResult.expectedOutputSize);

  ASSERT_TRUE(outputLayout);
  EXPECT_EQ(outputLayout.getLayout(), Layout::Tile);
  EXPECT_TRUE(outputLayout.hasInterleavedL1TensorMemoryLayout());
}

class BinaryBitwiseOpModelTest
    : public OpModelBase,
      public ::testing::WithParamInterface<BinaryOpTestParams> {
protected:
  void SetUp() override {
    OpModelBase::SetUp();
    params = GetParam();
  }

  BinaryOpTestParams params;
};

TEST_P(BinaryBitwiseOpModelTest, TestOpInterface) {
  llvm::SmallVector<int64_t> tensorShapeA = {workerCoresN300, 1024};
  llvm::SmallVector<int64_t> tensorShapeB = {workerCoresN300, 1024};

  auto inputLayoutA = CreateTiledLayoutInt32(tensorShapeA, BufferType::DRAM,
                                             TensorMemoryLayout::Interleaved);
  auto inputLayoutB = CreateTiledLayoutInt32(tensorShapeB, BufferType::DRAM,
                                             TensorMemoryLayout::Interleaved);
  auto outputLayout = CreateTiledLayoutInt32(tensorShapeA, BufferType::DRAM,
                                             TensorMemoryLayout::Interleaved);

  auto input1 =
      createEmptyTensor(tensorShapeA, builder.getI32Type(), inputLayoutA);
  auto input2 =
      createEmptyTensor(tensorShapeB, builder.getI32Type(), inputLayoutB);
  auto outputType =
      createRankedTensorType(tensorShapeA, builder.getI32Type(), outputLayout);

  Operation *op = params.createOp(builder, builder.getUnknownLoc(), outputType,
                                  mlir::ValueRange{input1, input2});

  // Test constraints using the created layouts
  OpModel backend = dyn_cast<OpModel>(op);
  auto constraintsExp =
      backend.getOpConstraints(getInputLayouts(op), OpConfig(outputLayout));

  ASSERT_TRUE(static_cast<bool>(constraintsExp));
  auto constraints = constraintsExp.get();
  EXPECT_EQ(constraints.cbL1PeakSize, params.expectedResult.expectedCbSize);
  EXPECT_EQ(constraints.tensorL1PeakSize,
            params.expectedResult.expectedPeakSize);
  EXPECT_EQ(constraints.outputL1BufferSize,
            params.expectedResult.expectedOutputSize);

  // Test runtime
  auto runtimeExp = getOpRuntime(op);
  if (runtimeExp) {
    EXPECT_TRUE(runtimeExp.get() > 0);
  } else {
    FAIL() << "Runtime test failed for " << params.testName
           << "; Error=" << llvm::toString(runtimeExp.takeError());
  }
}

// The default expected result for binary operations:
const ExpectedResult binaryExpected{true, 12288, 2048, 2048};
// Some binary ops (such as divide, logicalOr, etc.) require extra circular
// buffer memory which is captured via the following expected values:
const ExpectedResult binaryExpected_extraCb2048{true, 12288 + 2048, 2048, 2048};
const ExpectedResult binaryExpected_extraCb4096{true, 12288 + 4096, 2048, 2048};
const ExpectedResult binaryBitwiseExpected{true, 12288 * 2, 0, 0};

//===---------------------------------------------------------===
// Lambda functions for creating binary operations
const auto createAdd = [](OpBuilder &b, Location l, Type t, ValueRange r) {
  return b.create<AddOp>(l, t, r).getOperation();
};
const auto createSubtract = [](OpBuilder &b, Location l, Type t, ValueRange r) {
  return b.create<SubtractOp>(l, t, r).getOperation();
};
const auto createMultiply = [](OpBuilder &b, Location l, Type t, ValueRange r) {
  return b.create<MultiplyOp>(l, t, r).getOperation();
};
const auto createDivide = [](OpBuilder &b, Location l, Type t, ValueRange r) {
  return b.create<DivideOp>(l, t, r).getOperation();
};
const auto createEqual = [](OpBuilder &b, Location l, Type t, ValueRange r) {
  return b.create<EqualOp>(l, t, r).getOperation();
};
const auto createNotEqual = [](OpBuilder &b, Location l, Type t, ValueRange r) {
  return b.create<NotEqualOp>(l, t, r).getOperation();
};
const auto createGE = [](OpBuilder &b, Location l, Type t, ValueRange r) {
  return b.create<GreaterEqualOp>(l, t, r).getOperation();
};
const auto createGT = [](OpBuilder &b, Location l, Type t, ValueRange r) {
  return b.create<GreaterThanOp>(l, t, r).getOperation();
};
const auto createLE = [](OpBuilder &b, Location l, Type t, ValueRange r) {
  return b.create<LessEqualOp>(l, t, r).getOperation();
};
const auto createLT = [](OpBuilder &b, Location l, Type t, ValueRange r) {
  return b.create<LessThanOp>(l, t, r).getOperation();
};
const auto createAnd = [](OpBuilder &b, Location l, Type t, ValueRange r) {
  return b.create<LogicalAndOp>(l, t, r).getOperation();
};
const auto createOr = [](OpBuilder &b, Location l, Type t, ValueRange r) {
  return b.create<LogicalOrOp>(l, t, r).getOperation();
};
const auto createXor = [](OpBuilder &b, Location l, Type t, ValueRange r) {
  return b.create<LogicalXorOp>(l, t, r).getOperation();
};
const auto createMax = [](OpBuilder &b, Location l, Type t, ValueRange r) {
  return b.create<MaximumOp>(l, t, r).getOperation();
};
const auto createMin = [](OpBuilder &b, Location l, Type t, ValueRange r) {
  return b.create<MinimumOp>(l, t, r).getOperation();
};
const auto createPow = [](OpBuilder &b, Location l, Type t, ValueRange r) {
  return b.create<PowOp>(l, t, r).getOperation();
};
const auto createBitwiseAnd = [](OpBuilder &b, Location l, Type t,
                                 ValueRange r) {
  return b.create<BitwiseAndOp>(l, t, r).getOperation();
};
const auto createBitwiseOr = [](OpBuilder &b, Location l, Type t,
                                ValueRange r) {
  return b.create<BitwiseOrOp>(l, t, r).getOperation();
};
const auto createBitwiseXor = [](OpBuilder &b, Location l, Type t,
                                 ValueRange r) {
  return b.create<BitwiseXorOp>(l, t, r).getOperation();
};

//===---------------------------------------------------------===

// Define the test parameters for binary operations
const std::vector<BinaryOpTestParams> binaryOpTestParams = {
    {"Add", createAdd, binaryExpected},
    {"Subtract", createSubtract, binaryExpected},
    {"Multiply", createMultiply, binaryExpected},
    {"Divide", createDivide, binaryExpected_extraCb2048},
    {"Equal", createEqual, binaryExpected},
    {"NotEqual", createNotEqual, binaryExpected},
    {"GreaterEqual", createGE, binaryExpected},
    {"GreaterThan", createGT, binaryExpected},
    {"LessEqual", createLE, binaryExpected},
    {"LessThan", createLT, binaryExpected},
    {"LogicalAnd", createAnd, binaryExpected_extraCb4096},
    {"LogicalOr", createOr, binaryExpected_extraCb4096},
    {"LogicalXor", createXor, binaryExpected_extraCb4096},
    {"Maximum", createMax, binaryExpected},
    {"Minimum", createMin, binaryExpected},
    {"Pow", createPow, binaryExpected}};

// Define the test parameters for binary bitwise operations
const std::vector<BinaryOpTestParams> binaryBitwiseOpTestParams = {
    {"BitwiseAnd", createBitwiseAnd, binaryBitwiseExpected},
    {"BitwiseOr", createBitwiseOr, binaryBitwiseExpected},
    {"BitwiseXor", createBitwiseXor, binaryBitwiseExpected}};

// Instantiate the test suite
INSTANTIATE_TEST_SUITE_P(
    BinaryOpModelTests, BinaryOpModelTest,
    ::testing::ValuesIn(binaryOpTestParams),
    [](const testing::TestParamInfo<BinaryOpTestParams> &info) {
      return info.param.testName;
    });

// Instantiate the test suite
INSTANTIATE_TEST_SUITE_P(
    BinaryBitwiseOpModelTests, BinaryBitwiseOpModelTest,
    ::testing::ValuesIn(binaryBitwiseOpTestParams),
    [](const testing::TestParamInfo<BinaryOpTestParams> &info) {
      return info.param.testName;
    });

// Separate test for BitwiseNot with integer data types
TEST_F(OpModelBase, BitwiseNotOpInterface) {
  llvm::SmallVector<int64_t> tensorShape = {workerCoresN300, 1024};

  // Create TTNNLayoutAttr with Int32 data type manually
  // (CreateTiledLayout only supports FloatType, not IntegerType)
  auto int32DataType = ttcore::DataType::Int32;
  auto tileType = ttcore::TileType::get(&context, {32, 32}, int32DataType);
  auto bufferType = BufferType::L1;
  auto grid = ttcore::GridAttr::get(&context, {8, 8});
  auto memLayout =
      TensorMemoryLayoutAttr::get(&context, TensorMemoryLayout::Interleaved);

  auto int32Layout = TTNNLayoutAttr::get(&context, tensorShape, tileType,
                                         bufferType, grid, memLayout);

  // Create tensors with the proper Int32 layout
  auto intType = builder.getIntegerType(32);
  auto inputType = createRankedTensorType(tensorShape, intType, int32Layout);
  auto outputType = createRankedTensorType(tensorShape, intType, int32Layout);

  // Create input tensor using OnesOp with Int32 layout
  auto input = builder.create<OnesOp>(builder.getUnknownLoc(), inputType,
                                      ShapeAttr::get(&context, tensorShape),
                                      nullptr, nullptr, nullptr, nullptr);

  auto bitwiseNot = builder.create<BitwiseNotOp>(
      builder.getUnknownLoc(), outputType, ::mlir::ValueRange{input});

  // Test BitwiseNot interface
  auto constraintsExp = getOpConstraints(bitwiseNot.getOperation());
  if (constraintsExp) {
    auto l1 = constraintsExp.get();
    const auto [cbSize, peakSize, outputSize, outputLayout] = l1;
    EXPECT_EQ(cbSize, 16384);
    EXPECT_EQ(peakSize, 4096);
    EXPECT_EQ(outputSize, 4096);
  } else {
    FAIL() << "Missing L1 constraints for BitwiseNot; Error="
           << llvm::toString(constraintsExp.takeError());
  }

  auto runtimeExp = getOpRuntime(bitwiseNot.getOperation());
  if (runtimeExp) {
    EXPECT_TRUE(runtimeExp.get() > 0);
  } else {
    FAIL() << "Runtime test failed for BitwiseNot; Error="
           << llvm::toString(runtimeExp.takeError());
  }
}

// Separate test for LogicalRightShift with integer data types
TEST_F(OpModelBase, LogicalRightShiftOpInterface) {
  llvm::SmallVector<int64_t> tensorShape = {workerCoresN300, 1024};

  // Create TTNNLayoutAttr with Int32 data type manually
  // (CreateTiledLayout only supports FloatType, not IntegerType)
  auto int32DataType = ttcore::DataType::Int32;
  auto tileType = ttcore::TileType::get(&context, {32, 32}, int32DataType);
  auto bufferType = BufferType::L1;
  auto grid = ttcore::GridAttr::get(&context, {8, 8});
  auto memLayout =
      TensorMemoryLayoutAttr::get(&context, TensorMemoryLayout::Interleaved);

  auto int32Layout = TTNNLayoutAttr::get(&context, tensorShape, tileType,
                                         bufferType, grid, memLayout);

  // Create tensors with the proper Int32 layout
  auto intType = builder.getIntegerType(32);
  auto input1Type = createRankedTensorType(tensorShape, intType, int32Layout);
  auto input2Type = createRankedTensorType(tensorShape, intType, int32Layout);
  auto outputType = createRankedTensorType(tensorShape, intType, int32Layout);

  // Create input tensors using OnesOp with Int32 layout
  auto input1 = builder.create<OnesOp>(builder.getUnknownLoc(), input1Type,
                                       ShapeAttr::get(&context, tensorShape),
                                       nullptr, nullptr, nullptr, nullptr);
  auto input2 = builder.create<OnesOp>(builder.getUnknownLoc(), input2Type,
                                       ShapeAttr::get(&context, tensorShape),
                                       nullptr, nullptr, nullptr, nullptr);

  auto logicalRightShift = builder.create<LogicalRightShiftOp>(
      builder.getUnknownLoc(), outputType, ::mlir::ValueRange{input1, input2});

  // Test LogicalRightShift interface
  auto constraintsExp = getOpConstraints(logicalRightShift.getOperation());
  if (constraintsExp) {
    auto l1 = constraintsExp.get();
    const auto [cbSize, peakSize, outputSize, outputLayout] = l1;
    EXPECT_EQ(cbSize, 20480);
    EXPECT_EQ(peakSize, 2048);
    EXPECT_EQ(outputSize, 2048);
  } else {
    FAIL() << "Missing L1 constraints for LogicalRightShift; Error="
           << llvm::toString(constraintsExp.takeError());
  }

  auto runtimeExp = getOpRuntime(logicalRightShift.getOperation());
  if (runtimeExp) {
    EXPECT_TRUE(runtimeExp.get() > 0);
  } else {
    FAIL() << "Runtime test failed for LogicalRightShift; Error="
           << llvm::toString(runtimeExp.takeError());
  }
}

TEST_F(OpModelBase, SqrtOpInterface) {
  // create SqrtOp
  llvm::SmallVector<int64_t> tensorShape = {workerCoresN300, 1024};

  auto input = createEmptyTensor(tensorShape);
  auto outputType = createRankedTensorType(tensorShape);

  auto sqrt = builder.create<SqrtOp>(builder.getUnknownLoc(), outputType,
                                     mlir::ValueRange{input});

  // test SqrtOp interface
  auto constraintsExp = getOpConstraints(sqrt.getOperation());
  if (constraintsExp) {
    auto l1 = constraintsExp.get();
    const auto [cbSize, peakSize, outputSize, outputLayout] = l1;
    EXPECT_EQ(cbSize, 8192);
    EXPECT_EQ(peakSize, 2048);
    EXPECT_EQ(outputSize, 2048);
  } else {
    FAIL() << "Missing L1 constraints; Error="
           << llvm::toString(constraintsExp.takeError()) << std::endl;
  }

  auto runtimeExp = getOpRuntime(sqrt.getOperation());
  if (runtimeExp) {
    EXPECT_TRUE(runtimeExp.get() > 0);
  } else {
    FAIL() << llvm::toString(runtimeExp.takeError());
  }
}

TEST_F(OpModelBase, SigmoidOpInterface) {
  // create SigmoidOp
  llvm::SmallVector<int64_t> tensorShape = {workerCoresN300, 1024};

  auto input = createEmptyTensor(tensorShape);
  auto outputType = createRankedTensorType(tensorShape);

  auto sigmoid = builder.create<SigmoidOp>(builder.getUnknownLoc(), outputType,
                                           mlir::ValueRange{input});

  // test SigmoidOp interface
  auto constraintsExp = getOpConstraints(sigmoid.getOperation());
  if (constraintsExp) {
    auto l1 = constraintsExp.get();
    const auto [cbSize, peakSize, outputSize, outputLayout] = l1;
    EXPECT_EQ(cbSize, 8192);
    EXPECT_EQ(peakSize, 2048);
    EXPECT_EQ(outputSize, 2048);
  } else {
    FAIL() << "Missing L1 constraints; Error="
           << llvm::toString(constraintsExp.takeError()) << std::endl;
  }

  auto runtimeExp = getOpRuntime(sigmoid.getOperation());
  if (runtimeExp) {
    EXPECT_TRUE(runtimeExp.get() > 0);
  } else {
    FAIL() << llvm::toString(runtimeExp.takeError());
  }
}

TEST_F(OpModelBase, SoftmaxOpInterface) {
  // create SoftmaxOp
  llvm::SmallVector<int64_t> tensorShape = {workerCoresN300, 1024};

  auto input = createEmptyTensor(tensorShape);
  auto output = createRankedTensorType(tensorShape);

  auto softmax =
      builder.create<SoftmaxOp>(builder.getUnknownLoc(), output, input, -1);

  // test SoftmaxOp interface
  auto constraintsExp = getOpConstraints(softmax.getOperation());
  if (constraintsExp) {
    auto l1 = constraintsExp.get();
    const auto [cbSize, peakSize, outputSize, outputLayout] = l1;
    EXPECT_EQ(cbSize, 137216);
    EXPECT_EQ(peakSize, 2048);
    EXPECT_EQ(outputSize, 2048);
  } else {
    FAIL() << "Missing L1 constraints; Error="
           << llvm::toString(constraintsExp.takeError()) << std::endl;
  }

  auto runtimeExp = getOpRuntime(softmax.getOperation());
  if (runtimeExp) {
    EXPECT_TRUE(runtimeExp.get() > 0);
  } else {
    FAIL() << llvm::toString(runtimeExp.takeError());
  }
}

TEST_F(OpModelBase, LinearOpInterface) {
  // create LinearOp
  llvm::SmallVector<int64_t> tensorShapeA = {2048, 1024};
  llvm::SmallVector<int64_t> tensorShapeB = {1024, 2048};
  llvm::SmallVector<int64_t> biasShape = {2048, 2048};
  llvm::SmallVector<int64_t> tensorShapeO = {2048, 2048};

  auto inputA = createEmptyTensor(tensorShapeA);
  auto inputB = createEmptyTensor(tensorShapeB);
  auto bias = createEmptyTensor(biasShape);
  auto outputType = createRankedTensorType(tensorShapeO);

  auto linear =
      builder.create<LinearOp>(builder.getUnknownLoc(), outputType,
                               mlir::ValueRange{inputA, inputB, bias});

  // test LinearOp interface
  auto constraintsExp = getOpConstraints(linear.getOperation());
  if (constraintsExp) {
    auto l1 = constraintsExp.get();
    const auto &[cbSize, peakSize, outputSize, outputLayout] = l1;
    EXPECT_EQ(cbSize, 262144);
    EXPECT_EQ(peakSize, 262144);
    EXPECT_EQ(outputSize, 131072);
  } else {
    FAIL() << "Missing L1 constraints; Error="
           << llvm::toString(constraintsExp.takeError()) << std::endl;
  }

  auto runtimeExp = getOpRuntime(linear.getOperation());
  if (runtimeExp) {
    EXPECT_TRUE(runtimeExp.get() > 0);
  } else {
    FAIL() << llvm::toString(runtimeExp.takeError());
  }
}

TEST_F(OpModelBase, LinearOpInterfaceNullOutput) {
  // create LinearOp
  llvm::SmallVector<int64_t> tensorShapeA = {2048, 1024};
  llvm::SmallVector<int64_t> tensorShapeB = {1024, 2048};
  llvm::SmallVector<int64_t> biasShape = {2048, 2048};
  llvm::SmallVector<int64_t> tensorShapeO = {2048, 2048};

  auto inputA = createEmptyTensor(tensorShapeA);
  auto inputB = createEmptyTensor(tensorShapeB);
  auto bias = createEmptyTensor(biasShape);
  auto outputType = createRankedTensorType(tensorShapeO);

  auto linear =
      builder.create<LinearOp>(builder.getUnknownLoc(), outputType,
                               mlir::ValueRange{inputA, inputB, bias});

  // test LinearOp interface
  OpModel backend = dyn_cast<OpModel>(linear.getOperation());
  auto constraintsExp = backend.getOpConstraints(
      getInputLayouts(linear), OpConfig(/*outputLayout=*/nullptr));

  ASSERT_TRUE(static_cast<bool>(constraintsExp));
  const auto &[cbSize, peakSize, outputSize, outputLayout] =
      constraintsExp.get();
  EXPECT_EQ(cbSize, 262144);
  EXPECT_EQ(peakSize, 0);
  EXPECT_EQ(outputSize, 0);

  ASSERT_TRUE(outputLayout);
  EXPECT_EQ(outputLayout.getLayout(), Layout::Tile);
  EXPECT_TRUE(outputLayout.hasInterleavedDRAMTensorMemoryLayout());
  op_model::SingletonDeviceContext::resetInstance();
}

TEST_F(OpModelBase, LinearOpInterfacePartialOutput) {
  // create LinearOp
  llvm::SmallVector<int64_t> tensorShapeA = {2048, 1024};
  llvm::SmallVector<int64_t> tensorShapeB = {1024, 2048};
  llvm::SmallVector<int64_t> biasShape = {2048, 2048};
  llvm::SmallVector<int64_t> tensorShapeO = {2048, 2048};

  auto inputA = createEmptyTensor(tensorShapeA);
  auto inputB = createEmptyTensor(tensorShapeB);
  auto bias = createEmptyTensor(biasShape);
  auto outputType = createRankedTensorType(tensorShapeO);

  auto outputLayout = CreateTiledLayout(tensorShapeO, BufferType::L1,
                                        TensorMemoryLayout::BlockSharded)
                          .withIgnorePhysicalLayout(true);
  auto linear =
      builder.create<LinearOp>(builder.getUnknownLoc(), outputType,
                               mlir::ValueRange{inputA, inputB, bias});

  // test LinearOp interface
  OpModel backend = dyn_cast<OpModel>(linear.getOperation());
  auto constraintsExp =
      backend.getOpConstraints(getInputLayouts(linear), OpConfig(outputLayout));

  ASSERT_TRUE(static_cast<bool>(constraintsExp));
  auto constraints = constraintsExp.get();
  EXPECT_EQ(constraints.cbL1PeakSize, 131072);
  EXPECT_EQ(constraints.tensorL1PeakSize, 262144);
  EXPECT_EQ(constraints.outputL1BufferSize, 131072);

  ASSERT_TRUE(constraints.outputLayout);
  EXPECT_EQ(constraints.outputLayout.getLayout(), Layout::Tile);
  EXPECT_TRUE(constraints.outputLayout.hasShardedL1TensorMemoryLayout());
  EXPECT_TRUE(constraints.outputLayout.getGrid());
  op_model::SingletonDeviceContext::resetInstance();
}

TEST_F(OpModelBase, MatmulOpInterface) {
  // create MatmulOp
  llvm::SmallVector<int64_t> tensorShapeA = {2048, 1024};
  llvm::SmallVector<int64_t> tensorShapeB = {1024, 2048};
  llvm::SmallVector<int64_t> tensorShapeO = {2048, 2048};

  auto inputA = createEmptyTensor(tensorShapeA);
  auto inputB = createEmptyTensor(tensorShapeB);
  auto outputType = createRankedTensorType(tensorShapeO);

  auto matmul = builder.create<MatmulOp>(builder.getUnknownLoc(), outputType,
                                         mlir::ValueRange{inputA, inputB});

  // test MatmulOp interface
  auto constraintsExp = getOpConstraints(matmul.getOperation());
  if (constraintsExp) {
    auto l1 = constraintsExp.get();
    const auto &[cbSize, peakSize, outputSize, outputLayout] = l1;
    EXPECT_EQ(cbSize, 786432);
    EXPECT_EQ(peakSize, 131072);
    EXPECT_EQ(outputSize, 131072);
  } else {
    FAIL() << "Missing L1 constraints; Error="
           << llvm::toString(constraintsExp.takeError()) << std::endl;
  }

  auto runtimeExp = getOpRuntime(matmul.getOperation());
  if (runtimeExp) {
    EXPECT_TRUE(runtimeExp.get() > 0);
  } else {
    FAIL() << llvm::toString(runtimeExp.takeError());
  }
}

TEST_F(OpModelBase, MatmulOpInterfaceNullOutput) {
  // create MatmulOp
  llvm::SmallVector<int64_t> tensorShapeA = {2048, 1024};
  llvm::SmallVector<int64_t> tensorShapeB = {1024, 2048};
  llvm::SmallVector<int64_t> tensorShapeO = {2048, 2048};

  auto inputA = createEmptyTensor(tensorShapeA);
  auto inputB = createEmptyTensor(tensorShapeB);
  auto outputType = createRankedTensorType(tensorShapeO);

  auto matmul = builder.create<MatmulOp>(builder.getUnknownLoc(), outputType,
                                         mlir::ValueRange{inputA, inputB});

  // test MatmulOp interface
  OpModel backend = dyn_cast<OpModel>(matmul.getOperation());
  auto constraintsExp = backend.getOpConstraints(
      getInputLayouts(matmul), OpConfig(/*outputLayout=*/nullptr));

  ASSERT_TRUE(static_cast<bool>(constraintsExp));
  const auto &[cbSize, peakSize, outputSize, outputLayout] =
      constraintsExp.get();
  EXPECT_EQ(cbSize, 786432);
  EXPECT_EQ(peakSize, 0);
  EXPECT_EQ(outputSize, 0);

  ASSERT_TRUE(outputLayout);
  EXPECT_EQ(outputLayout.getLayout(), Layout::Tile);
  EXPECT_TRUE(outputLayout.hasInterleavedDRAMTensorMemoryLayout());
}

TEST_F(OpModelBase, MatmulOpInterfacePartialOutput) {
  // create MatmulOp
  llvm::SmallVector<int64_t> tensorShapeA = {2048, 1024};
  llvm::SmallVector<int64_t> tensorShapeB = {1024, 2048};
  llvm::SmallVector<int64_t> tensorShapeO = {2048, 2048};

  auto inputA = createEmptyTensor(tensorShapeA);
  auto inputB = createEmptyTensor(tensorShapeB);
  auto outputType = createRankedTensorType(tensorShapeO);

  auto outputLayout = CreateTiledLayout(tensorShapeO, BufferType::L1,
                                        TensorMemoryLayout::BlockSharded)
                          .withIgnorePhysicalLayout(true);
  auto matmul = builder.create<MatmulOp>(builder.getUnknownLoc(), outputType,
                                         mlir::ValueRange{inputA, inputB});

  // test MatmulOp interface
  OpModel backend = dyn_cast<OpModel>(matmul.getOperation());
  auto constraintsExp =
      backend.getOpConstraints(getInputLayouts(matmul), OpConfig(outputLayout));

  ASSERT_TRUE(static_cast<bool>(constraintsExp));
  auto constraints = constraintsExp.get();
  EXPECT_EQ(constraints.cbL1PeakSize, 262144);
  EXPECT_EQ(constraints.tensorL1PeakSize, 524288);
  EXPECT_EQ(constraints.outputL1BufferSize, 524288);

  ASSERT_TRUE(constraints.outputLayout);
  EXPECT_EQ(constraints.outputLayout.getLayout(), Layout::Tile);
  EXPECT_TRUE(constraints.outputLayout.hasShardedL1TensorMemoryLayout());
  EXPECT_TRUE(constraints.outputLayout.getGrid());
}

// Forward declarations
using OpConstraintsFn =
    llvm::Expected<op_model::OpConstraints> (OpModelBase::*)(mlir::Operation *);
using OpRuntimeFn = llvm::Expected<size_t> (OpModelBase::*)(mlir::Operation *);

// Helper function to test reduction operations (Mean/Sum/etc.)
template <typename OpType>
void testReductionOp(OpModelBase *testFixture, mlir::OpBuilder &builder,
                     mlir::Value input, mlir::Type outputType,
                     int64_t expectedCbSize, int64_t expectedPeakSize,
                     int64_t expectedOutputSize,
                     OpConstraintsFn getOpConstraintsFn,
                     OpRuntimeFn getOpRuntimeFn) {
  // Create the reduction operation
  auto op = builder.create<OpType>(builder.getUnknownLoc(), outputType,
                                   mlir::ValueRange{input});
  op.setKeepDim(true);
  op.setDimArgAttr(builder.getArrayAttr(
      llvm::SmallVector<mlir::Attribute>{builder.getI64IntegerAttr(1)}));

  // Test operation constraints
  auto constraintsExp = (testFixture->*getOpConstraintsFn)(op.getOperation());
  if (constraintsExp) {
    auto l1 = constraintsExp.get();
    const auto &[cbSize, peakSize, outputSize, outputLayout] = l1;
    EXPECT_EQ(cbSize, expectedCbSize);
    EXPECT_EQ(peakSize, expectedPeakSize);
    EXPECT_EQ(outputSize, expectedOutputSize);
  } else {
    FAIL() << "Missing L1 constraints; Error="
           << llvm::toString(constraintsExp.takeError()) << std::endl;
  }

  // Test operation runtime
  auto runtimeExp = (testFixture->*getOpRuntimeFn)(op.getOperation());
  if (runtimeExp) {
    EXPECT_TRUE(runtimeExp.get() > 0);
  } else {
    FAIL() << llvm::toString(runtimeExp.takeError());
  }
}

TEST_F(OpModelBase, MeanOpInterface) {
  llvm::SmallVector<int64_t> tensorShapeA = {2048, 1024};
  llvm::SmallVector<int64_t> tensorShapeO = {2048, 1024};
  auto input = createEmptyTensor(tensorShapeA);
  auto output = createEmptyTensor(tensorShapeO);

  testReductionOp<MeanOp>(
      this, builder, input, output.getType(), /*expectedCbSize=*/12288,
      /*expectedPeakSize=*/2048, /*expectedOutputSize=*/2048,
      &OpModelBase::getOpConstraints, &OpModelBase::getOpRuntime);
}

TEST_F(OpModelBase, MaxOpInterface) {
  llvm::SmallVector<int64_t> tensorShapeA = {2048, 1024};
  llvm::SmallVector<int64_t> tensorShapeO = {2048, 1024};
  auto input = createEmptyTensor(tensorShapeA);
  auto output = createEmptyTensor(tensorShapeO);

  testReductionOp<MaxOp>(
      this, builder, input, output.getType(), /*expectedCbSize=*/12288,
      /*expectedPeakSize=*/2048, /*expectedOutputSize=*/2048,
      &OpModelBase::getOpConstraints, &OpModelBase::getOpRuntime);
}

TEST_F(OpModelBase, MinOpInterface) {
  llvm::SmallVector<int64_t> tensorShapeA = {2048, 1024};
  llvm::SmallVector<int64_t> tensorShapeO = {2048, 1024};
  auto input = createEmptyTensor(tensorShapeA);
  auto output = createEmptyTensor(tensorShapeO);

  testReductionOp<MinOp>(
      this, builder, input, output.getType(), /*expectedCbSize=*/12288,
      /*expectedPeakSize=*/69632, /*expectedOutputSize=*/2048,
      &OpModelBase::getOpConstraints, &OpModelBase::getOpRuntime);
}

TEST_F(OpModelBase, SumOpInterface) {
  llvm::SmallVector<int64_t> tensorShapeA = {2048, 1024};
  llvm::SmallVector<int64_t> tensorShapeO = {2048, 1024};
  auto input = createEmptyTensor(tensorShapeA);
  auto output = createEmptyTensor(tensorShapeO);

  testReductionOp<SumOp>(
      this, builder, input, output.getType(), /*expectedCbSize=*/12288,
      /*expectedPeakSize=*/2048, /*expectedOutputSize=*/2048,
      &OpModelBase::getOpConstraints, &OpModelBase::getOpRuntime);

  // Need to reset device other wise hangs. See tt-metal issue #25772
  op_model::SingletonDeviceContext::resetInstance();
}

TEST_F(OpModelBase, ReshapeOpInterface) {
  // create ReshapeOp
  llvm::SmallVector<int64_t> tensorShapeA = {64, 1024};
  llvm::SmallVector<int64_t> tensorShapeO = {64 * 4, 1024 / 4};

  auto input = createEmptyTensor(tensorShapeA);
  auto output = createEmptyTensor(tensorShapeO);

  // Need to reset device other wise hangs. See tt-metal issue #25772
  op_model::SingletonDeviceContext::resetInstance();
  auto reshape = builder.create<ReshapeOp>(
      builder.getUnknownLoc(), output.getType(), mlir::ValueRange{input});
  reshape.setShapeAttr(builder.getArrayAttr(llvm::SmallVector<mlir::Attribute>{
      builder.getI64IntegerAttr(64 * 4), builder.getI64IntegerAttr(1024 / 4)}));

  // Clear the caches to ensure we are testing the cache functionality just for
  // this op:
  opConstraintsCache().clear();
  opRuntimeCache().clear();

  // Need to reset device other wise hangs. See tt-metal issue #25772
  op_model::SingletonDeviceContext::resetInstance();
  // test reshape Op interface
  auto constraintsExp = getOpConstraints(reshape.getOperation());
  if (constraintsExp) {
    auto l1 = constraintsExp.get();
    const auto &[cbSize, peakSize, outputSize, outputLayout] = l1;
    EXPECT_EQ(cbSize, 5120);
    EXPECT_EQ(peakSize, 2048);
    EXPECT_EQ(outputSize, 2048);
  } else {
    FAIL() << "Missing L1 constraints; Error="
           << llvm::toString(constraintsExp.takeError()) << std::endl;
  }

  auto runtimeExp = getOpRuntime(reshape.getOperation());
  if (runtimeExp) {
    EXPECT_TRUE(runtimeExp.get() > 0);
  } else {
    FAIL() << llvm::toString(runtimeExp.takeError());
  }
  // Need to reset device other wise hangs. See tt-metal issue #25772
  op_model::SingletonDeviceContext::resetInstance();

  auto cachedConstraintsExp = getOpConstraints(reshape.getOperation());
  if (cachedConstraintsExp) {
    auto l1 = cachedConstraintsExp.get();
    const auto &[cbSize, peakSize, outputSize, outputLayout] = l1;
    EXPECT_EQ(cbSize, 5120);
    EXPECT_EQ(peakSize, 2048);
    EXPECT_EQ(outputSize, 2048);
  } else {
    FAIL() << "Missing L1 constraints; Error="
           << llvm::toString(constraintsExp.takeError()) << std::endl;
  }
  // Need to reset device other wise hangs. See tt-metal issue #25772
  op_model::SingletonDeviceContext::resetInstance();

  auto cachedRuntimeExp = getOpRuntime(reshape.getOperation());
  if (cachedRuntimeExp) {
    EXPECT_TRUE(cachedRuntimeExp.get() > 0);
  } else {
    FAIL() << llvm::toString(runtimeExp.takeError());
  }

  EXPECT_EQ(opConstraintsCache().getStats().hits, 1);
  EXPECT_EQ(opConstraintsCache().getStats().misses, 1);

  EXPECT_EQ(opRuntimeCache().getStats().hits, 1);
  EXPECT_EQ(opRuntimeCache().getStats().misses, 1);
  // Need to reset device other wise hangs. See tt-metal issue #25772
  op_model::SingletonDeviceContext::resetInstance();
}

TEST_F(OpModelBase, SliceStaticOpInterface) {
  // create SliceStaticOp
  llvm::SmallVector<int64_t> tensorShapeA = {1, 56, 56, 96};
  llvm::SmallVector<int64_t> tensorShapeO = {1, 28, 56, 95};

  auto input = createEmptyTensor(tensorShapeA);
  auto output = createEmptyTensor(tensorShapeO);

  llvm::SmallVector<int64_t> beginsArray = {0, 0, 0, 0};
  llvm::SmallVector<int64_t> endsArray = {1, 56, 56, 95};
  llvm::SmallVector<int64_t> stepArray = {1, 2, 1, 1};

  auto sliceStaticOp = builder.create<SliceStaticOp>(
      builder.getUnknownLoc(), output.getType(), mlir::ValueRange{input});

  sliceStaticOp.setBeginsAttr(builder.getI64ArrayAttr(beginsArray));
  sliceStaticOp.setEndsAttr(builder.getI64ArrayAttr(endsArray));
  sliceStaticOp.setStepAttr(builder.getI64ArrayAttr(stepArray));

  // test SliceStaticOp interface
  auto constraintsExp = getOpConstraints(sliceStaticOp.getOperation());
  if (constraintsExp) {
    auto l1 = constraintsExp.get();
    const auto &[cbSize, peakSize, outputSize, outputLayout] = l1;
    EXPECT_GT(cbSize, 0);
    EXPECT_GT(peakSize, 0);
    EXPECT_GT(outputSize, 0);
  } else {
    FAIL() << "Missing L1 constraints; Error="
           << llvm::toString(constraintsExp.takeError()) << std::endl;
  }

  auto runtimeExp = getOpRuntime(sliceStaticOp.getOperation());
  if (runtimeExp) {
    EXPECT_TRUE(runtimeExp.get() > 0);
  } else {
    FAIL() << llvm::toString(runtimeExp.takeError());
  }
}

TEST_F(OpModelBase, toLayoutOp) {
  llvm::SmallVector<int64_t> tensorShape = {64, 1024};
  RankedTensorType rankedTensorType = createRankedTensorType(tensorShape);
  auto tensor = builder.create<OnesOp>(
      builder.getUnknownLoc(), rankedTensorType,
      ShapeAttr::get(&context, tensorShape), nullptr,
      LayoutAttr::get(&context, Layout::RowMajor), nullptr, nullptr);

  ToLayoutOp toLayout =
      builder.create<ToLayoutOp>(builder.getUnknownLoc(), tensor.getType(),
                                 tensor, Layout::Tile, nullptr, nullptr);

  // Manually create the operand layouts for calling the backend to make sure
  // the layouts are propagated all the way
  const TTNNLayoutAttr layoutDRAMRowMajor = CreateRowMajorLayout(
      tensorShape, BufferType::DRAM, TensorMemoryLayout::Interleaved);
  const TTNNLayoutAttr layoutDRAMTiled = CreateTiledLayout(
      tensorShape, BufferType::DRAM, TensorMemoryLayout::Interleaved);

  OpModel backend = dyn_cast<OpModel>(toLayout.getOperation());
  if (!backend) {
    FAIL() << "Could not cast op to OpModel";
  }

  auto constraintsExp = backend.getOpConstraints(
      std::vector{layoutDRAMRowMajor}, layoutDRAMTiled);
  if (constraintsExp) {
    auto l1 = constraintsExp.get();
    const auto &[cbSize, peakSize, outputSize, outputLayout] = l1;
    EXPECT_EQ(cbSize, 131072);
    EXPECT_EQ(peakSize, 0);
    EXPECT_EQ(outputSize, 0);
  } else {
    FAIL() << "Missing L1 constraints; Error="
           << llvm::toString(constraintsExp.takeError()) << std::endl;
  }

  auto runtimeExp =
      backend.getOpRuntime(std::vector{layoutDRAMRowMajor}, layoutDRAMTiled);
  if (runtimeExp) {
    EXPECT_TRUE(runtimeExp.get() > 0);
  } else {
    FAIL() << llvm::toString(runtimeExp.takeError());
  }
}

TEST_F(OpModelBase, toMemoryConfigOp) {
  llvm::SmallVector<int64_t> tensorShape = {1, 8, 64, 1024};
  const TTNNLayoutAttr inputLayout_L1Tiled = CreateTiledLayout(
      tensorShape, BufferType::L1, TensorMemoryLayout::Interleaved);
  const TTNNLayoutAttr outputLayout_DRAMRowMajor = CreateRowMajorLayout(
      tensorShape, BufferType::DRAM, TensorMemoryLayout::Interleaved);
  MemoryConfigAttr memoryConfig = MemoryConfigAttr::get(
      &context, outputLayout_DRAMRowMajor.getMemLayout(),
      BufferTypeAttr::get(&context, outputLayout_DRAMRowMajor.getBufferType()),
      std::nullopt);
  auto inputTensor =
      createEmptyTensor(tensorShape, nullptr, inputLayout_L1Tiled);

  ToMemoryConfigOp toMemoryConfig = builder.create<ToMemoryConfigOp>(
      builder.getUnknownLoc(), inputTensor.getType(), inputTensor,
      memoryConfig);

  OpModel backend = dyn_cast<OpModel>(toMemoryConfig.getOperation());
  if (!backend) {
    FAIL() << "Could not cast op to OpModel";
  }

  auto constraintsExp =
      backend.getOpConstraints(std::vector{inputLayout_L1Tiled}, OpConfig());
  if (constraintsExp) {
    auto l1 = constraintsExp.get();
    const auto &[cbSize, peakSize, outputSize, outputLayout] = l1;
    EXPECT_GT(cbSize, 0);
    EXPECT_EQ(peakSize, 0);
    EXPECT_EQ(outputSize, 0);
  } else {
    FAIL() << "Missing L1 constraints; Error="
           << llvm::toString(constraintsExp.takeError()) << std::endl;
  }

  auto runtimeExp =
      backend.getOpRuntime(std::vector{inputLayout_L1Tiled}, OpConfig());
  if (runtimeExp) {
    EXPECT_TRUE(runtimeExp.get() > 0);
  } else {
    FAIL() << llvm::toString(runtimeExp.takeError());
  }
}

TEST_F(OpModelBase, concatOp) {
  // create concat op
  llvm::SmallVector<int64_t> tensorShape1 = {1, 2, 8, 32};
  llvm::SmallVector<int64_t> tensorShape2 = {1, 2, 16, 32};
  llvm::SmallVector<int64_t> tensorShape3 = {1, 2, 64, 32};
  llvm::SmallVector<int64_t> tensorShapeO = {1, 2, 88, 32};

  mlir::Value inputTensor1 = createEmptyTensor(tensorShape1);
  mlir::Value inputTensor2 = createEmptyTensor(tensorShape2);
  mlir::Value inputTensor3 = createEmptyTensor(tensorShape3);
  mlir::Value output = createEmptyTensor(tensorShapeO);

  auto concatOp = builder.create<ConcatOp>(
      builder.getUnknownLoc(), output.getType(),
      mlir::ValueRange{inputTensor1, inputTensor2, inputTensor3}, 2, nullptr);

  // test concat Op interface
  auto constraintsExp = getOpConstraints(concatOp.getOperation());
  if (constraintsExp) {
    auto l1 = constraintsExp.get();
    const auto &[cbSize, peakSize, outputSize, outputLayout] = l1;
    EXPECT_GT(cbSize, 0);
    EXPECT_GT(peakSize, 0);
    EXPECT_GT(outputSize, 0);
  } else {
    FAIL() << "Missing L1 constraints; Error="
           << llvm::toString(constraintsExp.takeError()) << std::endl;
  }

  auto runtimeExp = getOpRuntime(concatOp.getOperation());
  if (runtimeExp) {
    EXPECT_TRUE(runtimeExp.get() > 0);
  } else {
    FAIL() << llvm::toString(runtimeExp.takeError());
  }
}

TEST_F(OpModelBase, transposeOp) {
  // create TransposeOp
  llvm::SmallVector<int64_t> tensorShapeA = {64, 1024};
  llvm::SmallVector<int64_t> tensorShapeO = {1024, 64};

  auto input = createEmptyTensor(tensorShapeA);
  auto output = createEmptyTensor(tensorShapeO);

  auto transpose = builder.create<TransposeOp>(builder.getUnknownLoc(),
                                               output.getType(), input, 0, 1);

  // test transpose Op interface
  auto constraintsExp = getOpConstraints(transpose.getOperation());
  if (constraintsExp) {
    auto l1 = constraintsExp.get();
    const auto &[cbSize, peakSize, outputSize, outputLayout] = l1;
    EXPECT_EQ(cbSize, 8192);
    EXPECT_EQ(peakSize, 2048);
    EXPECT_EQ(outputSize, 2048);
  } else {
    FAIL() << "Missing L1 constraints; Error="
           << llvm::toString(constraintsExp.takeError()) << std::endl;
  }

  auto runtimeExp = getOpRuntime(transpose.getOperation());
  if (runtimeExp) {
    EXPECT_TRUE(runtimeExp.get() > 0);
  } else {
    FAIL() << llvm::toString(runtimeExp.takeError());
  }
}

TEST_F(OpModelBase, typecastOp) {
  // create TypecastOp
  llvm::SmallVector<int64_t> tensorShape = {64, 1024};

  RankedTensorType rankedTensorTypeBF16 =
      RankedTensorType::get(tensorShape, builder.getBF16Type());

  auto input = builder.create<OnesOp>(
      builder.getUnknownLoc(), rankedTensorTypeBF16,
      ShapeAttr::get(&context, tensorShape),
      ttcore::DataTypeAttr::get(&context, ttcore::DataType::BFloat16), nullptr,
      nullptr, nullptr);
  RankedTensorType rankedTensorTypeF32 =
      RankedTensorType::get(tensorShape, builder.getF32Type());

  auto typecast =
      builder.create<TypecastOp>(builder.getUnknownLoc(), rankedTensorTypeF32,
                                 input, ttcore::DataType::Float32);

  auto constraintsExp = getOpConstraints(typecast.getOperation());
  if (constraintsExp) {
    auto l1 = constraintsExp.get();
    const auto &[cbSize, peakSize, outputSize, outputLayout] = l1;
    EXPECT_EQ(cbSize, 12288);
    EXPECT_EQ(peakSize, 4096);
    EXPECT_EQ(outputSize, 4096);
  } else {
    FAIL() << "Missing L1 constraints; Error="
           << llvm::toString(constraintsExp.takeError()) << std::endl;
  }

  auto runtimeExp = getOpRuntime(typecast.getOperation());
  if (runtimeExp) {
    EXPECT_TRUE(runtimeExp.get() > 0);
  } else {
    FAIL() << llvm::toString(runtimeExp.takeError());
  }
}

TEST_F(OpModelBase, Conv2dInterface) {
  // create Conv2dOp
  llvm::SmallVector<int64_t> inputShape = {1, 1, 50176, 3};
  llvm::SmallVector<int64_t> weightShape = {64, 3, 7, 7};
  llvm::SmallVector<int64_t> outputShape = {1, 1, 12544, 64};

  auto input = createEmptyTensor(inputShape);
  Type weightElementType = builder.getBF16Type();
  auto weightLayout = TTNNLayoutAttr::get(
      &context, weightShape, weightElementType, BufferType::SystemMemory,
      ttcore::GridAttr::get(&context));
  auto weight = createEmptyTensor(weightShape, weightElementType, weightLayout);
  auto outputType = createRankedTensorType(outputShape);
  auto outputDtype = ttcore::DataTypeAttr::get(
      &context, ttcore::elementTypeToDataType(outputType.getElementType()));

  GetDeviceOp deviceOp = builder.create<GetDeviceOp>(
      builder.getUnknownLoc(), builder.getType<DeviceType>(),
      MeshShapeAttr::get(builder.getContext(), 1, 1),
      MeshOffsetAttr::get(builder.getContext(), 0, 0));

  Conv2dOp conv2d = builder.create<Conv2dOp>(
      builder.getUnknownLoc(),         // Location
      outputType,                      // Output type
      input,                           // Input tensor
      weight,                          // Weight tensor
      nullptr,                         // Bias tensor (optional)
      deviceOp,                        // Device operation
      3,                               // Input channels
      64,                              // Output channels
      1,                               // Batch size
      224,                             // Input height
      224,                             // Input width
      llvm::ArrayRef<int32_t>({7, 7}), // Kernel size [H, W]
      llvm::ArrayRef<int32_t>({2, 2}), // Stride [H, W]
      llvm::ArrayRef<int32_t>({3, 3}), // Padding [H, W]
      llvm::ArrayRef<int32_t>({1, 1}), // Dilation [H, W]
      1,                               // Groups
      outputDtype,                     // OutputDtype
      nullptr,                         // Conv2dConfig (optional)
      nullptr                          // ComputeKernelConfig (optional)
  );

  // Device hangs otherwise.
  op_model::SingletonDeviceContext::resetInstance();

  // test Conv2dOp interface
  auto constraintsExp = getOpConstraints(conv2d.getOperation());
  ASSERT_TRUE(static_cast<bool>(constraintsExp));
  const auto &[cbSize, peakSize, outputSize, outputLayout] =
      constraintsExp.get();
  EXPECT_EQ(cbSize, 229440);
  EXPECT_EQ(peakSize, 190572);
  EXPECT_EQ(outputSize, 26624);

  // Device hangs otherwise.
  op_model::SingletonDeviceContext::resetInstance();

  auto runtimeExp = getOpRuntime(conv2d.getOperation());
  EXPECT_TRUE(static_cast<bool>(runtimeExp));
  if (runtimeExp) {
    EXPECT_GT(runtimeExp.get(), 0);
  } else {
    FAIL() << llvm::toString(runtimeExp.takeError());
  }
}

TEST_F(OpModelBase, Conv2dInterfaceNullOutput) {
  // create Conv2dOp
  llvm::SmallVector<int64_t> inputShape = {1, 1, 50176, 3};
  llvm::SmallVector<int64_t> weightShape = {64, 3, 7, 7};
  llvm::SmallVector<int64_t> outputShape = {1, 1, 12544, 64};

  auto input = createEmptyTensor(inputShape);
  Type weightElementType = builder.getBF16Type();
  auto weightLayout = TTNNLayoutAttr::get(
      &context, weightShape, weightElementType, BufferType::SystemMemory,
      ttcore::GridAttr::get(&context));
  auto weight = createEmptyTensor(weightShape, weightElementType, weightLayout);
  auto outputType = createRankedTensorType(outputShape);
  auto outputDtype = ttcore::DataTypeAttr::get(
      &context, ttcore::elementTypeToDataType(outputType.getElementType()));

  GetDeviceOp deviceOp = builder.create<GetDeviceOp>(
      builder.getUnknownLoc(), builder.getType<DeviceType>(),
      MeshShapeAttr::get(builder.getContext(), 1, 1),
      MeshOffsetAttr::get(builder.getContext(), 0, 0));

  Conv2dOp conv2d = builder.create<Conv2dOp>(
      builder.getUnknownLoc(),         // Location
      outputType,                      // Output type
      input,                           // Input tensor
      weight,                          // Weight tensor
      nullptr,                         // Bias tensor (optional)
      deviceOp,                        // Device operation
      3,                               // Input channels
      64,                              // Output channels
      1,                               // Batch size
      224,                             // Input height
      224,                             // Input width
      llvm::ArrayRef<int32_t>({7, 7}), // Kernel size [H, W]
      llvm::ArrayRef<int32_t>({2, 2}), // Stride [H, W]
      llvm::ArrayRef<int32_t>({3, 3}), // Padding [H, W]
      llvm::ArrayRef<int32_t>({1, 1}), // Dilation [H, W]
      1,                               // Groups
      outputDtype,                     // OutputDtype
      nullptr,                         // Conv2dConfig (optional)
      nullptr                          // ComputeKernelConfig (optional)
  );

  // Device hangs otherwise.
  op_model::SingletonDeviceContext::resetInstance();

  // test Conv2dOp interface
  OpModel backend = dyn_cast<OpModel>(conv2d.getOperation());
  auto constraintsExp = backend.getOpConstraints(
      getInputLayouts(conv2d), OpConfig(/*outputLayout=*/nullptr));
  ASSERT_TRUE(static_cast<bool>(constraintsExp));
  const auto &[cbSize, peakSize, outputSize, outputLayout] =
      constraintsExp.get();
  EXPECT_EQ(cbSize, 229440);
  EXPECT_EQ(peakSize, 190572);
  EXPECT_EQ(outputSize, 28672);

  ASSERT_TRUE(outputLayout);
  EXPECT_EQ(outputLayout.getLayout(), Layout::Tile);
  EXPECT_TRUE(outputLayout.hasShardedL1TensorMemoryLayout());
  EXPECT_EQ(outputLayout.getMemLayout().getValue(),
            TensorMemoryLayout::HeightSharded);
}

TEST_F(OpModelBase, PrepareConv2dWeightsOutput) {
  // create Conv2dOp
  llvm::SmallVector<int64_t> inputShape = {1, 1, 50176, 3};
  llvm::SmallVector<int64_t> weightShape = {64, 3, 7, 7};
  llvm::SmallVector<int64_t> outputShape = {1, 1, 12544, 64};

  Type elementType = builder.getBF16Type();

  auto inputLayout = TTNNLayoutAttr::get(
      &context, inputShape, elementType, BufferType::DRAM,
      ttcore::GridAttr::get(&context),
      TensorMemoryLayoutAttr::get(&context, TensorMemoryLayout::Interleaved));
  auto input = createEmptyTensor(inputShape, elementType, inputLayout);

  auto weightLayout = TTNNLayoutAttr::get(&context, weightShape, elementType,
                                          BufferType::SystemMemory,
                                          ttcore::GridAttr::get(&context));
  auto weight = createEmptyTensor(weightShape, elementType, weightLayout);

  auto outputType = createRankedTensorType(outputShape);
  auto outputDtype = ttcore::DataTypeAttr::get(
      &context, ttcore::elementTypeToDataType(outputType.getElementType()));

  GetDeviceOp deviceOp = builder.create<GetDeviceOp>(
      builder.getUnknownLoc(), builder.getType<DeviceType>(),
      MeshShapeAttr::get(builder.getContext(), 1, 1),
      MeshOffsetAttr::get(builder.getContext(), 0, 0));

  Conv2dOp conv2d = builder.create<Conv2dOp>(
      builder.getUnknownLoc(), outputType, input, weight, nullptr, deviceOp, 3,
      64, 1, 224, 224, llvm::ArrayRef<int32_t>({7, 7}),
      llvm::ArrayRef<int32_t>({2, 2}), llvm::ArrayRef<int32_t>({3, 3}),
      llvm::ArrayRef<int32_t>({1, 1}), 1, outputDtype, nullptr, nullptr);

  Conv2dConfigAttr conv2dConfig = conv2d.getConv2dConfig()
                                      ? *conv2d.getConv2dConfig()
                                      : Conv2dConfigAttr::get(&context);
  conv2dConfig.withWeightsDtype(ttcore::elementTypeToDataType(elementType));

  auto preparedWeightOutput =
      op_model::getPreparedConv2dWeightsOutputTensor(&conv2d, conv2dConfig);

  auto preparedShape = preparedWeightOutput.getShape();
  llvm::SmallVector<int64_t> expectedShape = {1, 1, 147, 64};

  EXPECT_EQ(preparedWeightOutput.getElementType(), elementType);
  EXPECT_EQ(preparedShape.size(), expectedShape.size());
  for (size_t i = 0; i < preparedShape.size(); i++) {
    EXPECT_EQ(preparedShape[i], expectedShape[i]);
  }
}

TEST_F(OpModelBase, Conv2dInterfaceConfigs) {
  // create Conv2dOp
  llvm::SmallVector<int64_t> inputShape = {1, 1, 50176, 3};
  llvm::SmallVector<int64_t> weightShape = {64, 3, 7, 7};
  llvm::SmallVector<int64_t> outputShape = {1, 1, 12544, 64};

  Type elemetType = builder.getBF16Type();

  auto inputLayout = TTNNLayoutAttr::get(
      &context, inputShape, elemetType, BufferType::DRAM,
      ttcore::GridAttr::get(&context),
      TensorMemoryLayoutAttr::get(&context, TensorMemoryLayout::Interleaved));
  auto input = createEmptyTensor(inputShape, elemetType, inputLayout);

  auto weightLayout = TTNNLayoutAttr::get(&context, weightShape, elemetType,
                                          BufferType::SystemMemory,
                                          ttcore::GridAttr::get(&context));
  auto weight = createEmptyTensor(weightShape, elemetType, weightLayout);

  auto outputType = createRankedTensorType(outputShape);
  auto outputDtype = ttcore::DataTypeAttr::get(
      &context, ttcore::elementTypeToDataType(outputType.getElementType()));

  GetDeviceOp deviceOp = builder.create<GetDeviceOp>(
      builder.getUnknownLoc(), builder.getType<DeviceType>(),
      MeshShapeAttr::get(builder.getContext(), 1, 1),
      MeshOffsetAttr::get(builder.getContext(), 0, 0));

  Conv2dOp conv2d = builder.create<Conv2dOp>(
      builder.getUnknownLoc(), outputType, input, weight, nullptr, deviceOp, 3,
      64, 1, 224, 224, llvm::ArrayRef<int32_t>({7, 7}),
      llvm::ArrayRef<int32_t>({2, 2}), llvm::ArrayRef<int32_t>({3, 3}),
      llvm::ArrayRef<int32_t>({1, 1}), 1, outputDtype, nullptr, nullptr);

  // Device hangs otherwise.
  op_model::SingletonDeviceContext::resetInstance();

  // Will fail due to assertion at
  // tt-metal/ttnn/cpp/ttnn/operations/conv/conv2d/conv2d_utils.cpp:156 "Conv2d
  // supports Height, Block or Width Sharded Layouts but got
  // TensorMemoryLayout::INTERLEAVED"
  auto badConvConfig = Conv2dConfigAttr::get(
      &context,
      /*weights_dtype=*/ttcore::DataType::BFloat16,
      /*activation=*/StringAttr::get(&context, ""),
      /*deallocate_activation=*/BoolAttr::get(&context, false),
      /*reallocate_halo_output=*/BoolAttr::get(&context, true),
      /*act_block_h_override=*/0, /*act_block_w_div=*/1,
      /*reshard_if_not_optimal=*/BoolAttr::get(&context, false),
      /*override_sharding_config=*/BoolAttr::get(&context, false),
      /*shard_layout=*/TensorMemoryLayout::Interleaved,
      /*core_grid=*/CoreRangeSetAttr(),
      /*transpose_shards=*/BoolAttr::get(&context, false),
      /*output_layout=*/Layout::Tile,
      /*enable_act_double_buffer=*/BoolAttr::get(&context, false),
      /*enable_weights_double_buffer=*/BoolAttr::get(&context, false),
      /*enable_split_reader=*/BoolAttr::get(&context, false),
      /*in_place=*/BoolAttr::get(&context, false));

  OpModel backend = dyn_cast<OpModel>(conv2d.getOperation());
  auto constraintsExp = backend.getOpConstraints(
      getInputLayouts(conv2d),
      OpConfig(getOutputLayout(conv2d),
               Conv2dAttrs{badConvConfig, std::nullopt}));
  ASSERT_FALSE(static_cast<bool>(constraintsExp));
  llvm::consumeError(constraintsExp.takeError());

  // Device hangs otherwise.
  op_model::SingletonDeviceContext::resetInstance();

  auto runtimeExp =
      backend.getOpRuntime(getInputLayouts(conv2d),
                           OpConfig(getOutputLayout(conv2d),
                                    Conv2dAttrs{badConvConfig, std::nullopt}));
  ASSERT_FALSE(static_cast<bool>(runtimeExp));
  llvm::consumeError(runtimeExp.takeError());

  // Device hangs otherwise.
  op_model::SingletonDeviceContext::resetInstance();

  auto goodConvConfig = Conv2dConfigAttr::get(
      &context,
      /*weights_dtype=*/ttcore::DataType::BFloat16,
      /*activation=*/StringAttr::get(&context, ""),
      /*deallocate_activation=*/BoolAttr::get(&context, false),
      /*reallocate_halo_output=*/BoolAttr::get(&context, true),
      /*act_block_h_override=*/0, /*act_block_w_div=*/1,
      /*reshard_if_not_optimal=*/BoolAttr::get(&context, false),
      /*override_sharding_config=*/BoolAttr::get(&context, false),
      /*shard_layout=*/std::nullopt,
      /*core_grid=*/CoreRangeSetAttr(),
      /*transpose_shards=*/BoolAttr::get(&context, false),
      /*output_layout=*/Layout::Tile,
      /*enable_act_double_buffer=*/BoolAttr::get(&context, true),
      /*enable_weights_double_buffer=*/BoolAttr::get(&context, true),
      /*enable_split_reader=*/BoolAttr::get(&context, false),
      /*in_place=*/BoolAttr::get(&context, false));

  constraintsExp = backend.getOpConstraints(
      getInputLayouts(conv2d),
      OpConfig(getOutputLayout(conv2d),
               Conv2dAttrs{goodConvConfig, std::nullopt}));
  ASSERT_TRUE(static_cast<bool>(constraintsExp));
  const auto &[cb_size, peak_size, output_size, outputLayout] =
      constraintsExp.get();
  EXPECT_EQ(cb_size, 69696);
  EXPECT_EQ(peak_size, 88400);
  EXPECT_EQ(output_size, 26624);

  // Device hangs otherwise.
  op_model::SingletonDeviceContext::resetInstance();

  runtimeExp =
      backend.getOpRuntime(getInputLayouts(conv2d),
                           OpConfig(getOutputLayout(conv2d),
                                    Conv2dAttrs{goodConvConfig, std::nullopt}));
  ASSERT_TRUE(static_cast<bool>(runtimeExp));
  EXPECT_GT(runtimeExp.get(), 0);
}

TEST_F(OpModelBase, conv2dInterfaceComputeKernelConfig) {
  // create Conv2dOp
  llvm::SmallVector<int64_t> inputShape = {1, 1, 50176, 3};
  llvm::SmallVector<int64_t> weightShape = {64, 3, 7, 7};
  llvm::SmallVector<int64_t> outputShape = {1, 1, 12544, 64};

  Type elemetType = builder.getBF16Type();

  auto inputLayout = TTNNLayoutAttr::get(
      &context, inputShape, elemetType, BufferType::DRAM,
      ttcore::GridAttr::get(&context, 2),
      TensorMemoryLayoutAttr::get(&context, TensorMemoryLayout::Interleaved));
  auto input = createEmptyTensor(inputShape, elemetType, inputLayout);

  auto weightLayout = TTNNLayoutAttr::get(&context, weightShape, elemetType,
                                          BufferType::SystemMemory,
                                          ttcore::GridAttr::get(&context, 2));
  auto weight = createEmptyTensor(weightShape, elemetType, weightLayout);

  auto outputType = createRankedTensorType(outputShape);
  auto outputDtype = ttcore::DataTypeAttr::get(
      &context, ttcore::elementTypeToDataType(outputType.getElementType()));

  GetDeviceOp deviceOp = builder.create<GetDeviceOp>(
      builder.getUnknownLoc(), builder.getType<DeviceType>(),
      MeshShapeAttr::get(builder.getContext(), 1, 1),
      MeshOffsetAttr::get(builder.getContext(), 0, 0));

  Conv2dOp conv2d = builder.create<Conv2dOp>(
      builder.getUnknownLoc(), outputType, input, weight, nullptr, deviceOp, 3,
      64, 1, 224, 224, llvm::ArrayRef<int32_t>({7, 7}),
      llvm::ArrayRef<int32_t>({2, 2}), llvm::ArrayRef<int32_t>({3, 3}),
      llvm::ArrayRef<int32_t>({1, 1}), 1, outputDtype, nullptr, nullptr);

  // Device hangs otherwise.
  op_model::SingletonDeviceContext::resetInstance();

  OpModel backend = dyn_cast<OpModel>(conv2d.getOperation());

  Conv2dConfigAttr configAttr = Conv2dConfigAttr::get(&context);
  DeviceComputeKernelConfigAttr deviceConfigAttr =
      DeviceComputeKernelConfigAttr::get(
          &context, MathFidelity::HiFi2, BoolAttr::get(&context, true),
          BoolAttr::get(&context, false), BoolAttr::get(&context, true),
          BoolAttr::get(&context, true));
  Conv2dAttrs opConfigAttrs = Conv2dAttrs{
      configAttr, deviceConfigAttr}; // passes both configs to backend.

  auto constraintsExp = backend.getOpConstraints(
      getInputLayouts(conv2d),
      OpConfig(getOutputLayout(conv2d), opConfigAttrs));

  ASSERT_TRUE(static_cast<bool>(constraintsExp));
  const auto &[cb_size, peak_size, output_size, outputLayout] =
      constraintsExp.get();
  EXPECT_EQ(cb_size, 65600);
  EXPECT_EQ(peak_size, 88400);
  EXPECT_EQ(output_size, 26624);

  // Device hangs otherwise.
  op_model::SingletonDeviceContext::resetInstance();

  auto runtimeExp =
      backend.getOpRuntime(getInputLayouts(conv2d),
                           OpConfig(getOutputLayout(conv2d), opConfigAttrs));
  ASSERT_TRUE(static_cast<bool>(runtimeExp));
  EXPECT_GT(runtimeExp.get(), 0);
}

TEST_F(OpModelBase, ConvTranspose2dInterfaceConfigs) {
  // create ConvTranspose2dOp
  llvm::SmallVector<int64_t> inputShape = {1, 1, 50176, 3};
  llvm::SmallVector<int64_t> weightShape = {3, 64, 7, 7};
  llvm::SmallVector<int64_t> outputShape = {1, 1, 12544, 64};

  Type elemetType = builder.getBF16Type();

  auto inputLayout = TTNNLayoutAttr::get(
      &context, inputShape, elemetType, BufferType::DRAM,
      ttcore::GridAttr::get(&context),
      TensorMemoryLayoutAttr::get(&context, TensorMemoryLayout::Interleaved));
  auto input = createEmptyTensor(inputShape, elemetType, inputLayout);

  auto weightLayout = TTNNLayoutAttr::get(&context, weightShape, elemetType,
                                          BufferType::SystemMemory,
                                          ttcore::GridAttr::get(&context));
  auto weight = createEmptyTensor(weightShape, elemetType, weightLayout);

  auto outputType = createRankedTensorType(outputShape);
  auto outputDtype = ttcore::DataTypeAttr::get(
      &context, ttcore::elementTypeToDataType(outputType.getElementType()));

  GetDeviceOp deviceOp = builder.create<GetDeviceOp>(
      builder.getUnknownLoc(), builder.getType<DeviceType>(),
      MeshShapeAttr::get(builder.getContext(), 1, 1),
      MeshOffsetAttr::get(builder.getContext(), 0, 0));

  ConvTranspose2dOp convTranspose2d = builder.create<ConvTranspose2dOp>(
      builder.getUnknownLoc(), outputType, input, weight, nullptr, deviceOp, 3,
      64, 1, 224, 224, llvm::ArrayRef<int32_t>({7, 7}),
      llvm::ArrayRef<int32_t>({2, 2}), llvm::ArrayRef<int32_t>({3, 3}),
      llvm::ArrayRef<int32_t>({0, 0}), llvm::ArrayRef<int32_t>({1, 1}), 1,
      outputDtype, nullptr, nullptr);

  // Device hangs otherwise.
  op_model::SingletonDeviceContext::resetInstance();

  auto goodConvConfig = Conv2dConfigAttr::get(
      &context,
      /*weights_dtype=*/ttcore::DataType::BFloat16,
      /*activation=*/StringAttr::get(&context, ""),
      /*deallocate_activation=*/BoolAttr::get(&context, false),
      /*reallocate_halo_output=*/BoolAttr::get(&context, true),
      /*act_block_h_override=*/0, /*act_block_w_div=*/1,
      /*reshard_if_not_optimal=*/BoolAttr::get(&context, false),
      /*override_sharding_config=*/BoolAttr::get(&context, false),
      /*shard_layout=*/std::nullopt,
      /*core_grid=*/CoreRangeSetAttr(),
      /*transpose_shards=*/BoolAttr::get(&context, false),
      /*output_layout=*/Layout::Tile,
      /*enable_act_double_buffer=*/BoolAttr::get(&context, true),
      /*enable_weights_double_buffer=*/BoolAttr::get(&context, true),
      /*enable_split_reader=*/BoolAttr::get(&context, false),
      /*in_place=*/BoolAttr::get(&context, false));

  OpModel backend = dyn_cast<OpModel>(convTranspose2d.getOperation());
  auto constraintsExp = backend.getOpConstraints(
      getInputLayouts(convTranspose2d),
      OpConfig(getOutputLayout(convTranspose2d),
               Conv2dAttrs{goodConvConfig, std::nullopt}));
  ASSERT_TRUE(static_cast<bool>(constraintsExp));
  const auto &[cb_size, peak_size, output_size, outputLayout] =
      constraintsExp.get();
  EXPECT_GT(cb_size, 0);
  EXPECT_GT(peak_size, 0);
  EXPECT_GT(output_size, 0);

  // Device hangs otherwise.
  op_model::SingletonDeviceContext::resetInstance();

  auto runtimeExp =
      backend.getOpRuntime(getInputLayouts(convTranspose2d),
                           OpConfig(getOutputLayout(convTranspose2d),
                                    Conv2dAttrs{goodConvConfig, std::nullopt}));
  ASSERT_TRUE(static_cast<bool>(runtimeExp));
  EXPECT_GT(runtimeExp.get(), 0);
}

template <typename OpT>
std::string getOpRuntimeExpectedErrorMessage(OpT op) {
  auto opName = op->getName().getStringRef();
  return "opRuntime is not supported for " + opName.str() +
         " since it requires memory IO.";
}

TEST_F(OpModelBase, PrepareConv2dWeightsTest) {
  // It makes more sense to create a conv2d op and then derive the
  // prepareConv2dWeightsOp from it:
  llvm::SmallVector<int64_t> inputShape = {1, 1, 50176, 3};
  llvm::SmallVector<int64_t> weightShape = {64, 3, 7, 7};
  llvm::SmallVector<int64_t> outputShape = {1, 1, 12544, 64};
  Type elementType = builder.getBF16Type();
  auto inputLayout = TTNNLayoutAttr::get(
      &context, inputShape, elementType, BufferType::DRAM,
      ttcore::GridAttr::get(&context),
      TensorMemoryLayoutAttr::get(&context, TensorMemoryLayout::Interleaved));
  auto input = createEmptyTensor(inputShape, elementType, inputLayout);

  auto weightLayout = TTNNLayoutAttr::get(&context, weightShape, elementType,
                                          BufferType::SystemMemory,
                                          ttcore::GridAttr::get(&context));
  auto weight = createEmptyTensor(weightShape, elementType, weightLayout);

  auto outputType = createRankedTensorType(outputShape);
  auto outputDtype = ttcore::DataTypeAttr::get(
      &context, ttcore::elementTypeToDataType(outputType.getElementType()));

  GetDeviceOp deviceOp = builder.create<GetDeviceOp>(
      builder.getUnknownLoc(), builder.getType<DeviceType>(),
      MeshShapeAttr::get(builder.getContext(), 1, 1),
      MeshOffsetAttr::get(builder.getContext(), 0, 0));

  Conv2dOp conv2d = builder.create<Conv2dOp>(
      builder.getUnknownLoc(), outputType, input, weight, nullptr, deviceOp, 3,
      64, 1, 224, 224, llvm::ArrayRef<int32_t>({7, 7}),
      llvm::ArrayRef<int32_t>({2, 2}), llvm::ArrayRef<int32_t>({3, 3}),
      llvm::ArrayRef<int32_t>({1, 1}), 1, outputDtype, nullptr, nullptr);

  Conv2dConfigAttr conv2dConfig = conv2d.getConv2dConfig()
                                      ? *conv2d.getConv2dConfig()
                                      : Conv2dConfigAttr::get(&context);
  conv2dConfig.withWeightsDtype(ttcore::elementTypeToDataType(elementType));

  // Now create PrepareConv2dWeightsOp using Conv2d op parameters
  auto inputMemConfigAttr = MemoryConfigAttr::get(
      &context,
      TensorMemoryLayoutAttr::get(&context, TensorMemoryLayout::Interleaved),
      BufferTypeAttr::get(&context, BufferType::DRAM), std::nullopt);

  auto inputLayoutAttr = LayoutAttr::get(&context, Layout::RowMajor);
  auto inputDtypeAttr = ttcore::DataTypeAttr::get(
      &context, ttcore::elementTypeToDataType(elementType));

  // Get expected prepared weights output shape
  auto preparedWeightOutputType =
      op_model::getPreparedConv2dWeightsOutputTensor(&conv2d, conv2dConfig);

  PrepareConv2dWeightsOp prepareConv2dWeights =
      builder.create<PrepareConv2dWeightsOp>(
          builder.getUnknownLoc(),       // Location
          preparedWeightOutputType,      // Output type (derived from conv2d)
          conv2d.getWeight(),            // Weight tensor from conv2d
          inputMemConfigAttr,            // Input memory config
          inputLayoutAttr,               // Input tensor layout
          builder.getStringAttr("OIHW"), // Weights format
          conv2d.getInChannelsAttr(),    // Input channels from conv2d
          conv2d.getOutChannelsAttr(),   // Output channels from conv2d
          conv2d.getBatchSizeAttr(),     // Batch size from conv2d
          conv2d.getInputHeightAttr(),   // Input height from conv2d
          conv2d.getInputWidthAttr(),    // Input width from conv2d
          conv2d.getKernelSizeAttr(),    // Kernel size from conv2d
          conv2d.getStrideAttr(),        // Stride from conv2d
          conv2d.getPaddingAttr(),       // Padding from conv2d
          conv2d.getDilationAttr(),      // Dilation from conv2d
          builder.getBoolAttr(conv2d.getBias() != nullptr), // has_bias
          conv2d.getGroupsAttr(),      // Groups from conv2d
          conv2d.getDevice(),          // Device from conv2d
          inputDtypeAttr,              // Input dtype
          outputDtype,                 // Output dtype
          conv2d.getConv2dConfigAttr() // Conv2dConfig from conv2d
      );

  auto constraintsExp = getOpConstraints(prepareConv2dWeights.getOperation());
  ASSERT_TRUE(static_cast<bool>(constraintsExp));
  const auto &[cbSize, peakSize, outputSize, outputLayout] =
      constraintsExp.get();
  EXPECT_EQ(cbSize, 0);
  EXPECT_EQ(peakSize, 0);
  EXPECT_EQ(outputSize, 0);

  // Test that the op constraints are valid when the output layout is null.
  auto backend = dyn_cast<OpModel>(prepareConv2dWeights.getOperation());
  auto constraintWithNullOutputExp = backend.getOpConstraints(
      getInputLayouts(prepareConv2dWeights.getOperation()), OpConfig(nullptr));
  ASSERT_TRUE(static_cast<bool>(constraintWithNullOutputExp));

  // Runtime API is not defined for this op as it has memory effects:
  auto runtimeExp = getOpRuntime(prepareConv2dWeights.getOperation());
  EXPECT_FALSE(static_cast<bool>(runtimeExp));
  EXPECT_EQ(
      llvm::toString(runtimeExp.takeError()),
      getOpRuntimeExpectedErrorMessage(prepareConv2dWeights.getOperation()));
}

TEST_F(OpModelBase, PrepareConv2dBiasTest) {
  // Create a conv2d op with bias and then derive the prepareConv2dBiasOp from
  // it:
  llvm::SmallVector<int64_t> inputShape = {1, 1, 50176, 3};
  llvm::SmallVector<int64_t> weightShape = {64, 3, 7, 7};
  llvm::SmallVector<int64_t> biasShape = {1, 1, 1, 64};
  llvm::SmallVector<int64_t> outputShape = {1, 1, 12544, 64};
  Type elementType = builder.getBF16Type();

  auto inputLayout = TTNNLayoutAttr::get(
      &context, inputShape, elementType, BufferType::DRAM,
      ttcore::GridAttr::get(&context),
      TensorMemoryLayoutAttr::get(&context, TensorMemoryLayout::Interleaved));
  auto input = createEmptyTensor(inputShape, elementType, inputLayout);

  auto weightLayout = TTNNLayoutAttr::get(&context, weightShape, elementType,
                                          BufferType::SystemMemory,
                                          ttcore::GridAttr::get(&context));
  auto weight = createEmptyTensor(weightShape, elementType, weightLayout);

  auto biasLayout = TTNNLayoutAttr::get(&context, biasShape, elementType,
                                        BufferType::SystemMemory,
                                        ttcore::GridAttr::get(&context));
  auto bias = createEmptyTensor(biasShape, elementType, biasLayout);

  auto outputType = createRankedTensorType(outputShape);
  auto outputDtype = ttcore::DataTypeAttr::get(
      &context, ttcore::elementTypeToDataType(outputType.getElementType()));

  GetDeviceOp deviceOp = builder.create<GetDeviceOp>(
      builder.getUnknownLoc(), builder.getType<DeviceType>(),
      MeshShapeAttr::get(builder.getContext(), 1, 1),
      MeshOffsetAttr::get(builder.getContext(), 0, 0));
  Conv2dConfigAttr configAttr = Conv2dConfigAttr::get(&context);
  configAttr.withWeightsDtype(ttcore::DataType::Float32);

  //  get_cb_info expects conv_config.weights_dtype to be set otherwise it
  //  issues an error.  See conv2d_op_program_factory_common.cpp in tt-metal.
  Conv2dOp conv2d = builder.create<Conv2dOp>(
      builder.getUnknownLoc(), outputType, input, weight, bias, deviceOp, 3, 64,
      1, 224, 224, llvm::ArrayRef<int32_t>({7, 7}),
      llvm::ArrayRef<int32_t>({2, 2}), llvm::ArrayRef<int32_t>({3, 3}),
      llvm::ArrayRef<int32_t>({1, 1}), 1, outputDtype, configAttr, nullptr);

  // Now create PrepareConv2dBiasOp using Conv2d op parameters
  auto inputMemConfigAttr = MemoryConfigAttr::get(
      &context,
      TensorMemoryLayoutAttr::get(&context, TensorMemoryLayout::Interleaved),
      BufferTypeAttr::get(&context, BufferType::DRAM), std::nullopt);

  auto inputLayoutAttr = LayoutAttr::get(&context, Layout::RowMajor);
  auto inputDtypeAttr = ttcore::DataTypeAttr::get(
      &context, ttcore::elementTypeToDataType(elementType));

  // Create expected prepared bias output type (similar to getPreparedBiasType)
  auto oldBiasType =
      mlir::cast<mlir::RankedTensorType>(conv2d.getBias().getType());
  auto oldBiasLayout = mlir::cast<TTNNLayoutAttr>(oldBiasType.getEncoding());

  auto newBiasLayout = TTNNLayoutAttr::get(
      &context, oldBiasType.getShape(),
      ttcore::TileType::get(oldBiasType.getElementType()), BufferType::DRAM,
      oldBiasLayout.getGrid(),
      TensorMemoryLayoutAttr::get(&context, TensorMemoryLayout::Interleaved));

  auto preparedBiasOutputType = mlir::RankedTensorType::get(
      oldBiasType.getShape(), oldBiasType.getElementType(), newBiasLayout);

  PrepareConv2dBiasOp prepareConv2dBias = builder.create<PrepareConv2dBiasOp>(
      builder.getUnknownLoc(),     // Location
      preparedBiasOutputType,      // Output type (derived from bias)
      conv2d.getBias(),            // Bias tensor from conv2d
      inputMemConfigAttr,          // Input memory config
      inputLayoutAttr,             // Input tensor layout
      conv2d.getInChannelsAttr(),  // Input channels from conv2d
      conv2d.getOutChannelsAttr(), // Output channels from conv2d
      conv2d.getBatchSizeAttr(),   // Batch size from conv2d
      conv2d.getInputHeightAttr(), // Input height from conv2d
      conv2d.getInputWidthAttr(),  // Input width from conv2d
      conv2d.getKernelSizeAttr(),  // Kernel size from conv2d
      conv2d.getStrideAttr(),      // Stride from conv2d
      conv2d.getPaddingAttr(),     // Padding from conv2d
      conv2d.getDilationAttr(),    // Dilation from conv2d
      conv2d.getGroupsAttr(),      // Groups from conv2d
      conv2d.getDevice(),          // Device from conv2d
      inputDtypeAttr,              // Input dtype
      outputDtype,                 // Output dtype
      conv2d.getConv2dConfigAttr() // Conv2dConfig from conv2d
  );

  auto constraintsExp = getOpConstraints(prepareConv2dBias.getOperation());
  ASSERT_TRUE(static_cast<bool>(constraintsExp));
  const auto &[cbSize, peakSize, outputSize, outputLayout] =
      constraintsExp.get();
  EXPECT_EQ(cbSize, 0);
  EXPECT_EQ(peakSize, 0);
  EXPECT_EQ(outputSize, 0);

  // Test that the op constraints are valid when the output layout is null.
  auto backend = dyn_cast<OpModel>(prepareConv2dBias.getOperation());
  auto constraintWithNullOutputExp = backend.getOpConstraints(
      getInputLayouts(prepareConv2dBias.getOperation()), OpConfig(nullptr));
  ASSERT_TRUE(static_cast<bool>(constraintWithNullOutputExp));

  // Runtime API is not defined for this op as it has memory effects:
  auto runtimeExp = getOpRuntime(prepareConv2dBias.getOperation());
  EXPECT_FALSE(static_cast<bool>(runtimeExp));
  EXPECT_EQ(llvm::toString(runtimeExp.takeError()),
            getOpRuntimeExpectedErrorMessage(prepareConv2dBias.getOperation()));
}

TEST_F(OpModelBase, maxPool2DOp) {
  // Create maxPool2DOp with flattened input tensor
  llvm::SmallVector<int64_t> tensorShapeA = {1, 1, 128 * 128, 32};
  llvm::SmallVector<int64_t> tensorShapeO = {1, 1, 64 * 64, 32};

  auto input =
      createEmptyTensor(tensorShapeA, builder.getBF16Type(),
                        CreateRowMajorLayout(tensorShapeA, BufferType::DRAM,
                                             TensorMemoryLayout::Interleaved));
  auto output =
      createEmptyTensor(tensorShapeO, builder.getBF16Type(),
                        CreateRowMajorLayout(tensorShapeO, BufferType::DRAM,
                                             TensorMemoryLayout::Interleaved));

  // Input params
  int32_t batchSize = 1;
  int32_t inputHeight = 128;
  int32_t inputWidth = 128;
  int32_t numChannels = 32;

  // Pooling params
  int32_t kernelHeight = 2;
  int32_t kernelWidth = 2;
  int32_t strideHeight = 2;
  int32_t strideWidth = 2;
  int32_t dilationHeight = 1;
  int32_t dilationWidth = 1;
  int32_t paddingHeight = 0;
  int32_t paddingWidth = 0;
  MemoryConfigAttr memoryConfigAttr = nullptr;
  TensorMemoryLayoutAttr appliedShardScheme = nullptr;
  bool ceilMode = false;
  bool inPlaceHalo = false;

  llvm::SmallVector<int32_t, 2> kernelSize = {kernelHeight, kernelWidth};
  llvm::SmallVector<int32_t, 2> stride = {strideHeight, strideWidth};
  llvm::SmallVector<int32_t, 2> padding = {paddingHeight, paddingWidth};
  llvm::SmallVector<int32_t, 2> dilation = {dilationHeight, dilationWidth};

  auto maxPool2DOp = builder.create<MaxPool2dOp>(
      builder.getUnknownLoc(), output.getType(), input, batchSize, inputHeight,
      inputWidth, numChannels, kernelSize, stride, padding, dilation,
      memoryConfigAttr, appliedShardScheme, ceilMode, inPlaceHalo);
  maxPool2DOp->setAttr(ttcore::DeviceAttr::name, getFakeDeviceAttr());

  constexpr int32_t numRuns = 10;
  for (int i = 0; i < numRuns; i++) {
    op_model::SingletonDeviceContext::resetInstance();
    auto backend = dyn_cast<OpModel>(maxPool2DOp.getOperation());
    auto constraintsExp = backend.getOpConstraints(
        getInputLayouts(maxPool2DOp.getOperation()), OpConfig());
    if (!constraintsExp) {
      FAIL() << "Missing L1 constraints; Error="
             << llvm::toString(constraintsExp.takeError()) << std::endl;
    }
    auto l1 = constraintsExp.get();
    const auto &[cbSize, peakSize, outputSize, outputLayout] = l1;
    EXPECT_GT(cbSize, 0);
    EXPECT_GT(peakSize, 0);
    EXPECT_GT(outputSize, 0);
  }
  op_model::SingletonDeviceContext::resetInstance();

  auto runtimeExp = getOpRuntime(maxPool2DOp.getOperation());
  if (runtimeExp) {
    EXPECT_TRUE(runtimeExp.get() > 0);
  } else {
    FAIL() << llvm::toString(runtimeExp.takeError());
  }
}

TEST_F(OpModelBase, avgPool2DOp) {
  // Create maxPool2DOp with flattened input tensor
  llvm::SmallVector<int64_t> tensorShapeA = {1, 1, 128 * 128, 32};
  llvm::SmallVector<int64_t> tensorShapeO = {1, 1, 64 * 64, 32};

  auto input =
      createEmptyTensor(tensorShapeA, builder.getBF16Type(),
                        CreateRowMajorLayout(tensorShapeA, BufferType::DRAM,
                                             TensorMemoryLayout::Interleaved));
  auto output =
      createEmptyTensor(tensorShapeO, builder.getBF16Type(),
                        CreateRowMajorLayout(tensorShapeO, BufferType::DRAM,
                                             TensorMemoryLayout::Interleaved));

  // Input params
  int32_t batchSize = 1;
  int32_t inputHeight = 128;
  int32_t inputWidth = 128;
  int32_t numChannels = 32;

  // Pooling params
  int32_t kernelHeight = 2;
  int32_t kernelWidth = 2;
  int32_t strideHeight = 2;
  int32_t strideWidth = 2;
  int32_t dilationHeight = 1;
  int32_t dilationWidth = 1;
  int32_t paddingHeight = 0;
  int32_t paddingWidth = 0;
  MemoryConfigAttr memoryConfigAttr = nullptr;
  TensorMemoryLayoutAttr appliedShardScheme = nullptr;
  bool ceilMode = false;
  bool inPlaceHalo = false;

  llvm::SmallVector<int32_t, 2> kernelSize = {kernelHeight, kernelWidth};
  llvm::SmallVector<int32_t, 2> stride = {strideHeight, strideWidth};
  llvm::SmallVector<int32_t, 2> padding = {paddingHeight, paddingWidth};
  llvm::SmallVector<int32_t, 2> dilation = {dilationHeight, dilationWidth};

  auto avgPool2DOp = builder.create<AvgPool2dOp>(
      builder.getUnknownLoc(), output.getType(), input, batchSize, inputHeight,
      inputWidth, numChannels, kernelSize, stride, padding, dilation,
      memoryConfigAttr, appliedShardScheme, ceilMode, inPlaceHalo);
  avgPool2DOp->setAttr(ttcore::DeviceAttr::name, getFakeDeviceAttr());

  auto backend = dyn_cast<OpModel>(avgPool2DOp.getOperation());
  auto constraintsExp = backend.getOpConstraints(
      getInputLayouts(avgPool2DOp.getOperation()), OpConfig());
  if (!constraintsExp) {
    FAIL() << "Missing L1 constraints; Error="
           << llvm::toString(constraintsExp.takeError()) << std::endl;
  }
  auto l1 = constraintsExp.get();
  const auto &[cbSize, peakSize, outputSize, outputLayout] = l1;
  EXPECT_GT(cbSize, 0);
  EXPECT_GT(peakSize, 0);
  EXPECT_GT(outputSize, 0);

  op_model::SingletonDeviceContext::resetInstance();

  auto runtimeExp = getOpRuntime(avgPool2DOp.getOperation());
  if (runtimeExp) {
    EXPECT_TRUE(runtimeExp.get() > 0);
  } else {
    FAIL() << llvm::toString(runtimeExp.takeError());
  }
}

TEST_F(OpModelBase, LeakyReluOp) {
  // Create LeakyReluOp with flattened input tensor
  llvm::SmallVector<int64_t> tensorShape = {workerCoresN300, 1024};

  auto input = createEmptyTensor(tensorShape);
  auto outputType = createRankedTensorType(tensorShape);

  // Input param
  float slope = 0.01f;

  // Convert float value to APFloat object
  llvm::APFloat slopeAPF(slope);

  LeakyReluOp leakyReluOp = builder.create<LeakyReluOp>(
      builder.getUnknownLoc(), outputType, input, slopeAPF);
  leakyReluOp->setAttr(ttcore::DeviceAttr::name, getFakeDeviceAttr());

  op_model::SingletonDeviceContext::resetInstance();

  auto constraintsExp = getOpConstraints(leakyReluOp.getOperation());
  if (!constraintsExp) {
    FAIL() << "Missing L1 constraints; Error="
           << llvm::toString(constraintsExp.takeError()) << std::endl;
  }
  const auto &[cbSize, peakSize, outputSize, outputLayout] =
      constraintsExp.get();
  EXPECT_EQ(cbSize, 8192);
  EXPECT_EQ(peakSize, 2048);
  EXPECT_EQ(outputSize, 2048);

  op_model::SingletonDeviceContext::resetInstance();

  auto runtimeExp = getOpRuntime(leakyReluOp.getOperation());
  if (runtimeExp) {
    EXPECT_TRUE(runtimeExp.get() > 0);
  } else {
    FAIL() << llvm::toString(runtimeExp.takeError());
  }
}

TEST_F(OpModelBase, clampScalarOp) {
  // Create ClampScalarOp with flattened input tensor
  llvm::SmallVector<int64_t> tensorShape = {workerCoresN300, 1024};

  auto input = createEmptyTensor(tensorShape);
  auto outputType = createRankedTensorType(tensorShape);

  // Input params
  float minVal = 0.0f;
  float maxVal = 5.0f;

  // Convert float values to APFloat objects
  llvm::APFloat minValAPF(minVal);
  llvm::APFloat maxValAPF(maxVal);

  ClampScalarOp clampScalarOp = builder.create<ClampScalarOp>(
      builder.getUnknownLoc(), outputType, input, minValAPF, maxValAPF);
  clampScalarOp->setAttr(ttcore::DeviceAttr::name, getFakeDeviceAttr());

  op_model::SingletonDeviceContext::resetInstance();

  auto constraintsExp = getOpConstraints(clampScalarOp.getOperation());
  if (!constraintsExp) {
    FAIL() << "Missing L1 constraints; Error="
           << llvm::toString(constraintsExp.takeError()) << std::endl;
  }
  const auto &[cbSize, peakSize, outputSize, outputLayout] =
      constraintsExp.get();
  EXPECT_GT(cbSize, 0);
  EXPECT_GT(peakSize, 0);
  EXPECT_GT(outputSize, 0);

  op_model::SingletonDeviceContext::resetInstance();

  auto runtimeExp = getOpRuntime(clampScalarOp.getOperation());
  if (runtimeExp) {
    EXPECT_TRUE(runtimeExp.get() > 0);
  } else {
    FAIL() << llvm::toString(runtimeExp.takeError());
  }
}

TEST_F(OpModelBase, permuteOp) {
  llvm::SmallVector<int64_t> inputShape = {4, 64, 128, 256};
  llvm::SmallVector<int64_t> outputShape = {4, 256, 64, 128};

  auto input = createEmptyTensor(inputShape);
  auto outputType = createRankedTensorType(outputShape);

  PermuteOp permuteOp = builder.create<PermuteOp>(
      builder.getUnknownLoc(), outputType, input,
      llvm::ArrayRef<int64_t>({0, 3, 1, 2}), nullptr, llvm::APFloat(0.0f));
  permuteOp->setAttr(ttcore::DeviceAttr::name, getFakeDeviceAttr());

  op_model::SingletonDeviceContext::resetInstance();

  auto constraintsExp = getOpConstraints(permuteOp.getOperation());
  if (!constraintsExp) {
    FAIL() << "Missing L1 constraints; Error="
           << llvm::toString(constraintsExp.takeError()) << std::endl;
  }
  const auto &[cbSize, peakSize, outputSize, outputLayout] =
      constraintsExp.get();
  EXPECT_GT(cbSize, 0);
  EXPECT_GT(peakSize, 0);
  EXPECT_GT(outputSize, 0);

  op_model::SingletonDeviceContext::resetInstance();

  auto runtimeExp = getOpRuntime(permuteOp.getOperation());
  if (runtimeExp) {
    EXPECT_TRUE(runtimeExp.get() > 0);
  } else {
    FAIL() << llvm::toString(runtimeExp.takeError());
  }
}

TEST_F(OpModelBase, upsampleOp) {
  // Create UpsampleOp with flattened input tensor
  llvm::SmallVector<int64_t> inputShape = {2, 128, 16, 8};
  llvm::SmallVector<int64_t> outputShape = {2, 256, 32, 8};
  int scaleFactor = 2;
  std::string mode = "nearest";

  // upsample requires input tensor layout to be RowMajor
  // Meanwhile L1 RowMajor does not work, see
  // https://github.com/tenstorrent/tt-mlir/issues/2976
  auto input =
      createEmptyTensor(inputShape, builder.getBF16Type(),
                        CreateRowMajorLayout(inputShape, BufferType::DRAM,
                                             TensorMemoryLayout::Interleaved));
  auto outputType = createRankedTensorType(
      outputShape, builder.getBF16Type(),
      CreateRowMajorLayout(outputShape, BufferType::DRAM,
                           TensorMemoryLayout::Interleaved));

  // Convert to Attr
  mlir::IntegerAttr scaleFactorAttr = builder.getSI32IntegerAttr(scaleFactor);
  mlir::StringAttr modeAttr = builder.getStringAttr(mode);

  UpsampleOp upsampleOp =
      builder.create<UpsampleOp>(builder.getUnknownLoc(), outputType, input,
                                 scaleFactorAttr, modeAttr, nullptr);
  upsampleOp->setAttr(ttcore::DeviceAttr::name, getFakeDeviceAttr());

  op_model::SingletonDeviceContext::resetInstance();

  // getOutputLayout() hardcodes L1, so we cannot use it
  OpModel backend = dyn_cast<OpModel>(upsampleOp.getOperation());
  auto constraintsExp =
      backend.getOpConstraints(getInputLayouts(upsampleOp), OpConfig());
  if (!constraintsExp) {
    FAIL() << "Missing L1 constraints; Error="
           << llvm::toString(constraintsExp.takeError()) << std::endl;
  }
  const auto &[cbSize, peakSize, outputSize, outputLayout] =
      constraintsExp.get();
  EXPECT_GT(cbSize, 0);
  EXPECT_EQ(peakSize, 0);
  EXPECT_EQ(outputSize, 0);

  op_model::SingletonDeviceContext::resetInstance();

  auto runtimeExp = getOpRuntime(upsampleOp.getOperation());
  if (runtimeExp) {
    EXPECT_TRUE(runtimeExp.get() > 0);
  } else {
    FAIL() << llvm::toString(runtimeExp.takeError());
  }
}

TEST_F(OpModelBase, EmbeddingOpInterface) {
  // Create input tensors for embedding op
  // [batch_size, seq_len]
  llvm::SmallVector<int64_t> inputShape = {workerCoresN300, 1024};
  // [vocab_size, hidden_size]
  llvm::SmallVector<int64_t> weightShape = {256, 128};
  // [batch_size, seq_len, hidden_size]
  llvm::SmallVector<int64_t> outputShape = {workerCoresN300, 1024, 128};

  auto input = createEmptyTensor(inputShape);
  auto weight = createEmptyTensor(weightShape);
  auto outputType = createRankedTensorType(outputShape);

  // Create EmbeddingOp
  auto embedding = builder.create<EmbeddingOp>(
      builder.getUnknownLoc(), outputType, mlir::ValueRange{input, weight});

  // Test EmbeddingOp interface constraints
  auto constraintsExp = getOpConstraints(embedding.getOperation());
  if (constraintsExp) {
    auto l1 = constraintsExp.get();
    const auto [cbSize, peakSize, outputSize, outputLayout] = l1;
    EXPECT_EQ(cbSize, 16384);
    EXPECT_EQ(peakSize, 525312);
    EXPECT_EQ(outputSize, 262144);
  } else {
    FAIL() << "Missing L1 constraints; Error="
           << llvm::toString(constraintsExp.takeError()) << std::endl;
  }

  // Test EmbeddingOp runtime
  auto runtimeExp = getOpRuntime(embedding.getOperation());
  if (runtimeExp) {
    EXPECT_GT(runtimeExp.get(), 0);
  } else {
    FAIL() << llvm::toString(runtimeExp.takeError());
  }
}

TEST_F(OpModelBase, EmbeddingOpNullOutputLayout) {
  // Create input tensors for embedding op
  // [batch_size, seq_len]
  llvm::SmallVector<int64_t> inputShape = {workerCoresN300, 1024};
  // [vocab_size, hidden_size]
  llvm::SmallVector<int64_t> weightShape = {256, 128};
  // [batch_size, seq_len, hidden_size]
  llvm::SmallVector<int64_t> outputShape = {workerCoresN300, 1024, 128};

  auto input = createEmptyTensor(inputShape);
  auto weight = createEmptyTensor(weightShape);
  auto outputType = createRankedTensorType(outputShape);

  // Create EmbeddingOp
  auto embedding = builder.create<EmbeddingOp>(
      builder.getUnknownLoc(), outputType, ::mlir::ValueRange{input, weight});

  // Test EmbeddingOp interface constraints
  auto constraintsExp = embedding.getOpConstraints(
      getInputLayouts(embedding), OpConfig(/*outputLayout=*/nullptr));
  if (constraintsExp) {
    auto l1 = constraintsExp.get();
    const auto [cbSize, peakSize, outputSize, outputLayout] = l1;
    EXPECT_EQ(cbSize, 16384);
    EXPECT_EQ(peakSize, 525312);
    EXPECT_EQ(outputSize, 262144);
  } else {
    FAIL() << "Missing L1 constraints; Error="
           << llvm::toString(constraintsExp.takeError()) << std::endl;
  }

  // Test EmbeddingOp runtime
  auto runtimeExp = embedding.getOpRuntime(getInputLayouts(embedding),
                                           OpConfig(/*outputLayout=*/nullptr));
  if (runtimeExp) {
    EXPECT_GT(runtimeExp.get(), 0);
  } else {
    FAIL() << llvm::toString(runtimeExp.takeError());
  }
}

TEST_F(OpModelBase, EmbeddingBackwardOp) {
  llvm::SmallVector<int64_t> inputShape = {2, 1024};
  llvm::SmallVector<int64_t> weightShape = {3200, 4096};
  llvm::SmallVector<int64_t> inGradientShape = {1, 1, 2048, 4096};

  auto input =
      createEmptyTensor(inputShape, builder.getBF16Type(),
                        CreateRowMajorLayout(inputShape, BufferType::DRAM,
                                             TensorMemoryLayout::Interleaved));
  auto weight =
      createEmptyTensor(weightShape, builder.getBF16Type(),
                        CreateRowMajorLayout(weightShape, BufferType::DRAM,
                                             TensorMemoryLayout::Interleaved));
  auto inGradient = createEmptyTensor(inGradientShape);
  auto outputType = createRankedTensorType(
      inGradientShape, builder.getBF16Type(),
      CreateTiledLayout(inGradientShape, BufferType::L1,
                        TensorMemoryLayout::Interleaved));

  auto embeddingBackward = builder.create<EmbeddingBackwardOp>(
      builder.getUnknownLoc(), outputType,
      ::mlir::ValueRange{input, weight, inGradient});

  auto constraintsExp = getOpConstraints(embeddingBackward.getOperation());
  if (constraintsExp) {
    auto l1 = constraintsExp.get();
    const auto [cbSize, peakSize, outputSize, outputLayout] = l1;
    EXPECT_EQ(cbSize, 12400);
    EXPECT_EQ(peakSize, 409600);
    EXPECT_EQ(outputSize, 409600);
  } else {
    FAIL() << "Missing L1 constraints; Error="
           << llvm::toString(constraintsExp.takeError()) << std::endl;
  }

  auto runtimeExp = getOpRuntime(embeddingBackward.getOperation());
  if (runtimeExp) {
    EXPECT_GT(runtimeExp.get(), 0);
  } else {
    FAIL() << llvm::toString(runtimeExp.takeError());
  }
}

TEST_F(OpModelBase, CacheOpConstraintsTest) {
  opConstraintsCache().clear();
  opRuntimeCache().clear();

  // create SubtractOp
  llvm::SmallVector<int64_t> tensorShape = {workerCoresN300, 1024};

  auto input1 = createEmptyTensor(tensorShape);
  auto input2 = createEmptyTensor(tensorShape);
  auto outputType = createRankedTensorType(tensorShape);

  auto sub = builder.create<SubtractOp>(builder.getUnknownLoc(), outputType,
                                        mlir::ValueRange{input1, input2});

  // test SubtractOp interface
  auto constraintsExp = getOpConstraints(sub.getOperation());
  ASSERT_TRUE(static_cast<bool>(constraintsExp));
  auto stats = opConstraintsCache().getStats();
  EXPECT_EQ(stats.hits, 0);
  EXPECT_EQ(stats.misses, 1);

  // If getOpConstraints is called again, it will always produce the same result
  // without calculation:
  auto cachedConstraintsExp = getOpConstraints(sub.getOperation());
  ASSERT_TRUE(static_cast<bool>(cachedConstraintsExp));

  stats = opConstraintsCache().getStats();
  EXPECT_EQ(stats.hits, 1);
  EXPECT_EQ(stats.misses, 1);

  // Clear the cache and verify that it is empty:
  opConstraintsCache().clear();
  stats = opConstraintsCache().getStats();
  EXPECT_EQ(stats.hits, 0);
  EXPECT_EQ(stats.misses, 0);
  EXPECT_TRUE(opConstraintsCache().empty());

  // test the runtime cache:
  auto runtimeExp = getOpRuntime(sub.getOperation());
  ASSERT_TRUE(static_cast<bool>(runtimeExp));
  auto statsRuntime = opRuntimeCache().getStats();
  EXPECT_EQ(statsRuntime.hits, 0);
  EXPECT_EQ(statsRuntime.misses, 1);

  // If getOpRuntime is called again, it will always produce the same result
  // without calculation:
  auto cachedRuntimeExp = getOpRuntime(sub.getOperation());
  ASSERT_TRUE(static_cast<bool>(cachedRuntimeExp));

  statsRuntime = opRuntimeCache().getStats();
  EXPECT_EQ(statsRuntime.hits, 1);
  EXPECT_EQ(statsRuntime.misses, 1);

  // Clear the cache and verify that it is empty:
  opRuntimeCache().clear();
  statsRuntime = opRuntimeCache().getStats();
  EXPECT_EQ(statsRuntime.hits, 0);
  EXPECT_EQ(statsRuntime.misses, 0);
  EXPECT_TRUE(opRuntimeCache().empty());
}

TEST_F(OpModelBase, CacheOpConstraintsMissesTest) {
  opConstraintsCache().clear();
  opRuntimeCache().clear();

  // create Two add ops with different input sizes:
  llvm::SmallVector<int64_t> tensorShape1 = {workerCoresN300, 1024};
  auto input1 = createEmptyTensor(tensorShape1);
  auto input2 = createEmptyTensor(tensorShape1);
  auto outputType1 = createRankedTensorType(tensorShape1);
  auto add1 = builder.create<AddOp>(builder.getUnknownLoc(), outputType1,
                                    mlir::ValueRange{input1, input2});

  llvm::SmallVector<int64_t> tensorShape2 = {workerCoresN300, 512};
  auto input3 = createEmptyTensor(tensorShape2);
  auto input4 = createEmptyTensor(tensorShape2);
  auto outputType2 = createRankedTensorType(tensorShape2);
  auto add2 = builder.create<AddOp>(builder.getUnknownLoc(), outputType2,
                                    mlir::ValueRange{input3, input4});

  // test AddOp interface
  auto constraintsExp1 = getOpConstraints(add1.getOperation());
  ASSERT_TRUE(static_cast<bool>(constraintsExp1));
  auto stats1 = opConstraintsCache().getStats();
  EXPECT_EQ(stats1.hits, 0);
  EXPECT_EQ(stats1.misses, 1);

  auto constraintsExp2 = getOpConstraints(add2.getOperation());
  ASSERT_TRUE(static_cast<bool>(constraintsExp2));
  auto stats2 = opConstraintsCache().getStats();
  EXPECT_EQ(stats2.hits, 0);
  // The input sizes are different, so it should be a miss:
  EXPECT_EQ(stats2.misses, 2);
}

TEST_F(OpModelBase, WhereOpInterface) {
  llvm::SmallVector<int64_t> tensorShape = {workerCoresN300, 1024};
  auto input1 = createEmptyTensor(tensorShape);
  auto input2 = createEmptyTensor(tensorShape);
  auto input3 = createEmptyTensor(tensorShape);
  auto outputType = createRankedTensorType(tensorShape);
  auto where =
      builder.create<WhereOp>(builder.getUnknownLoc(), outputType,
                              mlir::ValueRange{input1, input2, input3});

  // test WhereOp interface
  auto constraintsExp = getOpConstraints(where.getOperation());
  if (constraintsExp) {
    auto l1 = constraintsExp.get();
    const auto [cbSize, peakSize, outputSize, outputLayout] = l1;
    EXPECT_EQ(cbSize, 16384);
    EXPECT_EQ(peakSize, 2048);
    EXPECT_EQ(outputSize, 2048);
  } else {
    FAIL() << "Missing L1 constraints; Error="
           << llvm::toString(constraintsExp.takeError()) << std::endl;
  }

  auto runtimeExp = getOpRuntime(where.getOperation());
  if (runtimeExp) {
    EXPECT_TRUE(runtimeExp.get() > 0);
  } else {
    FAIL() << llvm::toString(runtimeExp.takeError());
  }
}

<<<<<<< HEAD
TEST_F(OpModelBase, ConstantOpInterface) {
  llvm::SmallVector<int64_t> tensorShape = {2, 2};
  auto outputType = createRankedTensorType(tensorShape);

  auto outputLayout = CreateTiledLayout(tensorShape, BufferType::L1,
                                        TensorMemoryLayout::BlockSharded)
                          .withIgnorePhysicalLayout(true);
  // Step 2: Define the tensor type (e.g., 2x2 tensor of f32)
  std::vector<int64_t> shape = {2, 2};
  mlir::Type elementType = builder.getF32Type();
  mlir::RankedTensorType tensorType =
      mlir::RankedTensorType::get(shape, elementType);

  // Step 3: Prepare the data (e.g., [1.0, 2.0, 3.0, 4.0] for a 2x2 tensor)
  std::vector<float> data = {1.0f, 2.0f, 3.0f, 4.0f};
  llvm::ArrayRef<float> dataRef(data);

  // Step 4: Create the DenseElementsAttr
  mlir::DenseElementsAttr attr =
      mlir::DenseElementsAttr::get(tensorType, dataRef);
  attr.getType().dump();
  attr.dump();
  EXPECT_TRUE(attr.getType().getElementType().isF32());
  std::cout << "Passed the first check" << std::endl;

  auto constant =
      builder.create<ConstantOp>(builder.getUnknownLoc(), outputType, attr);

  auto backend = dyn_cast<OpModel>(constant.getOperation());
  auto constraintsExp = backend.getOpConstraints(getInputLayouts(constant),
                                                 OpConfig(outputLayout));
  if (constraintsExp) {
    auto l1 = constraintsExp.get();
    const auto [cbSize, peakSize, outputSize, outputLayout] = l1;
    EXPECT_EQ(cbSize, 16384);
=======
TEST_F(OpModelBase, batchNormOp) {
  // Test case 1: Basic BatchNorm with all optional tensors (inference mode)
  llvm::SmallVector<int64_t> inputShape = {1, 32, 128, 128};
  llvm::SmallVector<int64_t> runningMeanShape = {1, 32, 1, 1};
  llvm::SmallVector<int64_t> runningVarShape = {1, 32, 1, 1};
  llvm::SmallVector<int64_t> weightShape = {1, 32, 1, 1};
  llvm::SmallVector<int64_t> biasShape = {1, 32, 1, 1};

  auto input = createEmptyTensor(inputShape);
  auto runningMean = createEmptyTensor(runningMeanShape);
  auto runningVar = createEmptyTensor(runningVarShape);
  auto weight = createEmptyTensor(weightShape);
  auto bias = createEmptyTensor(biasShape);
  auto outputType = createRankedTensorType(inputShape);

  // BatchNorm parameters
  bool training = false;
  llvm::APFloat epsilon(1e-05f);
  llvm::APFloat momentum(0.1f);

  BatchNormOp batchNormOp = builder.create<BatchNormOp>(
      builder.getUnknownLoc(), outputType, input, runningMean, runningVar,
      training, epsilon, momentum, weight, bias, nullptr);
  batchNormOp->setAttr(ttcore::DeviceAttr::name, getFakeDeviceAttr());

  op_model::SingletonDeviceContext::resetInstance();

  auto constraintsExp = getOpConstraints(batchNormOp.getOperation());
  if (!constraintsExp) {
    FAIL() << "Missing constraints; Error="
           << llvm::toString(constraintsExp.takeError()) << std::endl;
  }

  const auto [cbSize, peakSize, outputSize, outputLayoutReadBack] =
      constraintsExp.get();
  EXPECT_EQ(cbSize, 36864);
  EXPECT_EQ(peakSize, 16384);
  EXPECT_EQ(outputSize, 16384);

  op_model::SingletonDeviceContext::resetInstance();

  auto runtimeExp = getOpRuntime(batchNormOp.getOperation());
  if (runtimeExp) {
    EXPECT_TRUE(runtimeExp.get() > 0);
  } else {
    FAIL() << llvm::toString(runtimeExp.takeError());
  }
}

TEST_F(OpModelBase, batchNormOpTraining) {
  // Test case 2: BatchNorm in training mode without optional tensors
  llvm::SmallVector<int64_t> inputShape = {1, 64, 64, 64};

  auto input = createEmptyTensor(inputShape);
  auto outputType = createRankedTensorType(inputShape);

  // BatchNorm parameters for training mode
  bool training = true;
  llvm::APFloat epsilon(1e-05f);
  llvm::APFloat momentum(0.1f);

  BatchNormOp batchNormOp = builder.create<BatchNormOp>(
      builder.getUnknownLoc(), outputType, input, nullptr, nullptr, training,
      epsilon, momentum, nullptr, nullptr, nullptr);
  batchNormOp->setAttr(ttcore::DeviceAttr::name, getFakeDeviceAttr());

  op_model::SingletonDeviceContext::resetInstance();

  auto constraintsExp = getOpConstraints(batchNormOp.getOperation());
  if (!constraintsExp) {
    FAIL() << "Missing constraints; Error="
           << llvm::toString(constraintsExp.takeError()) << std::endl;
  }

  const auto [cbSize, peakSize, outputSize, outputLayoutReadBack] =
      constraintsExp.get();
  EXPECT_EQ(cbSize, 49152);
  EXPECT_EQ(peakSize, 16384);
  EXPECT_EQ(outputSize, 8192);

  op_model::SingletonDeviceContext::resetInstance();

  auto runtimeExp = getOpRuntime(batchNormOp.getOperation());
  if (runtimeExp) {
    EXPECT_TRUE(runtimeExp.get() > 0);
  } else {
    FAIL() << llvm::toString(runtimeExp.takeError());
  }
}

TEST_F(OpModelBase, batchNormOpL1Memory) {
  // Test case 3: BatchNorm with L1 memory buffers
  llvm::SmallVector<int64_t> inputShape = {1, 32, 32, 32};
  llvm::SmallVector<int64_t> runningMeanShape = {1, 32, 1, 1};
  llvm::SmallVector<int64_t> runningVarShape = {1, 32, 1, 1};
  llvm::SmallVector<int64_t> weightShape = {1, 32, 1, 1};
  llvm::SmallVector<int64_t> biasShape = {1, 32, 1, 1};

  // Create tensors with L1 memory layout
  const TTNNLayoutAttr inputLayout_L1 = CreateTiledLayout(
      inputShape, BufferType::L1, TensorMemoryLayout::Interleaved);
  const TTNNLayoutAttr tensorLayout_L1 = CreateTiledLayout(
      runningMeanShape, BufferType::L1, TensorMemoryLayout::Interleaved);

  auto input =
      createEmptyTensor(inputShape, builder.getBF16Type(), inputLayout_L1);
  auto runningMean = createEmptyTensor(runningMeanShape, builder.getBF16Type(),
                                       tensorLayout_L1);
  auto runningVar = createEmptyTensor(runningVarShape, builder.getBF16Type(),
                                      tensorLayout_L1);
  auto weight =
      createEmptyTensor(weightShape, builder.getBF16Type(), tensorLayout_L1);
  auto bias =
      createEmptyTensor(biasShape, builder.getBF16Type(), tensorLayout_L1);
  auto outputType = createRankedTensorType(inputShape, builder.getBF16Type());

  // BatchNorm parameters
  bool training = false;
  llvm::APFloat epsilon(1e-05f);
  llvm::APFloat momentum(0.1f);

  BatchNormOp batchNormOp = builder.create<BatchNormOp>(
      builder.getUnknownLoc(), outputType, input, runningMean, runningVar,
      training, epsilon, momentum, weight, bias, nullptr);
  batchNormOp->setAttr(ttcore::DeviceAttr::name, getFakeDeviceAttr());

  op_model::SingletonDeviceContext::resetInstance();

  auto constraintsExp = getOpConstraints(batchNormOp.getOperation());
  if (!constraintsExp) {
    FAIL() << "Missing L1 constraints; Error="
           << llvm::toString(constraintsExp.takeError()) << std::endl;
  }

  const auto [cbSize, peakSize, outputSize, outputLayoutReadBack] =
      constraintsExp.get();
  EXPECT_EQ(cbSize, 36864);
  EXPECT_EQ(peakSize, 2048);
  EXPECT_EQ(outputSize, 2048);

  op_model::SingletonDeviceContext::resetInstance();

  auto runtimeExp = getOpRuntime(batchNormOp.getOperation());
  if (runtimeExp) {
    EXPECT_TRUE(runtimeExp.get() > 0);
  } else {
    FAIL() << llvm::toString(runtimeExp.takeError());
  }
}

TEST_F(OpModelBase, EmptyOpInterface) {
  // create EmptyOp with full TTNN layout attributes
  llvm::SmallVector<int64_t> tensorShape = {workerCoresN300, 1024};

  // Create a proper TTNN layout for the tensor
  auto layout = CreateTiledLayout(tensorShape, BufferType::L1,
                                  TensorMemoryLayout::Interleaved);
  RankedTensorType inputType =
      createRankedTensorType(tensorShape, builder.getBF16Type(), layout);

  // Cast to get TTNN layout attributes
  RankedTensorType inputTensorType = mlir::cast<RankedTensorType>(inputType);
  ttnn::TTNNLayoutAttr ttnnLayoutAttr =
      mlir::cast<ttnn::TTNNLayoutAttr>(inputTensorType.getEncoding());

  // Create memory config attribute
  ttnn::MemoryConfigAttr memoryConfigAttr = ttnn::MemoryConfigAttr::get(
      &context, ttnnLayoutAttr.getMemLayout(),
      ttnn::BufferTypeAttr::get(&context, ttnnLayoutAttr.getBufferType()),
      std::nullopt); // No sharding for this test

  // Create a device value (required for EmptyOp)
  auto device = builder.create<ttnn::GetDeviceOp>(
      builder.getUnknownLoc(), builder.getType<ttnn::DeviceType>(),
      ttnn::MeshShapeAttr::get(&context, 1, 1),
      ttnn::MeshOffsetAttr::get(&context, 0, 0));

  // Create the EmptyOp with all required parameters
  auto empty = builder.create<ttnn::EmptyOp>(
      builder.getUnknownLoc(), inputType,
      ttnn::ShapeAttr::get(&context, inputTensorType.getShape()),
      ttcore::DataTypeAttr::get(&context, ttnnLayoutAttr.getDataType()),
      ttnn::LayoutAttr::get(&context, ttnnLayoutAttr.getLayout()), device,
      memoryConfigAttr);

  // test EmptyOp interface
  auto constraintsExp = getOpConstraints(empty.getOperation());
  if (constraintsExp) {
    auto l1 = constraintsExp.get();
    const auto [cbSize, peakSize, outputSize, outputLayout] = l1;
    EXPECT_EQ(cbSize, 0);
>>>>>>> 3cd99827
    EXPECT_EQ(peakSize, 2048);
    EXPECT_EQ(outputSize, 2048);
  } else {
    FAIL() << "Missing L1 constraints; Error="
           << llvm::toString(constraintsExp.takeError()) << std::endl;
  }
}

<<<<<<< HEAD
=======
TEST_F(OpModelBase, ArangeOpInterface) {
  llvm::SmallVector<int64_t> tensorShape = {workerCoresN300, 5};
  auto layout = CreateRowMajorLayout(tensorShape, ttnn::BufferType::DRAM,
                                     ttnn::TensorMemoryLayout::Interleaved);
  auto resultType =
      createRankedTensorType(tensorShape, builder.getBF16Type(), layout);

  // Create ArangeOp with IntegerAttr parameters
  auto startAttr = builder.getI64IntegerAttr(0);
  auto endAttr = builder.getI64IntegerAttr(10);
  auto stepAttr = builder.getI64IntegerAttr(2);

  auto arange =
      builder.create<ArangeOp>(builder.getUnknownLoc(), resultType, startAttr,
                               endAttr, stepAttr, /*dtype=*/nullptr,
                               /*device=*/nullptr, /*memoryConfig=*/nullptr);

  // test ArangeOp interface
  auto backend = dyn_cast<OpModel>(arange.getOperation());
  auto constraintsExp =
      backend.getOpConstraints(getInputLayouts(arange), OpConfig(nullptr));
  if (constraintsExp) {
    auto l1 = constraintsExp.get();
    const auto [cbSize, peakSize, outputSize, outputLayout] = l1;
    EXPECT_EQ(cbSize, 0);
    EXPECT_EQ(peakSize, 0);
    EXPECT_EQ(outputSize, 0);
  } else {
    FAIL() << "Missing L1 constraints; Error="
           << llvm::toString(constraintsExp.takeError()) << std::endl;
  }
}

struct NamedFullOpTestParams {
  std::string testName;
  std::function<Operation *(OpBuilder &, Location, Type, ttnn::ShapeAttr)>
      createOp;
  ExpectedResult expectedResult;
};

class NamedFullOpModelTest
    : public OpModelBase,
      public ::testing::WithParamInterface<NamedFullOpTestParams> {
protected:
  void SetUp() override {
    OpModelBase::SetUp();
    params = GetParam();
  }

  NamedFullOpTestParams params;
};

// Test case for namedFull operations
TEST_P(NamedFullOpModelTest, TestOpInterface) {
  llvm::SmallVector<int64_t> tensorShapeO = {workerCoresN300, 2048};
  auto layout = CreateTiledLayout(tensorShapeO, BufferType::L1,
                                  TensorMemoryLayout::BlockSharded);
  auto outputType =
      createRankedTensorType(tensorShapeO, builder.getBF16Type(), layout);
  Operation *op = params.createOp(builder, builder.getUnknownLoc(), outputType,
                                  ttnn::ShapeAttr::get(&context, tensorShapeO));
  auto backend = dyn_cast<OpModel>(op);
  auto constraintsExp =
      backend.getOpConstraints(getInputLayouts(op), OpConfig(nullptr));
  if (constraintsExp) {
    auto l1 = constraintsExp.get();
    const auto [cbSize, peakSize, outputSize, outputLayout] = l1;
    EXPECT_EQ(cbSize, params.expectedResult.expectedCbSize);
    EXPECT_EQ(peakSize, params.expectedResult.expectedPeakSize);
    EXPECT_EQ(outputSize, params.expectedResult.expectedOutputSize);
  } else {
    FAIL() << "Missing L1 constraints for " << params.testName
           << "; Error=" << llvm::toString(constraintsExp.takeError());
  }
}

const auto createZeros = [](OpBuilder &b, Location loc, Type type,
                            ttnn::ShapeAttr shape) {
  return b
      .create<ZerosOp>(loc, type, shape, /*dtype=*/nullptr, /*layout=*/nullptr,
                       /*device=*/nullptr, /*memoryConfig=*/nullptr)
      .getOperation();
};
const auto createOnes = [](OpBuilder &b, Location loc, Type type,
                           ttnn::ShapeAttr shape) {
  return b
      .create<OnesOp>(loc, type, shape, /*dtype=*/nullptr, /*layout=*/nullptr,
                      /*device=*/nullptr, /*memoryConfig=*/nullptr)
      .getOperation();
};

const ExpectedResult namedFullExpected{true, 0, 0, 0};

const std::vector<NamedFullOpTestParams> namedFullOpTestParams = {
    {"Zeros", createZeros, namedFullExpected},
    {"Ones", createOnes, namedFullExpected}};

INSTANTIATE_TEST_SUITE_P(
    NamedFullOpModelTests, NamedFullOpModelTest,
    ::testing::ValuesIn(namedFullOpTestParams),
    [](const testing::TestParamInfo<NamedFullOpTestParams> &info) {
      return info.param.testName;
    });

TEST_F(OpModelBase, FullOpInterface) {
  llvm::SmallVector<int64_t> tensorShape = {workerCoresN300, 1024};
  auto layout = CreateTiledLayout(tensorShape, BufferType::L1,
                                  TensorMemoryLayout::Interleaved);
  auto outputType =
      createRankedTensorType(tensorShape, builder.getBF16Type(), layout);
  auto fullInt =
      builder.create<FullOp>(builder.getUnknownLoc(), outputType,
                             ttnn::ShapeAttr::get(&context, tensorShape),
                             builder.getI32IntegerAttr(42),
                             /*dtype=*/nullptr, /*layout=*/nullptr,
                             /*device=*/nullptr, /*memoryConfig=*/nullptr);

  // test FullOp interface with int fill value:
  auto backendI = dyn_cast<OpModel>(fullInt.getOperation());
  auto constraintsExpI =
      backendI.getOpConstraints(getInputLayouts(fullInt), OpConfig(nullptr));
  if (constraintsExpI) {
    auto l1 = constraintsExpI.get();
    const auto [cbSize, peakSize, outputSize, outputLayout] = l1;
    EXPECT_EQ(cbSize, 0);
    EXPECT_EQ(peakSize, 0);
    EXPECT_EQ(outputSize, 0);
  } else {
    FAIL() << "Missing L1 constraints; Error="
           << llvm::toString(constraintsExpI.takeError()) << std::endl;
  }

  // test FullOp interface with float fill value:
  auto fullF = builder.create<FullOp>(
      builder.getUnknownLoc(), outputType,
      ttnn::ShapeAttr::get(&context, tensorShape), builder.getF32FloatAttr(0.5),
      /*dtype=*/nullptr, /*layout=*/nullptr,
      /*device=*/nullptr, /*memoryConfig=*/nullptr);
  auto backendF = dyn_cast<OpModel>(fullF.getOperation());
  auto constraintsExpF =
      backendF.getOpConstraints(getInputLayouts(fullF), OpConfig(nullptr));
  if (constraintsExpF) {
    auto l1 = constraintsExpF.get();
    const auto [cbSize, peakSize, outputSize, outputLayout] = l1;
    EXPECT_EQ(cbSize, 0);
    EXPECT_EQ(peakSize, 0);
    EXPECT_EQ(outputSize, 0);
  } else {
    FAIL() << "Missing L1 constraints; Error="
           << llvm::toString(constraintsExpF.takeError()) << std::endl;
  }
}

>>>>>>> 3cd99827
} // namespace mlir::tt::ttnn<|MERGE_RESOLUTION|>--- conflicted
+++ resolved
@@ -2605,43 +2605,6 @@
   }
 }
 
-<<<<<<< HEAD
-TEST_F(OpModelBase, ConstantOpInterface) {
-  llvm::SmallVector<int64_t> tensorShape = {2, 2};
-  auto outputType = createRankedTensorType(tensorShape);
-
-  auto outputLayout = CreateTiledLayout(tensorShape, BufferType::L1,
-                                        TensorMemoryLayout::BlockSharded)
-                          .withIgnorePhysicalLayout(true);
-  // Step 2: Define the tensor type (e.g., 2x2 tensor of f32)
-  std::vector<int64_t> shape = {2, 2};
-  mlir::Type elementType = builder.getF32Type();
-  mlir::RankedTensorType tensorType =
-      mlir::RankedTensorType::get(shape, elementType);
-
-  // Step 3: Prepare the data (e.g., [1.0, 2.0, 3.0, 4.0] for a 2x2 tensor)
-  std::vector<float> data = {1.0f, 2.0f, 3.0f, 4.0f};
-  llvm::ArrayRef<float> dataRef(data);
-
-  // Step 4: Create the DenseElementsAttr
-  mlir::DenseElementsAttr attr =
-      mlir::DenseElementsAttr::get(tensorType, dataRef);
-  attr.getType().dump();
-  attr.dump();
-  EXPECT_TRUE(attr.getType().getElementType().isF32());
-  std::cout << "Passed the first check" << std::endl;
-
-  auto constant =
-      builder.create<ConstantOp>(builder.getUnknownLoc(), outputType, attr);
-
-  auto backend = dyn_cast<OpModel>(constant.getOperation());
-  auto constraintsExp = backend.getOpConstraints(getInputLayouts(constant),
-                                                 OpConfig(outputLayout));
-  if (constraintsExp) {
-    auto l1 = constraintsExp.get();
-    const auto [cbSize, peakSize, outputSize, outputLayout] = l1;
-    EXPECT_EQ(cbSize, 16384);
-=======
 TEST_F(OpModelBase, batchNormOp) {
   // Test case 1: Basic BatchNorm with all optional tensors (inference mode)
   llvm::SmallVector<int64_t> inputShape = {1, 32, 128, 128};
@@ -2833,7 +2796,6 @@
     auto l1 = constraintsExp.get();
     const auto [cbSize, peakSize, outputSize, outputLayout] = l1;
     EXPECT_EQ(cbSize, 0);
->>>>>>> 3cd99827
     EXPECT_EQ(peakSize, 2048);
     EXPECT_EQ(outputSize, 2048);
   } else {
@@ -2842,8 +2804,6 @@
   }
 }
 
-<<<<<<< HEAD
-=======
 TEST_F(OpModelBase, ArangeOpInterface) {
   llvm::SmallVector<int64_t> tensorShape = {workerCoresN300, 5};
   auto layout = CreateRowMajorLayout(tensorShape, ttnn::BufferType::DRAM,
@@ -2997,5 +2957,47 @@
   }
 }
 
->>>>>>> 3cd99827
+TEST_F(OpModelBase, ConstantOpInterface) {
+  llvm::SmallVector<int64_t> tensorShape = {2, 2};
+  auto outputType = createRankedTensorType(tensorShape);
+
+  auto outputLayout = CreateTiledLayout(tensorShape, BufferType::L1,
+                                        TensorMemoryLayout::BlockSharded)
+                          .withIgnorePhysicalLayout(true);
+  // Step 2: Define the tensor type (e.g., 2x2 tensor of f32)
+  std::vector<int64_t> shape = {2, 2};
+  mlir::Type elementType = builder.getF32Type();
+  mlir::RankedTensorType tensorType =
+      mlir::RankedTensorType::get(shape, elementType);
+
+  // Step 3: Prepare the data (e.g., [1.0, 2.0, 3.0, 4.0] for a 2x2 tensor)
+  std::vector<float> data = {1.0f, 2.0f, 3.0f, 4.0f};
+  llvm::ArrayRef<float> dataRef(data);
+
+  // Step 4: Create the DenseElementsAttr
+  mlir::DenseElementsAttr attr =
+      mlir::DenseElementsAttr::get(tensorType, dataRef);
+  attr.getType().dump();
+  attr.dump();
+  EXPECT_TRUE(attr.getType().getElementType().isF32());
+  std::cout << "Passed the first check" << std::endl;
+
+  auto constant =
+      builder.create<ConstantOp>(builder.getUnknownLoc(), outputType, attr);
+
+  auto backend = dyn_cast<OpModel>(constant.getOperation());
+  auto constraintsExp = backend.getOpConstraints(getInputLayouts(constant),
+                                                 OpConfig(outputLayout));
+  if (constraintsExp) {
+    auto l1 = constraintsExp.get();
+    const auto [cbSize, peakSize, outputSize, outputLayout] = l1;
+    EXPECT_EQ(cbSize, 16384);
+    EXPECT_EQ(peakSize, 2048);
+    EXPECT_EQ(outputSize, 2048);
+  } else {
+    FAIL() << "Missing L1 constraints; Error="
+           << llvm::toString(constraintsExp.takeError()) << std::endl;
+  }
+}
+
 } // namespace mlir::tt::ttnn