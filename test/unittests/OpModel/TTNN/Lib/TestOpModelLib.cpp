// SPDX-FileCopyrightText: (c) 2024 Tenstorrent AI ULC
//
// SPDX-License-Identifier: Apache-2.0

#include "OpModelFixture.h"

#include "ttmlir/Dialect/TTCore/IR/TTCoreOpsTypes.h"
#include "ttmlir/Dialect/TTNN/IR/TTNNOpsAttrs.h"
#include "ttmlir/OpModel/TTNN/SingletonDeviceContext.h"
#include "ttmlir/OpModel/TTNN/TTNNOpConstraints.h"
#include "ttmlir/OpModel/TTNN/TTNNOpModel.h"

#include "llvm/ADT/SmallVector.h"
#include "llvm/Support/Error.h"

#include <cstdint>
#include <functional>
#include <iostream>
#include <optional>
#include <tuple>

namespace mlir::tt::ttnn::op_model {

class OpModelTest : public OpModelFixture {};

namespace detail {
namespace {
struct TestTensor {
  llvm::SmallVector<int64_t> shape;
  TensorMemoryLayout layout;
  BufferType bufferType;
  std::optional<llvm::SmallVector<int64_t>> virtualGrid = std::nullopt;
};

struct ExpectedResult {
  bool expectedLegal = false;
  size_t expectedCbSize = 0;
  size_t expectedPeakSize = 0;
  size_t expectedOutputSize = 0;
};
} // namespace

const TestTensor interleavedN300X1024Dram = {
    {OpModelFixture::workerCoresN300, 1024},
    TensorMemoryLayout::Interleaved,
    BufferType::DRAM};
const TestTensor interleavedN300X1024L1 = {
    {OpModelFixture::workerCoresN300, 1024},
    TensorMemoryLayout::Interleaved,
    BufferType::L1};

const TestTensor interleaved2048X2048Dram = {{2048, 2048},
                                             TensorMemoryLayout::Interleaved,
                                             BufferType::DRAM,
                                             llvm::SmallVector<int64_t>{8, 8}};

const TestTensor inerleaved2048X2048L1 = {{2048, 2048},
                                          TensorMemoryLayout::Interleaved,
                                          BufferType::L1,
                                          llvm::SmallVector<int64_t>{8, 8}};
} // namespace detail

// ==== Unary Eltwise Ops Starts ====

template <typename OpTy>
class OpModelUnaryEltwiseParam : public OpModelTest,
                                 public testing::WithParamInterface<
                                     std::tuple<detail::TestTensor, // input
                                                detail::TestTensor, // output
                                                detail::ExpectedResult>> {
protected:
  void RunTest() {
    auto params = GetParam();
    const auto [inputShape, inputTensorLayout, inputBufferType,
                inputVirtualGrid] = std::get<0>(params);
    const auto [outputShape, outputTensorLayout, outputBufferType,
                outputVirtualGrid] = std::get<1>(params);
    const auto [expectedLegal, expectedCbSize, expectedPeakSize,
                expectedOutputSize] = std::get<2>(params);

    const TTNNLayoutAttr inputLayout = CreateTiledLayout(
        inputShape, inputBufferType, inputTensorLayout, inputVirtualGrid);
    const TTNNLayoutAttr outputLayout = CreateTiledLayout(
        outputShape, outputBufferType, outputTensorLayout, outputVirtualGrid);

    auto constraintsExp = OpModel<OpTy>::getOpConstraints(
        CreateWorkerGrid(), inputShape, inputLayout, outputLayout);
    // Manually cast to bool because EXPECT_TRUE requires a const bool operator
    // which llvm::Expected<T> does not have
    EXPECT_EQ(static_cast<bool>(constraintsExp), expectedLegal);
    if (expectedLegal) {
      const auto [cbSize, peakSize, outputSize, outputLayoutReadBack] =
          constraintsExp.get();
      EXPECT_EQ(cbSize, expectedCbSize);
      EXPECT_EQ(peakSize, expectedPeakSize);
      EXPECT_EQ(outputSize, expectedOutputSize);
      ExpectLayoutsEQ(outputLayout, outputLayoutReadBack);
    } else {
      // Must clean up the error
      llvm::consumeError(constraintsExp.takeError());
    }

    auto runtimeExp =
        OpModel<OpTy>::getOpRuntime(inputShape, inputLayout, outputLayout);
    EXPECT_EQ(static_cast<bool>(runtimeExp), expectedLegal);
    if (expectedLegal) {
      EXPECT_TRUE(runtimeExp.get() > 0);
    } else {
      llvm::consumeError(runtimeExp.takeError());
    }
  }
};

// Type aliases for unary operations
using OpModelReluParam = OpModelUnaryEltwiseParam<ReluOp>;
using OpModelSqrtParam = OpModelUnaryEltwiseParam<SqrtOp>;
using OpModelSigmoidParam = OpModelUnaryEltwiseParam<SigmoidOp>;
using OpModelSinParam = OpModelUnaryEltwiseParam<SinOp>;
using OpModelCosParam = OpModelUnaryEltwiseParam<CosOp>;
using OpModelExpParam = OpModelUnaryEltwiseParam<ExpOp>;
using OpModelTanhParam = OpModelUnaryEltwiseParam<TanhOp>;
using OpModelLogParam = OpModelUnaryEltwiseParam<LogOp>;
using OpModelAbsParam = OpModelUnaryEltwiseParam<AbsOp>;
using OpModelCeilParam = OpModelUnaryEltwiseParam<CeilOp>;
using OpModelSignParam = OpModelUnaryEltwiseParam<SignOp>;
using OpModelErfParam = OpModelUnaryEltwiseParam<ErfOp>;
using OpModelErfcParam = OpModelUnaryEltwiseParam<ErfcOp>;
using OpModelFloorParam = OpModelUnaryEltwiseParam<FloorOp>;
using OpModelGeluParam = OpModelUnaryEltwiseParam<GeluOp>;
using OpModelIsFiniteParam = OpModelUnaryEltwiseParam<IsFiniteOp>;
using OpModelLogicalNotParam = OpModelUnaryEltwiseParam<LogicalNotOp>;
using OpModelNegParam = OpModelUnaryEltwiseParam<NegOp>;
using OpModelTanParam = OpModelUnaryEltwiseParam<TanOp>;
using OpModelAtanParam = OpModelUnaryEltwiseParam<AtanOp>;
using OpModelRsqrtParam = OpModelUnaryEltwiseParam<RsqrtOp>;
using OpModelLog1pParam = OpModelUnaryEltwiseParam<Log1pOp>;
using OpModelExpm1Param = OpModelUnaryEltwiseParam<Expm1Op>;
using OpModelReciprocalParam = OpModelUnaryEltwiseParam<ReciprocalOp>;

TEST_P(OpModelReluParam, ReluOp) { RunTest(); }
TEST_P(OpModelSqrtParam, SqrtOp) { RunTest(); }
TEST_P(OpModelSigmoidParam, SigmoidOp) { RunTest(); }
TEST_P(OpModelSinParam, SinOp) { RunTest(); }
TEST_P(OpModelCosParam, CosOp) { RunTest(); }
TEST_P(OpModelExpParam, ExpOp) { RunTest(); }
TEST_P(OpModelTanhParam, TanhOp) { RunTest(); }
TEST_P(OpModelLogParam, LogOp) { RunTest(); }
TEST_P(OpModelAbsParam, AbsOp) { RunTest(); }
TEST_P(OpModelCeilParam, CeilOp) { RunTest(); }
TEST_P(OpModelSignParam, SignOp) { RunTest(); }
TEST_P(OpModelErfParam, ErfOp) { RunTest(); }
TEST_P(OpModelErfcParam, ErfcOp) { RunTest(); }
TEST_P(OpModelFloorParam, FloorOp) { RunTest(); }
TEST_P(OpModelReciprocalParam, ReciprocalOp) { RunTest(); }
TEST_P(OpModelGeluParam, GeluOp) { RunTest(); }
TEST_P(OpModelIsFiniteParam, IsFiniteOp) { RunTest(); }
TEST_P(OpModelLogicalNotParam, LogicalNotOp) { RunTest(); }
TEST_P(OpModelNegParam, NegOp) { RunTest(); }
TEST_P(OpModelTanParam, TanOp) { RunTest(); }
TEST_P(OpModelAtanParam, AtanOp) { RunTest(); }
TEST_P(OpModelRsqrtParam, RsqrtOp) { RunTest(); }
TEST_P(OpModelLog1pParam, Log1pOp) { RunTest(); }
TEST_P(OpModelExpm1Param, Expm1Op) { RunTest(); }

const std::initializer_list<
    std::tuple<detail::TestTensor, detail::TestTensor, detail::ExpectedResult>>
    unaryEltwiseParams = {
        std::make_tuple(detail::interleavedN300X1024Dram,
                        detail::interleavedN300X1024Dram,
                        detail::ExpectedResult{true, 8192, 0, 0}),
        std::make_tuple(detail::interleavedN300X1024Dram,
                        detail::interleavedN300X1024L1,
                        detail::ExpectedResult{true, 8192, 2048, 2048}),
        std::make_tuple(detail::interleavedN300X1024L1,
                        detail::interleavedN300X1024Dram,
                        detail::ExpectedResult{true, 8192, 0, 0}),
        std::make_tuple(detail::interleavedN300X1024L1,
                        detail::interleavedN300X1024L1,
                        detail::ExpectedResult{true, 8192, 2048, 2048}),
        std::make_tuple(
            detail::TestTensor{{14 * OpModelFixture::workerCoresN300 * 32, 32},
                               TensorMemoryLayout::HeightSharded,
                               BufferType::L1},
            detail::TestTensor{{14 * OpModelFixture::workerCoresN300 * 32, 32},
                               TensorMemoryLayout::HeightSharded,
                               BufferType::L1},
            detail::ExpectedResult{true, 0, 14 * 32 * 32 * 2,
                                   14 * 32 * 32 * 2}),
        std::make_tuple(
            detail::TestTensor{{14 * OpModelFixture::workerCoresN300 * 32, 32},
                               TensorMemoryLayout::Interleaved,
                               BufferType::L1},
            detail::TestTensor{{14 * OpModelFixture::workerCoresN300 * 32, 32},
                               TensorMemoryLayout::HeightSharded,
                               BufferType::L1},
            detail::ExpectedResult{false}),
        std::make_tuple(
            detail::TestTensor{{14 * OpModelFixture::workerCoresN300 * 32, 32},
                               TensorMemoryLayout::HeightSharded,
                               BufferType::L1},
            detail::TestTensor{{14 * OpModelFixture::workerCoresN300 * 32, 32},
                               TensorMemoryLayout::Interleaved,
                               BufferType::L1},
            detail::ExpectedResult{false})};

INSTANTIATE_TEST_SUITE_P(ReluTests, OpModelReluParam,
                         ::testing::ValuesIn(unaryEltwiseParams));

INSTANTIATE_TEST_SUITE_P(SqrtTests, OpModelSqrtParam,
                         ::testing::ValuesIn(unaryEltwiseParams));

INSTANTIATE_TEST_SUITE_P(SigmoidTests, OpModelSigmoidParam,
                         ::testing::ValuesIn(unaryEltwiseParams));

INSTANTIATE_TEST_SUITE_P(SinTests, OpModelSinParam,
                         ::testing::ValuesIn(unaryEltwiseParams));

INSTANTIATE_TEST_SUITE_P(CosTests, OpModelCosParam,
                         ::testing::ValuesIn(unaryEltwiseParams));

INSTANTIATE_TEST_SUITE_P(ExpTests, OpModelExpParam,
                         ::testing::ValuesIn(unaryEltwiseParams));

INSTANTIATE_TEST_SUITE_P(TanhTests, OpModelTanhParam,
                         ::testing::ValuesIn(unaryEltwiseParams));

INSTANTIATE_TEST_SUITE_P(LogTests, OpModelLogParam,
                         ::testing::ValuesIn(unaryEltwiseParams));

INSTANTIATE_TEST_SUITE_P(AbsTests, OpModelAbsParam,
                         ::testing::ValuesIn(unaryEltwiseParams));

INSTANTIATE_TEST_SUITE_P(CeilTests, OpModelCeilParam,
                         ::testing::ValuesIn(unaryEltwiseParams));

INSTANTIATE_TEST_SUITE_P(SignTests, OpModelSignParam,
                         ::testing::ValuesIn(unaryEltwiseParams));

INSTANTIATE_TEST_SUITE_P(ErfTests, OpModelErfParam,
                         ::testing::ValuesIn(unaryEltwiseParams));

INSTANTIATE_TEST_SUITE_P(ErfcTests, OpModelErfcParam,
                         ::testing::ValuesIn(unaryEltwiseParams));

INSTANTIATE_TEST_SUITE_P(FloorTests, OpModelFloorParam,
                         ::testing::ValuesIn(unaryEltwiseParams));

INSTANTIATE_TEST_SUITE_P(GeluTests, OpModelGeluParam,
                         ::testing::ValuesIn(unaryEltwiseParams));

INSTANTIATE_TEST_SUITE_P(IsFiniteTests, OpModelIsFiniteParam,
                         ::testing::ValuesIn(unaryEltwiseParams));

INSTANTIATE_TEST_SUITE_P(LogicalNotTests, OpModelLogicalNotParam,
                         ::testing::ValuesIn(unaryEltwiseParams));

INSTANTIATE_TEST_SUITE_P(NegTests, OpModelNegParam,
                         ::testing::ValuesIn(unaryEltwiseParams));

INSTANTIATE_TEST_SUITE_P(TanTests, OpModelTanParam,
                         ::testing::ValuesIn(unaryEltwiseParams));

INSTANTIATE_TEST_SUITE_P(AtanTests, OpModelAtanParam,
                         ::testing::ValuesIn(unaryEltwiseParams));

INSTANTIATE_TEST_SUITE_P(RsqrtTests, OpModelRsqrtParam,
                         ::testing::ValuesIn(unaryEltwiseParams));

INSTANTIATE_TEST_SUITE_P(Log1pTests, OpModelLog1pParam,
                         ::testing::ValuesIn(unaryEltwiseParams));

INSTANTIATE_TEST_SUITE_P(Expm1Tests, OpModelExpm1Param,
                         ::testing::ValuesIn(unaryEltwiseParams));

INSTANTIATE_TEST_SUITE_P(ReciprocalTests, OpModelReciprocalParam,
                         ::testing::ValuesIn(unaryEltwiseParams));

// ==== Unary Eltwise Ops Ends ====

template <typename OpTy>
class OpModelReductionParam
    : public OpModelTest,
      public testing::WithParamInterface<
          std::tuple<detail::TestTensor,                        // input
                     detail::TestTensor,                        // output
                     std::optional<llvm::SmallVector<int64_t>>, // dim arg
                     bool,                                      // keep dim
                     detail::ExpectedResult>> {
protected:
  void RunTest() {
    auto params = GetParam();
    const auto [inputShape, inputTensorLayout, inputBufferType,
                inputVirtualGrid] = std::get<0>(params);

    const auto [outputShape, outputTensorLayout, outputBufferType,
                outputVirtualGrid] = std::get<1>(params);
    const auto dimArg = std::get<2>(params);
    const auto keepDim = std::get<3>(params);
    const auto [expectedLegal, expectedCbSize, expectedPeakSize,
                expectedOutputSize] = std::get<4>(params);

    const TTNNLayoutAttr inputLayout = CreateTiledLayout(
        inputShape, inputBufferType, inputTensorLayout, inputVirtualGrid);
    const TTNNLayoutAttr outputLayout = CreateTiledLayout(
        outputShape, outputBufferType, outputTensorLayout, outputVirtualGrid);

    auto constraintsExp = OpModel<OpTy>::getOpConstraints(
        CreateWorkerGrid(), inputShape, inputLayout, dimArg, keepDim,
        outputLayout);
    // Manually cast to bool because EXPECT_TRUE requires a const bool operator
    // which llvm::Expected<T> does not have
    EXPECT_EQ(static_cast<bool>(constraintsExp), expectedLegal);
    if (expectedLegal) {
      const auto [cbSize, peakSize, outputSize, outputLayoutReadBack] =
          constraintsExp.get();
      EXPECT_EQ(cbSize, expectedCbSize);
      EXPECT_EQ(peakSize, expectedPeakSize);
      EXPECT_EQ(outputSize, expectedOutputSize);
    } else {
      // Must clean up the error
      llvm::consumeError(constraintsExp.takeError());
    }

    auto runtimeExp = OpModel<OpTy>::getOpRuntime(
        inputShape, inputLayout, dimArg, keepDim, outputLayout);
    EXPECT_EQ(static_cast<bool>(runtimeExp), expectedLegal);
    if (expectedLegal) {
      EXPECT_TRUE(runtimeExp.get() > 0);
    } else {
      llvm::consumeError(runtimeExp.takeError());
    }
  }
};

// Type aliases for reduction operations
using OpModelSumParam = OpModelReductionParam<SumOp>;
using OpModelMeanParam = OpModelReductionParam<MeanOp>;

TEST_P(OpModelSumParam, SumOp) { RunTest(); }
TEST_P(OpModelMeanParam, MeanOp) { RunTest(); }

// Test parameters for reduction operations
static const auto reductionParams = ::testing::Values(
    std::make_tuple(detail::interleavedN300X1024Dram,
                    detail::interleavedN300X1024Dram,
                    std::optional<llvm::SmallVector<int64_t>>{
                        llvm::SmallVector<int64_t>{1}},
                    true, detail::ExpectedResult{true, 12288, 0, 0}),
    std::make_tuple(detail::interleavedN300X1024Dram,
                    detail::interleavedN300X1024Dram,
                    std::optional<llvm::SmallVector<int64_t>>{
                        llvm::SmallVector<int64_t>{1, 2}},
                    false, detail::ExpectedResult{false, 0, 0, 0}),
    std::make_tuple(detail::interleavedN300X1024Dram,
                    detail::interleavedN300X1024Dram,
                    std::optional<llvm::SmallVector<int64_t>>{
                        llvm::SmallVector<int64_t>{1, 0}},
                    false, detail::ExpectedResult{true, 12288, 0, 0}),
    std::make_tuple(detail::interleavedN300X1024L1,
                    detail::interleavedN300X1024Dram,
                    std::optional<llvm::SmallVector<int64_t>>{
                        llvm::SmallVector<int64_t>{1}},
                    false, detail::ExpectedResult{true, 12288, 0, 0}));

INSTANTIATE_TEST_SUITE_P(SumTests, OpModelSumParam, reductionParams);

INSTANTIATE_TEST_SUITE_P(MeanTests, OpModelMeanParam, reductionParams);

TEST_F(OpModelTest, SoftmaxInterleaved) {
  const llvm::SmallVector<int64_t> tensorShape = {workerCoresN300, 1024};
  const auto workerGrid = CreateWorkerGrid(gridShapeHwN300);
  const TTNNLayoutAttr inputLayout_dram = CreateTiledLayout(
      tensorShape, BufferType::DRAM, TensorMemoryLayout::Interleaved);
  const TTNNLayoutAttr inputLayout_l1 = CreateTiledLayout(
      tensorShape, BufferType::L1, TensorMemoryLayout::Interleaved);

  auto legalExp = Device::getDeviceConstraints(workerGrid);
  EXPECT_TRUE(static_cast<bool>(legalExp));

  auto constraintsExp = OpModel<SoftmaxOp>::getOpConstraints(
      CreateWorkerGrid(), tensorShape, inputLayout_dram, -1, inputLayout_dram);
  EXPECT_TRUE(static_cast<bool>(constraintsExp));
  auto [cb_size, peak_size, output_size, outputLayoutReadBack] =
      constraintsExp.get();
  EXPECT_EQ(cb_size, 137216);
  EXPECT_EQ(output_size, 0);
  EXPECT_EQ(peak_size, 0);

  constraintsExp = OpModel<SoftmaxOp>::getOpConstraints(
      CreateWorkerGrid(), tensorShape, inputLayout_dram, -1, inputLayout_l1);
  EXPECT_TRUE(static_cast<bool>(constraintsExp));
  OpConstraints &opCstr = constraintsExp.get();
  EXPECT_EQ(opCstr.cbL1PeakSize, 137216);
  EXPECT_EQ(opCstr.tensorL1PeakSize, 2048);
  EXPECT_EQ(opCstr.outputL1BufferSize, 2048);

  constraintsExp = OpModel<SoftmaxOp>::getOpConstraints(
      CreateWorkerGrid(), tensorShape, inputLayout_l1, -1, inputLayout_dram);
  EXPECT_TRUE(static_cast<bool>(constraintsExp));
  opCstr = constraintsExp.get();
  EXPECT_EQ(opCstr.cbL1PeakSize, 137216);
  EXPECT_EQ(opCstr.tensorL1PeakSize, 0);
  EXPECT_EQ(opCstr.outputL1BufferSize, 0);

  constraintsExp = OpModel<SoftmaxOp>::getOpConstraints(
      CreateWorkerGrid(), tensorShape, inputLayout_l1, -1, inputLayout_l1);
  EXPECT_TRUE(static_cast<bool>(constraintsExp));
  opCstr = constraintsExp.get();
  EXPECT_EQ(opCstr.cbL1PeakSize, 137216);
  EXPECT_EQ(opCstr.tensorL1PeakSize, 2048);
  EXPECT_EQ(opCstr.outputL1BufferSize, 2048);

  constraintsExp = OpModel<SoftmaxOp>::getOpConstraints(
      CreateWorkerGrid(), tensorShape, inputLayout_dram, -1, inputLayout_dram);
  EXPECT_TRUE(static_cast<bool>(constraintsExp));
  opCstr = constraintsExp.get();
  EXPECT_EQ(opCstr.cbL1PeakSize, 137216);
  EXPECT_EQ(opCstr.tensorL1PeakSize, 0);
  EXPECT_EQ(opCstr.outputL1BufferSize, 0);

  std::vector<std::tuple<TTNNLayoutAttr, TTNNLayoutAttr>> layout_combinations =
      {{inputLayout_dram, inputLayout_dram},
       {inputLayout_l1, inputLayout_dram},
       {inputLayout_dram, inputLayout_l1},
       {inputLayout_l1, inputLayout_l1}};
  for (const auto &[input_layout, output_layout] : layout_combinations) {
    auto runtimeExp = OpModel<SoftmaxOp>::getOpRuntime(
        tensorShape, input_layout, -1, output_layout);
    EXPECT_TRUE(static_cast<bool>(runtimeExp));
    EXPECT_TRUE(runtimeExp.get() > 0);
  }
}

TEST_F(OpModelTest, Reshape) {
  const llvm::SmallVector<int64_t> tensorShape = {workerCoresN300, 1024};
  const auto workerGrid = CreateWorkerGrid(gridShapeHwN300);
  const TTNNLayoutAttr layoutDRAM = CreateTiledLayout(
      tensorShape, BufferType::DRAM, TensorMemoryLayout::Interleaved);
  const TTNNLayoutAttr layoutL1 = CreateTiledLayout(
      tensorShape, BufferType::L1, TensorMemoryLayout::Interleaved);
  auto legalExp = Device::getDeviceConstraints(workerGrid);
  EXPECT_TRUE(static_cast<bool>(legalExp));

  auto constraintsExp = OpModel<ReshapeOp>::getOpConstraints(
      CreateWorkerGrid(), tensorShape, layoutDRAM, {workerCoresN300 * 4, 256},
      layoutDRAM);
  EXPECT_TRUE(static_cast<bool>(constraintsExp));
  OpConstraints &opCstr = constraintsExp.get();
  EXPECT_EQ(opCstr.cbL1PeakSize, 5120);
  EXPECT_EQ(opCstr.tensorL1PeakSize, 0);
  EXPECT_EQ(opCstr.outputL1BufferSize, 0);

  auto runtimeExp = OpModel<ReshapeOp>::getOpRuntime(
      tensorShape, layoutDRAM, {workerCoresN300 * 4, 256}, layoutDRAM);
  EXPECT_TRUE(static_cast<bool>(runtimeExp));
  EXPECT_TRUE(runtimeExp.get() > 0);

  constraintsExp = OpModel<ReshapeOp>::getOpConstraints(
      CreateWorkerGrid(), tensorShape, layoutDRAM, {workerCoresN300 * 4, 256},
      layoutL1);
  EXPECT_TRUE(static_cast<bool>(constraintsExp));
  opCstr = constraintsExp.get();
  EXPECT_EQ(opCstr.cbL1PeakSize, 5120);
  EXPECT_EQ(opCstr.tensorL1PeakSize, 2048);
  EXPECT_EQ(opCstr.outputL1BufferSize, 2048);

  runtimeExp = OpModel<ReshapeOp>::getOpRuntime(
      tensorShape, layoutDRAM, {workerCoresN300 * 4, 256}, layoutL1);
  EXPECT_TRUE(static_cast<bool>(runtimeExp));
  EXPECT_TRUE(runtimeExp.get() > 0);
}

TEST_F(OpModelTest, Slice) {
  const llvm::SmallVector<int64_t> inputTensorShape = {1, 56, 56, 96};
  const llvm::SmallVector<int64_t> outputTensorShape = {1, 28, 56, 95};
  const auto workerGrid = CreateWorkerGrid(gridShapeHwN300);
  const TTNNLayoutAttr layoutDRAM = CreateTiledLayout(
      inputTensorShape, BufferType::DRAM, TensorMemoryLayout::Interleaved);
  llvm::SmallVector<int64_t> begins = {0, 0, 0, 0};
  llvm::SmallVector<int64_t> ends = {1, 56, 56, 95};
  llvm::SmallVector<int64_t> step = {1, 2, 1, 1};

  auto legalExp = Device::getDeviceConstraints(workerGrid);
  EXPECT_TRUE(static_cast<bool>(legalExp));

  auto constraintsExp = OpModel<SliceOp>::getOpConstraints(
      CreateWorkerGrid(), inputTensorShape, layoutDRAM, begins, ends, step,
      layoutDRAM);
  EXPECT_TRUE(static_cast<bool>(constraintsExp));
  OpConstraints &opCstr = constraintsExp.get();
  EXPECT_GT(opCstr.cbL1PeakSize, 0);
  EXPECT_EQ(opCstr.tensorL1PeakSize, 0);
  EXPECT_EQ(opCstr.outputL1BufferSize, 0);

  auto runtimeExp = OpModel<SliceOp>::getOpRuntime(
      inputTensorShape, layoutDRAM, begins, ends, step, layoutDRAM);
  EXPECT_TRUE(static_cast<bool>(runtimeExp));
  EXPECT_TRUE(runtimeExp.get() > 0);
}

TEST_F(OpModelTest, ToLayout) {
  const llvm::SmallVector<int64_t> tensorShape = {workerCoresN300, 1024};
  const auto workerGrid = CreateWorkerGrid(gridShapeHwN300);
  const TTNNLayoutAttr layoutDRAMTiled = CreateTiledLayout(
      tensorShape, BufferType::DRAM, TensorMemoryLayout::Interleaved);
  const TTNNLayoutAttr layoutDRAMRowMajor = CreateRowMajorLayout(
      tensorShape, BufferType::DRAM, TensorMemoryLayout::Interleaved);
  const TTNNLayoutAttr layoutL1RowMajorHS = CreateRowMajorLayout(
      tensorShape, BufferType::L1, TensorMemoryLayout::HeightSharded);
  auto legalExp = Device::getDeviceConstraints(workerGrid);
  EXPECT_TRUE(static_cast<bool>(legalExp));

  auto constraintsExp = OpModel<ToLayoutOp>::getOpConstraints(
      CreateWorkerGrid(), tensorShape, layoutDRAMTiled, std::nullopt,
      layoutDRAMRowMajor);
  EXPECT_TRUE(static_cast<bool>(constraintsExp));
  OpConstraints &opCstr = constraintsExp.get();
  EXPECT_EQ(opCstr.cbL1PeakSize, 131072);
  EXPECT_EQ(opCstr.tensorL1PeakSize, 0);
  EXPECT_EQ(opCstr.outputL1BufferSize, 0);
  ExpectLayoutsEQ(layoutDRAMRowMajor, opCstr.outputLayout);

  auto runtimeExp = OpModel<ToLayoutOp>::getOpRuntime(
      tensorShape, layoutDRAMTiled, std::nullopt, layoutDRAMRowMajor);
  EXPECT_TRUE(static_cast<bool>(runtimeExp));
  EXPECT_TRUE(runtimeExp.get() > 0);

  constraintsExp = OpModel<ToLayoutOp>::getOpConstraints(
      CreateWorkerGrid(), tensorShape, layoutDRAMTiled, std::nullopt,
      layoutL1RowMajorHS);
  EXPECT_FALSE(static_cast<bool>(constraintsExp));
  llvm::consumeError(constraintsExp.takeError());

  runtimeExp = OpModel<ToLayoutOp>::getOpRuntime(
      tensorShape, layoutDRAMTiled, std::nullopt, layoutL1RowMajorHS);
  EXPECT_FALSE(static_cast<bool>(runtimeExp));
  llvm::consumeError(runtimeExp.takeError());

  constraintsExp = OpModel<ToLayoutOp>::getOpConstraints(
      CreateWorkerGrid(), tensorShape, layoutDRAMTiled, std::nullopt,
      layoutDRAMRowMajor);
  EXPECT_TRUE(static_cast<bool>(constraintsExp));
  opCstr = constraintsExp.get();
  EXPECT_EQ(opCstr.cbL1PeakSize, 131072);
  EXPECT_EQ(opCstr.tensorL1PeakSize, 0);
  EXPECT_EQ(opCstr.outputL1BufferSize, 0);
  ExpectLayoutsEQ(layoutDRAMRowMajor, opCstr.outputLayout);

  runtimeExp = OpModel<ToLayoutOp>::getOpRuntime(
      tensorShape, layoutDRAMTiled, std::nullopt, layoutDRAMRowMajor);
  EXPECT_TRUE(static_cast<bool>(runtimeExp));
  EXPECT_TRUE(runtimeExp.get() > 0);
}

TEST_F(OpModelTest, ToMemoryConfig) {
  const llvm::SmallVector<int64_t> tensorShape = {1, 8, 64, 128};
  const auto workerGrid = CreateWorkerGrid(gridShapeHwN300);
  auto legalExp = Device::getDeviceConstraints(workerGrid);
  EXPECT_TRUE(static_cast<bool>(legalExp));

  const TTNNLayoutAttr inputLayoutL1Tiled = CreateTiledLayout(
      tensorShape, BufferType::L1, TensorMemoryLayout::Interleaved);
  const TTNNLayoutAttr outputLayoutDRAMTiled = CreateTiledLayout(
      tensorShape, BufferType::DRAM, TensorMemoryLayout::Interleaved);
  MemoryConfigAttr memoryConfig = MemoryConfigAttr::get(
      &context, outputLayoutDRAMTiled.getMemLayout(),
      BufferTypeAttr::get(&context, outputLayoutDRAMTiled.getBufferType()),
      std::nullopt /*shardSpec*/);
  auto constraintsExp = OpModel<ToMemoryConfigOp>::getOpConstraints(
      CreateWorkerGrid(), tensorShape, inputLayoutL1Tiled, memoryConfig,
      outputLayoutDRAMTiled);
  EXPECT_TRUE(static_cast<bool>(constraintsExp));
  OpConstraints &opCstr = constraintsExp.get();
  EXPECT_GT(opCstr.cbL1PeakSize, 0);
  EXPECT_EQ(opCstr.tensorL1PeakSize, 0);
  EXPECT_EQ(opCstr.outputL1BufferSize, 0);

  auto runtimeExp = OpModel<ToMemoryConfigOp>::getOpRuntime(
      tensorShape, inputLayoutL1Tiled, memoryConfig, outputLayoutDRAMTiled);
  EXPECT_TRUE(static_cast<bool>(runtimeExp));
  EXPECT_TRUE(runtimeExp.get() > 0);

  auto coreRangeSetAttr = CoreRangeSetAttr::get(
      &context, llvm::ArrayRef<CoreRangeAttr>{CoreRangeAttr::get(
                    &context, CoreCoordAttr::get(&context, 0, 0),
                    CoreCoordAttr::get(&context, 7, 0))});
  ShardSpecAttr shardSpec = ShardSpecAttr::get(
      &context, coreRangeSetAttr, ShapeAttr::get(&context, {64, 128}),
      ShardOrientationAttr::get(&context, ShardOrientation::RowMajor),
      ShardModeAttr::get(&context, ShardMode::Physical),
      /*physical_shard_shape=*/nullptr);
  const TTNNLayoutAttr outputLayoutL1Tiled = CreateTiledLayout(
      tensorShape, BufferType::L1, TensorMemoryLayout::HeightSharded);
  memoryConfig = MemoryConfigAttr::get(
      &context, outputLayoutL1Tiled.getMemLayout(),
      BufferTypeAttr::get(&context, outputLayoutL1Tiled.getBufferType()),
      shardSpec);
  constraintsExp = OpModel<ToMemoryConfigOp>::getOpConstraints(
      CreateWorkerGrid(), tensorShape, inputLayoutL1Tiled, memoryConfig,
      outputLayoutL1Tiled);
  EXPECT_TRUE(static_cast<bool>(constraintsExp));
  opCstr = constraintsExp.get();
  EXPECT_EQ(opCstr.cbL1PeakSize, 8192);
  EXPECT_EQ(opCstr.tensorL1PeakSize, 16384);
  EXPECT_EQ(opCstr.outputL1BufferSize, 16384);

  runtimeExp = OpModel<ToMemoryConfigOp>::getOpRuntime(
      tensorShape, inputLayoutL1Tiled, memoryConfig, outputLayoutL1Tiled);
  EXPECT_TRUE(static_cast<bool>(runtimeExp));
  EXPECT_TRUE(runtimeExp.get() > 0);
}

TEST_F(OpModelTest, Concat) {
  const llvm::SmallVector<int64_t> inputTensorShape = {workerCoresN300, 1024};
  const TTNNLayoutAttr layoutDRAM = CreateTiledLayout(
      inputTensorShape, BufferType::DRAM, TensorMemoryLayout::Interleaved);
  const TTNNLayoutAttr layoutL1Interleaved = CreateTiledLayout(
      inputTensorShape, BufferType::L1, TensorMemoryLayout::Interleaved);

  auto constraintsExp = OpModel<ConcatOp>::getOpConstraints(
      CreateWorkerGrid(), {inputTensorShape, inputTensorShape},
      {layoutL1Interleaved, layoutL1Interleaved}, 0, layoutDRAM);
  EXPECT_TRUE(static_cast<bool>(constraintsExp));
  OpConstraints &opCstr = constraintsExp.get();
  EXPECT_EQ(opCstr.cbL1PeakSize, 4096);
  EXPECT_EQ(opCstr.tensorL1PeakSize, 0);
  EXPECT_EQ(opCstr.outputL1BufferSize, 0);

  auto runtimeExp = OpModel<ConcatOp>::getOpRuntime(
      {inputTensorShape, inputTensorShape},
      {layoutL1Interleaved, layoutL1Interleaved}, 0, layoutDRAM);
  EXPECT_TRUE(static_cast<bool>(runtimeExp));
  EXPECT_TRUE(runtimeExp.get() > 0);
}

TEST_F(OpModelTest, Transpose) {
  const llvm::SmallVector<int64_t> tensorShape = {workerCoresN300, 1024};
  const auto workerGrid = CreateWorkerGrid(gridShapeHwN300);
  const TTNNLayoutAttr layoutDRAM = CreateTiledLayout(
      tensorShape, BufferType::DRAM, TensorMemoryLayout::Interleaved);
  const TTNNLayoutAttr layoutL1Interleaved = CreateTiledLayout(
      tensorShape, BufferType::L1, TensorMemoryLayout::Interleaved);
  const TTNNLayoutAttr layoutL1WSharded = CreateTiledLayout(
      tensorShape, BufferType::L1, TensorMemoryLayout::WidthSharded);

  auto legalExp = Device::getDeviceConstraints(workerGrid);
  EXPECT_TRUE(static_cast<bool>(legalExp));

  auto constraintsExp = OpModel<TransposeOp>::getOpConstraints(
      CreateWorkerGrid(), tensorShape, layoutDRAM, 0, 1, layoutDRAM);
  EXPECT_TRUE(static_cast<bool>(constraintsExp));
  OpConstraints &opCstr = constraintsExp.get();
  EXPECT_EQ(opCstr.cbL1PeakSize, 8192);
  EXPECT_EQ(opCstr.tensorL1PeakSize, 0);
  EXPECT_EQ(opCstr.outputL1BufferSize, 0);

  auto runtimeExp = OpModel<TransposeOp>::getOpRuntime(tensorShape, layoutDRAM,
                                                       0, 1, layoutDRAM);
  EXPECT_TRUE(static_cast<bool>(runtimeExp));
  EXPECT_TRUE(runtimeExp.get() > 0);

  constraintsExp = OpModel<TransposeOp>::getOpConstraints(
      CreateWorkerGrid(), tensorShape, layoutDRAM, 0, 1, layoutL1Interleaved);
  EXPECT_TRUE(static_cast<bool>(constraintsExp));
  opCstr = constraintsExp.get();
  EXPECT_EQ(opCstr.cbL1PeakSize, 8192);
  EXPECT_EQ(opCstr.tensorL1PeakSize, 2048);
  EXPECT_EQ(opCstr.outputL1BufferSize, 2048);

  runtimeExp = OpModel<TransposeOp>::getOpRuntime(tensorShape, layoutDRAM, 0, 1,
                                                  layoutL1Interleaved);
  EXPECT_TRUE(static_cast<bool>(runtimeExp));
  EXPECT_TRUE(runtimeExp.get() > 0);

  constraintsExp = OpModel<TransposeOp>::getOpConstraints(
      CreateWorkerGrid(), tensorShape, layoutL1Interleaved, 0, 1,
      layoutL1WSharded);
  EXPECT_FALSE(static_cast<bool>(constraintsExp));
  llvm::consumeError(constraintsExp.takeError());

  runtimeExp = OpModel<TransposeOp>::getOpRuntime(
      tensorShape, layoutL1Interleaved, 0, 1, layoutL1WSharded);
  EXPECT_FALSE(static_cast<bool>(runtimeExp));
  llvm::consumeError(runtimeExp.takeError());
}

TEST_F(OpModelTest, SoftmaxSharded) {
  const llvm::SmallVector<int64_t> tensorShape = {16 * workerCoresN300 * 32,
                                                  32};
  const auto workerGrid = CreateWorkerGrid(gridShapeHwN300);
  const TTNNLayoutAttr inputLayout_l1_hs = CreateTiledLayout(
      tensorShape, BufferType::L1, TensorMemoryLayout::HeightSharded);
  const TTNNLayoutAttr inputLayout_l1_i = CreateTiledLayout(
      tensorShape, BufferType::L1, TensorMemoryLayout::Interleaved);

  auto legalExp = Device::getDeviceConstraints(workerGrid);
  EXPECT_TRUE(static_cast<bool>(legalExp));

  auto constraintsExp = OpModel<SoftmaxOp>::getOpConstraints(
      CreateWorkerGrid(), tensorShape, inputLayout_l1_hs, -2,
      inputLayout_l1_hs);
  EXPECT_TRUE(static_cast<bool>(constraintsExp));
  OpConstraints &opCstr = constraintsExp.get();
  EXPECT_EQ(opCstr.cbL1PeakSize, 24576);
  EXPECT_EQ(opCstr.tensorL1PeakSize, 32768);
  EXPECT_EQ(opCstr.outputL1BufferSize, 32768);

  constraintsExp = OpModel<SoftmaxOp>::getOpConstraints(
      CreateWorkerGrid(), tensorShape, inputLayout_l1_hs, -2, inputLayout_l1_i);
  EXPECT_TRUE(static_cast<bool>(constraintsExp));
  opCstr = constraintsExp.get();
  EXPECT_EQ(opCstr.cbL1PeakSize, 24576);
  EXPECT_EQ(opCstr.tensorL1PeakSize, 32768);
  EXPECT_EQ(opCstr.outputL1BufferSize, 32768);

  constraintsExp = OpModel<SoftmaxOp>::getOpConstraints(
      CreateWorkerGrid(), tensorShape, inputLayout_l1_i, -2, inputLayout_l1_hs);
  EXPECT_TRUE(static_cast<bool>(constraintsExp));
  opCstr = constraintsExp.get();
  EXPECT_EQ(opCstr.cbL1PeakSize, 24576);
  EXPECT_EQ(opCstr.tensorL1PeakSize, 32768);
  EXPECT_EQ(opCstr.outputL1BufferSize, 32768);

  auto runtimeExp = OpModel<SoftmaxOp>::getOpRuntime(
      tensorShape, inputLayout_l1_i, -2, inputLayout_l1_hs);
  EXPECT_TRUE(static_cast<bool>(runtimeExp));
  EXPECT_TRUE(runtimeExp.get() > 0);
}

TEST_F(OpModelTest, Typecast) {
  const llvm::SmallVector<int64_t> tensorShape = {16 * workerCoresN300 * 32,
                                                  32};
  const auto workerGrid = CreateWorkerGrid(gridShapeHwN300);
  const TTNNLayoutAttr inputLayoutDRAMIBF16 = CreateTiledLayout(
      tensorShape, BufferType::DRAM, TensorMemoryLayout::Interleaved);
  const TTNNLayoutAttr inputLayoutL1HSBF16 = CreateTiledLayout(
      tensorShape, BufferType::L1, TensorMemoryLayout::HeightSharded);
  const TTNNLayoutAttr inputLayoutDRAMIF32 = CreateTiledLayout(
      tensorShape, BufferType::DRAM, TensorMemoryLayout::Interleaved,
      std::nullopt, GetPhysicalGridSize(), builder.getF32Type());
  auto legalExp = Device::getDeviceConstraints(workerGrid);
  EXPECT_TRUE(static_cast<bool>(legalExp));

  auto constraintsExp = OpModel<TypecastOp>::getOpConstraints(
      CreateWorkerGrid(), tensorShape, inputLayoutDRAMIBF16,
      ttcore::DataTypeAttr::get(&context, ttcore::DataType::Float32),
      inputLayoutDRAMIF32);
  EXPECT_TRUE(static_cast<bool>(constraintsExp));
  OpConstraints &opCstr = constraintsExp.get();
  EXPECT_EQ(opCstr.cbL1PeakSize, 12288);
  EXPECT_EQ(opCstr.tensorL1PeakSize, 0);
  EXPECT_EQ(opCstr.outputL1BufferSize, 0);

  auto runtimeExp = OpModel<TypecastOp>::getOpRuntime(
      tensorShape, inputLayoutDRAMIBF16,
      ttcore::DataTypeAttr::get(&context, ttcore::DataType::Float32),
      inputLayoutDRAMIF32);
  EXPECT_TRUE(static_cast<bool>(runtimeExp));
  EXPECT_TRUE(runtimeExp.get() > 0);

  constraintsExp = OpModel<TypecastOp>::getOpConstraints(
      CreateWorkerGrid(), tensorShape, inputLayoutDRAMIBF16,
      ttcore::DataTypeAttr::get(&context, ttcore::DataType::Float32),
      inputLayoutL1HSBF16);
  EXPECT_FALSE(static_cast<bool>(constraintsExp));
  llvm::consumeError(constraintsExp.takeError());
  runtimeExp = OpModel<TypecastOp>::getOpRuntime(
      tensorShape, inputLayoutDRAMIBF16,
      ttcore::DataTypeAttr::get(&context, ttcore::DataType::Float32),
      inputLayoutL1HSBF16);
  EXPECT_FALSE(static_cast<bool>(runtimeExp));
  llvm::consumeError(runtimeExp.takeError());
}

struct BinaryEltwiseParam {
  detail::TestTensor inputA;
  detail::TestTensor inputB;
  detail::TestTensor output;
  detail::ExpectedResult expectedResult;
};

template <typename OpTy>
class OpModelBinaryEltwiseParam
    : public OpModelTest,
      public testing::WithParamInterface<BinaryEltwiseParam> {
protected:
  // clang-format on
  void RunTest() {
    const auto [inputShapeA, inputTensorLayoutA, inputBufferTypeA,
                inputVirtualGridA] = GetParam().inputA;
    const auto [inputShapeB, inputTensorLayoutB, inputBufferTypeB,
                inputVirtualGridB] = GetParam().inputB;
    const auto [outputShape, outputTensorLayout, outputBufferType,
                outputVirtualGrid] = GetParam().output;
    const auto [expectedLegal, expectedCbSize, expectedPeakSize,
                expectedOutputSize] = GetParam().expectedResult;

    const TTNNLayoutAttr inputLayoutA = CreateTiledLayout(
        inputShapeA, inputBufferTypeA, inputTensorLayoutA, inputVirtualGridA);
    const TTNNLayoutAttr inputLayoutB = CreateTiledLayout(
        inputShapeB, inputBufferTypeB, inputTensorLayoutB, inputVirtualGridB);
    const TTNNLayoutAttr outputLayout = CreateTiledLayout(
        outputShape, outputBufferType, outputTensorLayout, outputVirtualGrid);

    auto constraintsExp = OpModel<OpTy>::getOpConstraints(
        CreateWorkerGrid(), inputShapeA, inputLayoutA, inputShapeB,
        inputLayoutB, outputLayout);
    // Manually cast to bool because EXPECT_TRUE requires a const bool operator
    // which llvm::Expected<T> does not have
    EXPECT_EQ(static_cast<bool>(constraintsExp), expectedLegal);
    if (expectedLegal) {
      const auto [cbSize, peakSize, outputSize, outputLayoutReadBack] =
          constraintsExp.get();
      EXPECT_EQ(cbSize, expectedCbSize);
      EXPECT_EQ(peakSize, expectedPeakSize);
      EXPECT_EQ(outputSize, expectedOutputSize);
      ExpectLayoutsEQ(outputLayout, outputLayoutReadBack);
    } else {
      // Must clean up the error
      llvm::consumeError(constraintsExp.takeError());
    }

    llvm::Expected<size_t> runtimeExp = OpModel<OpTy>::getOpRuntime(
        inputShapeA, inputLayoutA, inputShapeB, inputLayoutB, outputLayout);
    EXPECT_EQ(static_cast<bool>(runtimeExp), expectedLegal);
    if (expectedLegal) {
      EXPECT_TRUE(runtimeExp.get() > 0);
    } else {
      llvm::consumeError(runtimeExp.takeError());
    }
  }
};

// Type aliases for binary operations
using OpModelAddParam = OpModelBinaryEltwiseParam<AddOp>;
using OpModelMultiplyParam = OpModelBinaryEltwiseParam<MultiplyOp>;
using OpModelSubtractParam = OpModelBinaryEltwiseParam<SubtractOp>;
using OpModelMaximumParam = OpModelBinaryEltwiseParam<MaximumOp>;
using OpModelMinimumParam = OpModelBinaryEltwiseParam<MinimumOp>;
using OpModelDivideParam = OpModelBinaryEltwiseParam<DivideOp>;
using OpModelEqualParam = OpModelBinaryEltwiseParam<EqualOp>;
using OpModelNotEqualParam = OpModelBinaryEltwiseParam<NotEqualOp>;
using OpModelGreaterEqualParam = OpModelBinaryEltwiseParam<GreaterEqualOp>;
using OpModelGreaterThanParam = OpModelBinaryEltwiseParam<GreaterThanOp>;
using OpModelLessEqualParam = OpModelBinaryEltwiseParam<LessEqualOp>;
using OpModelLessThanParam = OpModelBinaryEltwiseParam<LessThanOp>;
using OpModelLogicalAndParam = OpModelBinaryEltwiseParam<LogicalAndOp>;
using OpModelLogicalOrParam = OpModelBinaryEltwiseParam<LogicalOrOp>;
using OpModelLogicalXorParam = OpModelBinaryEltwiseParam<LogicalXorOp>;

TEST_P(OpModelAddParam, AddOp) { RunTest(); }
TEST_P(OpModelMultiplyParam, MultiplyOp) { RunTest(); }
TEST_P(OpModelSubtractParam, SubtractOp) { RunTest(); }
TEST_P(OpModelMaximumParam, MaximumOp) { RunTest(); }
TEST_P(OpModelMinimumParam, MinimumOp) { RunTest(); }
TEST_P(OpModelDivideParam, DivideOp) { RunTest(); }
TEST_P(OpModelEqualParam, EqualOp) { RunTest(); }
TEST_P(OpModelNotEqualParam, NotEqualOp) { RunTest(); }
TEST_P(OpModelGreaterEqualParam, GreaterEqualOp) { RunTest(); }
TEST_P(OpModelGreaterThanParam, GreaterThanOp) { RunTest(); }
TEST_P(OpModelLessEqualParam, LessEqualOp) { RunTest(); }
TEST_P(OpModelLessThanParam, LessThanOp) { RunTest(); }
TEST_P(OpModelLogicalAndParam, LogicalAndOp) { RunTest(); }
TEST_P(OpModelLogicalOrParam, LogicalOrOp) { RunTest(); }
TEST_P(OpModelLogicalXorParam, LogicalXorOp) { RunTest(); }

const std::initializer_list<BinaryEltwiseParam> binaryEltwiseParams = {
    {detail::interleavedN300X1024Dram, detail::interleavedN300X1024Dram,
     detail::interleavedN300X1024Dram,
     detail::ExpectedResult{true, 12288, 0, 0}},
    {detail::interleavedN300X1024Dram, detail::interleaved2048X2048Dram,
     detail::interleaved2048X2048Dram,
     detail::ExpectedResult{false, 0, 0, 0}}, // incompatible dimensions at
                                              // the input
    {detail::interleavedN300X1024Dram, detail::interleavedN300X1024L1,
     detail::interleavedN300X1024Dram,
     detail::ExpectedResult{true, 12288, 0, 0}},
    {detail::interleavedN300X1024L1, detail::interleavedN300X1024Dram,
     detail::interleavedN300X1024Dram,
     detail::ExpectedResult{true, 12288, 0, 0}},
    {detail::interleavedN300X1024L1, detail::interleavedN300X1024L1,
     detail::interleavedN300X1024Dram,
     detail::ExpectedResult{true, 12288, 0, 0}},
    {detail::interleavedN300X1024L1, detail::interleavedN300X1024L1,
     detail::interleavedN300X1024L1,
     detail::ExpectedResult{true, 12288, 2048, 2048}},
    {detail::interleavedN300X1024Dram, detail::interleavedN300X1024L1,
     detail::interleavedN300X1024L1,
     detail::ExpectedResult{true, 12288, 2048, 2048}},
    {detail::interleavedN300X1024L1, detail::interleavedN300X1024Dram,
     detail::interleavedN300X1024L1,
     detail::ExpectedResult{true, 12288, 2048, 2048}},
    {detail::interleavedN300X1024Dram, detail::interleavedN300X1024Dram,
     detail::interleavedN300X1024L1,
     detail::ExpectedResult{true, 12288, 2048, 2048}},
    {detail::TestTensor{{16 * OpModelFixture::workerCoresN300 * 32, 32},
                        TensorMemoryLayout::HeightSharded,
                        BufferType::L1,
                        llvm::SmallVector<int64_t>{8, 1}},
     detail::TestTensor{{16 * OpModelFixture::workerCoresN300 * 32, 32},
                        TensorMemoryLayout::Interleaved,
                        BufferType::DRAM},
     detail::TestTensor{{16 * OpModelFixture::workerCoresN300 * 32, 32},
                        TensorMemoryLayout::HeightSharded,
                        BufferType::L1,
                        llvm::SmallVector<int64_t>{8, 1}},
     detail::ExpectedResult{true, 4096, 262144, 262144}},
    {detail::TestTensor{{16 * OpModelFixture::workerCoresN300 * 32, 32},
                        TensorMemoryLayout::HeightSharded,
                        BufferType::L1,
                        llvm::SmallVector<int64_t>{8, 1}},
     detail::TestTensor{{16 * OpModelFixture::workerCoresN300 * 32, 32},
                        TensorMemoryLayout::Interleaved,
                        BufferType::DRAM},
     detail::TestTensor{{16 * OpModelFixture::workerCoresN300 * 32, 32},
                        TensorMemoryLayout::Interleaved,
                        BufferType::DRAM},
     detail::ExpectedResult{true, 8192, 0, 0}},
    {detail::TestTensor{{16 * OpModelFixture::workerCoresN300 * 32, 32},
                        TensorMemoryLayout::Interleaved,
                        BufferType::DRAM},
     detail::TestTensor{{16 * OpModelFixture::workerCoresN300 * 32, 32},
                        TensorMemoryLayout::Interleaved,
                        BufferType::DRAM},
     detail::TestTensor{{16 * OpModelFixture::workerCoresN300 * 32, 32},
                        TensorMemoryLayout::HeightSharded,
                        BufferType::L1,
                        llvm::SmallVector<int64_t>{8, 1}},
     detail::ExpectedResult{true, 8192, 262144, 262144}}};

::testing::internal::ParamGenerator<BinaryEltwiseParam>
generateBinaryEltwiseParams(std::initializer_list<BinaryEltwiseParam> values,
                            std::size_t extraCbRequirement = 0) {
  // The expected size of the circular buffer is the same for most binary ops,
  // but some of them (such as Divide, LogicalOr and LogicalXor) extra memory is
  // required due to the op's implementation.
  std::vector<BinaryEltwiseParam> newValues;
  for (const auto &v : values) {
    newValues.emplace_back(v);
    newValues.back().expectedResult.expectedCbSize += extraCbRequirement;
  }
  return ::testing::ValuesIn(newValues);
}

INSTANTIATE_TEST_SUITE_P(AddTests, OpModelAddParam,
                         generateBinaryEltwiseParams(binaryEltwiseParams));

INSTANTIATE_TEST_SUITE_P(MulTests, OpModelMultiplyParam,
                         generateBinaryEltwiseParams(binaryEltwiseParams));

INSTANTIATE_TEST_SUITE_P(SubtractTests, OpModelSubtractParam,
                         generateBinaryEltwiseParams(binaryEltwiseParams));

INSTANTIATE_TEST_SUITE_P(MaximumTests, OpModelMaximumParam,
                         generateBinaryEltwiseParams(binaryEltwiseParams));

INSTANTIATE_TEST_SUITE_P(MinimumTests, OpModelMinimumParam,
                         generateBinaryEltwiseParams(binaryEltwiseParams));

INSTANTIATE_TEST_SUITE_P(DivideTests, OpModelDivideParam,
                         generateBinaryEltwiseParams(
                             binaryEltwiseParams, /*extraCbRequirement=*/2048));

INSTANTIATE_TEST_SUITE_P(EqualTests, OpModelEqualParam,
                         generateBinaryEltwiseParams(binaryEltwiseParams));

INSTANTIATE_TEST_SUITE_P(NotEqualTests, OpModelNotEqualParam,
                         generateBinaryEltwiseParams(binaryEltwiseParams));

INSTANTIATE_TEST_SUITE_P(GreaterEqualTests, OpModelGreaterEqualParam,
                         generateBinaryEltwiseParams(binaryEltwiseParams));

INSTANTIATE_TEST_SUITE_P(GreaterThanTests, OpModelGreaterThanParam,
                         generateBinaryEltwiseParams(binaryEltwiseParams));

INSTANTIATE_TEST_SUITE_P(LessEqualTests, OpModelLessEqualParam,
                         generateBinaryEltwiseParams(binaryEltwiseParams));

INSTANTIATE_TEST_SUITE_P(LessThanTests, OpModelLessThanParam,
                         generateBinaryEltwiseParams(binaryEltwiseParams));

INSTANTIATE_TEST_SUITE_P(LogicalAndTests, OpModelLogicalAndParam,
                         generateBinaryEltwiseParams(binaryEltwiseParams));

INSTANTIATE_TEST_SUITE_P(LogicalOrTests, OpModelLogicalOrParam,
                         generateBinaryEltwiseParams(
                             binaryEltwiseParams, /*extraCbRequirement=*/4096));

INSTANTIATE_TEST_SUITE_P(LogicalXorTests, OpModelLogicalXorParam,
                         generateBinaryEltwiseParams(
                             binaryEltwiseParams, /*extraCbRequirement=*/4096));

// ==== Binary Eltwise Ops Ends ====

class OpModelLinearParam
    : public OpModelTest,
      public testing::WithParamInterface<
          std::tuple<detail::TestTensor,         // inputA
                     detail::TestTensor,         // inputB
                     detail::TestTensor,         // bias
                     detail::TestTensor,         // output,
                     llvm::SmallVector<int64_t>, // physical grid
                     detail::ExpectedResult>> {};

TEST_P(OpModelLinearParam, LinearParam) {
  auto params = GetParam();
  const auto [inputShapeA, inputTensorLayoutA, inputBufferTypeA,
              inputVirtualGridA] = std::get<0>(params);
  const auto [inputShapeB, inputTensorLayoutB, inputBufferTypeB,
              inputVirtualGridB] = std::get<1>(params);
  const auto [biasShape, biasTensorLayout, biasBufferType, biasVirtualGrid] =
      std::get<2>(params);
  const auto [outputShape, outputTensorLayout, outputBufferType,
              outputVirtualGrid] = std::get<3>(params);
  llvm::SmallVector<int64_t> physicalGrid = std::get<4>(params);
  const auto [expectedLegal, expectedCbSize, expectedPeakSize,
              expectedOutputSize] = std::get<5>(params);

  const TTNNLayoutAttr inputLayoutA = CreateTiledLayout(
      inputShapeA, inputBufferTypeA, inputTensorLayoutA, inputVirtualGridA);
  const TTNNLayoutAttr inputLayoutB = CreateTiledLayout(
      inputShapeB, inputBufferTypeB, inputTensorLayoutB, inputVirtualGridB);
  const TTNNLayoutAttr biasLayout = CreateTiledLayout(
      biasShape, biasBufferType, biasTensorLayout, biasVirtualGrid);
  const TTNNLayoutAttr outputLayout = CreateTiledLayout(
      outputShape, outputBufferType, outputTensorLayout, outputVirtualGrid);

  auto constraintsExp = OpModel<LinearOp>::getOpConstraints(
      CreateWorkerGrid(), inputShapeA, inputLayoutA, inputShapeB, inputLayoutB,
      biasShape, biasLayout, outputLayout, false, false);

  // Manually cast to bool because EXPECT_TRUE requires a const bool operator
  // which llvm::Expected<T> does not have
  EXPECT_EQ(static_cast<bool>(constraintsExp), expectedLegal);
  if (expectedLegal) {
    const auto [cbSize, peakSize, outputSize, outputLayoutReadBack] =
        constraintsExp.get();
    EXPECT_EQ(cbSize, expectedCbSize);
    EXPECT_EQ(peakSize, expectedPeakSize);
    EXPECT_EQ(outputSize, expectedOutputSize);
  } else {
    // Must clean up the error
    llvm::consumeError(constraintsExp.takeError());
  }

  auto runtimeExp = OpModel<LinearOp>::getOpRuntime(
      inputShapeA, inputLayoutA, inputShapeB, inputLayoutB, biasShape,
      biasLayout, outputLayout, false, false);
  EXPECT_EQ(static_cast<bool>(runtimeExp), expectedLegal);
  if (expectedLegal) {
    EXPECT_TRUE(runtimeExp.get() > 0);
  } else {
    llvm::consumeError(runtimeExp.takeError());
  }
  SingletonDeviceContext::resetInstance();
}

INSTANTIATE_TEST_SUITE_P(
    LinearInterleavedTests, OpModelLinearParam,
    ::testing::Values(
        std::make_tuple(detail::interleaved2048X2048Dram,
                        detail::interleaved2048X2048Dram,
                        detail::interleaved2048X2048Dram,
                        detail::interleaved2048X2048Dram,
                        llvm::SmallVector<int64_t>{8, 8},
                        detail::ExpectedResult{true, 655360, 0, 0}),
        std::make_tuple(detail::interleaved2048X2048Dram,
                        detail::interleaved2048X2048Dram,
                        detail::interleaved2048X2048Dram,
                        detail::inerleaved2048X2048L1,
                        llvm::SmallVector<int64_t>{8, 8},
                        detail::ExpectedResult{true, 786432, 262144, 131072}),
        std::make_tuple(detail::interleaved2048X2048Dram,
                        detail::inerleaved2048X2048L1,
                        detail::inerleaved2048X2048L1,
                        detail::interleaved2048X2048Dram,
                        llvm::SmallVector<int64_t>{8, 8},
                        detail::ExpectedResult{true, 262144, 0, 0}),
        std::make_tuple(detail::interleaved2048X2048Dram,
                        detail::inerleaved2048X2048L1,
                        detail::inerleaved2048X2048L1,
                        detail::inerleaved2048X2048L1,
                        llvm::SmallVector<int64_t>{8, 8},
                        detail::ExpectedResult{true, 262144, 262144, 131072}),
        std::make_tuple(detail::inerleaved2048X2048L1,
                        detail::interleaved2048X2048Dram,
                        detail::inerleaved2048X2048L1,
                        detail::interleaved2048X2048Dram,
                        llvm::SmallVector<int64_t>{8, 8},
                        detail::ExpectedResult{true, 262144, 0, 0}),
        std::make_tuple(detail::inerleaved2048X2048L1,
                        detail::interleaved2048X2048Dram,
                        detail::inerleaved2048X2048L1,
                        detail::inerleaved2048X2048L1,
                        llvm::SmallVector<int64_t>{8, 8},
                        detail::ExpectedResult{true, 262144, 262144, 131072}),
        std::make_tuple(detail::inerleaved2048X2048L1,
                        detail::inerleaved2048X2048L1,
                        detail::interleaved2048X2048Dram,
                        detail::interleaved2048X2048Dram,
                        llvm::SmallVector<int64_t>{8, 8},
                        detail::ExpectedResult{true, 786432, 0, 0}),
        std::make_tuple(detail::inerleaved2048X2048L1,
                        detail::inerleaved2048X2048L1,
                        detail::interleaved2048X2048Dram,
                        detail::inerleaved2048X2048L1,
                        llvm::SmallVector<int64_t>{8, 8},
                        detail::ExpectedResult{true, 786432, 262144, 131072})));

INSTANTIATE_TEST_SUITE_P(
    LinearShardedTests, OpModelLinearParam,
    ::testing::Values(
        std::make_tuple(detail::TestTensor{{56 * 32, 56 * 32},
                                           TensorMemoryLayout::BlockSharded,
                                           BufferType::L1,
                                           llvm::SmallVector<int64_t>{7, 8}},
                        detail::TestTensor{{56 * 32, 56 * 32},
                                           TensorMemoryLayout::Interleaved,
                                           BufferType::DRAM,
                                           llvm::SmallVector<int64_t>{7, 8}},
                        detail::TestTensor{{56 * 32, 56 * 32},
                                           TensorMemoryLayout::Interleaved,
                                           BufferType::DRAM,
                                           llvm::SmallVector<int64_t>{7, 8}},
                        detail::TestTensor{{56 * 32, 56 * 32},
                                           TensorMemoryLayout::BlockSharded,
                                           BufferType::L1,
                                           llvm::SmallVector<int64_t>{7, 8}},
                        llvm::SmallVector<int64_t>{7, 8},
                        detail::ExpectedResult{true, 430144, 229376, 114688}),
        std::make_tuple(detail::TestTensor{{56 * 32, 56 * 32},
                                           TensorMemoryLayout::BlockSharded,
                                           BufferType::L1,
                                           llvm::SmallVector<int64_t>{7, 8}},
                        detail::TestTensor{{56 * 32, 56 * 32},
                                           TensorMemoryLayout::BlockSharded,
                                           BufferType::L1,
                                           llvm::SmallVector<int64_t>{7, 8}},
                        detail::TestTensor{{56 * 32, 56 * 32},
                                           TensorMemoryLayout::Interleaved,
                                           BufferType::DRAM,
                                           llvm::SmallVector<int64_t>{7, 8}},
                        detail::TestTensor{{56 * 32, 56 * 32},
                                           TensorMemoryLayout::BlockSharded,
                                           BufferType::L1,
                                           llvm::SmallVector<int64_t>{7, 8}},
                        llvm::SmallVector<int64_t>{7, 8},
                        detail::ExpectedResult{false}),
        std::make_tuple(detail::TestTensor{{56 * 32, 56 * 32},
                                           TensorMemoryLayout::Interleaved,
                                           BufferType::DRAM,
                                           llvm::SmallVector<int64_t>{7, 8}},
                        detail::TestTensor{{56 * 32, 56 * 32},
                                           TensorMemoryLayout::Interleaved,
                                           BufferType::DRAM,
                                           llvm::SmallVector<int64_t>{7, 8}},
                        detail::TestTensor{{56 * 32, 56 * 32},
                                           TensorMemoryLayout::BlockSharded,
                                           BufferType::L1,
                                           llvm::SmallVector<int64_t>{7, 8}},
                        detail::TestTensor{{56 * 32, 56 * 32},
                                           TensorMemoryLayout::BlockSharded,
                                           BufferType::L1,
                                           llvm::SmallVector<int64_t>{7, 8}},
                        llvm::SmallVector<int64_t>{7, 8},
                        detail::ExpectedResult{false}),
        std::make_tuple(detail::TestTensor{{56 * 32, 56 * 32},
                                           TensorMemoryLayout::BlockSharded,
                                           BufferType::L1,
                                           llvm::SmallVector<int64_t>{7, 8}},
                        detail::TestTensor{{56 * 32, 56 * 32},
                                           TensorMemoryLayout::Interleaved,
                                           BufferType::DRAM,
                                           llvm::SmallVector<int64_t>{7, 8}},
                        detail::TestTensor{{56 * 32, 56 * 32},
                                           TensorMemoryLayout::Interleaved,
                                           BufferType::DRAM,
                                           llvm::SmallVector<int64_t>{7, 8}},
                        detail::TestTensor{{56 * 32, 56 * 32},
                                           TensorMemoryLayout::Interleaved,
                                           BufferType::DRAM,
                                           llvm::SmallVector<int64_t>{7, 8}},
                        llvm::SmallVector<int64_t>{7, 8},
                        detail::ExpectedResult{true, 544832, 0, 0}),
        std::make_tuple(detail::TestTensor{{56 * 32, 56 * 32},
                                           TensorMemoryLayout::BlockSharded,
                                           BufferType::L1,
                                           llvm::SmallVector<int64_t>{7, 8}},
                        detail::TestTensor{
                            llvm::SmallVector<int64_t>{56 * 32, 56 * 32},
                            TensorMemoryLayout::HeightSharded, BufferType::L1,
                            llvm::SmallVector<int64_t>{56, 1}},
                        detail::TestTensor{{56 * 32, 56 * 32},
                                           TensorMemoryLayout::Interleaved,
                                           BufferType::DRAM,
                                           llvm::SmallVector<int64_t>{7, 8}},
                        detail::TestTensor{{56 * 32, 56 * 32},
                                           TensorMemoryLayout::Interleaved,
                                           BufferType::DRAM,
                                           llvm::SmallVector<int64_t>{7, 8}},
                        llvm::SmallVector<int64_t>{7, 8},
                        detail::ExpectedResult{false}),
        std::make_tuple(
            detail::TestTensor{llvm::SmallVector<int64_t>{1 * 32, 56 * 32},
                               TensorMemoryLayout::WidthSharded, BufferType::L1,
                               llvm::SmallVector<int64_t>{1, 56}},
            detail::TestTensor{{56 * 32, 56 * 32},
                               TensorMemoryLayout::Interleaved,
                               BufferType::DRAM,
                               llvm::SmallVector<int64_t>{7, 8}},
            detail::TestTensor{{1 * 32, 56 * 32},
                               TensorMemoryLayout::Interleaved,
                               BufferType::DRAM,
                               llvm::SmallVector<int64_t>{7, 8}},
            detail::TestTensor{llvm::SmallVector<int64_t>{1 * 32, 56 * 32},
                               TensorMemoryLayout::WidthSharded, BufferType::L1,
                               llvm::SmallVector<int64_t>{1, 56}},
            llvm::SmallVector<int64_t>{7, 8},
            detail::ExpectedResult{true, 8256, 4096, 2048}),
        std::make_tuple(detail::TestTensor{{56 * 32, 1 * 32},
                                           TensorMemoryLayout::HeightSharded,
                                           BufferType::L1,
                                           llvm::SmallVector<int64_t>{56, 1}},
                        detail::TestTensor{
                            llvm::SmallVector<int64_t>{1 * 32, 56 * 32},
                            TensorMemoryLayout::Interleaved, BufferType::DRAM,
                            llvm::SmallVector<int64_t>{7, 8}},
                        detail::TestTensor{{56 * 32, 56 * 32},
                                           TensorMemoryLayout::Interleaved,
                                           BufferType::DRAM,
                                           llvm::SmallVector<int64_t>{7, 8}},
                        detail::TestTensor{
                            llvm::SmallVector<int64_t>{56 * 32, 56 * 32},
                            TensorMemoryLayout::HeightSharded, BufferType::L1,
                            llvm::SmallVector<int64_t>{56, 1}},
                        llvm::SmallVector<int64_t>{7, 8},
                        detail::ExpectedResult{true, 114688, 229376, 114688})));

class OpModelMatmulParam
    : public OpModelTest,
      public testing::WithParamInterface<
          std::tuple<detail::TestTensor,         // inputA
                     detail::TestTensor,         // inputB
                     detail::TestTensor,         // output,
                     llvm::SmallVector<int64_t>, // physical grid
                     detail::ExpectedResult>> {};

TEST_P(OpModelMatmulParam, MatmulParam) {
  auto params = GetParam();
  const auto [inputShapeA, inputTensorLayoutA, inputBufferTypeA,
              inputVirtualGridA] = std::get<0>(params);
  const auto [inputShapeB, inputTensorLayoutB, inputBufferTypeB,
              inputVirtualGridB] = std::get<1>(params);
  const auto [outputShape, outputTensorLayout, outputBufferType,
              outputVirtualGrid] = std::get<2>(params);
  llvm::SmallVector<int64_t> physicalGrid = std::get<3>(params);
  const auto [expectedLegal, expectedCbSize, expectedPeakSize,
              expectedOutputSize] = std::get<4>(params);

  const TTNNLayoutAttr inputLayoutA = CreateTiledLayout(
      inputShapeA, inputBufferTypeA, inputTensorLayoutA, inputVirtualGridA);
  const TTNNLayoutAttr inputLayoutB = CreateTiledLayout(
      inputShapeB, inputBufferTypeB, inputTensorLayoutB, inputVirtualGridB);
  const TTNNLayoutAttr outputLayout = CreateTiledLayout(
      outputShape, outputBufferType, outputTensorLayout, outputVirtualGrid);

  auto constraintsExp = OpModel<MatmulOp>::getOpConstraints(
      CreateWorkerGrid(), inputShapeA, inputLayoutA, inputShapeB, inputLayoutB,
      outputLayout, false, false);

  // Manually cast to bool because EXPECT_TRUE requires a const bool operator
  // which llvm::Expected<T> does not have
  EXPECT_EQ(static_cast<bool>(constraintsExp), expectedLegal);
  if (expectedLegal) {
    const auto [cbSize, peakSize, outputSize, outputLayoutReadBack] =
        constraintsExp.get();
    EXPECT_EQ(cbSize, expectedCbSize);
    EXPECT_EQ(peakSize, expectedPeakSize);
    EXPECT_EQ(outputSize, expectedOutputSize);
  } else {
    // Must clean up the error
    llvm::consumeError(constraintsExp.takeError());
  }

  auto runtimeExp =
      OpModel<MatmulOp>::getOpRuntime(inputShapeA, inputLayoutA, inputShapeB,
                                      inputLayoutB, outputLayout, false, false);
  EXPECT_EQ(static_cast<bool>(runtimeExp), expectedLegal);
  if (expectedLegal) {
    EXPECT_TRUE(runtimeExp.get() > 0);
  } else {
    llvm::consumeError(runtimeExp.takeError());
  }
}

INSTANTIATE_TEST_SUITE_P(
    MatmulInterleavedTests, OpModelMatmulParam,
    ::testing::Values(
        std::make_tuple(detail::interleaved2048X2048Dram,
                        detail::interleaved2048X2048Dram,
                        detail::interleaved2048X2048Dram,
                        llvm::SmallVector<int64_t>{8, 8},
                        detail::ExpectedResult{true, 655360, 0, 0}),
        std::make_tuple(detail::interleaved2048X2048Dram,
                        detail::interleaved2048X2048Dram,
                        detail::inerleaved2048X2048L1,
                        llvm::SmallVector<int64_t>{8, 8},
                        detail::ExpectedResult{true, 786432, 131072, 131072}),
        std::make_tuple(detail::interleaved2048X2048Dram,
                        detail::inerleaved2048X2048L1,
                        detail::interleaved2048X2048Dram,
                        llvm::SmallVector<int64_t>{8, 8},
                        detail::ExpectedResult{true, 786432, 0, 0}),
        std::make_tuple(detail::interleaved2048X2048Dram,
                        detail::inerleaved2048X2048L1,
                        detail::inerleaved2048X2048L1,
                        llvm::SmallVector<int64_t>{8, 8},
                        detail::ExpectedResult{true, 786432, 131072, 131072}),
        std::make_tuple(detail::inerleaved2048X2048L1,
                        detail::interleaved2048X2048Dram,
                        detail::interleaved2048X2048Dram,
                        llvm::SmallVector<int64_t>{8, 8},
                        detail::ExpectedResult{true, 786432, 0, 0}),
        std::make_tuple(detail::inerleaved2048X2048L1,
                        detail::interleaved2048X2048Dram,
                        detail::inerleaved2048X2048L1,
                        llvm::SmallVector<int64_t>{8, 8},
                        detail::ExpectedResult{true, 786432, 131072, 131072}),
        std::make_tuple(detail::inerleaved2048X2048L1,
                        detail::inerleaved2048X2048L1,
                        detail::interleaved2048X2048Dram,
                        llvm::SmallVector<int64_t>{8, 8},
                        detail::ExpectedResult{true, 786432, 0, 0}),
        std::make_tuple(detail::inerleaved2048X2048L1,
                        detail::inerleaved2048X2048L1,
                        detail::inerleaved2048X2048L1,
                        llvm::SmallVector<int64_t>{8, 8},
                        detail::ExpectedResult{true, 786432, 131072, 131072})));

INSTANTIATE_TEST_SUITE_P(
    MatmulShardedTests, OpModelMatmulParam,
    ::testing::Values(
        std::make_tuple(detail::TestTensor{{56 * 32, 56 * 32},
                                           TensorMemoryLayout::BlockSharded,
                                           BufferType::L1,
                                           llvm::SmallVector<int64_t>{7, 8}},
                        detail::TestTensor{{56 * 32, 56 * 32},
                                           TensorMemoryLayout::Interleaved,
                                           BufferType::DRAM,
                                           llvm::SmallVector<int64_t>{7, 8}},
                        detail::TestTensor{{56 * 32, 56 * 32},
                                           TensorMemoryLayout::BlockSharded,
                                           BufferType::L1,
                                           llvm::SmallVector<int64_t>{7, 8}},
                        llvm::SmallVector<int64_t>{7, 8},
                        detail::ExpectedResult{true, 430144, 114688, 114688}),
        std::make_tuple(detail::TestTensor{{56 * 32, 56 * 32},
                                           TensorMemoryLayout::BlockSharded,
                                           BufferType::L1,
                                           llvm::SmallVector<int64_t>{7, 8}},
                        detail::TestTensor{{56 * 32, 56 * 32},
                                           TensorMemoryLayout::BlockSharded,
                                           BufferType::L1,
                                           llvm::SmallVector<int64_t>{7, 8}},
                        detail::TestTensor{{56 * 32, 56 * 32},
                                           TensorMemoryLayout::BlockSharded,
                                           BufferType::L1,
                                           llvm::SmallVector<int64_t>{7, 8}},
                        llvm::SmallVector<int64_t>{7, 8},
                        detail::ExpectedResult{false}),
        std::make_tuple(detail::TestTensor{{56 * 32, 56 * 32},
                                           TensorMemoryLayout::Interleaved,
                                           BufferType::DRAM,
                                           llvm::SmallVector<int64_t>{7, 8}},
                        detail::TestTensor{{56 * 32, 56 * 32},
                                           TensorMemoryLayout::Interleaved,
                                           BufferType::DRAM,
                                           llvm::SmallVector<int64_t>{7, 8}},
                        detail::TestTensor{{56 * 32, 56 * 32},
                                           TensorMemoryLayout::BlockSharded,
                                           BufferType::L1,
                                           llvm::SmallVector<int64_t>{7, 8}},
                        llvm::SmallVector<int64_t>{7, 8},
                        detail::ExpectedResult{
                            true, 262144, 401408,
                            401408}), // matmul bug shards to less cores
        std::make_tuple(detail::TestTensor{{56 * 32, 56 * 32},
                                           TensorMemoryLayout::BlockSharded,
                                           BufferType::L1,
                                           llvm::SmallVector<int64_t>{7, 8}},
                        detail::TestTensor{{56 * 32, 56 * 32},
                                           TensorMemoryLayout::Interleaved,
                                           BufferType::DRAM,
                                           llvm::SmallVector<int64_t>{7, 8}},
                        detail::TestTensor{{56 * 32, 56 * 32},
                                           TensorMemoryLayout::Interleaved,
                                           BufferType::DRAM,
                                           llvm::SmallVector<int64_t>{7, 8}},
                        llvm::SmallVector<int64_t>{7, 8},
                        detail::ExpectedResult{true, 544832, 0, 0}),
        std::make_tuple(detail::TestTensor{{56 * 32, 56 * 32},
                                           TensorMemoryLayout::BlockSharded,
                                           BufferType::L1,
                                           llvm::SmallVector<int64_t>{7, 8}},
                        detail::TestTensor{
                            llvm::SmallVector<int64_t>{56 * 32, 56 * 32},
                            TensorMemoryLayout::HeightSharded, BufferType::L1,
                            llvm::SmallVector<int64_t>{56, 1}},
                        detail::TestTensor{{56 * 32, 56 * 32},
                                           TensorMemoryLayout::Interleaved,
                                           BufferType::DRAM,
                                           llvm::SmallVector<int64_t>{7, 8}},
                        llvm::SmallVector<int64_t>{7, 8},
                        detail::ExpectedResult{false}),
        std::make_tuple(
            detail::TestTensor{llvm::SmallVector<int64_t>{1 * 32, 56 * 32},
                               TensorMemoryLayout::WidthSharded, BufferType::L1,
                               llvm::SmallVector<int64_t>{1, 56}},
            detail::TestTensor{{56 * 32, 56 * 32},
                               TensorMemoryLayout::Interleaved,
                               BufferType::DRAM,
                               llvm::SmallVector<int64_t>{7, 8}},
            detail::TestTensor{llvm::SmallVector<int64_t>{1 * 32, 56 * 32},
                               TensorMemoryLayout::WidthSharded, BufferType::L1,
                               llvm::SmallVector<int64_t>{1, 56}},
            llvm::SmallVector<int64_t>{7, 8},
            detail::ExpectedResult{true, 8256, 2048, 2048}),
        std::make_tuple(detail::TestTensor{{56 * 32, 1 * 32},
                                           TensorMemoryLayout::HeightSharded,
                                           BufferType::L1,
                                           llvm::SmallVector<int64_t>{56, 1}},
                        detail::TestTensor{
                            llvm::SmallVector<int64_t>{1 * 32, 56 * 32},
                            TensorMemoryLayout::Interleaved, BufferType::DRAM,
                            llvm::SmallVector<int64_t>{7, 8}},
                        detail::TestTensor{
                            llvm::SmallVector<int64_t>{56 * 32, 56 * 32},
                            TensorMemoryLayout::HeightSharded, BufferType::L1,
                            llvm::SmallVector<int64_t>{56, 1}},
                        llvm::SmallVector<int64_t>{7, 8},
                        detail::ExpectedResult{true, 114688, 114688, 114688})));

class OpModelConv2dParam
    : public OpModelTest,
      public testing::WithParamInterface<
          std::tuple<detail::TestTensor,         // input
                     detail::TestTensor,         // weight
                     detail::TestTensor,         // output
                     uint32_t,                   // in_channels
                     uint32_t,                   // out_channels
                     uint32_t,                   // batch_size
                     uint32_t,                   // input_height
                     uint32_t,                   // input_width
                     llvm::SmallVector<int32_t>, // kernel_size
                     llvm::SmallVector<int32_t>, // stride
                     llvm::SmallVector<int32_t>, // padding
                     llvm::SmallVector<int32_t>, // dilation
                     uint32_t,                   // groups
                     detail::ExpectedResult>> {};

TEST_P(OpModelConv2dParam, Conv2d) {
  // Skipped due to hang. See https://github.com/tenstorrent/tt-mlir/issues/3901
  GTEST_SKIP();
  auto params = GetParam();
  const auto [inputShape, inputTensorLayout, inputBufferType,
              inputVirtualGrid] = std::get<0>(params);
  const auto [weightShape, weightTensorLayout, weightBufferType,
              weightVirtualGrid] = std::get<1>(params);
  const auto [outputShape, outputTensorLayout, outputBufferType,
              outputVirtualGrid] = std::get<2>(params);
  const auto in_channels = std::get<3>(params);
  const auto out_channels = std::get<4>(params);
  const auto batch_size = std::get<5>(params);
  const auto input_height = std::get<6>(params);
  const auto input_width = std::get<7>(params);
  const auto kernel_size = std::get<8>(params);
  const auto stride = std::get<9>(params);
  const auto padding = std::get<10>(params);
  const auto dilation = std::get<11>(params);
  const auto groups = std::get<12>(params);
  const auto [expectedLegal, expectedCbSize, expectedPeakSize,
              expectedOutputSize] = std::get<13>(params);

  const TTNNLayoutAttr inputLayout = CreateRowMajorLayout(
      inputShape, inputBufferType, inputTensorLayout, inputVirtualGrid,
      GetPhysicalGridSize(), builder.getF32Type());
  const TTNNLayoutAttr weightLayout = CreateRowMajorLayout(
      weightShape, weightBufferType, weightTensorLayout, weightVirtualGrid,
      GetPhysicalGridSize(), builder.getF32Type());
  const TTNNLayoutAttr outputLayout = CreateTiledLayout(
      outputShape, outputBufferType, outputTensorLayout, outputVirtualGrid);

  // Device hangs otherwise.
  SingletonDeviceContext::resetInstance();

  // This is not configurable, as the backend doesn't support it for now.
  // But this test shows that this information is parsed and passes to the
  // backend correctly.
  DeviceComputeKernelConfigAttr deviceConfig =
      DeviceComputeKernelConfigAttr::get(
          &context, /*mathFidelity=*/MathFidelity::LoFi,
          /*mathApproxMode=*/::mlir::BoolAttr::get(&context, true),
          /*fp32DestAccEn=*/::mlir::BoolAttr::get(&context, true),
          /*packerL1Acc=*/::mlir::BoolAttr::get(&context, true),
          /*dstFullSyncEn=*/::mlir::BoolAttr::get(&context, true));

  auto constraintsExp = OpModel<Conv2dOp>::getOpConstraints(
      CreateWorkerGrid(), inputShape, inputLayout, weightShape, weightLayout,
      std::nullopt, std::nullopt, in_channels, out_channels, batch_size,
      input_height, input_width, kernel_size, stride, padding, dilation, groups,
      std::nullopt, deviceConfig, outputLayout);
  // Manually cast to bool because EXPECT_TRUE requires a const bool operator
  // which llvm::Expected<T> does not have
  EXPECT_EQ(static_cast<bool>(constraintsExp), expectedLegal);
  if (constraintsExp) {
    const auto [cbSize, peakSize, outputSize, outputLayoutReadBack] =
        constraintsExp.get();
    EXPECT_GT(cbSize, 0);
    EXPECT_GT(peakSize, 0);
  } else {
    // Must clean up the error
    llvm::consumeError(constraintsExp.takeError());
  }

  // Device hangs otherwise.
  SingletonDeviceContext::resetInstance();

  auto runtimeExp = OpModel<Conv2dOp>::getOpRuntime(
      inputShape, inputLayout, weightShape, weightLayout, std::nullopt,
      std::nullopt, in_channels, out_channels, batch_size, input_height,
      input_width, kernel_size, stride, padding, dilation, groups, std::nullopt,
      deviceConfig, outputLayout);
  // Manually cast to bool because EXPECT_TRUE requires a const bool operator
  // which llvm::Expected<T> does not have
  EXPECT_EQ(static_cast<bool>(runtimeExp), expectedLegal);
  if (runtimeExp) {
    const auto runtime = runtimeExp.get();
    EXPECT_GT(runtime, 0);
  } else {
    // Must clean up the error
    llvm::consumeError(runtimeExp.takeError());
  }
}

INSTANTIATE_TEST_SUITE_P(
    Conv2dTests, OpModelConv2dParam,
    ::testing::Values(
        std::make_tuple(detail::TestTensor{{1, 1, 50176, 3},
                                           TensorMemoryLayout::Interleaved,
                                           BufferType::DRAM},
                        detail::TestTensor{{64, 3, 7, 7},
                                           TensorMemoryLayout::Interleaved,
                                           BufferType::SystemMemory},
                        detail::TestTensor{{1, 1, 12544, 64},
                                           TensorMemoryLayout::Interleaved,
                                           BufferType::DRAM},
                        3, 64, 1, 224, 224, llvm::SmallVector<int32_t>{7, 7},
                        llvm::SmallVector<int32_t>{2, 2},
                        llvm::SmallVector<int32_t>{3, 3},
                        llvm::SmallVector<int32_t>{1, 1}, 1,
                        detail::ExpectedResult{true, 229440, 190568, 0}),
        std::make_tuple(detail::TestTensor{{1, 1, 50176, 3},
                                           TensorMemoryLayout::Interleaved,
                                           BufferType::DRAM},
                        detail::TestTensor{{64, 3, 9, 7},
                                           TensorMemoryLayout::Interleaved,
                                           BufferType::SystemMemory},
                        detail::TestTensor{{1, 1, 12544, 64},
                                           TensorMemoryLayout::Interleaved,
                                           BufferType::DRAM},
                        3, 64, 1, 224, 224, llvm::SmallVector<int32_t>{7, 7},
                        llvm::SmallVector<int32_t>{2, 2},
                        llvm::SmallVector<int32_t>{3, 3},
                        llvm::SmallVector<int32_t>{1, 1}, 1,
                        detail::ExpectedResult{false, 0, 0, 0})));

class OpModelConvTranspose2dParam
    : public OpModelTest,
      public testing::WithParamInterface<
          std::tuple<detail::TestTensor,         // input
                     detail::TestTensor,         // weight
                     detail::TestTensor,         // output
                     uint32_t,                   // in_channels
                     uint32_t,                   // out_channels
                     uint32_t,                   // batch_size
                     uint32_t,                   // input_height
                     uint32_t,                   // input_width
                     llvm::SmallVector<int32_t>, // kernel_size
                     llvm::SmallVector<int32_t>, // stride
                     llvm::SmallVector<int32_t>, // padding
                     llvm::SmallVector<int32_t>, // output_padding
                     llvm::SmallVector<int32_t>, // dilation
                     uint32_t,                   // groups
                     detail::ExpectedResult>> {};

TEST_P(OpModelConvTranspose2dParam, ConvTranspose2d) {
  // Skipped due to hang. See https://github.com/tenstorrent/tt-mlir/issues/3970
  GTEST_SKIP();

  auto params = GetParam();
  const auto [inputShape, inputTensorLayout, inputBufferType,
              inputVirtualGrid] = std::get<0>(params);
  const auto [weightShape, weightTensorLayout, weightBufferType,
              weightVirtualGrid] = std::get<1>(params);
  const auto [outputShape, outputTensorLayout, outputBufferType,
              outputVirtualGrid] = std::get<2>(params);
  const auto in_channels = std::get<3>(params);
  const auto out_channels = std::get<4>(params);
  const auto batch_size = std::get<5>(params);
  const auto input_height = std::get<6>(params);
  const auto input_width = std::get<7>(params);
  const auto kernel_size = std::get<8>(params);
  const auto stride = std::get<9>(params);
  const auto padding = std::get<10>(params);
  const auto output_padding = std::get<11>(params);
  const auto dilation = std::get<12>(params);
  const auto groups = std::get<13>(params);
  const auto [expectedLegal, expectedCbSize, expectedPeakSize,
              expectedOutputSize] = std::get<14>(params);

  const TTNNLayoutAttr inputLayout =
      CreateRowMajorLayout(inputShape, inputBufferType, inputTensorLayout,
                           inputVirtualGrid, GetPhysicalGridSize());
  const TTNNLayoutAttr weightLayout =
      CreateRowMajorLayout(weightShape, weightBufferType, weightTensorLayout,
                           weightVirtualGrid, GetPhysicalGridSize());
  const TTNNLayoutAttr outputLayout = CreateTiledLayout(
      outputShape, outputBufferType, outputTensorLayout, outputVirtualGrid);

  // Device hangs otherwise.
  SingletonDeviceContext::resetInstance();

  auto constraintsExp = OpModel<ConvTranspose2dOp>::getOpConstraints(
      CreateWorkerGrid(), inputShape, inputLayout, weightShape, weightLayout,
      std::nullopt, std::nullopt, in_channels, out_channels, batch_size,
      input_height, input_width, kernel_size, stride, padding, output_padding,
      dilation, groups, std::nullopt, outputLayout);
  // Manually cast to bool because EXPECT_TRUE requires a const bool operator
  // which llvm::Expected<T> does not have
  EXPECT_EQ(static_cast<bool>(constraintsExp), expectedLegal);
  if (constraintsExp) {
    OpConstraints &opCstr = constraintsExp.get();
    EXPECT_GT(opCstr.cbL1PeakSize, 0);
    EXPECT_GT(opCstr.tensorL1PeakSize, 0);
  } else {
    // Must clean up the error
    llvm::consumeError(constraintsExp.takeError());
  }

  // Device hangs otherwise.
  SingletonDeviceContext::resetInstance();

  auto runtimeExp = OpModel<ConvTranspose2dOp>::getOpRuntime(
      inputShape, inputLayout, weightShape, weightLayout, std::nullopt,
      std::nullopt, in_channels, out_channels, batch_size, input_height,
      input_width, kernel_size, stride, padding, output_padding, dilation,
      groups, std::nullopt, outputLayout);
  // Manually cast to bool because EXPECT_TRUE requires a const bool operator
  // which llvm::Expected<T> does not have
  EXPECT_EQ(static_cast<bool>(runtimeExp), expectedLegal);
  if (runtimeExp) {
    const auto runtime = runtimeExp.get();
    EXPECT_GT(runtime, 0);
  } else {
    // Must clean up the error
    llvm::consumeError(runtimeExp.takeError());
  }
}

INSTANTIATE_TEST_SUITE_P(
    ConvTranspose2dTests, OpModelConvTranspose2dParam,
    ::testing::Values(std::make_tuple(
        detail::TestTensor{{1, 1, 50176, 3},
                           TensorMemoryLayout::Interleaved,
                           BufferType::DRAM},
        detail::TestTensor{{3, 64, 7, 7},
                           TensorMemoryLayout::Interleaved,
                           BufferType::SystemMemory},
        detail::TestTensor{{1, 1, 12544, 64},
                           TensorMemoryLayout::Interleaved,
                           BufferType::DRAM},
        3, 64, 1, 224, 224, llvm::SmallVector<int32_t>{7, 7},
        llvm::SmallVector<int32_t>{2, 2}, llvm::SmallVector<int32_t>{3, 3},
        llvm::SmallVector<int32_t>{0, 0}, llvm::SmallVector<int32_t>{1, 1}, 1,
        detail::ExpectedResult{true, 0, 0, 0})));

class OpModelMaxPool2DParam
    : public OpModelTest,
      public testing::WithParamInterface<
          std::tuple<detail::TestTensor,         // input
                     detail::TestTensor,         // output
                     int32_t,                    // batch_size
                     int32_t,                    // input_height
                     int32_t,                    // input_width
                     int32_t,                    // input_channels
                     llvm::SmallVector<int32_t>, // kernel_size
                     llvm::SmallVector<int32_t>, // stride
                     llvm::SmallVector<int32_t>, // padding
                     llvm::SmallVector<int32_t>, // dilation
                     bool,                       // ceil_mode
                     bool                        // expected legal
                     >> {};

TEST_P(OpModelMaxPool2DParam, MaxPool2DParam) {
  // TODO(2976): Some of these test cases return L1 interleaved row major
  // tensors which triggers an assertion in TTNNLayoutAttr. Will be reenabled
  // when the linked issue is fixed
  GTEST_SKIP();
  auto params = GetParam();
  const auto [inputShape, inputTensorLayout, inputBufferType,
              inputVirtualGrid] = std::get<0>(params);
  const auto [outputShape, outputTensorLayout, outputBufferType,
              outputVirtualGrid] = std::get<1>(params);
  const auto batchSize = std::get<2>(params);
  const auto inputHeight = std::get<3>(params);
  const auto inputWidth = std::get<4>(params);
  const auto inputChannels = std::get<5>(params);
  const auto kernelSize = std::get<6>(params);
  const auto stride = std::get<7>(params);
  const auto padding = std::get<8>(params);
  const auto dilation = std::get<9>(params);
  const auto ceilMode = std::get<10>(params);
  const auto expectedLegal = std::get<11>(params);

  const TTNNLayoutAttr inputLayout = CreateTiledLayout(
      inputShape, inputBufferType, inputTensorLayout, inputVirtualGrid);
  const TTNNLayoutAttr outputLayout = CreateTiledLayout(
      outputShape, outputBufferType, outputTensorLayout, outputVirtualGrid);

  SingletonDeviceContext::resetInstance();

  auto constraintsExp = OpModel<MaxPool2dOp>::getOpConstraints(
      CreateWorkerGrid(), inputShape, inputLayout, batchSize, inputHeight,
      inputWidth, inputChannels, kernelSize, stride, padding, dilation,
      ceilMode, outputLayout);
  if (!constraintsExp) {
    std::cout << "Error: " << llvm::toString(constraintsExp.takeError())
              << std::endl;
  }
  EXPECT_EQ(static_cast<bool>(constraintsExp), expectedLegal);

  if (constraintsExp) {
    const auto [cbSize, peakSize, outputSize, outputLayoutReadBack] =
        constraintsExp.get();
    EXPECT_GT(cbSize, 0);
    EXPECT_GT(peakSize, 0);
    EXPECT_GT(outputSize, 0);
  } else {
    // Must clean up the error
    llvm::consumeError(constraintsExp.takeError());
  }

  SingletonDeviceContext::resetInstance();

  auto runtimeExp = OpModel<MaxPool2dOp>::getOpRuntime(
      inputShape, inputLayout, batchSize, inputHeight, inputWidth,
      inputChannels, kernelSize, stride, padding, dilation, ceilMode,
      outputLayout);
  EXPECT_EQ(static_cast<bool>(runtimeExp), expectedLegal);
  if (runtimeExp) {
    EXPECT_TRUE(runtimeExp.get() > 0);
  } else {
    llvm::consumeError(runtimeExp.takeError());
  }
}

INSTANTIATE_TEST_SUITE_P(
    MaxPool2DTests, OpModelMaxPool2DParam,
    ::testing::Values(
        std::make_tuple(
            detail::TestTensor{{1, 1, 128 * 128, 32},
                               mlir::tt::ttnn::TensorMemoryLayout::Interleaved,
                               mlir::tt::ttnn::BufferType::DRAM},
            detail::TestTensor{{1, 1, 64 * 64, 32},
                               mlir::tt::ttnn::TensorMemoryLayout::Interleaved,
                               mlir::tt::ttnn::BufferType::L1},
            1, 128, 128, 32, llvm::SmallVector<int32_t>{2, 2},
            llvm::SmallVector<int32_t>{2, 2}, llvm::SmallVector<int32_t>{0, 0},
            llvm::SmallVector<int32_t>{1, 1}, false, true),
        std::make_tuple(
            detail::TestTensor{{1, 1, 256 * 256, 32},
                               mlir::tt::ttnn::TensorMemoryLayout::Interleaved,
                               mlir::tt::ttnn::BufferType::DRAM},
            detail::TestTensor{{1, 1, 64 * 128, 32},
                               mlir::tt::ttnn::TensorMemoryLayout::Interleaved,
                               mlir::tt::ttnn::BufferType::L1},
            1, 256, 256, 32, llvm::SmallVector<int32_t>{3, 3},
            llvm::SmallVector<int32_t>{4, 2}, llvm::SmallVector<int32_t>{0, 0},
            llvm::SmallVector<int32_t>{1, 1}, false, true),
        std::make_tuple(
            detail::TestTensor{{1, 1, 17 * 21, 22},
                               mlir::tt::ttnn::TensorMemoryLayout::Interleaved,
                               mlir::tt::ttnn::BufferType::DRAM},
            detail::TestTensor{{1, 1, 5 * 11, 22},
                               mlir::tt::ttnn::TensorMemoryLayout::Interleaved,
                               mlir::tt::ttnn::BufferType::L1},
            1, 256, 256, 22, llvm::SmallVector<int32_t>{3, 3},
            llvm::SmallVector<int32_t>{4, 2}, llvm::SmallVector<int32_t>{0, 0},
            llvm::SmallVector<int32_t>{1, 1}, false, false)));

class OpModelLeakyReluParam : public OpModelTest,
                              public testing::WithParamInterface<
                                  std::tuple<detail::TestTensor, // input
                                             detail::TestTensor, // output
                                             float,              // slope
                                             bool // expected legal
                                             >> {};

TEST_P(OpModelLeakyReluParam, LeakyReluParam) {
  auto params = GetParam();
  const auto [inputShape, inputTensorLayout, inputBufferType,
              inputVirtualGrid] = std::get<0>(params);
  const auto [outputShape, outputTensorLayout, outputBufferType,
              outputVirtualGrid] = std::get<1>(params);
  const auto slope = llvm::APFloat(std::get<2>(params));
  const auto expectedLegal = std::get<3>(params);

  const mlir::tt::ttnn::TTNNLayoutAttr inputLayout = CreateTiledLayout(
      inputShape, inputBufferType, inputTensorLayout, inputVirtualGrid);
  const mlir::tt::ttnn::TTNNLayoutAttr outputLayout = CreateTiledLayout(
      outputShape, outputBufferType, outputTensorLayout, outputVirtualGrid);

  SingletonDeviceContext::resetInstance();

  auto constraintsExp = op_model::OpModel<LeakyReluOp>::getOpConstraints(
      CreateWorkerGrid(), inputShape, inputLayout, slope, outputLayout);
  if (!constraintsExp) {
    std::cout << "Error: " << llvm::toString(constraintsExp.takeError())
              << std::endl;
  }
  EXPECT_EQ(static_cast<bool>(constraintsExp), expectedLegal);

  if (constraintsExp) {
    const auto [cbSize, peakSize, outputSize, outputLayoutReadBack] =
        constraintsExp.get();
    EXPECT_GT(cbSize, 0);
    EXPECT_GT(peakSize, 0);
    EXPECT_GT(outputSize, 0);
  } else {
    // Must clean up the error
    llvm::consumeError(constraintsExp.takeError());
  }

  SingletonDeviceContext::resetInstance();

  auto runtimeExp = op_model::OpModel<LeakyReluOp>::getOpRuntime(
      inputShape, inputLayout, slope, outputLayout);
  EXPECT_EQ(static_cast<bool>(runtimeExp), expectedLegal);
  if (runtimeExp) {
    EXPECT_TRUE(runtimeExp.get() > 0);
  } else {
    llvm::consumeError(runtimeExp.takeError());
  }
}

INSTANTIATE_TEST_SUITE_P(
    LeakyReluTests, OpModelLeakyReluParam,
    ::testing::Values(std::make_tuple(
        detail::TestTensor{{1, 1, 128 * 128, 32},
                           mlir::tt::ttnn::TensorMemoryLayout::Interleaved,
                           mlir::tt::ttnn::BufferType::DRAM},
        detail::TestTensor{{1, 1, 128 * 128, 32},
                           mlir::tt::ttnn::TensorMemoryLayout::Interleaved,
                           mlir::tt::ttnn::BufferType::L1},
        1.0, true)));

class OpModelClampScalarParam : public OpModelTest,
                                public testing::WithParamInterface<
                                    std::tuple<detail::TestTensor, // input
                                               detail::TestTensor, // output
                                               float,              // min
                                               float,              // max
                                               bool // expected legal
                                               >> {};

TEST_P(OpModelClampScalarParam, ClampScalarParam) {
  auto params = GetParam();
  const auto [inputShape, inputTensorLayout, inputBufferType,
              inputVirtualGrid] = std::get<0>(params);
  const auto [outputShape, outputTensorLayout, outputBufferType,
              outputVirtualGrid] = std::get<1>(params);
  const auto minVal = llvm::APFloat(std::get<2>(params));
  const auto maxVal = llvm::APFloat(std::get<3>(params));
  const auto expectedLegal = std::get<4>(params);

  const TTNNLayoutAttr inputLayout = CreateTiledLayout(
      inputShape, inputBufferType, inputTensorLayout, inputVirtualGrid);
  const TTNNLayoutAttr outputLayout = CreateTiledLayout(
      outputShape, outputBufferType, outputTensorLayout, outputVirtualGrid);

  SingletonDeviceContext::resetInstance();

  auto constraintsExp = OpModel<ClampScalarOp>::getOpConstraints(
      CreateWorkerGrid(), inputShape, inputLayout, minVal, maxVal,
      outputLayout);
  if (!constraintsExp) {
    std::cout << "Error: " << llvm::toString(constraintsExp.takeError())
              << std::endl;
  }
  EXPECT_EQ(static_cast<bool>(constraintsExp), expectedLegal);

  if (constraintsExp) {
    const auto [cbSize, peakSize, outputSize, outputLayoutReadBack] =
        constraintsExp.get();
    EXPECT_GT(cbSize, 0);
    EXPECT_GT(peakSize, 0);
    EXPECT_GT(outputSize, 0);
  } else {
    // Must clean up the error
    llvm::consumeError(constraintsExp.takeError());
  }

  SingletonDeviceContext::resetInstance();

  auto runtimeExp = OpModel<ClampScalarOp>::getOpRuntime(
      inputShape, inputLayout, minVal, maxVal, outputLayout);
  EXPECT_EQ(static_cast<bool>(runtimeExp), expectedLegal);
  if (runtimeExp) {
    EXPECT_TRUE(runtimeExp.get() > 0);
  } else {
    llvm::consumeError(runtimeExp.takeError());
  }
}

INSTANTIATE_TEST_SUITE_P(ClampScalarTests, OpModelClampScalarParam,
                         ::testing::Values(std::make_tuple(
                             detail::TestTensor{{1, 1, 128 * 128, 32},
                                                TensorMemoryLayout::Interleaved,
                                                BufferType::DRAM},
                             detail::TestTensor{{1, 1, 128 * 128, 32},
                                                TensorMemoryLayout::Interleaved,
                                                BufferType::L1},
                             1.0, 5.0, true)));

class OpModelPermuteParam
    : public OpModelTest,
      public testing::WithParamInterface<
          std::tuple<detail::TestTensor,         // input
                     detail::TestTensor,         // output
                     llvm::SmallVector<int64_t>, // permutation
                     float,                      // pad_value
                     bool                        // expected legal
                     >> {};

TEST_P(OpModelPermuteParam, PermuteParam) {
  auto params = GetParam();
  const auto [inputShape, inputTensorLayout, inputBufferType,
              inputVirtualGrid] = std::get<0>(params);
  const auto [outputShape, outputTensorLayout, outputBufferType,
              outputVirtualGrid] = std::get<1>(params);
  const auto permutation = std::get<2>(params);
  const auto padValue = llvm::APFloat(std::get<3>(params));
  const auto expectedLegal = std::get<4>(params);

  const TTNNLayoutAttr inputLayout = CreateTiledLayout(
      inputShape, inputBufferType, inputTensorLayout, inputVirtualGrid);
  const TTNNLayoutAttr outputLayout = CreateTiledLayout(
      outputShape, outputBufferType, outputTensorLayout, outputVirtualGrid);

  SingletonDeviceContext::resetInstance();

  auto constraintsExp = OpModel<PermuteOp>::getOpConstraints(
      CreateWorkerGrid(), inputShape, inputLayout, permutation, padValue,
      outputLayout);
  if (!constraintsExp) {
    std::cout << "Error: " << llvm::toString(constraintsExp.takeError())
              << std::endl;
  }
  EXPECT_EQ(static_cast<bool>(constraintsExp), expectedLegal);

  if (constraintsExp) {
    const auto [cbSize, peakSize, outputSize, outputLayoutReadBack] =
        constraintsExp.get();
    EXPECT_GT(cbSize, 0);
    EXPECT_GT(peakSize, 0);
    EXPECT_GT(outputSize, 0);
  } else {
    // Must clean up the error
    llvm::consumeError(constraintsExp.takeError());
  }

  SingletonDeviceContext::resetInstance();

  auto runtimeExp = OpModel<PermuteOp>::getOpRuntime(
      inputShape, inputLayout, permutation, padValue, outputLayout);
  EXPECT_EQ(static_cast<bool>(runtimeExp), expectedLegal);
  if (runtimeExp) {
    EXPECT_TRUE(runtimeExp.get() > 0);
  } else {
    llvm::consumeError(runtimeExp.takeError());
  }
}

INSTANTIATE_TEST_SUITE_P(
    PermuteTests, OpModelPermuteParam,
    ::testing::Values(
        std::make_tuple(detail::TestTensor{{1, 64, 128, 256},
                                           TensorMemoryLayout::Interleaved,
                                           BufferType::DRAM},
                        detail::TestTensor{{1, 256, 64, 128},
                                           TensorMemoryLayout::Interleaved,
                                           BufferType::L1},
                        llvm::SmallVector<int64_t>{0, 3, 1, 2}, 0.0f, true),
        std::make_tuple(detail::TestTensor{{2, 1280, 8, 8},
                                           TensorMemoryLayout::Interleaved,
                                           BufferType::DRAM},
                        detail::TestTensor{{8, 8, 2, 1280},
                                           TensorMemoryLayout::Interleaved,
                                           BufferType::L1},
                        llvm::SmallVector<int64_t>{2, 3, 0, 1}, 0.0f, true),
        std::make_tuple(detail::TestTensor{{1, 2, 32, 64},
                                           TensorMemoryLayout::Interleaved,
                                           BufferType::DRAM},
                        detail::TestTensor{{1, 2, 64, 32},
                                           TensorMemoryLayout::Interleaved,
                                           BufferType::L1},
                        llvm::SmallVector<int64_t>{0, -3, -1, -2}, 0.0f,
                        true)));

class OpModelUpsampleParam : public OpModelTest,
                             public testing::WithParamInterface<
                                 std::tuple<detail::TestTensor, // input
                                            detail::TestTensor, // output
                                            int,                // scale factor
                                                 // note: could also be a tuple
                                            std::string, // mode
                                            bool         // expected legal
                                            >> {};

TEST_P(OpModelUpsampleParam, UpsampleParam) {
  auto params = GetParam();
  const auto [inputShape, inputTensorLayout, inputBufferType,
              inputVirtualGrid] = std::get<0>(params);
  const auto [outputShape, outputTensorLayout, outputBufferType,
              outputVirtualGrid] = std::get<1>(params);
  const auto scaleFactor = builder.getSI32IntegerAttr(std::get<2>(params));
  const auto mode = std::get<3>(params);
  const auto expectedLegal = std::get<4>(params);

  const TTNNLayoutAttr inputLayout = CreateRowMajorLayout(
      inputShape, inputBufferType, inputTensorLayout, inputVirtualGrid);

  const TTNNLayoutAttr outputLayout = CreateRowMajorLayout(
      outputShape, outputBufferType, outputTensorLayout, outputVirtualGrid);

  SingletonDeviceContext::resetInstance();

  auto constraintsExp = OpModel<UpsampleOp>::getOpConstraints(
      CreateWorkerGrid(), inputShape, inputLayout, scaleFactor, mode,
      outputLayout);
  if (!constraintsExp) {
    std::cout << "Error: " << llvm::toString(constraintsExp.takeError())
              << std::endl;
  }
  EXPECT_EQ(static_cast<bool>(constraintsExp), expectedLegal);

  if (constraintsExp) {
    const auto [cbSize, peakSize, outputSize, outputLayoutReadBack] =
        constraintsExp.get();
    EXPECT_GT(cbSize, 0);
    EXPECT_EQ(peakSize, 0);
    EXPECT_EQ(outputSize, 0);
  } else {
    // Must clean up the error
    llvm::consumeError(constraintsExp.takeError());
  }

  SingletonDeviceContext::resetInstance();

  auto runtimeExp = OpModel<UpsampleOp>::getOpRuntime(
      inputShape, inputLayout, scaleFactor, mode, outputLayout);
  EXPECT_EQ(static_cast<bool>(runtimeExp), expectedLegal);
  if (runtimeExp) {
    EXPECT_TRUE(runtimeExp.get() > 0);
  } else {
    llvm::consumeError(runtimeExp.takeError());
  }
}

INSTANTIATE_TEST_SUITE_P(
    UpsampleTests, OpModelUpsampleParam,
    ::testing::Values(std::make_tuple(
        detail::TestTensor{
            {2, 128, 8, 8}, TensorMemoryLayout::Interleaved, BufferType::DRAM},
        detail::TestTensor{
            {2, 256, 16, 8}, TensorMemoryLayout::Interleaved, BufferType::DRAM},
        2, "nearest", true)));

// ==== EmbeddingOp Tests ====
class OpModelEmbeddingParam : public OpModelTest,
                              public ::testing::WithParamInterface<
                                  std::tuple<detail::TestTensor, // input
                                             detail::TestTensor, // weight
                                             detail::ExpectedResult>> {
protected:
  void RunTest() {
    const auto [inputTensor, weightTensor, expected] = GetParam();
    const auto [inputShape, inputLayout, inputBufferType, inputVirtualGrid] =
        inputTensor;
    const auto [weightShape, weightLayout, weightBufferType,
                weightVirtualGrid] = weightTensor;
    const auto [expectedLegal, expectedCbSize, expectedPeakSize,
                expectedOutputSize] = expected;
    // output shape: [batch, seq_len, hidden_size]
    llvm::SmallVector<int64_t> outputShape = {inputShape[0], inputShape[1],
                                              weightShape[1]};

    const TTNNLayoutAttr inputTiledLayout = CreateTiledLayout(
        inputShape, inputBufferType, inputLayout, inputVirtualGrid);
    const TTNNLayoutAttr weightTiledLayout = CreateTiledLayout(
        weightShape, weightBufferType, weightLayout, weightVirtualGrid);
    const TTNNLayoutAttr outputTiledLayout =
        CreateTiledLayout(outputShape, BufferType::L1,
                          TensorMemoryLayout::Interleaved, std::nullopt);

    auto constraintsExp = OpModel<EmbeddingOp>::getOpConstraints(
        CreateWorkerGrid(), inputShape, inputTiledLayout, weightShape,
        weightTiledLayout, outputTiledLayout);

    EXPECT_EQ(static_cast<bool>(constraintsExp), expectedLegal);
    if (expectedLegal) {
      const auto [cbSize, peakSize, outputSize, outputLayoutReadBack] =
          constraintsExp.get();
      EXPECT_EQ(cbSize, expectedCbSize);
      EXPECT_EQ(peakSize, expectedPeakSize);
      EXPECT_EQ(outputSize, expectedOutputSize);
      ExpectLayoutsEQ(outputTiledLayout, outputLayoutReadBack);
    } else {
      llvm::consumeError(constraintsExp.takeError());
    }

    // Test runtime using the interface directly
    auto runtimeExp = OpModel<EmbeddingOp>::getOpRuntime(
        inputShape, inputTiledLayout, weightShape, weightTiledLayout,
        outputTiledLayout);
    EXPECT_EQ(static_cast<bool>(runtimeExp), expectedLegal);
    if (expectedLegal) {
      EXPECT_GT(runtimeExp.get(), 0);
    } else {
      llvm::consumeError(runtimeExp.takeError());
    }
  }
};

TEST_P(OpModelEmbeddingParam, EmbeddingParam) { RunTest(); }

INSTANTIATE_TEST_SUITE_P(
    EmbeddingTests, OpModelEmbeddingParam,
    ::testing::Values(
        std::make_tuple(
            // Input: [batch=1, seq_len=1024]
            detail::TestTensor{
                {1, 1024}, TensorMemoryLayout::Interleaved, BufferType::DRAM},
            // Weight: [vocab_size=256, hidden_size=128]
            detail::TestTensor{
                {256, 128}, TensorMemoryLayout::Interleaved, BufferType::DRAM},
            detail::ExpectedResult{true, 16384, 8192, 4096}),
        std::make_tuple(
            // Input: [batch=2, seq_len=512] (sharded)
            detail::TestTensor{{2, 512},
                               TensorMemoryLayout::Interleaved,
                               BufferType::L1,
                               llvm::SmallVector<int64_t>{2, 1}},
            // Weight: [vocab_size=512, hidden_size=256]
            detail::TestTensor{
                {512, 256}, TensorMemoryLayout::Interleaved, BufferType::DRAM},
            detail::ExpectedResult{true, 32768, 16384, 8192})));

TEST_F(OpModelTest, Where) {
  const llvm::SmallVector<int64_t> inputTensorShape = {workerCoresN300, 1024};
  const TTNNLayoutAttr inputLayout = CreateTiledLayout(
      inputTensorShape, BufferType::DRAM, TensorMemoryLayout::Interleaved);
  const TTNNLayoutAttr outputLayout = CreateTiledLayout(
      inputTensorShape, BufferType::L1, TensorMemoryLayout::Interleaved);

  auto constraintsExp = OpModel<WhereOp>::getOpConstraints(
      CreateWorkerGrid(), inputTensorShape, inputLayout, inputTensorShape,
      inputLayout, inputTensorShape, inputLayout, inputTensorShape,
      outputLayout);
  EXPECT_TRUE(static_cast<bool>(constraintsExp));
  auto [cbSize, peakSize, outputSize, outputLayoutReadBack] =
      constraintsExp.get();
  EXPECT_EQ(cbSize, 12288);
  EXPECT_EQ(peakSize, 10240);
  EXPECT_EQ(outputSize, 2048);

  auto runtimeExp = OpModel<WhereOp>::getOpRuntime(
      inputTensorShape, inputLayout, inputTensorShape, inputLayout,
      inputTensorShape, inputLayout, inputTensorShape, outputLayout);
  EXPECT_TRUE(static_cast<bool>(runtimeExp));
  EXPECT_GT(runtimeExp.get(), 0);
}

<<<<<<< HEAD
TEST_F(OpModelTest, EmptyOp) {
  const llvm::SmallVector<int64_t> inputTensorShape = {workerCoresN300, 1024};
  const mlir::tt::ttnn::TTNNLayoutAttr inputLayoutL1Tiled =
      CreateTiledLayout(inputTensorShape, mlir::tt::ttnn::BufferType::L1,
                        mlir::tt::ttnn::TensorMemoryLayout::Interleaved);
  mlir::tt::ttnn::MemoryConfigAttr memoryConfig =
      mlir::tt::ttnn::MemoryConfigAttr::get(
          &context, inputLayoutL1Tiled.getMemLayout(),
          mlir::tt::ttnn::BufferTypeAttr::get(
              &context, inputLayoutL1Tiled.getBufferType()),
          std::nullopt /*shardSpec*/);
  mlir::tt::ttcore::DataTypeAttr dtype =
      mlir::tt::ttcore::DataTypeAttr::get(&context, ttcore::DataType::Float32);
  mlir::tt::ttnn::Layout layout = mlir::tt::ttnn::Layout::Tile;
  const mlir::tt::ttnn::TTNNLayoutAttr outputLayout =
      CreateTiledLayout(inputTensorShape, mlir::tt::ttnn::BufferType::L1,
                        mlir::tt::ttnn::TensorMemoryLayout::Interleaved);
  auto constraintsExp =
      op_model::ttnn::OpModel<mlir::tt::ttnn::EmptyOp>::getOpConstraints(
          CreateWorkerGrid(), inputTensorShape, dtype, layout, memoryConfig,
          outputLayout);
  EXPECT_TRUE(static_cast<bool>(constraintsExp));
  auto [cbSize, peakSize, outputSize, outputLayoutReadBack] =
      constraintsExp.get();
  EXPECT_EQ(cbSize, 0);
  EXPECT_EQ(peakSize, 4096);
  EXPECT_EQ(outputSize, 4096);
}

TEST_F(OpModelTest, ArangeOp) {
  const llvm::SmallVector<int64_t> inputTensorShape = {workerCoresN300, 1024};
  const mlir::tt::ttnn::TTNNLayoutAttr inputLayout =
      CreateTiledLayout(inputTensorShape, mlir::tt::ttnn::BufferType::DRAM,
                        mlir::tt::ttnn::TensorMemoryLayout::Interleaved);
  // Create IntegerAttr parameters
  ::mlir::IntegerAttr startAttr = builder.getI32IntegerAttr(0);
  ::mlir::IntegerAttr endAttr = builder.getI32IntegerAttr(10);
  ::mlir::IntegerAttr stepAttr = builder.getI32IntegerAttr(1);

  // Create optional dtype
  std::optional<mlir::tt::ttcore::DataType> dtype =
      mlir::tt::ttcore::DataType::Float32;

  // Create optional memory config
  std::optional<mlir::tt::ttnn::MemoryConfigAttr> memConfig =
      mlir::tt::ttnn::MemoryConfigAttr::get(
          &context, inputLayout.getMemLayout(),
          mlir::tt::ttnn::BufferTypeAttr::get(&context,
                                              inputLayout.getBufferType()),
          std::nullopt /*shardSpec*/);

  auto constraintsExp =
      op_model::ttnn::OpModel<mlir::tt::ttnn::ArangeOp>::getOpConstraints(
          CreateWorkerGrid(), startAttr, endAttr, stepAttr, dtype, memConfig,
          nullptr);
  EXPECT_TRUE(static_cast<bool>(constraintsExp));
  auto [cbSize, peakSize, outputSize, outputLayoutReadBack] =
      constraintsExp.get();
  // Basic assertions to verify the op constraints are computed
  EXPECT_EQ(cbSize, 0);
  EXPECT_EQ(peakSize, 0);
  EXPECT_EQ(outputSize, 0);
}

// ==== Creation Ops ====

template <typename OpTy>
class OpModelCreationParam
    : public OpModelTest,
      public testing::WithParamInterface<
          std::tuple<llvm::SmallVector<int64_t>, detail::ExpectedResult>> {
protected:
  void RunTest() {
    auto params = GetParam();
    const auto [tensorShape, expectedResult] = params;
    const auto [expectedLegal, expectedCbSize, expectedPeakSize,
                expectedOutputSize] = expectedResult;

    const mlir::tt::ttnn::TTNNLayoutAttr outputLayout =
        CreateTiledLayout(tensorShape, mlir::tt::ttnn::BufferType::L1,
                          mlir::tt::ttnn::TensorMemoryLayout::BlockSharded);
    auto shapeAttr = mlir::tt::ttnn::ShapeAttr::get(&context, tensorShape);

    auto constraintsExp = op_model::ttnn::OpModel<OpTy>::getOpConstraints(
        CreateWorkerGrid(), shapeAttr, std::nullopt, std::nullopt, std::nullopt,
        outputLayout);

    EXPECT_EQ(static_cast<bool>(constraintsExp), expectedLegal);
    if (expectedLegal) {
      auto [cbSize, peakSize, outputSize, outputLayoutReadBack] =
          constraintsExp.get();
      EXPECT_EQ(cbSize, expectedCbSize);
      EXPECT_EQ(peakSize, expectedPeakSize);
      EXPECT_EQ(outputSize, expectedOutputSize);
    }
  }
};

using OpModelZerosParam = OpModelCreationParam<mlir::tt::ttnn::ZerosOp>;
using OpModelOnesParam = OpModelCreationParam<mlir::tt::ttnn::OnesOp>;

TEST_P(OpModelZerosParam, ZerosOpParameterized) { RunTest(); }
TEST_P(OpModelOnesParam, OnesOpParameterized) { RunTest(); }

// Test data for creation operations
const auto creationOpTestData = testing::Values(
    std::make_tuple(llvm::SmallVector<int64_t>{1024, 256},
                    detail::ExpectedResult{true, 0, 8192, 8192}));

INSTANTIATE_TEST_SUITE_P(CreationOps, OpModelZerosParam, creationOpTestData);
INSTANTIATE_TEST_SUITE_P(CreationOps, OpModelOnesParam, creationOpTestData);

} // namespace mlir::tt::op_model::ttnn
=======
} // namespace mlir::tt::ttnn::op_model
>>>>>>> bc6c2621
<|MERGE_RESOLUTION|>--- conflicted
+++ resolved
@@ -2191,7 +2191,6 @@
   EXPECT_GT(runtimeExp.get(), 0);
 }
 
-<<<<<<< HEAD
 TEST_F(OpModelTest, EmptyOp) {
   const llvm::SmallVector<int64_t> inputTensorShape = {workerCoresN300, 1024};
   const mlir::tt::ttnn::TTNNLayoutAttr inputLayoutL1Tiled =
@@ -2210,7 +2209,7 @@
       CreateTiledLayout(inputTensorShape, mlir::tt::ttnn::BufferType::L1,
                         mlir::tt::ttnn::TensorMemoryLayout::Interleaved);
   auto constraintsExp =
-      op_model::ttnn::OpModel<mlir::tt::ttnn::EmptyOp>::getOpConstraints(
+      ttnn::op_model::OpModel<mlir::tt::ttnn::EmptyOp>::getOpConstraints(
           CreateWorkerGrid(), inputTensorShape, dtype, layout, memoryConfig,
           outputLayout);
   EXPECT_TRUE(static_cast<bool>(constraintsExp));
@@ -2244,7 +2243,7 @@
           std::nullopt /*shardSpec*/);
 
   auto constraintsExp =
-      op_model::ttnn::OpModel<mlir::tt::ttnn::ArangeOp>::getOpConstraints(
+      ttnn::op_model::OpModel<mlir::tt::ttnn::ArangeOp>::getOpConstraints(
           CreateWorkerGrid(), startAttr, endAttr, stepAttr, dtype, memConfig,
           nullptr);
   EXPECT_TRUE(static_cast<bool>(constraintsExp));
@@ -2275,7 +2274,7 @@
                           mlir::tt::ttnn::TensorMemoryLayout::BlockSharded);
     auto shapeAttr = mlir::tt::ttnn::ShapeAttr::get(&context, tensorShape);
 
-    auto constraintsExp = op_model::ttnn::OpModel<OpTy>::getOpConstraints(
+    auto constraintsExp = ttnn::op_model::OpModel<OpTy>::getOpConstraints(
         CreateWorkerGrid(), shapeAttr, std::nullopt, std::nullopt, std::nullopt,
         outputLayout);
 
@@ -2304,7 +2303,4 @@
 INSTANTIATE_TEST_SUITE_P(CreationOps, OpModelZerosParam, creationOpTestData);
 INSTANTIATE_TEST_SUITE_P(CreationOps, OpModelOnesParam, creationOpTestData);
 
-} // namespace mlir::tt::op_model::ttnn
-=======
-} // namespace mlir::tt::ttnn::op_model
->>>>>>> bc6c2621
+} // namespace mlir::tt::ttnn::op_model