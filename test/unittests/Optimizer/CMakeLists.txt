--- conflicted
+++ resolved
@@ -1,10 +1,7 @@
 add_mlir_unittest(OptimizerTests
     TestShardSolver.cpp
     TestOptimizerOverrides.cpp
-<<<<<<< HEAD
-=======
     TestL1InterleavedPolicy.cpp
->>>>>>> 8abdc361
 )
 
 target_link_libraries(OptimizerTests
