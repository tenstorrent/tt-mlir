# SPDX-FileCopyrightText: (c) 2025 Tenstorrent AI ULC
#
# SPDX-License-Identifier: Apache-2.0

# RUN: %python %s | FileCheck %s
# REQUIRES: pykernel

from pykernel.pykernel_ast import *
from pykernel.types import *


@ttkernel_noc_compile()
def reader_unary(cb_in: CircularBuffer, cb_out: CircularBuffer, rt_args):
    # CHECK: module {
    # CHECK: func.func @{{.*}}(%arg0: !ttkernel.cb<{{.*}}>, %arg1: !ttkernel.cb<{{.*}}>) {
    # CHECK: {{.*}}"ttkernel.get_arg_val"{{.*}}
    # CHECK: %[[SRC_ADDR:.*]] = memref.alloca(){{.*}}
    # CHECK: {{.*}}"ttkernel.get_arg_val"{{.*}}
    # CHECK: {{.*}}"ttkernel.get_arg_val"{{.*}}
<<<<<<< HEAD
    src_addr = get_arg_val(int, 0)
    bank_id = get_arg_val(int, 1)
    num_tiles = get_arg_val(int, 2)
=======
    src_addr: int = rt_args[0]
    bank_id, num_tiles = rt_args[1:3]
>>>>>>> 395412cf

    # CHECK: {{.*}}"ttkernel.get_tile_size"{{.*}}
    ublock_size_tiles = 1
    ublock_size_bytes = get_tile_size(cb_in) * ublock_size_tiles

    for i in range(0, num_tiles, ublock_size_tiles):
        # CHECK: %[[SRC_NOC_ADDR:.*]] = "ttkernel.get_noc_addr_from_bank_id"{{.*}}
        src_noc_addr = get_noc_addr_from_bank_id(bank_id, src_addr)

        # CHECK: "ttkernel.cb_reserve_back"{{.*}}
        cb_reserve_back(cb_in, ublock_size_tiles)

        # CHECK: {{.*}}"ttkernel.get_write_ptr"{{.*}}
        # CHECK: "ttkernel.noc_async_read"(%[[SRC_NOC_ADDR]], {{.*}}, {{.*}}){{.*}}
        # CHECK: "ttkernel.noc_async_read_barrier"{{.*}}
        l1_write_addr = get_write_ptr(cb_in)
        noc_async_read(src_noc_addr, l1_write_addr, ublock_size_bytes)
        noc_async_read_barrier()

        # CHECK: "ttkernel.cb_push_back"{{.*}}
        cb_push_back(cb_in, ublock_size_tiles)

        # CHECK: {{.*}}memref.load %[[SRC_ADDR]]{{.*}}
        # CHECK: {{.*}}arith.addi{{.*}}
        # CHECK: memref.store {{.*}} %[[SRC_ADDR]]{{.*}}
        src_addr = src_addr + ublock_size_bytes

    src_addr = src_addr + 0

    return


cb_in = CircularBuffer(0)
cb_out = CircularBuffer(16)
kernel_string = reader_unary(cb_in, cb_out)
py_kernel = Kernel("reader_unary", kernel_string)
py_kernel.dump()<|MERGE_RESOLUTION|>--- conflicted
+++ resolved
@@ -17,14 +17,8 @@
     # CHECK: %[[SRC_ADDR:.*]] = memref.alloca(){{.*}}
     # CHECK: {{.*}}"ttkernel.get_arg_val"{{.*}}
     # CHECK: {{.*}}"ttkernel.get_arg_val"{{.*}}
-<<<<<<< HEAD
-    src_addr = get_arg_val(int, 0)
-    bank_id = get_arg_val(int, 1)
-    num_tiles = get_arg_val(int, 2)
-=======
-    src_addr: int = rt_args[0]
+    src_addr = rt_args[0]
     bank_id, num_tiles = rt_args[1:3]
->>>>>>> 395412cf
 
     # CHECK: {{.*}}"ttkernel.get_tile_size"{{.*}}
     ublock_size_tiles = 1
