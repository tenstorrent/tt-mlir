--- conflicted
+++ resolved
@@ -17,15 +17,9 @@
     # CHECK: %[[DST_ADDR:.*]] = memref.alloca(){{.*}}
     # CHECK: %[[BANK_ID:.*]] = "ttkernel.get_arg_val"{{.*}}
     # CHECK: {{.*}}"ttkernel.get_arg_val"{{.*}}
-<<<<<<< HEAD
-    dst_addr = get_arg_val(int, 0)
-    bank_id = get_arg_val(int, 1)
-    num_tiles = get_arg_val(int, 2)
-=======
-    dst_addr: int = rt_args[0]
+    dst_addr = rt_args[0]
     bank_id = rt_args[1]
     num_tiles = rt_args[2]
->>>>>>> 395412cf
 
     # CHECK: {{.*}}"ttkernel.get_tile_size"{{.*}}
     ublock_size_bytes = get_tile_size(cb_out)
