// RUN: ttmlir-opt --ttir-load-system-desc --ttnn-optimizer="memory-layout-analysis-enabled=true memreconfig-enabled=true insert-memreconfig=add_0_1_2=0 override-output-layout=add_1_2=1x1:dram:interleaved:row_major:f32" %s | FileCheck %s
#device = #tt.device<workerGrid = #tt.grid<8x8, (d0, d1) -> (0, d0, d1)>, l1Map = (d0, d1)[s0, s1] -> (0, d0 floordiv s0, d1 floordiv s1, (d0 mod s0) * s1 + d1 mod s1), dramMap = (d0, d1)[s0, s1] -> (0, 0, ((((d0 floordiv s0) * 8 + d1 floordiv s1) * (s1 * s0) + (d0 mod s0) * s1 + d1 mod s1) floordiv 8192) mod 12, (((d0 floordiv s0) * 8 + d1 floordiv s1) * (s1 * s0) + (d0 mod s0) * s1 + d1 mod s1) floordiv 98304 + (((d0 floordiv s0) * 8 + d1 floordiv s1) * (s1 * s0) + (d0 mod s0) * s1 + d1 mod s1) mod 8192), meshShape = , chipIds = [0]>
#dram = #ttnn.buffer_type<dram>
#system_memory = #ttnn.buffer_type<system_memory>
#ttnn_layout = #ttnn.ttnn_layout<(d0, d1, d2) -> (d0 * 32 + d1, d2), <1x1>, memref<32x32xf32, #system_memory>>
#ttnn_layout1 = #ttnn.ttnn_layout<(d0, d1, d2) -> (d0 * 32 + d1, d2), <1x1>, memref<32x32xf32, #dram>, <interleaved>>
module attributes {tt.device = #device} {
  func.func @main(%arg0: tensor<1x32x32xf32, #ttnn_layout>, %arg1: tensor<1x32x32xf32, #ttnn_layout>, %arg2: tensor<1x32x32xf32, #ttnn_layout>) -> tensor<1x32x32xf32, #ttnn_layout> {
<<<<<<< HEAD
    // CHECK: #[[LAYOUT_1:.*]] = #ttnn.ttnn_layout<(d0, d1, d2) -> (d0 * 32 + d1, d2), <1x1>, memref<32x32xf32, #dram>, interleaved>
    // CHECK: #[[LAYOUT_2:.*]] = #ttnn.ttnn_layout<(d0, d1, d2) -> (d0 * 32 + d1, d2), <1x1>, memref<1x1x!tt.tile<32x32, f32>, #l1_>, width_sharded>
    %0 = "ttnn.get_device"() <{mesh_shape = #ttnn<mesh_shape 1x1>}> : () -> !tt.device<#device>
    %1 = "ttnn.to_layout"(%arg0, %0) <{dtype = #tt.supportedDataTypes<f32>, layout = #ttnn.layout<tile>, memory_config = #ttnn.memory_config<<interleaved>, <dram>, <<32x32>>>}> : (tensor<1x32x32xf32, #ttnn_layout>, !tt.device<#device>) -> tensor<1x32x32xf32, #ttnn_layout1>
    %2 = "ttnn.to_layout"(%arg1, %0) <{dtype = #tt.supportedDataTypes<f32>, layout = #ttnn.layout<tile>, memory_config = #ttnn.memory_config<<interleaved>, <dram>, <<32x32>>>}> : (tensor<1x32x32xf32, #ttnn_layout>, !tt.device<#device>) -> tensor<1x32x32xf32, #ttnn_layout1>
    %3 = "ttnn.empty"(%0) <{dtype = #tt.supportedDataTypes<f32>, layout = #ttnn.layout<row_major>, memory_config = #ttnn.memory_config<<interleaved>, <dram>, <<32x32>>>, shape = #ttnn.shape<1x32x32>}> : (!tt.device<#device>) -> tensor<1x32x32xf32, #ttnn_layout1> loc(#loc1)
    // CHECK: %[[IDX:.*]] = "ttnn.add"{{.*}} -> tensor<1x32x32xf32, #[[LAYOUT_1]]>
    %4 = "ttnn.add"(%1, %2, %3) <{operandSegmentSizes = array<i32: 2, 1>}> : (tensor<1x32x32xf32, #ttnn_layout1>, tensor<1x32x32xf32, #ttnn_layout1>, tensor<1x32x32xf32, #ttnn_layout1>) -> tensor<1x32x32xf32, #ttnn_layout1> loc(#loc1)
    %5 = "ttnn.to_layout"(%arg0, %0) <{dtype = #tt.supportedDataTypes<f32>, layout = #ttnn.layout<tile>, memory_config = #ttnn.memory_config<<interleaved>, <dram>, <<32x32>>>}> : (tensor<1x32x32xf32, #ttnn_layout>, !tt.device<#device>) -> tensor<1x32x32xf32, #ttnn_layout1>
    %6 = "ttnn.empty"(%0) <{dtype = #tt.supportedDataTypes<f32>, layout = #ttnn.layout<row_major>, memory_config = #ttnn.memory_config<<interleaved>, <dram>, <<32x32>>>, shape = #ttnn.shape<1x32x32>}> : (!tt.device<#device>) -> tensor<1x32x32xf32, #ttnn_layout1> loc(#loc2)
    // CHECK: %{{.*}} = "ttnn.to_layout"(%[[IDX]], %0) {{.*}} -> tensor<1x32x32xf32, #[[LAYOUT_2]]>
=======
    // CHECK: #[[LAYOUT_1:.*]] = #ttnn.ttnn_layout<(d0, d1, d2) -> (d0 * 32 + d1, d2), <1x1>, memref<32x32xf32, #dram>, <interleaved>>
    // CHECK: #[[LAYOUT_2:.*]] = #ttnn.ttnn_layout<(d0, d1, d2) -> (d0 * 32 + d1, d2), <1x1>, memref<32x32xf32, #l1_>, <width_sharded>>
    // CHECK: #[[LAYOUT_3:.*]] = #ttnn.ttnn_layout<(d0, d1, d2) -> (d0 * 32 + d1, d2), <8x8>, memref<4x4xf32, #dram>, <interleaved>>
    %0 = "ttnn.get_device"() <{mesh_shape = #ttnn<mesh_shape 1x1>}> : () -> !tt.device<#device>
    %1 = "ttnn.to_layout"(%arg0, %0) <{dtype = #tt.supportedDataTypes<f32>, layout = #ttnn.layout<tile>, memory_config = #ttnn.memory_config<<dram>, <<32x32>>, <interleaved>>}> : (tensor<1x32x32xf32, #ttnn_layout>, !tt.device<#device>) -> tensor<1x32x32xf32, #ttnn_layout1>
    %2 = "ttnn.to_layout"(%arg1, %0) <{dtype = #tt.supportedDataTypes<f32>, layout = #ttnn.layout<tile>, memory_config = #ttnn.memory_config<<dram>, <<32x32>>, <interleaved>>}> : (tensor<1x32x32xf32, #ttnn_layout>, !tt.device<#device>) -> tensor<1x32x32xf32, #ttnn_layout1>
    %3 = "ttnn.empty"(%0) <{dtype = #tt.supportedDataTypes<f32>, layout = #ttnn.layout<row_major>, memory_config = #ttnn.memory_config<<dram>, <<32x32>>, <interleaved>>, shape = #ttnn.shape<1x32x32>}> : (!tt.device<#device>) -> tensor<1x32x32xf32, #ttnn_layout1> loc(#loc1)
    // CHECK: %[[C:.*]] = "ttnn.add"{{.*}} -> tensor<1x32x32xf32, #[[LAYOUT_1]]>
    %4 = "ttnn.add"(%1, %2, %3) <{operandSegmentSizes = array<i32: 2, 1>}> : (tensor<1x32x32xf32, #ttnn_layout1>, tensor<1x32x32xf32, #ttnn_layout1>, tensor<1x32x32xf32, #ttnn_layout1>) -> tensor<1x32x32xf32, #ttnn_layout1> loc(#loc1)
    %5 = "ttnn.to_layout"(%arg0, %0) <{dtype = #tt.supportedDataTypes<f32>, layout = #ttnn.layout<tile>, memory_config = #ttnn.memory_config<<dram>, <<32x32>>, <interleaved>>}> : (tensor<1x32x32xf32, #ttnn_layout>, !tt.device<#device>) -> tensor<1x32x32xf32, #ttnn_layout1>
    %6 = "ttnn.empty"(%0) <{dtype = #tt.supportedDataTypes<f32>, layout = #ttnn.layout<row_major>, memory_config = #ttnn.memory_config<<dram>, <<32x32>>, <interleaved>>, shape = #ttnn.shape<1x32x32>}> : (!tt.device<#device>) -> tensor<1x32x32xf32, #ttnn_layout1> loc(#loc2)
    // CHECK: %{{.*}} = "ttnn.to_layout"(%[[C]], %0) {{.*}} -> tensor<1x32x32xf32, #[[LAYOUT_2]]>
>>>>>>> 8abdc361
    %7 = "ttnn.add"(%4, %6, %6) <{operandSegmentSizes = array<i32: 2, 1>}> : (tensor<1x32x32xf32, #ttnn_layout1>, tensor<1x32x32xf32, #ttnn_layout1>, tensor<1x32x32xf32, #ttnn_layout1>) -> tensor<1x32x32xf32, #ttnn_layout1> loc(#loc2)
    %8 = "ttnn.empty"(%0) <{dtype = #tt.supportedDataTypes<f32>, layout = #ttnn.layout<row_major>, memory_config = #ttnn.memory_config<<dram>, <<32x32>>, <interleaved>>, shape = #ttnn.shape<1x32x32>}> : (!tt.device<#device>) -> tensor<1x32x32xf32, #ttnn_layout1> loc(#loc3)
    %9 = "ttnn.relu"(%7, %8) <{operandSegmentSizes = array<i32: 1, 1>}> : (tensor<1x32x32xf32, #ttnn_layout1>, tensor<1x32x32xf32, #ttnn_layout1>) -> tensor<1x32x32xf32, #ttnn_layout1> loc(#loc3)
    %10 = "ttnn.to_layout"(%9) <{dtype = #tt.supportedDataTypes<f32>, layout = #ttnn.layout<row_major>, memory_config = #ttnn.memory_config<<system_memory>, <<32x32>>>}> : (tensor<1x32x32xf32, #ttnn_layout1>) -> tensor<1x32x32xf32, #ttnn_layout>
    return %10 : tensor<1x32x32xf32, #ttnn_layout>
  }
}
#loc1 = loc("add_1_2")
#loc2 = loc("add_0_1_2")
#loc3 = loc("relu")<|MERGE_RESOLUTION|>--- conflicted
+++ resolved
@@ -6,22 +6,9 @@
 #ttnn_layout1 = #ttnn.ttnn_layout<(d0, d1, d2) -> (d0 * 32 + d1, d2), <1x1>, memref<32x32xf32, #dram>, <interleaved>>
 module attributes {tt.device = #device} {
   func.func @main(%arg0: tensor<1x32x32xf32, #ttnn_layout>, %arg1: tensor<1x32x32xf32, #ttnn_layout>, %arg2: tensor<1x32x32xf32, #ttnn_layout>) -> tensor<1x32x32xf32, #ttnn_layout> {
-<<<<<<< HEAD
-    // CHECK: #[[LAYOUT_1:.*]] = #ttnn.ttnn_layout<(d0, d1, d2) -> (d0 * 32 + d1, d2), <1x1>, memref<32x32xf32, #dram>, interleaved>
-    // CHECK: #[[LAYOUT_2:.*]] = #ttnn.ttnn_layout<(d0, d1, d2) -> (d0 * 32 + d1, d2), <1x1>, memref<1x1x!tt.tile<32x32, f32>, #l1_>, width_sharded>
-    %0 = "ttnn.get_device"() <{mesh_shape = #ttnn<mesh_shape 1x1>}> : () -> !tt.device<#device>
-    %1 = "ttnn.to_layout"(%arg0, %0) <{dtype = #tt.supportedDataTypes<f32>, layout = #ttnn.layout<tile>, memory_config = #ttnn.memory_config<<interleaved>, <dram>, <<32x32>>>}> : (tensor<1x32x32xf32, #ttnn_layout>, !tt.device<#device>) -> tensor<1x32x32xf32, #ttnn_layout1>
-    %2 = "ttnn.to_layout"(%arg1, %0) <{dtype = #tt.supportedDataTypes<f32>, layout = #ttnn.layout<tile>, memory_config = #ttnn.memory_config<<interleaved>, <dram>, <<32x32>>>}> : (tensor<1x32x32xf32, #ttnn_layout>, !tt.device<#device>) -> tensor<1x32x32xf32, #ttnn_layout1>
-    %3 = "ttnn.empty"(%0) <{dtype = #tt.supportedDataTypes<f32>, layout = #ttnn.layout<row_major>, memory_config = #ttnn.memory_config<<interleaved>, <dram>, <<32x32>>>, shape = #ttnn.shape<1x32x32>}> : (!tt.device<#device>) -> tensor<1x32x32xf32, #ttnn_layout1> loc(#loc1)
-    // CHECK: %[[IDX:.*]] = "ttnn.add"{{.*}} -> tensor<1x32x32xf32, #[[LAYOUT_1]]>
-    %4 = "ttnn.add"(%1, %2, %3) <{operandSegmentSizes = array<i32: 2, 1>}> : (tensor<1x32x32xf32, #ttnn_layout1>, tensor<1x32x32xf32, #ttnn_layout1>, tensor<1x32x32xf32, #ttnn_layout1>) -> tensor<1x32x32xf32, #ttnn_layout1> loc(#loc1)
-    %5 = "ttnn.to_layout"(%arg0, %0) <{dtype = #tt.supportedDataTypes<f32>, layout = #ttnn.layout<tile>, memory_config = #ttnn.memory_config<<interleaved>, <dram>, <<32x32>>>}> : (tensor<1x32x32xf32, #ttnn_layout>, !tt.device<#device>) -> tensor<1x32x32xf32, #ttnn_layout1>
-    %6 = "ttnn.empty"(%0) <{dtype = #tt.supportedDataTypes<f32>, layout = #ttnn.layout<row_major>, memory_config = #ttnn.memory_config<<interleaved>, <dram>, <<32x32>>>, shape = #ttnn.shape<1x32x32>}> : (!tt.device<#device>) -> tensor<1x32x32xf32, #ttnn_layout1> loc(#loc2)
-    // CHECK: %{{.*}} = "ttnn.to_layout"(%[[IDX]], %0) {{.*}} -> tensor<1x32x32xf32, #[[LAYOUT_2]]>
-=======
     // CHECK: #[[LAYOUT_1:.*]] = #ttnn.ttnn_layout<(d0, d1, d2) -> (d0 * 32 + d1, d2), <1x1>, memref<32x32xf32, #dram>, <interleaved>>
-    // CHECK: #[[LAYOUT_2:.*]] = #ttnn.ttnn_layout<(d0, d1, d2) -> (d0 * 32 + d1, d2), <1x1>, memref<32x32xf32, #l1_>, <width_sharded>>
-    // CHECK: #[[LAYOUT_3:.*]] = #ttnn.ttnn_layout<(d0, d1, d2) -> (d0 * 32 + d1, d2), <8x8>, memref<4x4xf32, #dram>, <interleaved>>
+    // CHECK: #[[LAYOUT_2:.*]] = #ttnn.ttnn_layout<(d0, d1, d2) -> (d0 * 32 + d1, d2), <1x1>, memref<1x1x!tt.tile<32x32, f32>, #l1_>, <width_sharded>>
+    // CHECK: #[[LAYOUT_3:.*]] = #ttnn.ttnn_layout<(d0, d1, d2) -> (d0 * 32 + d1, d2), <8x8, (d0, d1) -> (0, d0, d1)>, memref<1x1x!tt.tile<32x32, f32>, #dram>, <interleaved>>
     %0 = "ttnn.get_device"() <{mesh_shape = #ttnn<mesh_shape 1x1>}> : () -> !tt.device<#device>
     %1 = "ttnn.to_layout"(%arg0, %0) <{dtype = #tt.supportedDataTypes<f32>, layout = #ttnn.layout<tile>, memory_config = #ttnn.memory_config<<dram>, <<32x32>>, <interleaved>>}> : (tensor<1x32x32xf32, #ttnn_layout>, !tt.device<#device>) -> tensor<1x32x32xf32, #ttnn_layout1>
     %2 = "ttnn.to_layout"(%arg1, %0) <{dtype = #tt.supportedDataTypes<f32>, layout = #ttnn.layout<tile>, memory_config = #ttnn.memory_config<<dram>, <<32x32>>, <interleaved>>}> : (tensor<1x32x32xf32, #ttnn_layout>, !tt.device<#device>) -> tensor<1x32x32xf32, #ttnn_layout1>
@@ -31,7 +18,6 @@
     %5 = "ttnn.to_layout"(%arg0, %0) <{dtype = #tt.supportedDataTypes<f32>, layout = #ttnn.layout<tile>, memory_config = #ttnn.memory_config<<dram>, <<32x32>>, <interleaved>>}> : (tensor<1x32x32xf32, #ttnn_layout>, !tt.device<#device>) -> tensor<1x32x32xf32, #ttnn_layout1>
     %6 = "ttnn.empty"(%0) <{dtype = #tt.supportedDataTypes<f32>, layout = #ttnn.layout<row_major>, memory_config = #ttnn.memory_config<<dram>, <<32x32>>, <interleaved>>, shape = #ttnn.shape<1x32x32>}> : (!tt.device<#device>) -> tensor<1x32x32xf32, #ttnn_layout1> loc(#loc2)
     // CHECK: %{{.*}} = "ttnn.to_layout"(%[[C]], %0) {{.*}} -> tensor<1x32x32xf32, #[[LAYOUT_2]]>
->>>>>>> 8abdc361
     %7 = "ttnn.add"(%4, %6, %6) <{operandSegmentSizes = array<i32: 2, 1>}> : (tensor<1x32x32xf32, #ttnn_layout1>, tensor<1x32x32xf32, #ttnn_layout1>, tensor<1x32x32xf32, #ttnn_layout1>) -> tensor<1x32x32xf32, #ttnn_layout1> loc(#loc2)
     %8 = "ttnn.empty"(%0) <{dtype = #tt.supportedDataTypes<f32>, layout = #ttnn.layout<row_major>, memory_config = #ttnn.memory_config<<dram>, <<32x32>>, <interleaved>>, shape = #ttnn.shape<1x32x32>}> : (!tt.device<#device>) -> tensor<1x32x32xf32, #ttnn_layout1> loc(#loc3)
     %9 = "ttnn.relu"(%7, %8) <{operandSegmentSizes = array<i32: 1, 1>}> : (tensor<1x32x32xf32, #ttnn_layout1>, tensor<1x32x32xf32, #ttnn_layout1>) -> tensor<1x32x32xf32, #ttnn_layout1> loc(#loc3)
