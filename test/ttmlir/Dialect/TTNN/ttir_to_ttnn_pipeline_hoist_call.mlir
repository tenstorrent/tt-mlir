// RUN: ttmlir-opt --ttir-to-ttnn-backend-pipeline="enable-const-eval=false" -o %t %s
// RUN: FileCheck %s --input-file=%t
module {
    // CHECK-DAG: #{{.*}} = #ttnn.ttnn_layout<(d0, d1) -> (d0, d1), <1x1>, memref<64x128xf32, #system_memory>>
    // CHECK-DAG: #{{.*}} = #ttnn.ttnn_layout<(d0, d1) -> (d0, d1), <1x1>, memref<2x4x!ttcore.tile<32x32, f32>, #dram>, <interleaved>>

  // CHECK: ttcore.device_module {
  // CHECK: builtin.module attributes {{.*}} {
  // CHECK: func.func @forward
  func.func @forward(%arg0: tensor<64x128xf32>, %arg1: tensor<64x128xf32>) -> tensor<64x128xf32> {
    // CHECK: %{{.*}} = "ttnn.multiply"(%{{.*}}, %{{.*}})
<<<<<<< HEAD
    %1 = "ttir.multiply"(%arg0, %arg1, %0) : (tensor<64x128xf32>, tensor<64x128xf32>, tensor<64x128xf32>) -> tensor<64x128xf32>
    %2 = "ttir.ones"() <{shape = array<i32:64, 128>}> : () -> tensor<64x128xf32>
    // CHECK: %{{.*}} = "ttnn.from_device"(%{{.*}}) : (tensor<[[DIMS:.*]], #{{.*}}>) -> tensor<[[DIMS]], #{{.*}}>
    // CHECK: %{{.*}} = "ttnn.zeros"
    // CHECK: %{{.*}} = call @hoisted_ttir_add_64x128_64x128_64x128_func_decl(%{{.*}}, %{{.*}}, %{{.*}})
    %3 = "ttir.add"(%arg0, %1, %2) {ttir.should_hoist} : (tensor<64x128xf32>, tensor<64x128xf32>, tensor<64x128xf32>) -> tensor<64x128xf32>
    // CHECK: %{{.*}} = "ttnn.zeros"
    %4 = ttir.empty() : tensor<64x128xf32>
    // CHECK: %{{.*}} = call @hoisted_ttir_add_64x128_64x128_64x128_func_decl(%{{.*}}, %{{.*}}, %{{.*}})
    %5 = "ttir.add"(%arg0, %3, %4) {ttir.should_hoist} : (tensor<64x128xf32>, tensor<64x128xf32>, tensor<64x128xf32>) -> tensor<64x128xf32>
    %6 = ttir.empty() : tensor<64x128xf32>
=======
    %1 = "ttir.multiply"(%arg0, %arg1) : (tensor<64x128xf32>, tensor<64x128xf32>) -> tensor<64x128xf32>
    // CHECK: %{{.*}} = "ttnn.from_device"(%{{.*}}) : (tensor<[[DIMS:.*]], #{{.*}}>) -> tensor<[[DIMS]], #{{.*}}>
    // CHECK: %{{.*}} = call @hoisted_ttir_add_64x128_64x128_func_decl(%{{.*}}, %{{.*}})
    %3 = "ttir.add"(%arg0, %1) {ttir.should_hoist} : (tensor<64x128xf32>, tensor<64x128xf32>) -> tensor<64x128xf32>
    // CHECK: %{{.*}} = call @hoisted_ttir_add_64x128_64x128_func_decl(%{{.*}}, %{{.*}})
    %5 = "ttir.add"(%arg0, %3) {ttir.should_hoist} : (tensor<64x128xf32>, tensor<64x128xf32>) -> tensor<64x128xf32>
>>>>>>> d369d7d0
    // CHECK: %{{.*}} = "ttnn.to_layout"(%{{.*}}) <{layout = #ttnn.layout<{{.*}}>}> : (tensor<[[DIMS:.*]], #{{.*}}>) -> tensor<[[DIMS]], #{{.*}}>
    // CHECK: %{{.*}} = "ttnn.to_device"(%{{.*}}, %{{.*}}) <{memory_config = {{.*}}}> : (tensor<[[DIMS:.*]], #{{.*}}>, !ttnn.device) -> tensor<[[DIMS]], #{{.*}}>
    // CHECK: %{{.*}} = "ttnn.to_layout"(%{{.*}}) <{layout = #ttnn.layout<{{.*}}>}> : (tensor<[[DIMS:.*]], #{{.*}}>) -> tensor<[[DIMS]], #{{.*}}>
    // CHECK: %{{.*}} = "ttnn.to_device"(%{{.*}}, %{{.*}}) <{memory_config = {{.*}}}> : (tensor<[[DIMS:.*]], #{{.*}}>, !ttnn.device) -> tensor<[[DIMS]], #{{.*}}>
    // CHECK: %{{.*}} = "ttnn.multiply"(%{{.*}}, %{{.*}})
    %7 = "ttir.multiply"(%3, %5) : (tensor<64x128xf32>, tensor<64x128xf32>) -> tensor<64x128xf32>
    return %7 : tensor<64x128xf32>
  }
  // CHECK: func.func private @hoisted_ttir_add_64x128_64x128_func_decl
  // CHECK: ttcore.cpu_module {
  // CHECK: builtin.module {
  // CHECK: llvm.func @hoisted_ttir_add_64x128_64x128_func
  // CHECK: llvm.func @hoisted_ttir_add_64x128_64x128_func_helper(%arg0: !llvm.ptr)
}<|MERGE_RESOLUTION|>--- conflicted
+++ resolved
@@ -9,26 +9,14 @@
   // CHECK: func.func @forward
   func.func @forward(%arg0: tensor<64x128xf32>, %arg1: tensor<64x128xf32>) -> tensor<64x128xf32> {
     // CHECK: %{{.*}} = "ttnn.multiply"(%{{.*}}, %{{.*}})
-<<<<<<< HEAD
-    %1 = "ttir.multiply"(%arg0, %arg1, %0) : (tensor<64x128xf32>, tensor<64x128xf32>, tensor<64x128xf32>) -> tensor<64x128xf32>
+    %1 = "ttir.multiply"(%arg0, %arg1) : (tensor<64x128xf32>, tensor<64x128xf32>) -> tensor<64x128xf32>
     %2 = "ttir.ones"() <{shape = array<i32:64, 128>}> : () -> tensor<64x128xf32>
-    // CHECK: %{{.*}} = "ttnn.from_device"(%{{.*}}) : (tensor<[[DIMS:.*]], #{{.*}}>) -> tensor<[[DIMS]], #{{.*}}>
-    // CHECK: %{{.*}} = "ttnn.zeros"
-    // CHECK: %{{.*}} = call @hoisted_ttir_add_64x128_64x128_64x128_func_decl(%{{.*}}, %{{.*}}, %{{.*}})
-    %3 = "ttir.add"(%arg0, %1, %2) {ttir.should_hoist} : (tensor<64x128xf32>, tensor<64x128xf32>, tensor<64x128xf32>) -> tensor<64x128xf32>
-    // CHECK: %{{.*}} = "ttnn.zeros"
-    %4 = ttir.empty() : tensor<64x128xf32>
-    // CHECK: %{{.*}} = call @hoisted_ttir_add_64x128_64x128_64x128_func_decl(%{{.*}}, %{{.*}}, %{{.*}})
-    %5 = "ttir.add"(%arg0, %3, %4) {ttir.should_hoist} : (tensor<64x128xf32>, tensor<64x128xf32>, tensor<64x128xf32>) -> tensor<64x128xf32>
-    %6 = ttir.empty() : tensor<64x128xf32>
-=======
-    %1 = "ttir.multiply"(%arg0, %arg1) : (tensor<64x128xf32>, tensor<64x128xf32>) -> tensor<64x128xf32>
     // CHECK: %{{.*}} = "ttnn.from_device"(%{{.*}}) : (tensor<[[DIMS:.*]], #{{.*}}>) -> tensor<[[DIMS]], #{{.*}}>
     // CHECK: %{{.*}} = call @hoisted_ttir_add_64x128_64x128_func_decl(%{{.*}}, %{{.*}})
     %3 = "ttir.add"(%arg0, %1) {ttir.should_hoist} : (tensor<64x128xf32>, tensor<64x128xf32>) -> tensor<64x128xf32>
     // CHECK: %{{.*}} = call @hoisted_ttir_add_64x128_64x128_func_decl(%{{.*}}, %{{.*}})
     %5 = "ttir.add"(%arg0, %3) {ttir.should_hoist} : (tensor<64x128xf32>, tensor<64x128xf32>) -> tensor<64x128xf32>
->>>>>>> d369d7d0
+    %6 = ttir.empty() : tensor<64x128xf32>
     // CHECK: %{{.*}} = "ttnn.to_layout"(%{{.*}}) <{layout = #ttnn.layout<{{.*}}>}> : (tensor<[[DIMS:.*]], #{{.*}}>) -> tensor<[[DIMS]], #{{.*}}>
     // CHECK: %{{.*}} = "ttnn.to_device"(%{{.*}}, %{{.*}}) <{memory_config = {{.*}}}> : (tensor<[[DIMS:.*]], #{{.*}}>, !ttnn.device) -> tensor<[[DIMS]], #{{.*}}>
     // CHECK: %{{.*}} = "ttnn.to_layout"(%{{.*}}) <{layout = #ttnn.layout<{{.*}}>}> : (tensor<[[DIMS:.*]], #{{.*}}>) -> tensor<[[DIMS]], #{{.*}}>
