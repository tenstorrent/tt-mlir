// RUN: ttmlir-opt --ttir-to-ttnn-backend-pipeline="enable-const-eval=false" -o %t %s
// RUN: FileCheck %s --input-file=%t
module {
    // CHECK-DAG: #{{.*}} = #ttnn.ttnn_layout<(d0, d1) -> (d0, d1), <1x1>, memref<64x128xf32, #system_memory>>
    // CHECK-DAG: #{{.*}} = #ttnn.ttnn_layout<(d0, d1) -> (d0, d1), <1x1>, memref<2x4x!ttcore.tile<32x32, f32>, #dram>, <interleaved>>

  // CHECK: ttcore.device_module {
  // CHECK: builtin.module attributes {{.*}} {
  // CHECK: func.func @forward
  func.func @forward(%arg0: tensor<64x128xf32>, %arg1: tensor<64x128xf32>) -> tensor<64x128xf32> {
    // CHECK: %{{.*}} = "ttnn.multiply"(%{{.*}}, %{{.*}})
<<<<<<< HEAD
    %1 = "ttir.multiply"(%arg0, %arg1, %0) : (tensor<64x128xf32>, tensor<64x128xf32>, tensor<64x128xf32>) -> tensor<64x128xf32>
    // CHECK: %{{.*}} = "ttnn.ones"
    %2 = "ttir.ones"() <{shape = array<i32:64, 128>, dtype = f32}> : () -> tensor<64x128xf32>
=======
    %1 = "ttir.multiply"(%arg0, %arg1) : (tensor<64x128xf32>, tensor<64x128xf32>) -> tensor<64x128xf32>
>>>>>>> 5ddd32d2
    // CHECK: %{{.*}} = "ttnn.from_device"(%{{.*}}) : (tensor<[[DIMS:.*]], #{{.*}}>) -> tensor<[[DIMS]], #{{.*}}>
    // CHECK: %{{.*}} = call @hoisted_ttir_add_64x128_64x128_func_decl(%{{.*}}, %{{.*}})
    %3 = "ttir.add"(%arg0, %1) {ttir.should_hoist} : (tensor<64x128xf32>, tensor<64x128xf32>) -> tensor<64x128xf32>
    // CHECK: %{{.*}} = call @hoisted_ttir_add_64x128_64x128_func_decl(%{{.*}}, %{{.*}})
    %5 = "ttir.add"(%arg0, %3) {ttir.should_hoist} : (tensor<64x128xf32>, tensor<64x128xf32>) -> tensor<64x128xf32>
    // CHECK: %{{.*}} = "ttnn.to_device"(%{{.*}}, %{{.*}}) <{memory_config = {{.*}}}> : (tensor<[[DIMS:.*]], #{{.*}}>, !ttnn.device) -> tensor<[[DIMS]], #{{.*}}>
    // CHECK: %{{.*}} = "ttnn.to_layout"(%{{.*}}) <{layout = #ttnn.layout<{{.*}}>}> : (tensor<[[DIMS:.*]], #{{.*}}>) -> tensor<[[DIMS]], #{{.*}}>
    // CHECK: %{{.*}} = "ttnn.to_device"(%{{.*}}, %{{.*}}) <{memory_config = {{.*}}}> : (tensor<[[DIMS:.*]], #{{.*}}>, !ttnn.device) -> tensor<[[DIMS]], #{{.*}}>
    // CHECK: %{{.*}} = "ttnn.to_layout"(%{{.*}}) <{layout = #ttnn.layout<{{.*}}>}> : (tensor<[[DIMS:.*]], #{{.*}}>) -> tensor<[[DIMS]], #{{.*}}>
    // CHECK: %{{.*}} = "ttnn.multiply"(%{{.*}}, %{{.*}})
    %7 = "ttir.multiply"(%3, %5) : (tensor<64x128xf32>, tensor<64x128xf32>) -> tensor<64x128xf32>
    return %7 : tensor<64x128xf32>
  }
  // CHECK: func.func private @hoisted_ttir_add_64x128_64x128_func_decl
  // CHECK: ttcore.cpu_module {
  // CHECK: builtin.module {
  // CHECK: llvm.func @hoisted_ttir_add_64x128_64x128_func
  // CHECK: llvm.func @hoisted_ttir_add_64x128_64x128_func_helper(%arg0: !llvm.ptr)
}<|MERGE_RESOLUTION|>--- conflicted
+++ resolved
@@ -9,13 +9,7 @@
   // CHECK: func.func @forward
   func.func @forward(%arg0: tensor<64x128xf32>, %arg1: tensor<64x128xf32>) -> tensor<64x128xf32> {
     // CHECK: %{{.*}} = "ttnn.multiply"(%{{.*}}, %{{.*}})
-<<<<<<< HEAD
-    %1 = "ttir.multiply"(%arg0, %arg1, %0) : (tensor<64x128xf32>, tensor<64x128xf32>, tensor<64x128xf32>) -> tensor<64x128xf32>
-    // CHECK: %{{.*}} = "ttnn.ones"
-    %2 = "ttir.ones"() <{shape = array<i32:64, 128>, dtype = f32}> : () -> tensor<64x128xf32>
-=======
     %1 = "ttir.multiply"(%arg0, %arg1) : (tensor<64x128xf32>, tensor<64x128xf32>) -> tensor<64x128xf32>
->>>>>>> 5ddd32d2
     // CHECK: %{{.*}} = "ttnn.from_device"(%{{.*}}) : (tensor<[[DIMS:.*]], #{{.*}}>) -> tensor<[[DIMS]], #{{.*}}>
     // CHECK: %{{.*}} = call @hoisted_ttir_add_64x128_64x128_func_decl(%{{.*}}, %{{.*}})
     %3 = "ttir.add"(%arg0, %1) {ttir.should_hoist} : (tensor<64x128xf32>, tensor<64x128xf32>) -> tensor<64x128xf32>
