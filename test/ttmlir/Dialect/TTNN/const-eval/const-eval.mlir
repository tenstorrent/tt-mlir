--- conflicted
+++ resolved
@@ -114,24 +114,12 @@
   // CHECK: func.func @forward_reuse_zeros(
   func.func @forward_reuse_zeros(%arg0: tensor<32x32xbf16> {ttcore.argument_type = #ttcore.argument_type<input>}, %arg1: tensor<32x32xbf16> {ttcore.argument_type = #ttcore.argument_type<parameter>}, %arg2: tensor<32x32xbf16> {ttcore.argument_type = #ttcore.argument_type<parameter>}, %arg3: tensor<32x32xbf16> {ttcore.argument_type = #ttcore.argument_type<constant>}) -> tensor<32x32xbf16> {
     // CHECK: = ttcore.load_cached(@forward_reuse_zeros_const_eval_0, [%arg1, %arg2])
-<<<<<<< HEAD
     %0 = "ttir.zeros"() <{shape = array<i32:32, 32>, dtype = bf16}> : () -> tensor<32x32xbf16>
-    %1 = ttir.empty() : tensor<32x32xbf16>
-    // CHECK: = "ttnn.add"(%arg0, %{{.*}})
-    %2 = "ttir.add"(%arg0, %0, %1)  : (tensor<32x32xbf16>, tensor<32x32xbf16>, tensor<32x32xbf16>) -> tensor<32x32xbf16>
-    %3 = ttir.empty() : tensor<32x32xbf16>
-    %4 = "ttir.add"(%arg1, %0, %3)  : (tensor<32x32xbf16>, tensor<32x32xbf16>, tensor<32x32xbf16>) -> tensor<32x32xbf16>
-    %5 = ttir.empty() : tensor<32x32xbf16>
-    %6 = "ttir.add"(%arg2, %0, %5)  : (tensor<32x32xbf16>, tensor<32x32xbf16>, tensor<32x32xbf16>) -> tensor<32x32xbf16>
-    %7 = ttir.empty() : tensor<32x32xbf16>
-=======
-    %0 = "ttir.zeros"() <{shape = array<i32:32, 32>}> : () -> tensor<32x32xbf16>
     // CHECK: %[[TILED_INPUT:.*]] = "ttnn.to_layout"(%arg0)
     // CHECK: = "ttnn.add"(%[[TILED_INPUT]], %{{.*}})
     %1 = "ttir.add"(%arg0, %0)  : (tensor<32x32xbf16>, tensor<32x32xbf16>) -> tensor<32x32xbf16>
     %2 = "ttir.add"(%arg1, %0)  : (tensor<32x32xbf16>, tensor<32x32xbf16>) -> tensor<32x32xbf16>
     %3 = "ttir.add"(%arg2, %0)  : (tensor<32x32xbf16>, tensor<32x32xbf16>) -> tensor<32x32xbf16>
->>>>>>> 5ddd32d2
     // CHECK: = "ttnn.multiply"(%{{.*}}, %{{.*}})
     %4 = "ttir.multiply"(%1, %3) : (tensor<32x32xbf16>, tensor<32x32xbf16>) -> tensor<32x32xbf16>
     // CHECK: = "ttnn.multiply"(%{{.*}}, %{{.*}})
@@ -197,14 +185,8 @@
 
     %2 = "ttir.add"(%0, %1) : (tensor<4x4xbf16>, tensor<4x4xbf16>) -> tensor<4x4xbf16>
 
-<<<<<<< HEAD
-    %4 = ttir.empty() : tensor<4x4xbf16>
-    %5 = "ttir.arange"() {start = 0 : si64, dtype = bf16, end = 4 : si64, step = 1 : si64, arange_dimension = 0 : i64} : () -> tensor<4x4xbf16>
-    %6 = "ttir.add"(%3, %5, %4) : (tensor<4x4xbf16>, tensor<4x4xbf16>, tensor<4x4xbf16>) -> tensor<4x4xbf16>
-=======
-    %3 = "ttir.arange"() {start = 0 : si64, end = 4 : si64, step = 1 : si64, arange_dimension = 0 : i64} : () -> tensor<4x4xbf16>
+    %3 = "ttir.arange"() {start = 0 : si64, dtype = bf16, end = 4 : si64, step = 1 : si64, arange_dimension = 0 : i64} : () -> tensor<4x4xbf16>
     %4 = "ttir.add"(%2, %3) : (tensor<4x4xbf16>, tensor<4x4xbf16>) -> tensor<4x4xbf16>
->>>>>>> 5ddd32d2
 
     return %4: tensor<4x4xbf16>
   }
