// RUN: not ttmlir-opt --split-input-file %s 2>&1 | FileCheck %s
// Negative tests for matmul operation
module attributes {} {
  func.func @forward(%arg0: tensor<1x32x128x128xf32>) -> tensor<1x32x128x128xf32> {
    // CHECK: error: 'ttir.arange' op Output tensor shape must be 16 at dim 1 (since start=0, end=32, step=2), but got 32
<<<<<<< HEAD
    %1 = "ttir.arange"() <{start = 0: si64, dtype = f32, end = 32: si64, step = 2: si64, arange_dimension = 1: i64}> : () -> tensor<1x32x128x128xf32>
    %dps = ttir.empty() : tensor<1x32x128x128xf32>
    %2 = "ttir.multiply"(%arg0, %1, %dps) : (tensor<1x32x128x128xf32>, tensor<1x32x128x128xf32>, tensor<1x32x128x128xf32>) -> tensor<1x32x128x128xf32>
=======
    %1 = "ttir.arange"() <{start = 0: si64, end = 32: si64, step = 2: si64, arange_dimension = 1: i64}> : () -> tensor<1x32x128x128xf32>
    %2 = "ttir.multiply"(%arg0, %1) : (tensor<1x32x128x128xf32>, tensor<1x32x128x128xf32>) -> tensor<1x32x128x128xf32>
>>>>>>> 5ddd32d2
    return %2 : tensor<1x32x128x128xf32>
  }
}<|MERGE_RESOLUTION|>--- conflicted
+++ resolved
@@ -3,14 +3,8 @@
 module attributes {} {
   func.func @forward(%arg0: tensor<1x32x128x128xf32>) -> tensor<1x32x128x128xf32> {
     // CHECK: error: 'ttir.arange' op Output tensor shape must be 16 at dim 1 (since start=0, end=32, step=2), but got 32
-<<<<<<< HEAD
-    %1 = "ttir.arange"() <{start = 0: si64, dtype = f32, end = 32: si64, step = 2: si64, arange_dimension = 1: i64}> : () -> tensor<1x32x128x128xf32>
-    %dps = ttir.empty() : tensor<1x32x128x128xf32>
-    %2 = "ttir.multiply"(%arg0, %1, %dps) : (tensor<1x32x128x128xf32>, tensor<1x32x128x128xf32>, tensor<1x32x128x128xf32>) -> tensor<1x32x128x128xf32>
-=======
-    %1 = "ttir.arange"() <{start = 0: si64, end = 32: si64, step = 2: si64, arange_dimension = 1: i64}> : () -> tensor<1x32x128x128xf32>
+    %1 = "ttir.arange"() <{start = 0: si64, dtype =f32, end = 32: si64, step = 2: si64, arange_dimension = 1: i64}> : () -> tensor<1x32x128x128xf32>
     %2 = "ttir.multiply"(%arg0, %1) : (tensor<1x32x128x128xf32>, tensor<1x32x128x128xf32>) -> tensor<1x32x128x128xf32>
->>>>>>> 5ddd32d2
     return %2 : tensor<1x32x128x128xf32>
   }
 }