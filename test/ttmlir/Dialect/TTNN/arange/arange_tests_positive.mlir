// RUN: ttmlir-opt --ttir-to-ttnn-backend-pipeline -o %t %s
// RUN: FileCheck %s --input-file=%t

module attributes {} {
  func.func @arange(%arg0: tensor<1x32x128x128xf32>) -> tensor<1x32x128x128xf32> {
    // CHECK: = "ttnn.arange"
<<<<<<< HEAD
    %1 = "ttir.arange"() <{start = 0: si64, dtype = f32, end = 32: si64, step = 1: si64, arange_dimension = 1: i64}> : () -> tensor<1x32x128x128xf32>
    %dps = ttir.empty() : tensor<1x32x128x128xf32>
    %2 = "ttir.multiply"(%arg0, %1, %dps) : (tensor<1x32x128x128xf32>, tensor<1x32x128x128xf32>, tensor<1x32x128x128xf32>) -> tensor<1x32x128x128xf32>
    return %2 : tensor<1x32x128x128xf32>
  }

  func.func @arange_multiple_users() -> (tensor<1x1024x1xi32>, tensor<1x1x1024xi32>) {
    %0 = "ttir.arange"() <{arange_dimension = 0 : i64, dtype = f32, end = 1024 : si64, start = 0 : si64, step = 1 : si64}> : () -> tensor<1024xi32>
    %1 = ttir.empty() : tensor<1x1024x1xi32>
    %2 = "ttir.reshape"(%0, %1) <{shape = [1 : i32, 1024 : i32, 1 : i32]}> : (tensor<1024xi32>, tensor<1x1024x1xi32>) -> tensor<1x1024x1xi32>
    %3 = ttir.empty() : tensor<1x1x1024xi32>
    %4 = "ttir.reshape"(%0, %3) <{shape = [1 : i32, 1 : i32, 1024 : i32]}> : (tensor<1024xi32>, tensor<1x1x1024xi32>) -> tensor<1x1x1024xi32>
=======
    %0 = "ttir.arange"() <{start = 0: si64, end = 32: si64, step = 1: si64, arange_dimension = 1: i64}> : () -> tensor<1x32x128x128xf32>
    %1 = "ttir.multiply"(%arg0, %0) : (tensor<1x32x128x128xf32>, tensor<1x32x128x128xf32>) -> tensor<1x32x128x128xf32>
    return %1 : tensor<1x32x128x128xf32>
  }

  func.func @arange_multiple_users() -> (tensor<1x1024x1xi32>, tensor<1x1x1024xi32>) {
    %0 = "ttir.arange"() <{arange_dimension = 0 : i64, end = 1024 : si64, start = 0 : si64, step = 1 : si64}> : () -> tensor<1024xi32>
    %1 = "ttir.reshape"(%0) <{shape = [1 : i32, 1024 : i32, 1 : i32]}> : (tensor<1024xi32>) -> tensor<1x1024x1xi32>
    %2 = "ttir.reshape"(%0) <{shape = [1 : i32, 1 : i32, 1024 : i32]}> : (tensor<1024xi32>) -> tensor<1x1x1024xi32>
>>>>>>> 5ddd32d2
    // Verify that the arange is op in IR is before both reshape ops
    // CHECK: "ttnn.arange"
    // CHECK: "ttnn.reshape"
    // CHECK: "ttnn.reshape"
    return %1, %2: tensor<1x1024x1xi32>, tensor<1x1x1024xi32>
  }
}<|MERGE_RESOLUTION|>--- conflicted
+++ resolved
@@ -4,30 +4,15 @@
 module attributes {} {
   func.func @arange(%arg0: tensor<1x32x128x128xf32>) -> tensor<1x32x128x128xf32> {
     // CHECK: = "ttnn.arange"
-<<<<<<< HEAD
-    %1 = "ttir.arange"() <{start = 0: si64, dtype = f32, end = 32: si64, step = 1: si64, arange_dimension = 1: i64}> : () -> tensor<1x32x128x128xf32>
-    %dps = ttir.empty() : tensor<1x32x128x128xf32>
-    %2 = "ttir.multiply"(%arg0, %1, %dps) : (tensor<1x32x128x128xf32>, tensor<1x32x128x128xf32>, tensor<1x32x128x128xf32>) -> tensor<1x32x128x128xf32>
-    return %2 : tensor<1x32x128x128xf32>
-  }
-
-  func.func @arange_multiple_users() -> (tensor<1x1024x1xi32>, tensor<1x1x1024xi32>) {
-    %0 = "ttir.arange"() <{arange_dimension = 0 : i64, dtype = f32, end = 1024 : si64, start = 0 : si64, step = 1 : si64}> : () -> tensor<1024xi32>
-    %1 = ttir.empty() : tensor<1x1024x1xi32>
-    %2 = "ttir.reshape"(%0, %1) <{shape = [1 : i32, 1024 : i32, 1 : i32]}> : (tensor<1024xi32>, tensor<1x1024x1xi32>) -> tensor<1x1024x1xi32>
-    %3 = ttir.empty() : tensor<1x1x1024xi32>
-    %4 = "ttir.reshape"(%0, %3) <{shape = [1 : i32, 1 : i32, 1024 : i32]}> : (tensor<1024xi32>, tensor<1x1x1024xi32>) -> tensor<1x1x1024xi32>
-=======
-    %0 = "ttir.arange"() <{start = 0: si64, end = 32: si64, step = 1: si64, arange_dimension = 1: i64}> : () -> tensor<1x32x128x128xf32>
+    %0 = "ttir.arange"() <{start = 0: si64, dtype =f32, end = 32: si64, step = 1: si64, arange_dimension = 1: i64}> : () -> tensor<1x32x128x128xf32>
     %1 = "ttir.multiply"(%arg0, %0) : (tensor<1x32x128x128xf32>, tensor<1x32x128x128xf32>) -> tensor<1x32x128x128xf32>
     return %1 : tensor<1x32x128x128xf32>
   }
 
   func.func @arange_multiple_users() -> (tensor<1x1024x1xi32>, tensor<1x1x1024xi32>) {
-    %0 = "ttir.arange"() <{arange_dimension = 0 : i64, end = 1024 : si64, start = 0 : si64, step = 1 : si64}> : () -> tensor<1024xi32>
+    %0 = "ttir.arange"() <{arange_dimension = 0 : i64, dtype =f32, end = 1024 : si64, start = 0 : si64, step = 1 : si64}> : () -> tensor<1024xi32>
     %1 = "ttir.reshape"(%0) <{shape = [1 : i32, 1024 : i32, 1 : i32]}> : (tensor<1024xi32>) -> tensor<1x1024x1xi32>
     %2 = "ttir.reshape"(%0) <{shape = [1 : i32, 1 : i32, 1024 : i32]}> : (tensor<1024xi32>) -> tensor<1x1x1024xi32>
->>>>>>> 5ddd32d2
     // Verify that the arange is op in IR is before both reshape ops
     // CHECK: "ttnn.arange"
     // CHECK: "ttnn.reshape"
