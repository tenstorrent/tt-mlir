--- conflicted
+++ resolved
@@ -8,13 +8,8 @@
 // RUN: diff %t1.mlir %t4.mlir
 
 module {
-<<<<<<< HEAD
   // CHECK-LABEL: func.func private @test_undo_redo_const_eval_0
-  // CHECK: "ttir.add"(%{{.*}}, %{{.*}}, %{{.*}})
-=======
-  // CHECK-LABEL: func.func @test_undo_redo_const_eval_0
   // CHECK: "ttir.add"(%{{.*}}, %{{.*}})
->>>>>>> d369d7d0
 
   // UNDONE-LABEL: func.func @test_undo_redo
   // UNDONE-NOT: func.func @test_undo_redo_const_eval_0
@@ -38,19 +33,11 @@
   }
 
   // Now test a more complex case with multiple const-eval functions
-<<<<<<< HEAD
   // CHECK-LABEL: func.func private @test_multi_undo_redo_const_eval_0
-  // CHECK: "ttir.add"(%{{.*}}, %{{.*}}, %{{.*}})
+  // CHECK: "ttir.add"(%{{.*}}, %{{.*}})
 
   // CHECK-LABEL: func.func private @test_multi_undo_redo_const_eval_1
-  // CHECK: "ttir.multiply"(%{{.*}}, %{{.*}}, %{{.*}})
-=======
-  // CHECK-LABEL: func.func @test_multi_undo_redo_const_eval_0
-  // CHECK: "ttir.add"(%{{.*}}, %{{.*}})
-
-  // CHECK-LABEL: func.func @test_multi_undo_redo_const_eval_1
   // CHECK: "ttir.multiply"(%{{.*}}, %{{.*}})
->>>>>>> d369d7d0
 
   // UNDONE-LABEL: func.func @test_multi_undo_redo
   // UNDONE-NOT: func.func @test_multi_undo_redo_const_eval_0
