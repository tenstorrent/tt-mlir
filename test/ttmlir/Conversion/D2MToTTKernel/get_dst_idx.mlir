--- conflicted
+++ resolved
@@ -11,13 +11,8 @@
     %c2 = arith.constant 2 : index
     %c4 = arith.constant 4 : index
     %c8 = arith.constant 8 : index
-<<<<<<< HEAD
-    %arg0 = d2m.pop %arg0_ : !d2m.cb<memref<2x2x!ttcore.tile<32x32, f32>, #l1_>> -> memref<2x2x!ttcore.tile<32x32, f32>, #l1_>
-    %arg1 = d2m.pop %arg1_ : !d2m.cb<memref<2x2x!ttcore.tile<32x32, f32>, #l1_>> -> memref<2x2x!ttcore.tile<32x32, f32>, #l1_>
-=======
     %arg0 = d2m.wait %arg0_ : !d2m.cb<memref<2x2x!ttcore.tile<32x32, f32>, #l1_>> -> memref<2x2x!ttcore.tile<32x32, f32>, #l1_>
     %arg1 = d2m.wait %arg1_ : !d2m.cb<memref<2x2x!ttcore.tile<32x32, f32>, #l1_>> -> memref<2x2x!ttcore.tile<32x32, f32>, #l1_>
->>>>>>> cd2498cc
     %arg2 = d2m.reserve %arg2_ : !d2m.cb<memref<2x2x!ttcore.tile<32x32, f32>, #l1_>> -> memref<2x2x!ttcore.tile<32x32, f32>, #l1_>
     %collapse_shape = memref.collapse_shape %arg0 [[0, 1]] : memref<2x2x!ttcore.tile<32x32, f32>, #l1_> into memref<4x!ttcore.tile<32x32, f32>, #l1_>
     %collapse_shape_0 = memref.collapse_shape %arg1 [[0, 1]] : memref<2x2x!ttcore.tile<32x32, f32>, #l1_> into memref<4x!ttcore.tile<32x32, f32>, #l1_>
@@ -68,13 +63,8 @@
     %c1 = arith.constant 1 : index
     %c2 = arith.constant 2 : index
     %c4 = arith.constant 4 : index
-<<<<<<< HEAD
-    %arg0 = d2m.pop %arg0_ : !d2m.cb<memref<2x1x!ttcore.tile<32x32, f32>, #l1_>> -> memref<2x1x!ttcore.tile<32x32, f32>, #l1_>
-    %arg1 = d2m.pop %arg1_ : !d2m.cb<memref<2x1x!ttcore.tile<32x32, f32>, #l1_>> -> memref<2x1x!ttcore.tile<32x32, f32>, #l1_>
-=======
     %arg0 = d2m.wait %arg0_ : !d2m.cb<memref<2x1x!ttcore.tile<32x32, f32>, #l1_>> -> memref<2x1x!ttcore.tile<32x32, f32>, #l1_>
     %arg1 = d2m.wait %arg1_ : !d2m.cb<memref<2x1x!ttcore.tile<32x32, f32>, #l1_>> -> memref<2x1x!ttcore.tile<32x32, f32>, #l1_>
->>>>>>> cd2498cc
     %arg2 = d2m.reserve %arg2_ : !d2m.cb<memref<2x1x!ttcore.tile<32x32, f32>, #l1_>> -> memref<2x1x!ttcore.tile<32x32, f32>, #l1_>
     %collapse_shape = memref.collapse_shape %arg0 [[0, 1]] : memref<2x1x!ttcore.tile<32x32, f32>, #l1_> into memref<2x!ttcore.tile<32x32, f32>, #l1_>
     %collapse_shape_0 = memref.collapse_shape %arg1 [[0, 1]] : memref<2x1x!ttcore.tile<32x32, f32>, #l1_> into memref<2x!ttcore.tile<32x32, f32>, #l1_>
@@ -113,13 +103,8 @@
     %c1 = arith.constant 1 : index
     %c2 = arith.constant 2 : index
     %c4 = arith.constant 4 : index
-<<<<<<< HEAD
-    %arg0 = d2m.pop %arg0_ : !d2m.cb<memref<1x2x!ttcore.tile<32x32, f32>, #l1_>> -> memref<1x2x!ttcore.tile<32x32, f32>, #l1_>
-    %arg1 = d2m.pop %arg1_ : !d2m.cb<memref<1x2x!ttcore.tile<32x32, f32>, #l1_>> -> memref<1x2x!ttcore.tile<32x32, f32>, #l1_>
-=======
     %arg0 = d2m.wait %arg0_ : !d2m.cb<memref<1x2x!ttcore.tile<32x32, f32>, #l1_>> -> memref<1x2x!ttcore.tile<32x32, f32>, #l1_>
     %arg1 = d2m.wait %arg1_ : !d2m.cb<memref<1x2x!ttcore.tile<32x32, f32>, #l1_>> -> memref<1x2x!ttcore.tile<32x32, f32>, #l1_>
->>>>>>> cd2498cc
     %arg2 = d2m.reserve %arg2_ : !d2m.cb<memref<1x2x!ttcore.tile<32x32, f32>, #l1_>> -> memref<1x2x!ttcore.tile<32x32, f32>, #l1_>
     %collapse_shape = memref.collapse_shape %arg0 [[0, 1]] : memref<1x2x!ttcore.tile<32x32, f32>, #l1_> into memref<2x!ttcore.tile<32x32, f32>, #l1_>
     %collapse_shape_0 = memref.collapse_shape %arg1 [[0, 1]] : memref<1x2x!ttcore.tile<32x32, f32>, #l1_> into memref<2x!ttcore.tile<32x32, f32>, #l1_>
