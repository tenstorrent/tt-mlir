// RUN: ttmlir-opt --ttir-to-ttnn-backend-pipeline="system-desc-path=%system_desc_path%" -o %t.mlir %s
// RUN: FileCheck %s --input-file=%t.mlir
// RUN: ttmlir-translate --ttnn-to-flatbuffer -o %t.ttnn %t.mlir
module attributes {} {
  func.func @arange_dim2(%arg0: tensor<1x1x32x128xbf16>) -> tensor<1x1x32x128xbf16> {
    // CHECK: = "ttnn.arange"
<<<<<<< HEAD
    %0 = "ttir.arange"() <{start = 0: si64, dtype = bf16, end = 128: si64, step = 1: si64, arange_dimension = 3: i64}> : () -> tensor<1x1x32x128xbf16>
    %1 = ttir.empty() : tensor<1x1x32x128xbf16>
    %2 = "ttir.multiply"(%arg0, %0, %1) : (tensor<1x1x32x128xbf16>, tensor<1x1x32x128xbf16>, tensor<1x1x32x128xbf16>) -> tensor<1x1x32x128xbf16>
=======
    %0 = "ttir.arange"() <{start = 0: si64, end = 128: si64, step = 1: si64, arange_dimension = 3: i64}> : () -> tensor<1x1x32x128xbf16>
    %2 = "ttir.multiply"(%arg0, %0) : (tensor<1x1x32x128xbf16>, tensor<1x1x32x128xbf16>) -> tensor<1x1x32x128xbf16>
>>>>>>> 5ddd32d2
    return %2 : tensor<1x1x32x128xbf16>
  }

  func.func @arange_dim3(%arg0: tensor<1x1x32x128xbf16>) -> tensor<1x1x32x128xbf16> {
    // CHECK: = "ttnn.arange"
<<<<<<< HEAD
    %0 = "ttir.arange"() <{start = 0: si64, dtype = bf16, end = 64: si64, step = 2: si64, arange_dimension = 2: i64}> : () -> tensor<1x1x32x128xbf16>
    %1 = ttir.empty() : tensor<1x1x32x128xbf16>
    %2 = "ttir.multiply"(%arg0, %0, %1) : (tensor<1x1x32x128xbf16>, tensor<1x1x32x128xbf16>, tensor<1x1x32x128xbf16>) -> tensor<1x1x32x128xbf16>
=======
    %0 = "ttir.arange"() <{start = 0: si64, end = 64: si64, step = 2: si64, arange_dimension = 2: i64}> : () -> tensor<1x1x32x128xbf16>
    %2 = "ttir.multiply"(%arg0, %0) : (tensor<1x1x32x128xbf16>, tensor<1x1x32x128xbf16>) -> tensor<1x1x32x128xbf16>
>>>>>>> 5ddd32d2
    return %2 : tensor<1x1x32x128xbf16>
  }

  func.func @arange_multiple_users() -> (tensor<1x1024x1xi32>, tensor<1x1x1024xi32>) {
<<<<<<< HEAD
    %0 = "ttir.arange"() <{arange_dimension = 0 : i64, dtype = i32, end = 1024 : si64, start = 0 : si64, step = 1 : si64}> : () -> tensor<1024xi32>
    %1 = ttir.empty() : tensor<1x1024x1xi32>
    %2 = "ttir.reshape"(%0, %1) <{shape = [1 : i32, 1024 : i32, 1 : i32]}> : (tensor<1024xi32>, tensor<1x1024x1xi32>) -> tensor<1x1024x1xi32>
    %3 = ttir.empty() : tensor<1x1x1024xi32>
    %4 = "ttir.reshape"(%0, %3) <{shape = [1 : i32, 1 : i32, 1024 : i32]}> : (tensor<1024xi32>, tensor<1x1x1024xi32>) -> tensor<1x1x1024xi32>
=======
    %0 = "ttir.arange"() <{arange_dimension = 0 : i64, end = 1024 : si64, start = 0 : si64, step = 1 : si64}> : () -> tensor<1024xi32>
    %2 = "ttir.reshape"(%0) <{shape = [1 : i32, 1024 : i32, 1 : i32]}> : (tensor<1024xi32>) -> tensor<1x1024x1xi32>
    %4 = "ttir.reshape"(%0) <{shape = [1 : i32, 1 : i32, 1024 : i32]}> : (tensor<1024xi32>) -> tensor<1x1x1024xi32>
>>>>>>> 5ddd32d2
    // Verify that the arange is op in IR is before both reshape ops
    // CHECK: "ttnn.arange"
    // CHECK: "ttnn.reshape"
    // CHECK: "ttnn.reshape"
    return %2, %4: tensor<1x1024x1xi32>, tensor<1x1x1024xi32>
  }
}<|MERGE_RESOLUTION|>--- conflicted
+++ resolved
@@ -4,42 +4,22 @@
 module attributes {} {
   func.func @arange_dim2(%arg0: tensor<1x1x32x128xbf16>) -> tensor<1x1x32x128xbf16> {
     // CHECK: = "ttnn.arange"
-<<<<<<< HEAD
-    %0 = "ttir.arange"() <{start = 0: si64, dtype = bf16, end = 128: si64, step = 1: si64, arange_dimension = 3: i64}> : () -> tensor<1x1x32x128xbf16>
-    %1 = ttir.empty() : tensor<1x1x32x128xbf16>
-    %2 = "ttir.multiply"(%arg0, %0, %1) : (tensor<1x1x32x128xbf16>, tensor<1x1x32x128xbf16>, tensor<1x1x32x128xbf16>) -> tensor<1x1x32x128xbf16>
-=======
-    %0 = "ttir.arange"() <{start = 0: si64, end = 128: si64, step = 1: si64, arange_dimension = 3: i64}> : () -> tensor<1x1x32x128xbf16>
+    %0 = "ttir.arange"() <{start = 0: si64, end = 128: si64, dtype =bf16, step = 1: si64, arange_dimension = 3: i64}> : () -> tensor<1x1x32x128xbf16>
     %2 = "ttir.multiply"(%arg0, %0) : (tensor<1x1x32x128xbf16>, tensor<1x1x32x128xbf16>) -> tensor<1x1x32x128xbf16>
->>>>>>> 5ddd32d2
     return %2 : tensor<1x1x32x128xbf16>
   }
 
   func.func @arange_dim3(%arg0: tensor<1x1x32x128xbf16>) -> tensor<1x1x32x128xbf16> {
     // CHECK: = "ttnn.arange"
-<<<<<<< HEAD
-    %0 = "ttir.arange"() <{start = 0: si64, dtype = bf16, end = 64: si64, step = 2: si64, arange_dimension = 2: i64}> : () -> tensor<1x1x32x128xbf16>
-    %1 = ttir.empty() : tensor<1x1x32x128xbf16>
-    %2 = "ttir.multiply"(%arg0, %0, %1) : (tensor<1x1x32x128xbf16>, tensor<1x1x32x128xbf16>, tensor<1x1x32x128xbf16>) -> tensor<1x1x32x128xbf16>
-=======
-    %0 = "ttir.arange"() <{start = 0: si64, end = 64: si64, step = 2: si64, arange_dimension = 2: i64}> : () -> tensor<1x1x32x128xbf16>
+    %0 = "ttir.arange"() <{start = 0: si64, end = 64: si64, dtype =bf16, step = 2: si64, arange_dimension = 2: i64}> : () -> tensor<1x1x32x128xbf16>
     %2 = "ttir.multiply"(%arg0, %0) : (tensor<1x1x32x128xbf16>, tensor<1x1x32x128xbf16>) -> tensor<1x1x32x128xbf16>
->>>>>>> 5ddd32d2
     return %2 : tensor<1x1x32x128xbf16>
   }
 
   func.func @arange_multiple_users() -> (tensor<1x1024x1xi32>, tensor<1x1x1024xi32>) {
-<<<<<<< HEAD
-    %0 = "ttir.arange"() <{arange_dimension = 0 : i64, dtype = i32, end = 1024 : si64, start = 0 : si64, step = 1 : si64}> : () -> tensor<1024xi32>
-    %1 = ttir.empty() : tensor<1x1024x1xi32>
-    %2 = "ttir.reshape"(%0, %1) <{shape = [1 : i32, 1024 : i32, 1 : i32]}> : (tensor<1024xi32>, tensor<1x1024x1xi32>) -> tensor<1x1024x1xi32>
-    %3 = ttir.empty() : tensor<1x1x1024xi32>
-    %4 = "ttir.reshape"(%0, %3) <{shape = [1 : i32, 1 : i32, 1024 : i32]}> : (tensor<1024xi32>, tensor<1x1x1024xi32>) -> tensor<1x1x1024xi32>
-=======
-    %0 = "ttir.arange"() <{arange_dimension = 0 : i64, end = 1024 : si64, start = 0 : si64, step = 1 : si64}> : () -> tensor<1024xi32>
+    %0 = "ttir.arange"() <{arange_dimension = 0 : i64, end = 1024 : si64, dtype =i32, start = 0 : si64, step = 1 : si64}> : () -> tensor<1024xi32>
     %2 = "ttir.reshape"(%0) <{shape = [1 : i32, 1024 : i32, 1 : i32]}> : (tensor<1024xi32>) -> tensor<1x1024x1xi32>
     %4 = "ttir.reshape"(%0) <{shape = [1 : i32, 1 : i32, 1024 : i32]}> : (tensor<1024xi32>) -> tensor<1x1x1024xi32>
->>>>>>> 5ddd32d2
     // Verify that the arange is op in IR is before both reshape ops
     // CHECK: "ttnn.arange"
     // CHECK: "ttnn.reshape"
