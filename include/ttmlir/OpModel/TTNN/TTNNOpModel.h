--- conflicted
+++ resolved
@@ -494,7 +494,6 @@
 } // namespace MinimumOpInterface
 
 //===----------------------------------------------------------------------===//
-<<<<<<< HEAD
 // Embedding
 //===----------------------------------------------------------------------===//
 namespace EmbeddingOpInterface {
@@ -503,27 +502,31 @@
                  mlir::tt::ttnn::TTNNLayoutAttr inputLayout,
                  llvm::ArrayRef<int64_t> weightShape,
                  mlir::tt::ttnn::TTNNLayoutAttr weightLayout,
-=======
-// SinOp
-//===----------------------------------------------------------------------===//
-namespace SinOpInterface {
-llvm::Expected<OpConstraints>
-getOpConstraints(GridAttr deviceGrid, llvm::ArrayRef<int64_t> inputShape,
-                 mlir::tt::ttnn::TTNNLayoutAttr inputLayout,
->>>>>>> f5c0158b
-                 llvm::ArrayRef<int64_t> outputShape,
-                 mlir::tt::ttnn::TTNNLayoutAttr outputLayout);
-
-llvm::Expected<size_t>
-getOpRuntime(llvm::ArrayRef<int64_t> inputShape,
-             mlir::tt::ttnn::TTNNLayoutAttr inputLayout,
-<<<<<<< HEAD
+                 llvm::ArrayRef<int64_t> outputShape,
+                 mlir::tt::ttnn::TTNNLayoutAttr outputLayout);
+
+llvm::Expected<size_t>
+getOpRuntime(llvm::ArrayRef<int64_t> inputShape,
+             mlir::tt::ttnn::TTNNLayoutAttr inputLayout,
              llvm::ArrayRef<int64_t> weightShape,
              mlir::tt::ttnn::TTNNLayoutAttr weightLayout,
              llvm::ArrayRef<int64_t> outputShape,
              mlir::tt::ttnn::TTNNLayoutAttr outputLayout);
 } // namespace EmbeddingOpInterface
-=======
+
+//===----------------------------------------------------------------------===//
+// SinOp
+//===----------------------------------------------------------------------===//
+namespace SinOpInterface {
+llvm::Expected<OpConstraints>
+getOpConstraints(GridAttr deviceGrid, llvm::ArrayRef<int64_t> inputShape,
+                 mlir::tt::ttnn::TTNNLayoutAttr inputLayout,
+                 llvm::ArrayRef<int64_t> outputShape,
+                 mlir::tt::ttnn::TTNNLayoutAttr outputLayout);
+
+llvm::Expected<size_t>
+getOpRuntime(llvm::ArrayRef<int64_t> inputShape,
+             mlir::tt::ttnn::TTNNLayoutAttr inputLayout,
              llvm::ArrayRef<int64_t> outputShape,
              mlir::tt::ttnn::TTNNLayoutAttr outputLayout);
 }; // namespace SinOpInterface
@@ -561,7 +564,6 @@
              llvm::ArrayRef<int64_t> outputShape,
              mlir::tt::ttnn::TTNNLayoutAttr outputLayout);
 }; // namespace ReciprocalOpInterface
->>>>>>> f5c0158b
 
 } // namespace mlir::tt::op_model::ttnn
 #endif // TTMLIR_OPMODEL_TTNN_TTNNOPMODEL_H