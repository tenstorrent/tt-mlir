--- conflicted
+++ resolved
@@ -764,41 +764,6 @@
 };
 
 //===----------------------------------------------------------------------===//
-<<<<<<< HEAD
-// AllGatherOp
-//===----------------------------------------------------------------------===//
-template <>
-struct OpModel<AllGatherOp> {
-  static llvm::Expected<OpConstraints> getOpConstraints(
-      ttcore::GridAttr deviceGrid, llvm::ArrayRef<int64_t> inputShape,
-      TTNNLayoutAttr inputLayout, int32_t allGatherDim, uint32_t clusterAxis,
-      uint32_t numLinks, TTNNLayoutAttr outputLayout);
-
-  static llvm::Expected<size_t>
-  getOpRuntime(llvm::ArrayRef<int64_t> inputShape, TTNNLayoutAttr inputLayout,
-               int32_t allGatherDim, uint32_t clusterAxis, uint32_t numLinks,
-               TTNNLayoutAttr outputLayout);
-};
-
-//===----------------------------------------------------------------------===//
-// ReduceScatterOp
-//===----------------------------------------------------------------------===//
-
-template <>
-struct OpModel<ReduceScatterOp> {
-  static llvm::Expected<OpConstraints>
-  getOpConstraints(ttcore::GridAttr deviceGrid,
-                   llvm::ArrayRef<int64_t> inputShape,
-                   TTNNLayoutAttr inputLayout, ttcore::ReduceType reduceType,
-                   int32_t scatterDim, uint32_t clusterAxis, uint32_t numLinks,
-                   TTNNLayoutAttr outputLayout);
-
-  static llvm::Expected<size_t>
-  getOpRuntime(llvm::ArrayRef<int64_t> inputShape, TTNNLayoutAttr inputLayout,
-               ttcore::ReduceType reduceType, int32_t scatterDim,
-               uint32_t clusterAxis, uint32_t numLinks,
-               TTNNLayoutAttr outputLayout);
-=======
 // EmptyOp
 //===----------------------------------------------------------------------===//
 template <>
@@ -837,7 +802,42 @@
                    std::optional<mlir::tt::ttnn::Layout> layout,
                    std::optional<mlir::tt::ttnn::MemoryConfigAttr> memoryConfig,
                    mlir::tt::ttnn::TTNNLayoutAttr outputLayout);
->>>>>>> 84b226f2
+};
+
+//===----------------------------------------------------------------------===//
+// AllGatherOp
+//===----------------------------------------------------------------------===//
+template <>
+struct OpModel<AllGatherOp> {
+  static llvm::Expected<OpConstraints> getOpConstraints(
+      ttcore::GridAttr deviceGrid, llvm::ArrayRef<int64_t> inputShape,
+      TTNNLayoutAttr inputLayout, int32_t allGatherDim, uint32_t clusterAxis,
+      uint32_t numLinks, TTNNLayoutAttr outputLayout);
+
+  static llvm::Expected<size_t>
+  getOpRuntime(llvm::ArrayRef<int64_t> inputShape, TTNNLayoutAttr inputLayout,
+               int32_t allGatherDim, uint32_t clusterAxis, uint32_t numLinks,
+               TTNNLayoutAttr outputLayout);
+};
+
+//===----------------------------------------------------------------------===//
+// ReduceScatterOp
+//===----------------------------------------------------------------------===//
+
+template <>
+struct OpModel<ReduceScatterOp> {
+  static llvm::Expected<OpConstraints>
+  getOpConstraints(ttcore::GridAttr deviceGrid,
+                   llvm::ArrayRef<int64_t> inputShape,
+                   TTNNLayoutAttr inputLayout, ttcore::ReduceType reduceType,
+                   int32_t scatterDim, uint32_t clusterAxis, uint32_t numLinks,
+                   TTNNLayoutAttr outputLayout);
+
+  static llvm::Expected<size_t>
+  getOpRuntime(llvm::ArrayRef<int64_t> inputShape, TTNNLayoutAttr inputLayout,
+               ttcore::ReduceType reduceType, int32_t scatterDim,
+               uint32_t clusterAxis, uint32_t numLinks,
+               TTNNLayoutAttr outputLayout);
 };
 
 } // namespace mlir::tt::ttnn::op_model
