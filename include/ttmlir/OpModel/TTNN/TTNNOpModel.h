--- conflicted
+++ resolved
@@ -798,19 +798,6 @@
 };
 
 //===----------------------------------------------------------------------===//
-<<<<<<< HEAD
-// ConstantOp
-//===----------------------------------------------------------------------===//
-
-template <>
-struct OpModel<ConstantOp> {
-  static llvm::Expected<OpConstraints>
-  getOpConstraints(ttcore::GridAttr deviceGrid, mlir::ElementsAttr value,
-                   TTNNLayoutAttr outputLayout);
-
-  static llvm::Expected<size_t> getOpRuntime(mlir::ElementsAttr value,
-                                             TTNNLayoutAttr outputLayout);
-=======
 // EmptyOp
 //===----------------------------------------------------------------------===//
 template <>
@@ -849,7 +836,20 @@
                    std::optional<mlir::tt::ttnn::Layout> layout,
                    std::optional<mlir::tt::ttnn::MemoryConfigAttr> memoryConfig,
                    mlir::tt::ttnn::TTNNLayoutAttr outputLayout);
->>>>>>> 3cd99827
+};
+
+//===----------------------------------------------------------------------===//
+// ConstantOp
+//===----------------------------------------------------------------------===//
+
+template <>
+struct OpModel<ConstantOp> {
+  static llvm::Expected<OpConstraints>
+  getOpConstraints(ttcore::GridAttr deviceGrid, mlir::ElementsAttr value,
+                   TTNNLayoutAttr outputLayout);
+
+  static llvm::Expected<size_t> getOpRuntime(mlir::ElementsAttr value,
+                                             TTNNLayoutAttr outputLayout);
 };
 
 } // namespace mlir::tt::ttnn::op_model
