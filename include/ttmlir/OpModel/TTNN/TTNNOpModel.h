// SPDX-FileCopyrightText: (c) 2024 Tenstorrent AI ULC
//
// SPDX-License-Identifier: Apache-2.0

#ifndef TTMLIR_OPMODEL_TTNN_TTNNOPMODEL_H
#define TTMLIR_OPMODEL_TTNN_TTNNOPMODEL_H

#include "ttmlir/Dialect/TTNN/IR/TTNNOps.h"
#include "ttmlir/Dialect/TTNN/IR/TTNNOpsAttrs.h"
#include "ttmlir/OpModel/TTNN/TTNNOpConstraints.h"

#include "mlir/IR/BuiltinTypes.h"
#include "llvm/ADT/ArrayRef.h"
#include "llvm/Support/Error.h"

namespace mlir::tt::ttnn::op_model {

// Checks if the tensor layout is legal for the given tensor shape.
bool isLayoutLegalForTensorShape(llvm::ArrayRef<int64_t> tensorShape,
                                 TTNNLayoutAttr layout,
                                 ttcore::GridAttr maxGrid);

// Calculate the output tensor type of the prepared weights for a conv2d op.
mlir::RankedTensorType getPreparedConv2dWeightsOutputTensor(Conv2dOp *op);

//===----------------------------------------------------------------------===//
// Device
//===----------------------------------------------------------------------===//

namespace Device {
llvm::Expected<bool> getDeviceConstraints(ttcore::GridAttr workerGrid);
}; // namespace Device

template <typename OpTy>
struct OpModel;

//===----------------------------------------------------------------------===//
// Unary Eltwise Ops
//===----------------------------------------------------------------------===//

template <typename OpT>
struct UnaryEltwiseOpModel {
  static llvm::Expected<OpConstraints>
  getOpConstraints(ttcore::GridAttr deviceGrid,
                   llvm::ArrayRef<int64_t> inputShape,
                   TTNNLayoutAttr inputLayout, TTNNLayoutAttr outputLayout);

  static llvm::Expected<size_t> getOpRuntime(llvm::ArrayRef<int64_t> inputShape,
                                             TTNNLayoutAttr inputLayout,
                                             TTNNLayoutAttr outputLayout);
};

template <>
struct OpModel<ReluOp> : UnaryEltwiseOpModel<ReluOp> {};

template <>
struct OpModel<SqrtOp> : UnaryEltwiseOpModel<SqrtOp> {};

template <>
struct OpModel<SinOp> : UnaryEltwiseOpModel<SinOp> {};

template <>
struct OpModel<AbsOp> : UnaryEltwiseOpModel<AbsOp> {};

template <>
struct OpModel<CosOp> : UnaryEltwiseOpModel<CosOp> {};

template <>
struct OpModel<TanhOp> : UnaryEltwiseOpModel<TanhOp> {};

template <>
struct OpModel<LogOp> : UnaryEltwiseOpModel<LogOp> {};

template <>
struct OpModel<CeilOp> : UnaryEltwiseOpModel<CeilOp> {};

template <>
struct OpModel<SignOp> : UnaryEltwiseOpModel<SignOp> {};

template <>
struct OpModel<FloorOp> : UnaryEltwiseOpModel<FloorOp> {};

template <>
struct OpModel<IsFiniteOp> : UnaryEltwiseOpModel<IsFiniteOp> {};

template <>
struct OpModel<LogicalNotOp> : UnaryEltwiseOpModel<LogicalNotOp> {};

template <>
struct OpModel<NegOp> : UnaryEltwiseOpModel<NegOp> {};

template <>
struct OpModel<TanOp> : UnaryEltwiseOpModel<TanOp> {};

template <>
struct OpModel<AtanOp> : UnaryEltwiseOpModel<AtanOp> {};

template <>
struct OpModel<Log1pOp> : UnaryEltwiseOpModel<Log1pOp> {};

template <>
struct OpModel<Expm1Op> : UnaryEltwiseOpModel<Expm1Op> {};

template <>
struct OpModel<ReciprocalOp> : UnaryEltwiseOpModel<ReciprocalOp> {};

template <typename OpT>
struct UnaryEltwiseWithFastApproxModeOpModel {
  static llvm::Expected<OpConstraints>
  getOpConstraints(ttcore::GridAttr deviceGrid,
                   llvm::ArrayRef<int64_t> inputShape,
                   TTNNLayoutAttr inputLayout, TTNNLayoutAttr outputLayout);

  static llvm::Expected<size_t> getOpRuntime(llvm::ArrayRef<int64_t> inputShape,
                                             TTNNLayoutAttr inputLayout,
                                             TTNNLayoutAttr outputLayout);
};

template <>
struct OpModel<mlir::tt::ttnn::RsqrtOp>
    : UnaryEltwiseWithFastApproxModeOpModel<mlir::tt::ttnn::RsqrtOp> {};

template <>
struct OpModel<mlir::tt::ttnn::GeluOp>
    : UnaryEltwiseWithFastApproxModeOpModel<mlir::tt::ttnn::GeluOp> {};

template <>
struct OpModel<mlir::tt::ttnn::ExpOp>
    : UnaryEltwiseWithFastApproxModeOpModel<mlir::tt::ttnn::ExpOp> {};

template <>
struct OpModel<mlir::tt::ttnn::ErfOp>
    : UnaryEltwiseWithFastApproxModeOpModel<mlir::tt::ttnn::ErfOp> {};

template <>
struct OpModel<mlir::tt::ttnn::ErfcOp>
    : UnaryEltwiseWithFastApproxModeOpModel<mlir::tt::ttnn::ErfcOp> {};

//===----------------------------------------------------------------------===//
// SigmoidOp
//===----------------------------------------------------------------------===//

template <>
struct OpModel<mlir::tt::ttnn::SigmoidOp> {
  static llvm::Expected<OpConstraints>
  getOpConstraints(mlir::tt::ttcore::GridAttr deviceGrid,
                   llvm::ArrayRef<int64_t> inputShape,
                   mlir::tt::ttnn::TTNNLayoutAttr inputLayout,
                   mlir::tt::ttnn::TTNNLayoutAttr outputLayout);

  static llvm::Expected<size_t>
  getOpRuntime(llvm::ArrayRef<int64_t> inputShape,
               mlir::tt::ttnn::TTNNLayoutAttr inputLayout,
               mlir::tt::ttnn::TTNNLayoutAttr outputLayout);
};

//===----------------------------------------------------------------------===//
// LeakyReluOp
//===----------------------------------------------------------------------===//

template <>
struct OpModel<mlir::tt::ttnn::LeakyReluOp> {
  static llvm::Expected<OpConstraints> getOpConstraints(
      mlir::tt::ttcore::GridAttr deviceGrid, llvm::ArrayRef<int64_t> inputShape,
      mlir::tt::ttnn::TTNNLayoutAttr inputLayout, llvm::APFloat slope,
      mlir::tt::ttnn::TTNNLayoutAttr outputLayout);

  static llvm::Expected<size_t>
  getOpRuntime(llvm::ArrayRef<int64_t> inputShape,
               mlir::tt::ttnn::TTNNLayoutAttr inputLayout, llvm::APFloat slope,
               mlir::tt::ttnn::TTNNLayoutAttr outputLayout);
};

//===----------------------------------------------------------------------===//
// Binary Eltwise Ops
//===----------------------------------------------------------------------===//

template <typename OpT>
struct BinaryEltwiseOpModel {
  static llvm::Expected<OpConstraints> getOpConstraints(
      ttcore::GridAttr deviceGrid, llvm::ArrayRef<int64_t> inputShapeA,
      TTNNLayoutAttr inputLayoutA, llvm::ArrayRef<int64_t> inputShapeB,
      TTNNLayoutAttr inputLayoutB, TTNNLayoutAttr outputLayout);

  static llvm::Expected<size_t>
  getOpRuntime(llvm::ArrayRef<int64_t> inputShapeA, TTNNLayoutAttr inputLayoutA,
               llvm::ArrayRef<int64_t> inputShapeB, TTNNLayoutAttr inputLayoutB,
               TTNNLayoutAttr outputLayout);
};

template <>
struct OpModel<AddOp> : BinaryEltwiseOpModel<AddOp> {};

template <>
struct OpModel<MultiplyOp> : BinaryEltwiseOpModel<MultiplyOp> {};

template <>
struct OpModel<SubtractOp> : BinaryEltwiseOpModel<SubtractOp> {};

template <>
struct OpModel<MaximumOp> : BinaryEltwiseOpModel<MaximumOp> {};

template <>
struct OpModel<MinimumOp> : BinaryEltwiseOpModel<MinimumOp> {};

template <>
struct OpModel<DivideOp> : BinaryEltwiseOpModel<DivideOp> {};

template <>
struct OpModel<EqualOp> : BinaryEltwiseOpModel<EqualOp> {};

template <>
struct OpModel<NotEqualOp> : BinaryEltwiseOpModel<NotEqualOp> {};

template <>
struct OpModel<GreaterEqualOp> : BinaryEltwiseOpModel<GreaterEqualOp> {};

template <>
struct OpModel<GreaterThanOp> : BinaryEltwiseOpModel<GreaterThanOp> {};

template <>
struct OpModel<LessEqualOp> : BinaryEltwiseOpModel<LessEqualOp> {};

template <>
struct OpModel<LessThanOp> : BinaryEltwiseOpModel<LessThanOp> {};

template <>
struct OpModel<LogicalAndOp> : BinaryEltwiseOpModel<LogicalAndOp> {};

template <>
struct OpModel<LogicalOrOp> : BinaryEltwiseOpModel<LogicalOrOp> {};

template <>
struct OpModel<LogicalXorOp> : BinaryEltwiseOpModel<LogicalXorOp> {};

//===----------------------------------------------------------------------===//
// Ternary Eltwise Ops
//===----------------------------------------------------------------------===//

template <typename OpT>
struct TernaryEltwiseOpModel {
  static llvm::Expected<OpConstraints> getOpConstraints(
      ttcore::GridAttr deviceGrid, llvm::ArrayRef<int64_t> inputShapeA,
      TTNNLayoutAttr inputLayoutA, llvm::ArrayRef<int64_t> inputShapeB,
      TTNNLayoutAttr inputLayoutB, llvm::ArrayRef<int64_t> inputShapeC,
      TTNNLayoutAttr inputLayoutC, llvm::ArrayRef<int64_t> outputShape,
      TTNNLayoutAttr outputLayout);

  static llvm::Expected<size_t>
  getOpRuntime(llvm::ArrayRef<int64_t> inputShapeA, TTNNLayoutAttr inputLayoutA,
               llvm::ArrayRef<int64_t> inputShapeB, TTNNLayoutAttr inputLayoutB,
               llvm::ArrayRef<int64_t> inputShapeC, TTNNLayoutAttr inputLayoutC,
               llvm::ArrayRef<int64_t> outputShape,
               TTNNLayoutAttr outputLayout);
};

template <>
struct OpModel<WhereOp> : TernaryEltwiseOpModel<WhereOp> {};

//===----------------------------------------------------------------------===//
// Reduction Ops
//===----------------------------------------------------------------------===//

template <typename OpT>
struct ReductionOpModel {
  static llvm::Expected<OpConstraints> getOpConstraints(
      ttcore::GridAttr deviceGrid, llvm::ArrayRef<int64_t> inputShape,
      TTNNLayoutAttr inputLayout, std::optional<llvm::ArrayRef<int64_t>> dimArg,
      bool keepDim, TTNNLayoutAttr outputLayout);

  static llvm::Expected<size_t>
  getOpRuntime(llvm::ArrayRef<int64_t> inputShape, TTNNLayoutAttr inputLayout,
               std::optional<llvm::ArrayRef<int64_t>> dimArg, bool keepDim,
               TTNNLayoutAttr outputLayout);
};

template <>
struct OpModel<MeanOp> : ReductionOpModel<MeanOp> {};

template <>
struct OpModel<SumOp> : ReductionOpModel<SumOp> {};

//===----------------------------------------------------------------------===//
// Named Full Ops
//===----------------------------------------------------------------------===//

template <typename OpT>
struct NamedFullOpModel {
  static llvm::Expected<OpConstraints>
  getOpConstraints(mlir::tt::ttcore::GridAttr deviceGrid,
                   mlir::tt::ttnn::ShapeAttr shape,
                   std::optional<mlir::tt::ttcore::DataType> dtype,
                   std::optional<mlir::tt::ttnn::Layout> layout,
                   std::optional<mlir::tt::ttnn::MemoryConfigAttr> memoryConfig,
                   mlir::tt::ttnn::TTNNLayoutAttr outputLayout);
};

template <>
struct OpModel<mlir::tt::ttnn::ZerosOp>
    : NamedFullOpModel<mlir::tt::ttnn::ZerosOp> {};

template <>
struct OpModel<mlir::tt::ttnn::OnesOp>
    : NamedFullOpModel<mlir::tt::ttnn::OnesOp> {};

//===----------------------------------------------------------------------===//
// SoftmaxOp
//===----------------------------------------------------------------------===//

template <>
struct OpModel<SoftmaxOp> {
  static llvm::Expected<OpConstraints>
  getOpConstraints(ttcore::GridAttr deviceGrid,
                   llvm::ArrayRef<int64_t> inputShape,
                   TTNNLayoutAttr inputLayout, const int dimArg,
                   TTNNLayoutAttr outputLayout);

  static llvm::Expected<size_t> getOpRuntime(llvm::ArrayRef<int64_t> inputShape,
                                             TTNNLayoutAttr inputLayout,
                                             const int dimArg,
                                             TTNNLayoutAttr outputLayout);
};

//===----------------------------------------------------------------------===//
// ReshapeOp
//===----------------------------------------------------------------------===//

template <>
struct OpModel<ReshapeOp> {
  static llvm::Expected<OpConstraints> getOpConstraints(
      ttcore::GridAttr deviceGrid, llvm::ArrayRef<int64_t> inputShape,
      TTNNLayoutAttr inputLayout, llvm::ArrayRef<int64_t> outputShape,
      TTNNLayoutAttr outputLayout);

  static llvm::Expected<size_t>
  getOpRuntime(llvm::ArrayRef<int64_t> inputShape, TTNNLayoutAttr inputLayout,
               llvm::ArrayRef<int64_t> outputShape,
               TTNNLayoutAttr outputLayout);
};

//===----------------------------------------------------------------------===//
// SliceOp
//===----------------------------------------------------------------------===//

template <>
struct OpModel<SliceOp> {
  static llvm::Expected<OpConstraints>
  getOpConstraints(ttcore::GridAttr deviceGrid,
                   llvm::ArrayRef<int64_t> inputShape,
                   TTNNLayoutAttr inputLayout, llvm::ArrayRef<int64_t> begins,
                   llvm::ArrayRef<int64_t> ends, llvm::ArrayRef<int64_t> step,
                   TTNNLayoutAttr outputLayout);

  static llvm::Expected<size_t>
  getOpRuntime(llvm::ArrayRef<int64_t> inputShape, TTNNLayoutAttr inputLayout,
               llvm::ArrayRef<int64_t> begins, llvm::ArrayRef<int64_t> ends,
               llvm::ArrayRef<int64_t> step, TTNNLayoutAttr outputLayout);
};

//===----------------------------------------------------------------------===//
// TypecastOp
//===----------------------------------------------------------------------===//

template <>
struct OpModel<TypecastOp> {
  static llvm::Expected<OpConstraints>
  getOpConstraints(ttcore::GridAttr deviceGrid,
                   llvm::ArrayRef<int64_t> inputShape,
                   TTNNLayoutAttr inputLayout, ttcore::DataTypeAttr dtype,
                   TTNNLayoutAttr outputLayout);

  static llvm::Expected<size_t> getOpRuntime(llvm::ArrayRef<int64_t> inputShape,
                                             TTNNLayoutAttr inputLayout,
                                             ttcore::DataTypeAttr dtype,
                                             TTNNLayoutAttr outputLayout);
};

//===----------------------------------------------------------------------===//
// ToLayoutOp
//===----------------------------------------------------------------------===//

template <>
struct OpModel<ToLayoutOp> {
  static llvm::Expected<OpConstraints> getOpConstraints(
      ttcore::GridAttr deviceGrid, llvm::ArrayRef<int64_t> inputShape,
      TTNNLayoutAttr inputLayout, std::optional<ttcore::DataType> outputDtype,
      TTNNLayoutAttr outputLayout);

  static llvm::Expected<size_t>
  getOpRuntime(llvm::ArrayRef<int64_t> inputShape, TTNNLayoutAttr inputLayout,
               std::optional<ttcore::DataType> outputDtype,
               TTNNLayoutAttr outputLayout);
};

//===----------------------------------------------------------------------===//
// ToMemoryConfigOp
//===----------------------------------------------------------------------===//

template <>
struct OpModel<ToMemoryConfigOp> {
  static llvm::Expected<OpConstraints>
  getOpConstraints(ttcore::GridAttr deviceGrid,
                   llvm::ArrayRef<int64_t> inputShape,
                   TTNNLayoutAttr inputLayout, MemoryConfigAttr memoryConfig,
                   TTNNLayoutAttr outputLayout);

  static llvm::Expected<size_t> getOpRuntime(llvm::ArrayRef<int64_t> inputShape,
                                             TTNNLayoutAttr inputLayout,
                                             MemoryConfigAttr memoryConfig,
                                             TTNNLayoutAttr outputLayout);
};

//===----------------------------------------------------------------------===//
// ConcatOp
//===----------------------------------------------------------------------===//

template <>
struct OpModel<ConcatOp> {
  static llvm::Expected<OpConstraints>
  getOpConstraints(ttcore::GridAttr deviceGrid,
                   std::vector<llvm::ArrayRef<int64_t>> inputShapes,
                   std::vector<TTNNLayoutAttr> inputLayouts, const int dim,
                   TTNNLayoutAttr outputLayout);

  static llvm::Expected<size_t>
  getOpRuntime(std::vector<llvm::ArrayRef<int64_t>> inputShapes,
               std::vector<TTNNLayoutAttr> inputLayouts, const int dim,
               TTNNLayoutAttr outputLayout);
};

//===----------------------------------------------------------------------===//
// TransposeOp
//===----------------------------------------------------------------------===//

template <>
struct OpModel<TransposeOp> {
  static llvm::Expected<OpConstraints>
  getOpConstraints(ttcore::GridAttr deviceGrid,
                   llvm::ArrayRef<int64_t> inputShape,
                   TTNNLayoutAttr inputLayout, const int dim0, const int dim1,
                   TTNNLayoutAttr outputLayout);

  static llvm::Expected<size_t> getOpRuntime(llvm::ArrayRef<int64_t> inputShape,
                                             TTNNLayoutAttr inputLayout,
                                             const int dim0, const int dim1,
                                             TTNNLayoutAttr outputLayout);
};

//===----------------------------------------------------------------------===//
// LinearOp
//===----------------------------------------------------------------------===//

template <>
struct OpModel<LinearOp> {
  static llvm::Expected<OpConstraints> getOpConstraints(
      ttcore::GridAttr deviceGrid, llvm::ArrayRef<int64_t> inputShapeA,
      TTNNLayoutAttr inputLayoutA, llvm::ArrayRef<int64_t> inputShapeB,
      TTNNLayoutAttr inputLayoutB,
      std::optional<llvm::ArrayRef<int64_t>> biasShape,
      std::optional<TTNNLayoutAttr> biasLayout, TTNNLayoutAttr outputLayout,
      bool transposeA, bool transposeB);

  static llvm::Expected<size_t>
  getOpRuntime(llvm::ArrayRef<int64_t> inputShapeA, TTNNLayoutAttr inputLayoutA,
               llvm::ArrayRef<int64_t> inputShapeB, TTNNLayoutAttr inputLayoutB,
               std::optional<llvm::ArrayRef<int64_t>> biasShape,
               std::optional<TTNNLayoutAttr> biasLayout,
               TTNNLayoutAttr outputLayout, bool transposeA, bool transposeB);
};

//===----------------------------------------------------------------------===//
// MatmulOp
//===----------------------------------------------------------------------===//

template <>
struct OpModel<MatmulOp> {
  static llvm::Expected<OpConstraints> getOpConstraints(
      ttcore::GridAttr deviceGrid, llvm::ArrayRef<int64_t> inputShapeA,
      TTNNLayoutAttr inputLayoutA, llvm::ArrayRef<int64_t> inputShapeB,
      TTNNLayoutAttr inputLayoutB, TTNNLayoutAttr outputLayout, bool transposeA,
      bool transposeB);

  static llvm::Expected<size_t>
  getOpRuntime(llvm::ArrayRef<int64_t> inputShapeA, TTNNLayoutAttr inputLayoutA,
               llvm::ArrayRef<int64_t> inputShapeB, TTNNLayoutAttr inputLayoutB,
               TTNNLayoutAttr outputLayout, bool transposeA, bool transposeB);
};

//===----------------------------------------------------------------------===//
// Conv2dOp
//===----------------------------------------------------------------------===//

template <>
struct OpModel<Conv2dOp> {
  static llvm::Expected<OpConstraints> getOpConstraints(
      ttcore::GridAttr deviceGrid, llvm::ArrayRef<int64_t> inputShape,
      TTNNLayoutAttr inputLayout, llvm::ArrayRef<int64_t> weightShape,
      TTNNLayoutAttr weightLayout,
      std::optional<llvm::ArrayRef<int64_t>> biasShape,
      std::optional<TTNNLayoutAttr> biasLayout, uint32_t in_channels,
      uint32_t out_channels, uint32_t batch_size, uint32_t input_height,
      uint32_t input_width, llvm::ArrayRef<int32_t> kernel_size,
      llvm::ArrayRef<int32_t> stride, llvm::ArrayRef<int32_t> padding,
      llvm::ArrayRef<int32_t> dilation, uint32_t groups,
      std::optional<Conv2dConfigAttr> conv2dConfig,
      std::optional<DeviceComputeKernelConfigAttr> deviceComputeKernelConfig,
      TTNNLayoutAttr outputLayout);

  static llvm::Expected<size_t> getOpRuntime(
      llvm::ArrayRef<int64_t> inputShape, TTNNLayoutAttr inputLayout,
      llvm::ArrayRef<int64_t> weightShape, TTNNLayoutAttr weightLayout,
      std::optional<llvm::ArrayRef<int64_t>> biasShape,
      std::optional<TTNNLayoutAttr> biasLayout, uint32_t in_channels,
      uint32_t out_channels, uint32_t batch_size, uint32_t input_height,
      uint32_t input_width, llvm::ArrayRef<int32_t> kernel_size,
      llvm::ArrayRef<int32_t> stride, llvm::ArrayRef<int32_t> padding,
      llvm::ArrayRef<int32_t> dilation, uint32_t groups,
      std::optional<Conv2dConfigAttr> conv2dConfig,
      std::optional<DeviceComputeKernelConfigAttr> deviceComputeKernelConfig,
      TTNNLayoutAttr outputLayout);
};

//===----------------------------------------------------------------------===//
// ConvTranspose2dOp
//===----------------------------------------------------------------------===//

template <>
struct OpModel<ConvTranspose2dOp> {
  static llvm::Expected<OpConstraints> getOpConstraints(
      ttcore::GridAttr deviceGrid, llvm::ArrayRef<int64_t> inputShape,
      TTNNLayoutAttr inputLayout, llvm::ArrayRef<int64_t> weightShape,
      TTNNLayoutAttr weightLayout,
      std::optional<llvm::ArrayRef<int64_t>> biasShape,
      std::optional<TTNNLayoutAttr> biasLayout, uint32_t in_channels,
      uint32_t out_channels, uint32_t batch_size, uint32_t input_height,
      uint32_t input_width, llvm::ArrayRef<int32_t> kernel_size,
      llvm::ArrayRef<int32_t> stride, llvm::ArrayRef<int32_t> padding,
      llvm::ArrayRef<int32_t> output_padding, llvm::ArrayRef<int32_t> dilation,
      uint32_t groups, std::optional<Conv2dConfigAttr> conv2dConfig,
      TTNNLayoutAttr outputLayout);

  static llvm::Expected<size_t> getOpRuntime(
      llvm::ArrayRef<int64_t> inputShape, TTNNLayoutAttr inputLayout,
      llvm::ArrayRef<int64_t> weightShape, TTNNLayoutAttr weightLayout,
      std::optional<llvm::ArrayRef<int64_t>> biasShape,
      std::optional<TTNNLayoutAttr> biasLayout, uint32_t in_channels,
      uint32_t out_channels, uint32_t batch_size, uint32_t input_height,
      uint32_t input_width, llvm::ArrayRef<int32_t> kernel_size,
      llvm::ArrayRef<int32_t> stride, llvm::ArrayRef<int32_t> padding,
      llvm::ArrayRef<int32_t> output_padding, llvm::ArrayRef<int32_t> dilation,
      uint32_t groups, std::optional<Conv2dConfigAttr> conv2dConfig,
      TTNNLayoutAttr outputLayout);
};

//===----------------------------------------------------------------------===//
// MaxPool2dOp
//===----------------------------------------------------------------------===//

template <>
struct OpModel<MaxPool2dOp> {
  static llvm::Expected<OpConstraints> getOpConstraints(
      ttcore::GridAttr deviceGrid, llvm::ArrayRef<int64_t> inputShape,
      TTNNLayoutAttr inputLayout, int32_t batchSize, int32_t inputHeight,
      int32_t inputWidth, int32_t inputChannels,
      llvm::ArrayRef<int32_t> kernelSize, llvm::ArrayRef<int32_t> stride,
      llvm::ArrayRef<int32_t> padding, llvm::ArrayRef<int32_t> dilation,
      bool ceilMode, TTNNLayoutAttr outputLayout);

  static llvm::Expected<size_t>
  getOpRuntime(llvm::ArrayRef<int64_t> inputShape, TTNNLayoutAttr inputLayout,
               int32_t batchSize, int32_t inputHeight, int32_t inputWidth,
               int32_t inputChannels, llvm::ArrayRef<int32_t> kernelSize,
               llvm::ArrayRef<int32_t> stride, llvm::ArrayRef<int32_t> padding,
               llvm::ArrayRef<int32_t> dilation, bool ceilMode,
               TTNNLayoutAttr outputLayout);
};

//===----------------------------------------------------------------------===//
// ClampScalarOp
//===----------------------------------------------------------------------===//

template <>
struct OpModel<ClampScalarOp> {
  static llvm::Expected<OpConstraints>
  getOpConstraints(ttcore::GridAttr deviceGrid,
                   llvm::ArrayRef<int64_t> inputShape,
                   TTNNLayoutAttr inputLayout, llvm::APFloat min,
                   llvm::APFloat max, TTNNLayoutAttr outputLayout);

  static llvm::Expected<size_t> getOpRuntime(llvm::ArrayRef<int64_t> inputShape,
                                             TTNNLayoutAttr inputLayout,
                                             llvm::APFloat min,
                                             llvm::APFloat max,
                                             TTNNLayoutAttr outputLayout);
};

//===----------------------------------------------------------------------===//
// PermuteOp
//===----------------------------------------------------------------------===//

template <>
struct OpModel<PermuteOp> {
  static llvm::Expected<OpConstraints> getOpConstraints(
      ttcore::GridAttr deviceGrid, llvm::ArrayRef<int64_t> inputShape,
      TTNNLayoutAttr inputLayout, llvm::ArrayRef<int64_t> permutation,
      llvm::APFloat padValue, TTNNLayoutAttr outputLayout);

  static llvm::Expected<size_t>
  getOpRuntime(llvm::ArrayRef<int64_t> inputShape, TTNNLayoutAttr inputLayout,
               llvm::ArrayRef<int64_t> permutation, llvm::APFloat padValue,
               TTNNLayoutAttr outputLayout);
};

//===----------------------------------------------------------------------===//
// UpsampleOp
//===----------------------------------------------------------------------===//

template <>
struct OpModel<UpsampleOp> {
  static llvm::Expected<OpConstraints>
  getOpConstraints(ttcore::GridAttr deviceGrid,
                   llvm::ArrayRef<int64_t> inputShape,
                   TTNNLayoutAttr inputLayout, mlir::Attribute scaleFactor,
                   llvm::StringRef mode, TTNNLayoutAttr outputLayout);

  static llvm::Expected<size_t> getOpRuntime(llvm::ArrayRef<int64_t> inputShape,
                                             TTNNLayoutAttr inputLayout,
                                             mlir::Attribute scaleFactor,
                                             llvm::StringRef mode,
                                             TTNNLayoutAttr outputLayout);
};

//===----------------------------------------------------------------------===//
// EmbeddingOp
//===----------------------------------------------------------------------===//

template <>
struct OpModel<EmbeddingOp> {
  static llvm::Expected<OpConstraints> getOpConstraints(
      ttcore::GridAttr deviceGrid, llvm::ArrayRef<int64_t> inputShape,
      TTNNLayoutAttr inputLayout, llvm::ArrayRef<int64_t> weightShape,
      TTNNLayoutAttr weightLayout, TTNNLayoutAttr outputLayout);

  static llvm::Expected<size_t>
  getOpRuntime(llvm::ArrayRef<int64_t> inputShape, TTNNLayoutAttr inputLayout,
               llvm::ArrayRef<int64_t> weightShape, TTNNLayoutAttr weightLayout,
               TTNNLayoutAttr outputLayout);
};

<<<<<<< HEAD
//===----------------------------------------------------------------------===//
// EmptyOp
//===----------------------------------------------------------------------===//
template <>
struct OpModel<mlir::tt::ttnn::EmptyOp> {
  static llvm::Expected<OpConstraints> getOpConstraints(
      mlir::tt::ttcore::GridAttr deviceGrid, llvm::ArrayRef<int64_t> inputShape,
      mlir::tt::ttcore::DataTypeAttr dtype, mlir::tt::ttnn::Layout inputLayout,
      mlir::tt::ttnn::MemoryConfigAttr memoryConfig,
      mlir::tt::ttnn::TTNNLayoutAttr outputLayout);
};

//===----------------------------------------------------------------------===//
// ArangeOp
//===----------------------------------------------------------------------===//
template <>
struct OpModel<mlir::tt::ttnn::ArangeOp> {
  static llvm::Expected<OpConstraints>
  getOpConstraints(mlir::tt::ttcore::GridAttr deviceGrid,
                   ::mlir::IntegerAttr start, ::mlir::IntegerAttr end,
                   ::mlir::IntegerAttr step,
                   std::optional<mlir::tt::ttcore::DataType> dtype,
                   std::optional<mlir::tt::ttnn::MemoryConfigAttr> memConfig,
                   mlir::tt::ttnn::TTNNLayoutAttr outputLayout);
};

} // namespace mlir::tt::op_model::ttnn
=======
} // namespace mlir::tt::ttnn::op_model
>>>>>>> bc6c2621
#endif // TTMLIR_OPMODEL_TTNN_TTNNOPMODEL_H<|MERGE_RESOLUTION|>--- conflicted
+++ resolved
@@ -296,12 +296,10 @@
 };
 
 template <>
-struct OpModel<mlir::tt::ttnn::ZerosOp>
-    : NamedFullOpModel<mlir::tt::ttnn::ZerosOp> {};
-
-template <>
-struct OpModel<mlir::tt::ttnn::OnesOp>
-    : NamedFullOpModel<mlir::tt::ttnn::OnesOp> {};
+struct OpModel<ZerosOp> : NamedFullOpModel<ZerosOp> {};
+
+template <>
+struct OpModel<OnesOp> : NamedFullOpModel<OnesOp> {};
 
 //===----------------------------------------------------------------------===//
 // SoftmaxOp
@@ -647,7 +645,6 @@
                TTNNLayoutAttr outputLayout);
 };
 
-<<<<<<< HEAD
 //===----------------------------------------------------------------------===//
 // EmptyOp
 //===----------------------------------------------------------------------===//
@@ -674,8 +671,5 @@
                    mlir::tt::ttnn::TTNNLayoutAttr outputLayout);
 };
 
-} // namespace mlir::tt::op_model::ttnn
-=======
 } // namespace mlir::tt::ttnn::op_model
->>>>>>> bc6c2621
 #endif // TTMLIR_OPMODEL_TTNN_TTNNOPMODEL_H