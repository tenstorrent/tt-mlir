--- conflicted
+++ resolved
@@ -954,7 +954,17 @@
 };
 
 //===----------------------------------------------------------------------===//
-<<<<<<< HEAD
+// ConstantOp
+//===----------------------------------------------------------------------===//
+
+template <>
+struct OpModel<ConstantOp> {
+  static llvm::Expected<OpConstraints>
+  getOpConstraints(ttcore::GridAttr deviceGrid, mlir::ElementsAttr value,
+                   TTNNLayoutAttr outputLayout);
+};
+
+//===----------------------------------------------------------------------===//
 // AllGatherOp
 //===----------------------------------------------------------------------===//
 template <>
@@ -988,16 +998,6 @@
                ttcore::ReduceType reduceType, int32_t scatterDim,
                uint32_t clusterAxis, uint32_t numLinks,
                TTNNLayoutAttr outputLayout);
-=======
-// ConstantOp
-//===----------------------------------------------------------------------===//
-
-template <>
-struct OpModel<ConstantOp> {
-  static llvm::Expected<OpConstraints>
-  getOpConstraints(ttcore::GridAttr deviceGrid, mlir::ElementsAttr value,
-                   TTNNLayoutAttr outputLayout);
->>>>>>> 65688c94
 };
 
 } // namespace mlir::tt::ttnn::op_model
