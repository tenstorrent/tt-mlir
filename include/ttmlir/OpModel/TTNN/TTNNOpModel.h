// SPDX-FileCopyrightText: (c) 2024 Tenstorrent AI ULC
//
// SPDX-License-Identifier: Apache-2.0

#ifndef TTMLIR_OPMODEL_TTNN_TTNNOPMODEL_H
#define TTMLIR_OPMODEL_TTNN_TTNNOPMODEL_H

#include "ttmlir/Dialect/TTNN/IR/TTNNOpModelInterface.h"
#include "ttmlir/Dialect/TTNN/IR/TTNNOps.h"
#include "ttmlir/Dialect/TTNN/IR/TTNNOpsAttrs.h"
#include "ttmlir/OpModel/TTNN/TTNNOpConstraints.h"

#include "mlir/IR/BuiltinTypes.h"
#include "llvm/ADT/ArrayRef.h"
#include "llvm/Support/Error.h"

namespace mlir::tt::op_model::ttnn {

// Checks if the tensor layout is legal for the given tensor shape.
bool isLayoutLegalForTensorShape(llvm::ArrayRef<int64_t> tensorShape,
                                 mlir::tt::ttnn::TTNNLayoutAttr layout,
                                 mlir::tt::ttcore::GridAttr maxGrid);

// Calculate the output tensor type of the prepared weights for a conv2d op.
mlir::RankedTensorType
getPreparedConv2dWeightsOutputTensor(mlir::tt::ttnn::Conv2dOp *op);

//===----------------------------------------------------------------------===//
// Device
//===----------------------------------------------------------------------===//

namespace Device {
llvm::Expected<bool>
getDeviceConstraints(mlir::tt::ttcore::GridAttr workerGrid);
}; // namespace Device

//===----------------------------------------------------------------------===//
// ReluOp
//===----------------------------------------------------------------------===//

namespace ReluOpInterface {
llvm::Expected<OpConstraints>
getOpConstraints(mlir::tt::ttcore::GridAttr deviceGrid,
                 llvm::ArrayRef<int64_t> inputShape,
                 mlir::tt::ttnn::TTNNLayoutAttr inputLayout,
                 llvm::ArrayRef<int64_t> outputShape,
                 mlir::tt::ttnn::TTNNLayoutAttr outputLayout);

llvm::Expected<size_t>
getOpRuntime(llvm::ArrayRef<int64_t> inputShape,
             mlir::tt::ttnn::TTNNLayoutAttr inputLayout,
             llvm::ArrayRef<int64_t> outputShape,
             mlir::tt::ttnn::TTNNLayoutAttr outputLayout);
}; // namespace ReluOpInterface

//===----------------------------------------------------------------------===//
// SqrtOp
//===----------------------------------------------------------------------===//

namespace SqrtOpInterface {
llvm::Expected<OpConstraints>
getOpConstraints(mlir::tt::ttcore::GridAttr deviceGrid,
                 llvm::ArrayRef<int64_t> inputShape,
                 mlir::tt::ttnn::TTNNLayoutAttr inputLayout,
                 llvm::ArrayRef<int64_t> outputShape,
                 mlir::tt::ttnn::TTNNLayoutAttr outputLayout);

llvm::Expected<size_t>
getOpRuntime(llvm::ArrayRef<int64_t> inputShape,
             mlir::tt::ttnn::TTNNLayoutAttr inputLayout,
             llvm::ArrayRef<int64_t> outputShape,
             mlir::tt::ttnn::TTNNLayoutAttr outputLayout);

}; // namespace SqrtOpInterface

//===----------------------------------------------------------------------===//
// SigmoidOp
//===----------------------------------------------------------------------===//

namespace SigmoidOpInterface {
llvm::Expected<OpConstraints>
getOpConstraints(mlir::tt::ttcore::GridAttr deviceGrid,
                 llvm::ArrayRef<int64_t> inputShape,
                 mlir::tt::ttnn::TTNNLayoutAttr inputLayout,
                 llvm::ArrayRef<int64_t> outputShape,
                 mlir::tt::ttnn::TTNNLayoutAttr outputLayout);

llvm::Expected<size_t>
getOpRuntime(llvm::ArrayRef<int64_t> inputShape,
             mlir::tt::ttnn::TTNNLayoutAttr inputLayout,
             llvm::ArrayRef<int64_t> outputShape,
             mlir::tt::ttnn::TTNNLayoutAttr outputLayout);

}; // namespace SigmoidOpInterface

//===----------------------------------------------------------------------===//
// AddOp
//===----------------------------------------------------------------------===//

namespace AddOpInterface {
llvm::Expected<OpConstraints>
getOpConstraints(mlir::tt::ttcore::GridAttr deviceGrid,
                 llvm::ArrayRef<int64_t> inputShapeA,
                 mlir::tt::ttnn::TTNNLayoutAttr inputLayoutA,
                 llvm::ArrayRef<int64_t> inputShapeB,
                 mlir::tt::ttnn::TTNNLayoutAttr inputLayoutB,
                 llvm::ArrayRef<int64_t> outputShape,
                 mlir::tt::ttnn::TTNNLayoutAttr outputLayout);

llvm::Expected<size_t>
getOpRuntime(llvm::ArrayRef<int64_t> inputShapeA,
             mlir::tt::ttnn::TTNNLayoutAttr inputLayoutA,
             llvm::ArrayRef<int64_t> inputShapeB,
             mlir::tt::ttnn::TTNNLayoutAttr inputLayoutB,
             llvm::ArrayRef<int64_t> outputShape,
             mlir::tt::ttnn::TTNNLayoutAttr outputLayout);

}; // namespace AddOpInterface

//===----------------------------------------------------------------------===//
// SoftmaxOp
//===----------------------------------------------------------------------===//

namespace SoftmaxOpInterface {
llvm::Expected<OpConstraints>
getOpConstraints(mlir::tt::ttcore::GridAttr deviceGrid,
                 llvm::ArrayRef<int64_t> inputShape,
                 mlir::tt::ttnn::TTNNLayoutAttr inputLayout, const int dimArg,
                 llvm::ArrayRef<int64_t> outputShape,
                 mlir::tt::ttnn::TTNNLayoutAttr outputLayout);

llvm::Expected<size_t>
getOpRuntime(llvm::ArrayRef<int64_t> inputShape,
             mlir::tt::ttnn::TTNNLayoutAttr inputLayout, const int dimArg,
             llvm::ArrayRef<int64_t> outputShape,
             mlir::tt::ttnn::TTNNLayoutAttr outputLayout);

}; // namespace SoftmaxOpInterface

//===----------------------------------------------------------------------===//
// MeanOp
//===----------------------------------------------------------------------===//

namespace MeanOpInterface {
llvm::Expected<OpConstraints>
getOpConstraints(mlir::tt::ttcore::GridAttr deviceGrid,
                 llvm::ArrayRef<int64_t> inputShape,
                 mlir::tt::ttnn::TTNNLayoutAttr inputLayout,
                 std::optional<llvm::ArrayRef<int64_t>> dimArg, bool keepDim,
                 mlir::tt::ttnn::TTNNLayoutAttr outputLayout);

llvm::Expected<size_t>
getOpRuntime(llvm::ArrayRef<int64_t> inputShape,
             mlir::tt::ttnn::TTNNLayoutAttr inputLayout,
             std::optional<llvm::ArrayRef<int64_t>> dimArg, bool keepDim,
             mlir::tt::ttnn::TTNNLayoutAttr outputLayout);

}; // namespace MeanOpInterface

//===----------------------------------------------------------------------===//
// ReshapeOp
//===----------------------------------------------------------------------===//

namespace ReshapeOpInterface {
llvm::Expected<OpConstraints>
getOpConstraints(mlir::tt::ttcore::GridAttr deviceGrid,
                 llvm::ArrayRef<int64_t> inputShape,
                 mlir::tt::ttnn::TTNNLayoutAttr inputLayout,
                 llvm::ArrayRef<int64_t> outputShape,
                 mlir::tt::ttnn::TTNNLayoutAttr outputLayout);

llvm::Expected<size_t>
getOpRuntime(llvm::ArrayRef<int64_t> inputShape,
             mlir::tt::ttnn::TTNNLayoutAttr inputLayout,
             llvm::ArrayRef<int64_t> outputShape,
             mlir::tt::ttnn::TTNNLayoutAttr outputLayout);

}; // namespace ReshapeOpInterface

//===----------------------------------------------------------------------===//
// SliceOp
//===----------------------------------------------------------------------===//

namespace SliceOpInterface {
llvm::Expected<OpConstraints> getOpConstraints(
    mlir::tt::ttcore::GridAttr deviceGrid, llvm::ArrayRef<int64_t> inputShape,
    mlir::tt::ttnn::TTNNLayoutAttr inputLayout, llvm::ArrayRef<int64_t> begins,
    llvm::ArrayRef<int64_t> ends, llvm::ArrayRef<int64_t> step,
    llvm::ArrayRef<int64_t> outputShape,
    mlir::tt::ttnn::TTNNLayoutAttr outputLayout);

llvm::Expected<size_t>
getOpRuntime(llvm::ArrayRef<int64_t> inputShape,
             mlir::tt::ttnn::TTNNLayoutAttr inputLayout,
             llvm::ArrayRef<int64_t> begins, llvm::ArrayRef<int64_t> ends,
             llvm::ArrayRef<int64_t> step, llvm::ArrayRef<int64_t> outputShape,
             mlir::tt::ttnn::TTNNLayoutAttr outputLayout);

}; // namespace SliceOpInterface

//===----------------------------------------------------------------------===//
// TypecastOp
//===----------------------------------------------------------------------===//

namespace TypecastOpInterface {
llvm::Expected<OpConstraints> getOpConstraints(
    mlir::tt::ttcore::GridAttr deviceGrid, llvm::ArrayRef<int64_t> inputShape,
    mlir::tt::ttnn::TTNNLayoutAttr inputLayout,
    mlir::tt::ttcore::DataTypeAttr dtype, llvm::ArrayRef<int64_t> outputShape,
    mlir::tt::ttnn::TTNNLayoutAttr outputLayout);

llvm::Expected<size_t>
getOpRuntime(llvm::ArrayRef<int64_t> inputShape,
             mlir::tt::ttnn::TTNNLayoutAttr inputLayout,
             mlir::tt::ttcore::DataTypeAttr dtype,
             llvm::ArrayRef<int64_t> outputShape,
             mlir::tt::ttnn::TTNNLayoutAttr outputLayout);

}; // namespace TypecastOpInterface

//===----------------------------------------------------------------------===//
// ToLayoutOp
//===----------------------------------------------------------------------===//

namespace ToLayoutOpInterface {
llvm::Expected<OpConstraints> getOpConstraints(
    mlir::tt::ttcore::GridAttr deviceGrid, llvm::ArrayRef<int64_t> inputShape,
    mlir::tt::ttnn::TTNNLayoutAttr inputLayout,
    std::optional<mlir::tt::ttcore::DataType> outputDtype,
    mlir::tt::ttnn::TTNNLayoutAttr outputLayout, bool passDevicePtr);

llvm::Expected<size_t>
getOpRuntime(llvm::ArrayRef<int64_t> inputShape,
             mlir::tt::ttnn::TTNNLayoutAttr inputLayout,
             std::optional<mlir::tt::ttcore::DataType> outputDtype,
             mlir::tt::ttnn::TTNNLayoutAttr outputLayout, bool passDevicePtr);

}; // namespace ToLayoutOpInterface

//===----------------------------------------------------------------------===//
// ConcatOp
//===----------------------------------------------------------------------===//

namespace ConcatOpInterface {
llvm::Expected<OpConstraints>
getOpConstraints(mlir::tt::ttcore::GridAttr deviceGrid,
                 std::vector<llvm::ArrayRef<int64_t>> inputShapes,
                 std::vector<mlir::tt::ttnn::TTNNLayoutAttr> inputLayouts,
                 const int dim, mlir::tt::ttnn::TTNNLayoutAttr outputLayout);

llvm::Expected<size_t>
getOpRuntime(std::vector<llvm::ArrayRef<int64_t>> inputShapes,
             std::vector<mlir::tt::ttnn::TTNNLayoutAttr> inputLayouts,
             const int dim, mlir::tt::ttnn::TTNNLayoutAttr outputLayout);
}; // namespace ConcatOpInterface

//===----------------------------------------------------------------------===//
// TransposeOp
//===----------------------------------------------------------------------===//

namespace TransposeOpInterface {
llvm::Expected<OpConstraints>
getOpConstraints(mlir::tt::ttcore::GridAttr deviceGrid,
                 llvm::ArrayRef<int64_t> inputShape,
                 mlir::tt::ttnn::TTNNLayoutAttr inputLayout, const int dim0,
                 const int dim1, mlir::tt::ttnn::TTNNLayoutAttr outputLayout);

llvm::Expected<size_t>
getOpRuntime(llvm::ArrayRef<int64_t> inputShape,
             mlir::tt::ttnn::TTNNLayoutAttr inputLayout, const int dim0,
             const int dim1, mlir::tt::ttnn::TTNNLayoutAttr outputLayout);

}; // namespace TransposeOpInterface

//===----------------------------------------------------------------------===//
// MatmulOp
//===----------------------------------------------------------------------===//

namespace MatmulOpInterface {
llvm::Expected<OpConstraints>
getOpConstraints(mlir::tt::ttcore::GridAttr deviceGrid,
                 llvm::ArrayRef<int64_t> inputShapeA,
                 mlir::tt::ttnn::TTNNLayoutAttr inputLayoutA,
                 llvm::ArrayRef<int64_t> inputShapeB,
                 mlir::tt::ttnn::TTNNLayoutAttr inputLayoutB,
                 llvm::ArrayRef<int64_t> outputShape,
                 mlir::tt::ttnn::TTNNLayoutAttr outputLayout, bool transposeA,
                 bool transposeB);

llvm::Expected<size_t> getOpRuntime(llvm::ArrayRef<int64_t> inputShapeA,
                                    mlir::tt::ttnn::TTNNLayoutAttr inputLayoutA,
                                    llvm::ArrayRef<int64_t> inputShapeB,
                                    mlir::tt::ttnn::TTNNLayoutAttr inputLayoutB,
                                    llvm::ArrayRef<int64_t> outputShape,
                                    mlir::tt::ttnn::TTNNLayoutAttr outputLayout,
                                    bool transposeA, bool transposeB);
}; // namespace MatmulOpInterface

//===----------------------------------------------------------------------===//
// MultiplyOp
//===----------------------------------------------------------------------===//

namespace MultiplyOpInterface {
llvm::Expected<OpConstraints>
getOpConstraints(mlir::tt::ttcore::GridAttr deviceGrid,
                 llvm::ArrayRef<int64_t> inputShapeA,
                 mlir::tt::ttnn::TTNNLayoutAttr inputLayoutA,
                 llvm::ArrayRef<int64_t> inputShapeB,
                 mlir::tt::ttnn::TTNNLayoutAttr inputLayoutB,
                 llvm::ArrayRef<int64_t> outputShape,
                 mlir::tt::ttnn::TTNNLayoutAttr outputLayout);

llvm::Expected<size_t>
getOpRuntime(llvm::ArrayRef<int64_t> inputShapeA,
             mlir::tt::ttnn::TTNNLayoutAttr inputLayoutA,
             llvm::ArrayRef<int64_t> inputShapeB,
             mlir::tt::ttnn::TTNNLayoutAttr inputLayoutB,
             llvm::ArrayRef<int64_t> outputShape,
             mlir::tt::ttnn::TTNNLayoutAttr outputLayout);

}; // namespace MultiplyOpInterface

//===----------------------------------------------------------------------===//
// Conv2dOp
//===----------------------------------------------------------------------===//

namespace Conv2dOpInterface {
<<<<<<< HEAD
llvm::Expected<OpConstraints>
getOpConstraints(GridAttr deviceGrid, llvm::ArrayRef<int64_t> inputShape,
                 mlir::tt::ttnn::TTNNLayoutAttr inputLayout,
                 llvm::ArrayRef<int64_t> weightShape,
                 mlir::tt::ttnn::TTNNLayoutAttr weightLayout,
                 std::optional<llvm::ArrayRef<int64_t>> biasShape,
                 std::optional<mlir::tt::ttnn::TTNNLayoutAttr> biasLayout,
                 uint32_t in_channels, uint32_t out_channels,
                 uint32_t batch_size, uint32_t input_height,
                 uint32_t input_width, llvm::ArrayRef<int32_t> kernel_size,
                 llvm::ArrayRef<int32_t> stride,
                 llvm::ArrayRef<int32_t> padding,
                 llvm::ArrayRef<int32_t> dilation, uint32_t groups,
                 std::optional<mlir::tt::ttnn::Conv2dConfigAttr> conv2dConfig,
                 std::optional<mlir::tt::ttnn::DeviceComputeKernelConfigAttr>
                     deviceComputeKernelConfig,
                 llvm::ArrayRef<int64_t> outputShape,
                 mlir::tt::ttnn::TTNNLayoutAttr outputLayout);
=======
llvm::Expected<OpConstraints> getOpConstraints(
    mlir::tt::ttcore::GridAttr deviceGrid, llvm::ArrayRef<int64_t> inputShape,
    mlir::tt::ttnn::TTNNLayoutAttr inputLayout,
    llvm::ArrayRef<int64_t> weightShape,
    mlir::tt::ttnn::TTNNLayoutAttr weightLayout,
    std::optional<llvm::ArrayRef<int64_t>> biasShape,
    std::optional<mlir::tt::ttnn::TTNNLayoutAttr> biasLayout,
    uint32_t in_channels, uint32_t out_channels, uint32_t batch_size,
    uint32_t input_height, uint32_t input_width,
    llvm::ArrayRef<int32_t> kernel_size, llvm::ArrayRef<int32_t> stride,
    llvm::ArrayRef<int32_t> padding, llvm::ArrayRef<int32_t> dilation,
    uint32_t groups,
    std::optional<mlir::tt::ttnn::Conv2dConfigAttr> conv2dConfig,
    llvm::ArrayRef<int64_t> outputShape,
    mlir::tt::ttnn::TTNNLayoutAttr outputLayout);
>>>>>>> f0291184

llvm::Expected<size_t>
getOpRuntime(llvm::ArrayRef<int64_t> inputShape,
             mlir::tt::ttnn::TTNNLayoutAttr inputLayout,
             llvm::ArrayRef<int64_t> weightShape,
             mlir::tt::ttnn::TTNNLayoutAttr weightLayout,
             std::optional<llvm::ArrayRef<int64_t>> biasShape,
             std::optional<mlir::tt::ttnn::TTNNLayoutAttr> biasLayout,
             uint32_t in_channels, uint32_t out_channels, uint32_t batch_size,
             uint32_t input_height, uint32_t input_width,
             llvm::ArrayRef<int32_t> kernel_size,
             llvm::ArrayRef<int32_t> stride, llvm::ArrayRef<int32_t> padding,
             llvm::ArrayRef<int32_t> dilation, uint32_t groups,
             std::optional<mlir::tt::ttnn::Conv2dConfigAttr> conv2dConfig,
             std::optional<mlir::tt::ttnn::DeviceComputeKernelConfigAttr>
                 deviceComputeKernelConfig,
             llvm::ArrayRef<int64_t> outputShape,
             mlir::tt::ttnn::TTNNLayoutAttr outputLayout);

}; // namespace Conv2dOpInterface

//===----------------------------------------------------------------------===//
// ConvTranspose2d
//===----------------------------------------------------------------------===//
namespace ConvTranspose2dOpInterface {
llvm::Expected<OpConstraints> getOpConstraints(
    ttcore::GridAttr deviceGrid, llvm::ArrayRef<int64_t> inputShape,
    mlir::tt::ttnn::TTNNLayoutAttr inputLayout,
    llvm::ArrayRef<int64_t> weightShape,
    mlir::tt::ttnn::TTNNLayoutAttr weightLayout,
    std::optional<llvm::ArrayRef<int64_t>> biasShape,
    std::optional<mlir::tt::ttnn::TTNNLayoutAttr> biasLayout,
    uint32_t in_channels, uint32_t out_channels, uint32_t batch_size,
    uint32_t input_height, uint32_t input_width,
    llvm::ArrayRef<int32_t> kernel_size, llvm::ArrayRef<int32_t> stride,
    llvm::ArrayRef<int32_t> padding, llvm::ArrayRef<int32_t> output_padding,
    llvm::ArrayRef<int32_t> dilation, uint32_t groups,
    std::optional<mlir::tt::ttnn::Conv2dConfigAttr> conv2dConfig,
    llvm::ArrayRef<int64_t> outputShape,
    mlir::tt::ttnn::TTNNLayoutAttr outputLayout);

llvm::Expected<size_t>
getOpRuntime(llvm::ArrayRef<int64_t> inputShape,
             mlir::tt::ttnn::TTNNLayoutAttr inputLayout,
             llvm::ArrayRef<int64_t> weightShape,
             mlir::tt::ttnn::TTNNLayoutAttr weightLayout,
             std::optional<llvm::ArrayRef<int64_t>> biasShape,
             std::optional<mlir::tt::ttnn::TTNNLayoutAttr> biasLayout,
             uint32_t in_channels, uint32_t out_channels, uint32_t batch_size,
             uint32_t input_height, uint32_t input_width,
             llvm::ArrayRef<int32_t> kernel_size,
             llvm::ArrayRef<int32_t> stride, llvm::ArrayRef<int32_t> padding,
             llvm::ArrayRef<int32_t> output_padding,
             llvm::ArrayRef<int32_t> dilation, uint32_t groups,
             std::optional<mlir::tt::ttnn::Conv2dConfigAttr> conv2dConfig,
             llvm::ArrayRef<int64_t> outputShape,
             mlir::tt::ttnn::TTNNLayoutAttr outputLayout);
}; // namespace ConvTranspose2dOpInterface

//===----------------------------------------------------------------------===//
// MaxPool2D
//===----------------------------------------------------------------------===//
namespace MaxPool2DOpInterface {
llvm::Expected<OpConstraints> getOpConstraints(
    mlir::tt::ttcore::GridAttr deviceGrid, llvm::ArrayRef<int64_t> inputShape,
    mlir::tt::ttnn::TTNNLayoutAttr inputLayout, int32_t batchSize,
    int32_t inputHeight, int32_t inputWidth, int32_t inputChannels,
    llvm::ArrayRef<int32_t> kernelSize, llvm::ArrayRef<int32_t> stride,
    llvm::ArrayRef<int32_t> padding, llvm::ArrayRef<int32_t> dilation,
    bool ceilMode, llvm::ArrayRef<int64_t> outputShape,
    mlir::tt::ttnn::TTNNLayoutAttr outputLayout);

llvm::Expected<size_t>
getOpRuntime(llvm::ArrayRef<int64_t> inputShape,
             mlir::tt::ttnn::TTNNLayoutAttr inputLayout, int32_t batchSize,
             int32_t inputHeight, int32_t inputWidth, int32_t inputChannels,
             llvm::ArrayRef<int32_t> kernelSize, llvm::ArrayRef<int32_t> stride,
             llvm::ArrayRef<int32_t> padding, llvm::ArrayRef<int32_t> dilation,
             bool ceilMode, llvm::ArrayRef<int64_t> outputShape,
             mlir::tt::ttnn::TTNNLayoutAttr outputLayout);

}; // namespace MaxPool2DOpInterface

//===----------------------------------------------------------------------===//
// ClampScalar
//===----------------------------------------------------------------------===//
namespace ClampScalarOpInterface {
llvm::Expected<OpConstraints>
getOpConstraints(mlir::tt::ttcore::GridAttr deviceGrid,
                 llvm::ArrayRef<int64_t> inputShape,
                 mlir::tt::ttnn::TTNNLayoutAttr inputLayout, llvm::APFloat min,
                 llvm::APFloat max, llvm::ArrayRef<int64_t> outputShape,
                 mlir::tt::ttnn::TTNNLayoutAttr outputLayout);

llvm::Expected<size_t>
getOpRuntime(llvm::ArrayRef<int64_t> inputShape,
             mlir::tt::ttnn::TTNNLayoutAttr inputLayout, llvm::APFloat min,
             llvm::APFloat max, llvm::ArrayRef<int64_t> outputShape,
             mlir::tt::ttnn::TTNNLayoutAttr outputLayout);
}; // namespace ClampScalarOpInterface

//===----------------------------------------------------------------------===//
// Permute
//===----------------------------------------------------------------------===//
namespace PermuteOpInterface {
llvm::Expected<OpConstraints>
getOpConstraints(mlir::tt::ttcore::GridAttr deviceGrid,
                 llvm::ArrayRef<int64_t> inputShape,
                 mlir::tt::ttnn::TTNNLayoutAttr inputLayout,
                 llvm::ArrayRef<int64_t> permutation, llvm::APFloat padValue,
                 llvm::ArrayRef<int64_t> outputShape,
                 mlir::tt::ttnn::TTNNLayoutAttr outputLayout);

llvm::Expected<size_t>
getOpRuntime(llvm::ArrayRef<int64_t> inputShape,
             mlir::tt::ttnn::TTNNLayoutAttr inputLayout,
             llvm::ArrayRef<int64_t> permutation, llvm::APFloat padValue,
             llvm::ArrayRef<int64_t> outputShape,
             mlir::tt::ttnn::TTNNLayoutAttr outputLayout);
}; // namespace PermuteOpInterface

//===----------------------------------------------------------------------===//
// Upsample
//===----------------------------------------------------------------------===//
namespace UpsampleOpInterface {
llvm::Expected<OpConstraints> getOpConstraints(
    mlir::tt::ttcore::GridAttr deviceGrid, llvm::ArrayRef<int64_t> inputShape,
    mlir::tt::ttnn::TTNNLayoutAttr inputLayout, mlir::Attribute scaleFactor,
    llvm::StringRef mode, llvm::ArrayRef<int64_t> outputShape,
    mlir::tt::ttnn::TTNNLayoutAttr outputLayout);

llvm::Expected<size_t>
getOpRuntime(llvm::ArrayRef<int64_t> inputShape,
             mlir::tt::ttnn::TTNNLayoutAttr inputLayout,
             mlir::Attribute scaleFactor, llvm::StringRef mode,
             llvm::ArrayRef<int64_t> outputShape,
             mlir::tt::ttnn::TTNNLayoutAttr outputLayout);
}; // namespace UpsampleOpInterface

//===----------------------------------------------------------------------===//
// Subtract
//===----------------------------------------------------------------------===//
namespace SubtractOpInterface {
llvm::Expected<OpConstraints>
getOpConstraints(mlir::tt::ttcore::GridAttr deviceGrid,
                 llvm::ArrayRef<int64_t> inputShapeA,
                 mlir::tt::ttnn::TTNNLayoutAttr inputLayoutA,
                 llvm::ArrayRef<int64_t> inputShapeB,
                 mlir::tt::ttnn::TTNNLayoutAttr inputLayoutB,
                 llvm::ArrayRef<int64_t> outputShape,
                 mlir::tt::ttnn::TTNNLayoutAttr outputLayout);

llvm::Expected<size_t>
getOpRuntime(llvm::ArrayRef<int64_t> inputShapeA,
             mlir::tt::ttnn::TTNNLayoutAttr inputLayoutA,
             llvm::ArrayRef<int64_t> inputShapeB,
             mlir::tt::ttnn::TTNNLayoutAttr inputLayoutB,
             llvm::ArrayRef<int64_t> outputShape,
             mlir::tt::ttnn::TTNNLayoutAttr outputLayout);
} // namespace SubtractOpInterface

//===----------------------------------------------------------------------===//
// Maximum
//===----------------------------------------------------------------------===//
namespace MaximumOpInterface {
llvm::Expected<OpConstraints>
getOpConstraints(mlir::tt::ttcore::GridAttr deviceGrid,
                 llvm::ArrayRef<int64_t> inputShapeA,
                 mlir::tt::ttnn::TTNNLayoutAttr inputLayoutA,
                 llvm::ArrayRef<int64_t> inputShapeB,
                 mlir::tt::ttnn::TTNNLayoutAttr inputLayoutB,
                 llvm::ArrayRef<int64_t> outputShape,
                 mlir::tt::ttnn::TTNNLayoutAttr outputLayout);

llvm::Expected<size_t>
getOpRuntime(llvm::ArrayRef<int64_t> inputShapeA,
             mlir::tt::ttnn::TTNNLayoutAttr inputLayoutA,
             llvm::ArrayRef<int64_t> inputShapeB,
             mlir::tt::ttnn::TTNNLayoutAttr inputLayoutB,
             llvm::ArrayRef<int64_t> outputShape,
             mlir::tt::ttnn::TTNNLayoutAttr outputLayout);
} // namespace MaximumOpInterface

//===----------------------------------------------------------------------===//
// Minimum
//===----------------------------------------------------------------------===//
namespace MinimumOpInterface {
llvm::Expected<OpConstraints>
getOpConstraints(mlir::tt::ttcore::GridAttr deviceGrid,
                 llvm::ArrayRef<int64_t> inputShapeA,
                 mlir::tt::ttnn::TTNNLayoutAttr inputLayoutA,
                 llvm::ArrayRef<int64_t> inputShapeB,
                 mlir::tt::ttnn::TTNNLayoutAttr inputLayoutB,
                 llvm::ArrayRef<int64_t> outputShape,
                 mlir::tt::ttnn::TTNNLayoutAttr outputLayout);

llvm::Expected<size_t>
getOpRuntime(llvm::ArrayRef<int64_t> inputShapeA,
             mlir::tt::ttnn::TTNNLayoutAttr inputLayoutA,
             llvm::ArrayRef<int64_t> inputShapeB,
             mlir::tt::ttnn::TTNNLayoutAttr inputLayoutB,
             llvm::ArrayRef<int64_t> outputShape,
             mlir::tt::ttnn::TTNNLayoutAttr outputLayout);
} // namespace MinimumOpInterface

//===----------------------------------------------------------------------===//
// Embedding
//===----------------------------------------------------------------------===//
namespace EmbeddingOpInterface {
llvm::Expected<OpConstraints>
getOpConstraints(mlir::tt::ttcore::GridAttr deviceGrid,
                 llvm::ArrayRef<int64_t> inputShape,
                 mlir::tt::ttnn::TTNNLayoutAttr inputLayout,
                 llvm::ArrayRef<int64_t> weightShape,
                 mlir::tt::ttnn::TTNNLayoutAttr weightLayout,
                 llvm::ArrayRef<int64_t> outputShape,
                 mlir::tt::ttnn::TTNNLayoutAttr outputLayout);

llvm::Expected<size_t>
getOpRuntime(llvm::ArrayRef<int64_t> inputShape,
             mlir::tt::ttnn::TTNNLayoutAttr inputLayout,
             llvm::ArrayRef<int64_t> weightShape,
             mlir::tt::ttnn::TTNNLayoutAttr weightLayout,
             llvm::ArrayRef<int64_t> outputShape,
             mlir::tt::ttnn::TTNNLayoutAttr outputLayout);
} // namespace EmbeddingOpInterface

//===----------------------------------------------------------------------===//
// SumOp
//===----------------------------------------------------------------------===//
namespace SumOpInterface {
llvm::Expected<OpConstraints>
getOpConstraints(mlir::tt::ttcore::GridAttr deviceGrid,
                 llvm::ArrayRef<int64_t> inputShape,
                 mlir::tt::ttnn::TTNNLayoutAttr inputLayout,
                 std::optional<llvm::ArrayRef<int64_t>> dimArg, bool keepDim,
                 mlir::tt::ttnn::TTNNLayoutAttr outputLayout);

llvm::Expected<size_t>
getOpRuntime(llvm::ArrayRef<int64_t> inputShape,
             mlir::tt::ttnn::TTNNLayoutAttr inputLayout,
             std::optional<llvm::ArrayRef<int64_t>> dimArg, bool keepDim,
             mlir::tt::ttnn::TTNNLayoutAttr outputLayout);

}; // namespace SumOpInterface

//===----------------------------------------------------------------------===//
// SinOp
//===----------------------------------------------------------------------===//
namespace SinOpInterface {
llvm::Expected<OpConstraints>
getOpConstraints(mlir::tt::ttcore::GridAttr deviceGrid,
                 llvm::ArrayRef<int64_t> inputShape,
                 mlir::tt::ttnn::TTNNLayoutAttr inputLayout,
                 llvm::ArrayRef<int64_t> outputShape,
                 mlir::tt::ttnn::TTNNLayoutAttr outputLayout);

llvm::Expected<size_t>
getOpRuntime(llvm::ArrayRef<int64_t> inputShape,
             mlir::tt::ttnn::TTNNLayoutAttr inputLayout,
             llvm::ArrayRef<int64_t> outputShape,
             mlir::tt::ttnn::TTNNLayoutAttr outputLayout);
}; // namespace SinOpInterface

//===----------------------------------------------------------------------===//
// CosOp
//===----------------------------------------------------------------------===//
namespace CosOpInterface {
llvm::Expected<OpConstraints>
getOpConstraints(mlir::tt::ttcore::GridAttr deviceGrid,
                 llvm::ArrayRef<int64_t> inputShape,
                 mlir::tt::ttnn::TTNNLayoutAttr inputLayout,
                 llvm::ArrayRef<int64_t> outputShape,
                 mlir::tt::ttnn::TTNNLayoutAttr outputLayout);

llvm::Expected<size_t>
getOpRuntime(llvm::ArrayRef<int64_t> inputShape,
             mlir::tt::ttnn::TTNNLayoutAttr inputLayout,
             llvm::ArrayRef<int64_t> outputShape,
             mlir::tt::ttnn::TTNNLayoutAttr outputLayout);
}; // namespace CosOpInterface

//===----------------------------------------------------------------------===//
// ReciprocalOp
//===----------------------------------------------------------------------===//
namespace ReciprocalOpInterface {
llvm::Expected<OpConstraints>
getOpConstraints(mlir::tt::ttcore::GridAttr deviceGrid,
                 llvm::ArrayRef<int64_t> inputShape,
                 mlir::tt::ttnn::TTNNLayoutAttr inputLayout,
                 llvm::ArrayRef<int64_t> outputShape,
                 mlir::tt::ttnn::TTNNLayoutAttr outputLayout);

llvm::Expected<size_t>
getOpRuntime(llvm::ArrayRef<int64_t> inputShape,
             mlir::tt::ttnn::TTNNLayoutAttr inputLayout,
             llvm::ArrayRef<int64_t> outputShape,
             mlir::tt::ttnn::TTNNLayoutAttr outputLayout);
}; // namespace ReciprocalOpInterface

} // namespace mlir::tt::op_model::ttnn
#endif // TTMLIR_OPMODEL_TTNN_TTNNOPMODEL_H<|MERGE_RESOLUTION|>--- conflicted
+++ resolved
@@ -325,26 +325,6 @@
 //===----------------------------------------------------------------------===//
 
 namespace Conv2dOpInterface {
-<<<<<<< HEAD
-llvm::Expected<OpConstraints>
-getOpConstraints(GridAttr deviceGrid, llvm::ArrayRef<int64_t> inputShape,
-                 mlir::tt::ttnn::TTNNLayoutAttr inputLayout,
-                 llvm::ArrayRef<int64_t> weightShape,
-                 mlir::tt::ttnn::TTNNLayoutAttr weightLayout,
-                 std::optional<llvm::ArrayRef<int64_t>> biasShape,
-                 std::optional<mlir::tt::ttnn::TTNNLayoutAttr> biasLayout,
-                 uint32_t in_channels, uint32_t out_channels,
-                 uint32_t batch_size, uint32_t input_height,
-                 uint32_t input_width, llvm::ArrayRef<int32_t> kernel_size,
-                 llvm::ArrayRef<int32_t> stride,
-                 llvm::ArrayRef<int32_t> padding,
-                 llvm::ArrayRef<int32_t> dilation, uint32_t groups,
-                 std::optional<mlir::tt::ttnn::Conv2dConfigAttr> conv2dConfig,
-                 std::optional<mlir::tt::ttnn::DeviceComputeKernelConfigAttr>
-                     deviceComputeKernelConfig,
-                 llvm::ArrayRef<int64_t> outputShape,
-                 mlir::tt::ttnn::TTNNLayoutAttr outputLayout);
-=======
 llvm::Expected<OpConstraints> getOpConstraints(
     mlir::tt::ttcore::GridAttr deviceGrid, llvm::ArrayRef<int64_t> inputShape,
     mlir::tt::ttnn::TTNNLayoutAttr inputLayout,
@@ -358,9 +338,10 @@
     llvm::ArrayRef<int32_t> padding, llvm::ArrayRef<int32_t> dilation,
     uint32_t groups,
     std::optional<mlir::tt::ttnn::Conv2dConfigAttr> conv2dConfig,
+    std::optional<mlir::tt::ttnn::DeviceComputeKernelConfigAttr>
+        deviceComputeKernelConfig,
     llvm::ArrayRef<int64_t> outputShape,
     mlir::tt::ttnn::TTNNLayoutAttr outputLayout);
->>>>>>> f0291184
 
 llvm::Expected<size_t>
 getOpRuntime(llvm::ArrayRef<int64_t> inputShape,
