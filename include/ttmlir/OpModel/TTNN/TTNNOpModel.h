--- conflicted
+++ resolved
@@ -954,7 +954,17 @@
 };
 
 //===----------------------------------------------------------------------===//
-<<<<<<< HEAD
+// ConstantOp
+//===----------------------------------------------------------------------===//
+
+template <>
+struct OpModel<ConstantOp> {
+  static llvm::Expected<OpConstraints>
+  getOpConstraints(ttcore::GridAttr deviceGrid, mlir::ElementsAttr value,
+                   TTNNLayoutAttr outputLayout);
+};
+
+//===----------------------------------------------------------------------===//
 // RandOp
 //===----------------------------------------------------------------------===//
 
@@ -966,16 +976,6 @@
       mlir::tt::ttnn::MemoryConfigAttr memoryConfig,
       mlir::tt::ttnn::Layout layout, llvm::APFloat low, llvm::APFloat high,
       uint32_t seed, mlir::tt::ttnn::TTNNLayoutAttr outputLayout);
-=======
-// ConstantOp
-//===----------------------------------------------------------------------===//
-
-template <>
-struct OpModel<ConstantOp> {
-  static llvm::Expected<OpConstraints>
-  getOpConstraints(ttcore::GridAttr deviceGrid, mlir::ElementsAttr value,
-                   TTNNLayoutAttr outputLayout);
->>>>>>> 65688c94
 };
 
 } // namespace mlir::tt::ttnn::op_model
