--- conflicted
+++ resolved
@@ -494,7 +494,6 @@
 } // namespace MinimumOpInterface
 
 //===----------------------------------------------------------------------===//
-<<<<<<< HEAD
 // SumOp
 //===----------------------------------------------------------------------===//
 namespace SumOpInterface {
@@ -502,7 +501,17 @@
 getOpConstraints(GridAttr deviceGrid, llvm::ArrayRef<int64_t> inputShape,
                  mlir::tt::ttnn::TTNNLayoutAttr inputLayout,
                  std::optional<llvm::ArrayRef<int64_t>> dimArg, bool keepDim,
-=======
+                 mlir::tt::ttnn::TTNNLayoutAttr outputLayout);
+
+llvm::Expected<size_t>
+getOpRuntime(llvm::ArrayRef<int64_t> inputShape,
+             mlir::tt::ttnn::TTNNLayoutAttr inputLayout,
+             std::optional<llvm::ArrayRef<int64_t>> dimArg, bool keepDim,
+             mlir::tt::ttnn::TTNNLayoutAttr outputLayout);
+
+}; // namespace SumOpInterface
+
+//===----------------------------------------------------------------------===//
 // SinOp
 //===----------------------------------------------------------------------===//
 namespace SinOpInterface {
@@ -510,18 +519,11 @@
 getOpConstraints(GridAttr deviceGrid, llvm::ArrayRef<int64_t> inputShape,
                  mlir::tt::ttnn::TTNNLayoutAttr inputLayout,
                  llvm::ArrayRef<int64_t> outputShape,
->>>>>>> f5c0158b
-                 mlir::tt::ttnn::TTNNLayoutAttr outputLayout);
-
-llvm::Expected<size_t>
-getOpRuntime(llvm::ArrayRef<int64_t> inputShape,
-             mlir::tt::ttnn::TTNNLayoutAttr inputLayout,
-<<<<<<< HEAD
-             std::optional<llvm::ArrayRef<int64_t>> dimArg, bool keepDim,
-             mlir::tt::ttnn::TTNNLayoutAttr outputLayout);
-
-}; // namespace SumOpInterface
-=======
+                 mlir::tt::ttnn::TTNNLayoutAttr outputLayout);
+
+llvm::Expected<size_t>
+getOpRuntime(llvm::ArrayRef<int64_t> inputShape,
+             mlir::tt::ttnn::TTNNLayoutAttr inputLayout,
              llvm::ArrayRef<int64_t> outputShape,
              mlir::tt::ttnn::TTNNLayoutAttr outputLayout);
 }; // namespace SinOpInterface
@@ -559,7 +561,6 @@
              llvm::ArrayRef<int64_t> outputShape,
              mlir::tt::ttnn::TTNNLayoutAttr outputLayout);
 }; // namespace ReciprocalOpInterface
->>>>>>> f5c0158b
 
 } // namespace mlir::tt::op_model::ttnn
 #endif // TTMLIR_OPMODEL_TTNN_TTNNOPMODEL_H