--- conflicted
+++ resolved
@@ -638,7 +638,25 @@
 };
 
 //===----------------------------------------------------------------------===//
-<<<<<<< HEAD
+// EmbeddingBackwardOp
+//===----------------------------------------------------------------------===//
+
+template <>
+struct OpModel<EmbeddingBackwardOp> {
+  static llvm::Expected<OpConstraints> getOpConstraints(
+      ttcore::GridAttr deviceGrid, llvm::ArrayRef<int64_t> inputShape,
+      TTNNLayoutAttr inputLayout, llvm::ArrayRef<int64_t> weightShape,
+      TTNNLayoutAttr weightLayout, llvm::ArrayRef<int64_t> inGradientShape,
+      TTNNLayoutAttr inGradientLayout, TTNNLayoutAttr outputLayout);
+
+  static llvm::Expected<size_t>
+  getOpRuntime(llvm::ArrayRef<int64_t> inputShape, TTNNLayoutAttr inputLayout,
+               llvm::ArrayRef<int64_t> weightShape, TTNNLayoutAttr weightLayout,
+               llvm::ArrayRef<int64_t> inGradientShape,
+               TTNNLayoutAttr inGradientLayout, TTNNLayoutAttr outputLayout);
+};
+
+//===----------------------------------------------------------------------===//
 // EmptyOp
 //===----------------------------------------------------------------------===//
 template <>
@@ -677,24 +695,6 @@
                    std::optional<mlir::tt::ttnn::Layout> layout,
                    std::optional<mlir::tt::ttnn::MemoryConfigAttr> memoryConfig,
                    mlir::tt::ttnn::TTNNLayoutAttr outputLayout);
-=======
-// EmbeddingBackwardOp
-//===----------------------------------------------------------------------===//
-
-template <>
-struct OpModel<EmbeddingBackwardOp> {
-  static llvm::Expected<OpConstraints> getOpConstraints(
-      ttcore::GridAttr deviceGrid, llvm::ArrayRef<int64_t> inputShape,
-      TTNNLayoutAttr inputLayout, llvm::ArrayRef<int64_t> weightShape,
-      TTNNLayoutAttr weightLayout, llvm::ArrayRef<int64_t> inGradientShape,
-      TTNNLayoutAttr inGradientLayout, TTNNLayoutAttr outputLayout);
-
-  static llvm::Expected<size_t>
-  getOpRuntime(llvm::ArrayRef<int64_t> inputShape, TTNNLayoutAttr inputLayout,
-               llvm::ArrayRef<int64_t> weightShape, TTNNLayoutAttr weightLayout,
-               llvm::ArrayRef<int64_t> inGradientShape,
-               TTNNLayoutAttr inGradientLayout, TTNNLayoutAttr outputLayout);
->>>>>>> c2e197ec
 };
 
 } // namespace mlir::tt::ttnn::op_model
