// SPDX-FileCopyrightText: (c) 2024 Tenstorrent AI ULC
//
// SPDX-License-Identifier: Apache-2.0

#ifndef TTMLIR_TTMLIR_DIALECT_D2M_D2MPASSES_TD
#define TTMLIR_TTMLIR_DIALECT_D2M_D2MPASSES_TD

include "mlir/Pass/PassBase.td"

// Elementwise fusion of d2m.generic ops on tensors
def D2MElementwiseFusion : Pass<"d2m-elementwise-fusion", "::mlir::ModuleOp"> {
  let summary = "Fuse chains of compute-only d2m.generic elementwise ops";
  let description = [{
    Performs elementwise fusion for `d2m.generic` producers into consumers when
    safe to do so. The initial implementation targets compute-only, affine-map
    form `d2m.generic` with tensor semantics and matching device attributes
    (grid, threads, block_factors). The pass is intended to run pre-bufferization
    to reduce intermediary tensors and improve locality.
  }];

  list<Option> options = [
    Option<"maxDstPhysicalSizeTiles", "max-dst-physical-size-tiles", "unsigned", "0", "Override the max dst physical size tiles or 0 if unset.">,
  ];

  let dependentDialects = [
    "::mlir::tt::d2m::D2MDialect",
    "::mlir::affine::AffineDialect"
  ];
}

def D2MSFPUTileLoopFission : Pass<"d2m-sfpu-tile-loop-fission", "::mlir::ModuleOp"> {
  let summary = "Perform loop fission inside d2m.generic compute regions for load→compute→store triplets";
  let description = [{
    This pass scans `d2m.generic` compute regions that do not contain any tilize/untilize ops,
    finds nested affine loop nests, and performs loop fission (distribution) by extracting
    sequences of the form `affine.load → d2m tile compute op → affine.store` into separate
    loop nests, preserving the original loop bounds and indices.
  }];

  let dependentDialects = [
    "::mlir::tt::d2m::D2MDialect",
    "::mlir::affine::AffineDialect"
  ];
}

def D2MGenericTileComputeLoops : Pass<"d2m-generic-tile-compute-loops", "::mlir::ModuleOp"> {
  let summary = "";
  let description = [{
    This pass tiles affine compute loops according to the generic's subblock factors.
  }];

  list<Option> options = [
    Option<"maxDstPhysicalSizeTiles", "max-dst-physical-size-tiles", "unsigned", "0", "Override the max dst physical size tiles or 0 if unset.">,
  ];

  let dependentDialects = ["mlir::tt::d2m::D2MDialect"];
}

def D2MInsertDstRegisterAccess : Pass<"d2m-insert-dst-register-access", "::mlir::ModuleOp"> {
  let summary = "Insert dst register access.";
  let description = [{
    This pass inserts a high level representation of the destination
    register, manages load and store accesses to it, and has primitive
    support for register allocation.  It's also capable of tracking accesses
    over affine loop nests and correctly cloning them into copy loop nests.

    Example, this pass will convert the following code:
    ```mlir
    ^compute0(%cb0: memref<3x3x!tt.tile<32x32, f32>, #tt.memory_space<l1>>, %cb1: memref<3x2x!tt.tile<32x32, f32>, #tt.memory_space<l1>>, %cb2: memref<3x2x!tt.tile<32x32, f32>, #tt.memory_space<l1>>):
      affine.for %i2 = 0 to 3 {
        affine.for %i3 = 0 to 2 {
          affine.for %i4 = 0 to 3 {
            %0 = affine.load %cb0[%i2, %i4] : memref<3x3x!tt.tile<32x32, f32>, #tt.memory_space<l1>>
            %1 = affine.load %cb1[%i4, %i3] : memref<3x2x!tt.tile<32x32, f32>, #tt.memory_space<l1>>
            %2 = affine.load %cb2[%i2, %i3] : memref<3x2x!tt.tile<32x32, f32>, #tt.memory_space<l1>>
            %3 = "d2m.tile_matmul"(%0, %1, %2) : (!tt.tile<32x32, f32>, !tt.tile<32x32, f32>, !tt.tile<32x32, f32>) -> !tt.tile<32x32, f32>
            affine.store %3, %cb2[%i2, %i3] : memref<3x2x!tt.tile<32x32, f32>, #tt.memory_space<l1>>
          }
        }
      }
    ```

    Into:
    ```mlir
    ^compute0(%cb0: memref<3x3x!tt.tile<32x32, f32>, #l1>, %cb1: memref<3x2x!tt.tile<32x32, f32>, #l1>, %cb2: memref<3x2x!tt.tile<32x32, f32>, #l1>):
      %c0 = arith.constant 0 : index
      %dst = d2m.acquire_dst() : memref<3x2x!tt.tile<32x32, f32>, #dst>
      %iter2 = d2m.iter_index(2) : index
      %0 = arith.cmpi ne, %iter2, %c0 : index
      scf.if %0 {
        affine.for %arg3 = 0 to 3 {
          affine.for %arg4 = 0 to 2 {
            %1 = affine.load %cb2[%arg3, %arg4] : memref<3x2x!tt.tile<32x32, f32>, #l1>
            affine.store %1, %dst[%arg3, %arg4] : memref<3x2x!tt.tile<32x32, f32>, #dst>
          }
        }
      }
      affine.for %arg3 = 0 to 3 {
        affine.for %arg4 = 0 to 2 {
          affine.for %arg5 = 0 to 3 {
            %1 = affine.load %cb0[%arg3, %arg5] : memref<3x3x!tt.tile<32x32, f32>, #l1>
            %2 = affine.load %cb1[%arg5, %arg4] : memref<3x2x!tt.tile<32x32, f32>, #l1>
            %3 = affine.load %dst[%arg3, %arg4] : memref<3x2x!tt.tile<32x32, f32>, #dst>
            %4 = "d2m.tile_matmul"(%1, %2, %3) : (!tt.tile<32x32, f32>, !tt.tile<32x32, f32>, !tt.tile<32x32, f32>) -> !tt.tile<32x32, f32>
            affine.store %4, %dst[%arg3, %arg4] : memref<3x2x!tt.tile<32x32, f32>, #dst>
          }
        }
      }
      affine.for %arg3 = 0 to 3 {
        affine.for %arg4 = 0 to 2 {
          %1 = affine.load %dst[%arg3, %arg4] : memref<3x2x!tt.tile<32x32, f32>, #dst>
          affine.store %1, %cb2[%arg3, %arg4] : memref<3x2x!tt.tile<32x32, f32>, #l1>
        }
      }
    ```

    Notes:
       - Operand loads & stores that implicitly uses the DST are replaced with explicit affine loads & stores that go through the DST.
       - Generic op automatically inserts conditional guard for reload.
       - This pass only works on affine ops.
  }];
  let dependentDialects = ["::mlir::tt::d2m::D2MDialect", "::mlir::affine::AffineDialect", "::mlir::func::FuncDialect"];
  let options = [
    Option<"useTileMatmul", "use-tile-matmul", "bool", /*default=*/"false", "Use tile_matmul instead of tile_matmul_block">,
    Option<"maxDstPhysicalSizeTiles", "max-dst-physical-size-tiles", "unsigned", "0", "Override the max dst physical size tiles or 0 if unset.">,
  ];
}

def D2MGenericLinearizeMemref: Pass<"d2m-generic-linearize-memref", "::mlir::ModuleOp"> {
  let summary = "Linearize memref operands for generic ops.";
  let description = [{
    This pass takes a nested loop structure over n-dimensional memrefs and linearizes
    them into a single dimension. This is a useful because circular buffers in metal
    are only one-dimensional.

    Example, this pass will convert the following code:
    ```mlir
      affine.for %arg5 = 0 to 2 {
        affine.for %arg6 = 0 to 4 {
          %0 = affine.load %arg2[%arg5, %arg6] : memref<2x4x!ttcore.tile<32x32, f32>, #l1_>
          %1 = affine.load %arg3[%arg5, %arg6] : memref<2x4x!ttcore.tile<32x32, f32>, #l1_>
          %2 = "d2m.tile_maximum"(%0, %1) : (!ttcore.tile<32x32, f32>, !ttcore.tile<32x32, f32>) -> !ttcore.tile<32x32, f32>
          affine.store %2, %arg4[%arg5, %arg6] : memref<2x4x!ttcore.tile<32x32, f32>, #l1_>
        }
      }
    ```

    Into:
    ```mlir
      %collapse_shape = memref.collapse_shape %arg2 [[0, 1]] : memref<2x4x!ttcore.tile<32x32, f32>, #l1_> into memref<8x!ttcore.tile<32x32, f32>, #l1_>
      %collapse_shape_0 = memref.collapse_shape %arg3 [[0, 1]] : memref<2x4x!ttcore.tile<32x32, f32>, #l1_> into memref<8x!ttcore.tile<32x32, f32>, #l1_>
      %collapse_shape_1 = memref.collapse_shape %arg4 [[0, 1]] : memref<2x4x!ttcore.tile<32x32, f32>, #l1_> into memref<8x!ttcore.tile<32x32, f32>, #l1_>
      affine.for %arg5 = 0 to 2 {
        affine.for %arg6 = 0 to 4 {
          %0 = affine.load %collapse_shape[%arg5 * 4 + %arg6] : memref<8x!ttcore.tile<32x32, f32>, #l1_>
          %1 = affine.load %collapse_shape_0[%arg5 * 4 + %arg6] : memref<8x!ttcore.tile<32x32, f32>, #l1_>
          %2 = "d2m.tile_maximum"(%0, %1) : (!ttcore.tile<32x32, f32>, !ttcore.tile<32x32, f32>) -> !ttcore.tile<32x32, f32>
          affine.store %2, %collapse_shape_1[%arg5 * 4 + %arg6] : memref<8x!ttcore.tile<32x32, f32>, #l1_>
        }
      }
    ```
  }];
}

def D2MGenericGenerateDatamovement: Pass<"d2m-generic-generate-datamovement", "::mlir::ModuleOp"> {
  let summary = "Generate generic data movement threads.";
  let description = [{
    This pass makes the following transformation, given a generic compute region:
    ```mlir
    #map = affine_map<(d0, d1) -> (d0, d1)>
    #parallel = #ttcore.iterator_type<parallel>

    "d2m.generic"(%arg0, %arg1, %alloc) <{indexing_maps = [#map, #map, #map], iterator_types = [#parallel, #parallel]}> ({
    ^bb0(%arg2: memref<2x4x!ttcore.tile<32x32, f32>, #l1_>, %arg3: memref<2x4x!ttcore.tile<32x32, f32>, #l1_>, %arg4: memref<2x4x!ttcore.tile<32x32, f32>, #l1_>):
      affine.for %arg5 = 0 to 2 {
        affine.for %arg6 = 0 to 4 {
          %0 = affine.load %arg2[%arg5, %arg6] : memref<2x4x!ttcore.tile<32x32, f32>, #l1_>
          %1 = affine.load %arg3[%arg5, %arg6] : memref<2x4x!ttcore.tile<32x32, f32>, #l1_>
          %2 = "d2m.tile_add"(%0, %1) : (!ttcore.tile<32x32, f32>, !ttcore.tile<32x32, f32>) -> !ttcore.tile<32x32, f32>
          affine.store %2, %arg4[%arg5, %arg6] : memref<2x4x!ttcore.tile<32x32, f32>, #l1_>
        }
      }
    })
    ```

    We generate additional (prepended) regions that correspond to the data movement
    for each operand respectively:
    ```mlir
    "d2m.generic"(%arg0, %arg1, %alloc) <{indexing_maps = [#map, #map, #map], iterator_types = [#parallel, #parallel]}> ({
    ^bb0(%arg2: memref<2x4x!ttcore.tile<32x32, f32>, #l1_>, %arg3: memref<2x4x!ttcore.tile<32x32, f32>, #l1_>, %arg4: memref<2x4x!ttcore.tile<32x32, f32>, #l1_>):
      d2m.yield %arg2 : (memref<2x4x!ttcore.tile<32x32, f32>, #l1_>)
    }, {
    ^bb0(%arg2: memref<2x4x!ttcore.tile<32x32, f32>, #l1_>, %arg3: memref<2x4x!ttcore.tile<32x32, f32>, #l1_>, %arg4: memref<2x4x!ttcore.tile<32x32, f32>, #l1_>):
      d2m.yield %arg3 : (memref<2x4x!ttcore.tile<32x32, f32>, #l1_>)
    }, {
    ^bb0(%arg2: memref<2x4x!ttcore.tile<32x32, f32>, #l1_>, %arg3: memref<2x4x!ttcore.tile<32x32, f32>, #l1_>, %arg4: memref<2x4x!ttcore.tile<32x32, f32>, #l1_>):
      d2m.await %arg4 : (memref<2x4x!ttcore.tile<32x32, f32>, #l1_>)
    }, {
    ^bb0(%arg2: memref<2x4x!ttcore.tile<32x32, f32>, #l1_>, %arg3: memref<2x4x!ttcore.tile<32x32, f32>, #l1_>, %arg4: memref<2x4x!ttcore.tile<32x32, f32>, #l1_>):
      d2m.await %arg2, %arg3 : (memref<2x4x!ttcore.tile<32x32, f32>, #l1_>, memref<2x4x!ttcore.tile<32x32, f32>, #l1_>)
      affine.for %arg5 = 0 to 2 {
        affine.for %arg6 = 0 to 4 {
          %0 = affine.load %arg2[%arg5, %arg6] : memref<2x4x!ttcore.tile<32x32, f32>, #l1_>
          %1 = affine.load %arg3[%arg5, %arg6] : memref<2x4x!ttcore.tile<32x32, f32>, #l1_>
          %2 = "d2m.tile_add"(%0, %1) : (!ttcore.tile<32x32, f32>, !ttcore.tile<32x32, f32>) -> !ttcore.tile<32x32, f32>
          affine.store %2, %arg4[%arg5, %arg6] : memref<2x4x!ttcore.tile<32x32, f32>, #l1_>
        }
      }
      d2m.yield %arg4 : (memref<2x4x!ttcore.tile<32x32, f32>, #l1_>)
    })
    ```
  }];
}

def D2MGenericHWThreadSelection : Pass<"d2m-generic-hw-thread-selection", "::mlir::ModuleOp"> {
  let summary = "Assign datamovement regions to hardware threads.";
  let description = [{
    This pass assigns the data movement regions to hardware threads. This usually means
    merging 2 or more data movement regions into a single region that is executed by one
    of the 2 datamovement threads (on wormhole).

    ```mlir
    "d2m.generic"(%arg0, %arg1, %alloc) <{grid = #ttcore.grid<1x1>, indexing_maps = [#map1, #map2, #map3], iterator_types = [#parallel, #parallel, #reduction], operandSegmentSizes = array<i32: 2, 1>}> ({
    ^datamovement0(%cb0: memref<2x4x!ttcore.tile<32x32, f32>, #l1_>, %cb1: memref<4x2x!ttcore.tile<32x32, f32>, #l1_>, %cb2: memref<2x2x!ttcore.tile<32x32, f32>, #l1_>):
      d2m.yield %cb0 : (memref<2x4x!ttcore.tile<32x32, f32>, #l1_>)
    }, {
    ^datamovement1(%cb0: memref<2x4x!ttcore.tile<32x32, f32>, #l1_>, %cb1: memref<4x2x!ttcore.tile<32x32, f32>, #l1_>, %cb2: memref<2x2x!ttcore.tile<32x32, f32>, #l1_>):
      d2m.yield %cb1 : (memref<4x2x!ttcore.tile<32x32, f32>, #l1_>)
    }, {
    ^datamovement2(%cb0: memref<2x4x!ttcore.tile<32x32, f32>, #l1_>, %cb1: memref<4x2x!ttcore.tile<32x32, f32>, #l1_>, %cb2: memref<2x2x!ttcore.tile<32x32, f32>, #l1_>):
      d2m.await %cb2 : (memref<2x2x!ttcore.tile<32x32, f32>, #l1_>)
    }, {
    ^compute(%cb0: memref<2x4x!ttcore.tile<32x32, f32>, #l1_>, %cb1: memref<4x2x!ttcore.tile<32x32, f32>, #l1_>, %cb2: memref<2x2x!ttcore.tile<32x32, f32>, #l1_>):
      d2m.await %cb0, %cb1 : (memref<2x4x!ttcore.tile<32x32, f32>, #l1_>, memref<4x2x!ttcore.tile<32x32, f32>, #l1_>)
      "d2m.tile_matmul_block"(%cb0, %cb1, %cb2) : (memref<2x4x!ttcore.tile<32x32, f32>, #l1_>, memref<4x2x!ttcore.tile<32x32, f32>, #l1_>, memref<2x2x!ttcore.tile<32x32, f32>, #l1_>) -> ()
      d2m.yield %cb2 : (memref<2x2x!ttcore.tile<32x32, f32>, #l1_>)
    }) : (memref<1x1x2x4x!ttcore.tile<32x32, f32>, #l1_>, memref<1x1x4x2x!ttcore.tile<32x32, f32>, #l1_>, memref<1x1x2x2x!ttcore.tile<32x32, f32>, #l1_>) -> ()
    ```

    Might move a trivial output datamovement thread to the compute thread to become:
    ```mlir
    "d2m.generic"(%arg0, %arg1, %alloc) <{grid = #ttcore.grid<1x1>, indexing_maps = [#map1, #map2, #map3], iterator_types = [#parallel, #parallel, #reduction], operandSegmentSizes = array<i32: 2, 1>}> ({
    ^datamovement0(%cb0: memref<2x4x!ttcore.tile<32x32, f32>, #l1_>, %cb1: memref<4x2x!ttcore.tile<32x32, f32>, #l1_>, %cb2: memref<2x2x!ttcore.tile<32x32, f32>, #l1_>):
      d2m.yield %cb0 : (memref<2x4x!ttcore.tile<32x32, f32>, #l1_>)
    }, {
    ^datamovement1(%cb0: memref<2x4x!ttcore.tile<32x32, f32>, #l1_>, %cb1: memref<4x2x!ttcore.tile<32x32, f32>, #l1_>, %cb2: memref<2x2x!ttcore.tile<32x32, f32>, #l1_>):
      d2m.yield %cb1 : (memref<4x2x!ttcore.tile<32x32, f32>, #l1_>)
    }, {
    ^compute(%cb0: memref<2x4x!ttcore.tile<32x32, f32>, #l1_>, %cb1: memref<4x2x!ttcore.tile<32x32, f32>, #l1_>, %cb2: memref<2x2x!ttcore.tile<32x32, f32>, #l1_>):
      d2m.await %cb0, %cb1 : (memref<2x4x!ttcore.tile<32x32, f32>, #l1_>, memref<4x2x!ttcore.tile<32x32, f32>, #l1_>)
      "d2m.tile_matmul_block"(%cb0, %cb1, %cb2) : (memref<2x4x!ttcore.tile<32x32, f32>, #l1_>, memref<4x2x!ttcore.tile<32x32, f32>, #l1_>, memref<2x2x!ttcore.tile<32x32, f32>, #l1_>) -> ()
      d2m.yield %cb2 : (memref<2x2x!ttcore.tile<32x32, f32>, #l1_>)
      d2m.await %cb2 : (memref<2x2x!ttcore.tile<32x32, f32>, #l1_>)
    }) : (memref<1x1x2x4x!ttcore.tile<32x32, f32>, #l1_>, memref<1x1x4x2x!ttcore.tile<32x32, f32>, #l1_>, memref<1x1x2x2x!ttcore.tile<32x32, f32>, #l1_>) -> ()
    ```
  }];
}

def D2MGenericGenerateLoops : Pass<"d2m-generic-generate-loops", "::mlir::ModuleOp"> {
  let summary = "Generate generic loops.";
  let description = [{
    One of the final lowering forms of d2m generic op. This pass converts the affine declarative
    loops into imperative loops and the affine maps are erased. For example a generic region
    might transform as follows:

    ```mlir
    #lhs = affine_map<(d0, d1, d2) -> (d0, d2)>
    #rhs = affine_map<(d0, d1, d2) -> (d2, d1)>
    #out = affine_map<(d0, d1, d2) -> (d0, d1)>

    grid = #ttcore.grid<2x4>
    operands : (memref<2x4x4x6x!ttcore.tile<32x32, f32>>, memref<4x4x6x8x!ttcore.tile<32x32, f32>>, memref<2x4x4x8x!ttcore.tile<32x32, f32>>)

    ^compute(%cb0: memref<4x6x!ttcore.tile<32x32, f32>, #l1_>, %cb1: memref<6x8x!ttcore.tile<32x32, f32>, #l1_>, %cb2: memref<4x8x!ttcore.tile<32x32, f32>, #l1_>):
      d2m.await %cb0, %cb1
      "d2m.tile_matmul_block"(%cb0, %cb1, %cb2)
      d2m.yield %cb2
    ```

    Into:
    ```mlir
    ^compute(%cb0: memref<4x6x!ttcore.tile<32x32, f32>, #l1_>, %cb1: memref<6x8x!ttcore.tile<32x32, f32>, #l1_>, %cb2: memref<4x8x!ttcore.tile<32x32, f32>, #l1_>):
      %c0 = arith.constant 0 : index
      %c1 = arith.constant 1 : index
      %c4 = arith.constant 4 : index
      scf.for %arg2 = %c0 to %c1 step %c1 {
        scf.for %arg3 = %c0 to %c1 step %c1 {
          scf.for %arg4 = %c0 to %c4 step %c1 {
            d2m.await %cb0, %cb1
            "d2m.tile_matmul_block"(%cb0, %cb1, %cb2)
            d2m.yield %cb2
          }
        }
      }
    ```
  }];
}

def D2MGenericLowerDMAs : Pass<"d2m-generic-lower-dmas", "::mlir::ModuleOp"> {
  let summary = "Lower DMA ops from their high level form to fully indexed form.";
  let description = [{
    This pass lowers DMA ops from their high level forms to fully indexed form.

    One important pattern is rewriting their affine form to indexed form. This is useful for doing analysis on the DMA
    ops and lowering them to an optimal loop nest of coalesced transactions.  This is acheived by sampling the affine
    map over the entire parent generic op iterator space. Note that the affine map provided to the DMA op must be
    one of the indexing maps of the parent generic op.

    e.g.
    ```mlir
    %tx = d2m.dma %stream<#map1>, %cb0
    ```

    Might become:
    ```mlir
    %c2 = arith.constant 2
    %iter0 = d2m.iter_index(0)
    %core0 = d2m.core_index(0)
    %0 = arith.muli %core0, %c2
    %1 = arith.addi %0, %iter0
    %iter2 = d2m.iter_index(2)
    %tx = d2m.dma %stream [%1, %iter2], %cb0
    ```
  }];
}

def D2MGenericRegionsToFuncs : Pass<"d2m-generic-regions-to-funcs", "::mlir::ModuleOp"> {
  let summary = "Move generic regions to top level functions.";
  let description = [{
    This pass moves the generic regions to top level functions. This is a useful prerequisite
    step before lowering because it enables us to better separate kernel program lowering from
    host program lowering.

    ```mlir
    func.func @main(/*...*/) {
      d2m.generic {grid = #ttcore.grid<1x1>, indexing_maps = [#map, #map, #map], iterator_types = [#parallel, #parallel], threads = [#d2m.thread<compute>]}
          ins(%arg0, %arg1 : memref<1x1x2x4x!ttcore.tile<32x32, f32>, #l1_>, memref<1x1x2x4x!ttcore.tile<32x32, f32>, #l1_>)
          outs(%alloc : memref<1x1x2x4x!ttcore.tile<32x32, f32>, #l1_>)  {
      ^compute0(%cb0: memref<2x4x!ttcore.tile<32x32, f32>, #l1_>, %cb1: memref<2x4x!ttcore.tile<32x32, f32>, #l1_>, %cb2: memref<2x4x!ttcore.tile<32x32, f32>, #l1_>):
        // ...compute body...
      }
    }
    ```

    Into (note the new compute function / symbol @compute_kernel0):
    ```mlir
    func.func @main(/*...*/) {
      d2m.generic {grid = #ttcore.grid<1x1>, indexing_maps = [#map, #map, #map], iterator_types = [#parallel, #parallel], threads = [#d2m.thread<compute, @compute_kernel0>]}
          ins(%arg0, %arg1 : memref<1x1x2x4x!ttcore.tile<32x32, f32>, #l1_>, memref<1x1x2x4x!ttcore.tile<32x32, f32>, #l1_>)
          outs(%alloc : memref<1x1x2x4x!ttcore.tile<32x32, f32>, #l1_>)
    }

    func.func private @compute_kernel0(%arg0: memref<2x4x!ttcore.tile<32x32, f32>, #l1_>, %arg1: memref<2x4x!ttcore.tile<32x32, f32>, #l1_>, %arg2: memref<2x4x!ttcore.tile<32x32, f32>, #l1_>) attributes {d2m.thread_type = 0 : i32} {
      // ...compute body...
      return
    }
    ```
  }];
}

def D2MLowerToLayout: Pass<"d2m-lower-to-layout", "::mlir::ModuleOp"> {
  let summary = "Lower layouts to generic ops.";
  let description = [{
    Transition between different tensor layouts.

    A single to_layout op in d2m can simultaneously perform multiple layout transformations
    at once, including changing layout, format, memory space or memory layout. This pass splits each of
    these transformation categories into separate to_layout ops and then lowers them to generic ops.
    There is one exception to the generic lowering and that is to/from device memory, this case lowers
    to a specialized flavor of to_layout that has the hostInfo attribute set.

    For example a compound to layout that goes from host to tilized 8x8 device grid might look like:
    ```
    #layout2 = #ttcore.metal_layout<(d0, d1) -> (d0, d1), undef, <8x8>, memref<1x3x!ttcore.tile<32x32, f32>, #l1_>>
    %0 = d2m.empty() : tensor<256x768xf32, #layout2>
    %1 = d2m.to_layout %arg0, %0 : tensor<256x768xf32> into tensor<256x768xf32, #layout2>
    ```

    Into:
    ```
    #layout = #ttcore.metal_layout<(d0, d1) -> (d0, d1), undef, <1x1>, memref<256x768xf32, #l1_>>
    #layout1 = #ttcore.metal_layout<(d0, d1) -> (d0, d1), undef, <1x1>, memref<8x24x!ttcore.tile<32x32, f32>, #l1_>>
    #layout2 = #ttcore.metal_layout<(d0, d1) -> (d0, d1), undef, <8x8>, memref<1x3x!ttcore.tile<32x32, f32>, #l1_>>
    %0 = d2m.empty() : tensor<256x768xf32, #layout2>
    %1 = d2m.empty() : tensor<256x768xf32>
    %2 = d2m.empty() : tensor<256x768xf32, #layout>
    // Move to device
    %3 = d2m.to_layout %arg0, %2 : tensor<256x768xf32> into tensor<256x768xf32, #layout> hostInfo = #layout -> tensor<256x768xf32, #layout>
    %4 = d2m.empty() : tensor<256x768xf32, #layout1>
    // Tilize
    %5 = d2m.generic {grid = #ttcore.grid<1x1>, indexing_maps = [#map, #map], iterator_types = [#parallel, #parallel], threads = [#d2m.thread<compute>]}
        ins(%3 : tensor<256x768xf32, #layout>)
        outs(%4 : tensor<256x768xf32, #layout1>)  {
    ^compute0(%cb0: memref<256x768xf32, #l1_>, %cb1: memref<8x24x!ttcore.tile<32x32, f32>, #l1_>):
      "d2m.tile_tilize_block"(%cb0, %cb1) : (memref<256x768xf32, #l1_>, memref<8x24x!ttcore.tile<32x32, f32>, #l1_>) -> ()
    } : tensor<256x768xf32, #layout1>
    // Reblock to 8x8 grid
    %view = "d2m.view_layout"(%5) : (tensor<256x768xf32, #layout1>) -> tensor<256x768xf32, #layout2>
    %6 = d2m.generic {grid = #ttcore.grid<8x8>, indexing_maps = [#map, #map], iterator_types = [#parallel, #parallel], threads = [#d2m.thread<compute>]}
        ins(%view : tensor<256x768xf32, #layout2>)
        outs(%0 : tensor<256x768xf32, #layout2>)  {
    ^compute0(%cb0: memref<1x3x!ttcore.tile<32x32, f32>, #l1_>, %cb1: memref<1x3x!ttcore.tile<32x32, f32>, #l1_>):
      d2m.yield %cb0 : (memref<1x3x!ttcore.tile<32x32, f32>, #l1_>)
    } : tensor<256x768xf32, #layout2>
    ```
  }];
}

def D2MGenericApplyInterchange : Pass<"d2m-generic-apply-interchange", "::mlir::ModuleOp"> {
  let summary = "Apply loop interchange on generic ops.";
  let description = [{
    For example, the default matmul interchange looks like:
      (m, n, k) -> (m, k)
      (m, n, k) -> (k, n)
      (m, n, k) -> (m, n)

    This pass might choose a different interchange, such as
    making the k dim the outermost loop, given interchange
    (2, 0, 1):
      (k, m, n) -> (m, k)
      (k, m, n) -> (k, n)
      (k, m, n) -> (m, n)
  }];

  list<Option> options = [
      ListOption<"matmulInterchange", "matmul-interchange", "int64_t", "Set an interchange for generic ops that match matmul style indexing maps and iterator types. The interchange indices here always correspond to the innermost 3 dims.">,
  ];
}

defvar D2MStreamingOptions = [
  Option<"numStreamBuffers",
         "num-stream-buffers",
         "unsigned", /*default=*/"2",
         "Number of backing buffers to allocate per stream storage (>=1) Default is 2.">,
  Option<"allowL1OutputSpilling",
         "allow-l1-output-spilling",
         "bool", /*default=*/"false",
         "Make generic outputs eligible for spilling from L1 to DRAM.">,
];

def D2MAllocate: Pass<"d2m-allocate", "::mlir::ModuleOp"> {
  let summary = "Create streams required by generic ops.";
  let description = [{
    This pass handles several related tasks:
      - allocating data streams (stream_layouts) and their associated buffers as required by generic
        op operands;
      - allocating memory addresses/alignments for buffers supporting such streams as well as
        other memref allocs needed by data movement/compute kernel functions.

    Currently this pass only does some simple heuristics for forming stream_layout ops when required
    for correctness. In the future, this will be augmented with analysis that will consider resource conflicts
    between the number of streams, their buffer sizes, and L1 memory size limits.

    Similarly, memory addresses are currently taken from L1 and never deallocated and so are assigned
    by a simple bumper allocation scheme -- again, this will be modified to do smarter static allocation
    schedules.

    Converts:
    ```mlir
    %alloc = memref.alloc() : memref<1x5x1x5x!ttcore.tile<32x32, f32>, #ttcore.shard<20480x4096>, #l1_>
    "d2m.to_layout"(%arg0, %alloc) : (memref<1x1x1x784xf32, #ttcore.shard<3136x4>, #l1_>, memref<1x5x1x5x!ttcore.tile<32x32, f32>, #ttcore.shard<20480x4096>, #l1_>) -> ()
    %alloc_0 = memref.alloc() : memref<5x8x5x1x!ttcore.tile<32x32, f32>, #ttcore.shard<4096x4096>, #l1_>
    "d2m.to_layout"(%arg1, %alloc_0) : (memref<1x1x784x256xf32, #ttcore.shard<1024x4>, #l1_>, memref<5x8x5x1x!ttcore.tile<32x32, f32>, #ttcore.shard<4096x4096>, #l1_>) -> ()
    %alloc_1 = memref.alloc() : memref<1x8x1x1x!ttcore.tile<32x32, f32>, #ttcore.shard<4096x4096>, #l1_>
    d2m.generic {grid = #ttcore.grid<1x8>, indexing_maps = [#map, #map1, #map2], iterator_types = [#parallel, #parallel, #reduction], ...}
        ins(%alloc, %alloc_0 : memref<1x5x1x5x!ttcore.tile<32x32, f32>, #ttcore.shard<20480x4096>, #l1_>, memref<5x8x5x1x!ttcore.tile<32x32, f32>, #ttcore.shard<4096x4096>, #l1_>)
        outs(%alloc_1 : memref<1x8x1x1x!ttcore.tile<32x32, f32>, #ttcore.shard<4096x4096>, #l1_>)  {
      ...
    }
    ```

    Into:
    ```mlir
    %alloc = memref.alloc() {address = 1024 : i64, alignment = 16 : i64} : memref<1x5x1x5x!ttcore.tile<32x32, f32>, #ttcore.shard<20480x4096>, #l1_>
    "d2m.to_layout"(%arg0, %alloc) : (memref<1x1x1x784xf32, #ttcore.shard<3136x4>, #l1_>, memref<1x5x1x5x!ttcore.tile<32x32, f32>, #ttcore.shard<20480x4096>, #l1_>) -> ()
    %alloc_0 = memref.alloc() {address = 21504 : i64, alignment = 16 : i64} : memref<5x8x5x1x!ttcore.tile<32x32, f32>, #ttcore.shard<4096x4096>, #l1_>
    "d2m.to_layout"(%arg1, %alloc_0) : (memref<1x1x784x256xf32, #ttcore.shard<1024x4>, #l1_>, memref<5x8x5x1x!ttcore.tile<32x32, f32>, #ttcore.shard<4096x4096>, #l1_>) -> ()
    %alloc_1 = memref.alloc() {address = 41984 : i64, alignment = 16 : i64} : memref<1x8x1x1x!ttcore.tile<32x32, f32>, #ttcore.shard<4096x4096>, #l1_>
    %alloc_2 = memref.alloc() {address = 46080 : i64, alignment = 16 : i64} : memref<1x5x1x5x!ttcore.tile<32x32, f32>, #ttcore.shard<20480x4096>, #l1_>
    %stream = "d2m.stream_layout"(%alloc, %alloc_2) : (memref<1x5x1x5x!ttcore.tile<32x32, f32>, #ttcore.shard<20480x4096>, #l1_>, memref<1x5x1x5x!ttcore.tile<32x32, f32>, #ttcore.shard<20480x4096>, #l1_>)
     -> memref<1x5x1x5x!ttcore.tile<32x32, f32>, #ttcore.view<map(4)>, #l1_>
    %alloc_3 = memref.alloc() {address = 66560 : i64, alignment = 16 : i64} : memref<5x8x5x1x!ttcore.tile<32x32, f32>, #ttcore.shard<4096x4096>, #l1_>
    %stream_4 = "d2m.stream_layout"(%alloc_0, %alloc_3) : (memref<5x8x5x1x!ttcore.tile<32x32, f32>, #ttcore.shard<4096x4096>, #l1_>, memref<5x8x5x1x!ttcore.tile<32x32, f32>, #ttcore.shard<4096x4096>, #l1_>)
     -> memref<5x8x5x1x!ttcore.tile<32x32, f32>, #ttcore.view<map(4)>, #l1_>
    d2m.generic {grid = #ttcore.grid<1x8>, indexing_maps = [#map, #map1, #map2], iterator_types = [#parallel, #parallel, #reduction], ...}
        ins(%stream, %stream_4 : memref<1x5x1x5x!ttcore.tile<32x32, f32>, #ttcore.view<map(4)>, #l1_>, memref<5x8x5x1x!ttcore.tile<32x32, f32>, #ttcore.view<map(4)>, #l1_>)
        outs(%alloc_1 : memref<1x8x1x1x!ttcore.tile<32x32, f32>, #ttcore.shard<4096x4096>, #l1_>)  {
      ...
    }
    ```
  }];
  let dependentDialects = ["::mlir::tt::ttcore::TTCoreDialect", "::mlir::memref::MemRefDialect"];

  let options = D2MStreamingOptions;
}

def D2MInsertStreams: Pass<"d2m-insert-streams", "::mlir::ModuleOp"> {
  let summary = "Always insert streams for D2M generic ops.";
  let description = [{
    This pass is only available for D2M/TTNN integration (i.e.: when ttnn-mode is on). This pass will aggressively
    insert a stream for all inputs/outputs of the TTIR generic op.

    Example:
  }];
  let dependentDialects = ["::mlir::tt::ttcore::TTCoreDialect", "::mlir::memref::MemRefDialect"];
  let options = D2MStreamingOptions;
}

<<<<<<< HEAD
def D2MGenericReplaceGlobals : Pass<"d2m-generic-replace-globals", "::mlir::ModuleOp"> {
  let summary = "";
  let description = [{
  }];
}

def D2MInsertExplicitStreams : Pass<"d2m-insert-explicit-streams", "::mlir::ModuleOp"> {
  let summary = "";
  let description = [{
  }];
}

def D2MValidateLayouts: Pass<"d2m-validate-layouts", "::mlir::ModuleOp"> {
  let summary = "Validate that D2M operations have proper MetalLayoutAttr encoding.";
  let description = [{
    This pass validates that all d2m.generic operations have proper MetalLayoutAttr
    encoding on their tensor operands and results. It checks for:

    1. Presence of MetalLayoutAttr on all input and output tensor operands
    2. Consistency of worker grid across all operands in the same operation
    3. Consistency of memory space across all operands in the same operation

    This pass is useful for catching layout-related errors early in the compilation
    pipeline.

    Example error messages:
    - "operand #0 of operation 'd2m.generic' must have MetalLayoutAttr"
    - "inconsistent worker grid in input operand #1 of operation 'd2m.generic'"
    - "inconsistent memory space in output operand #0 of operation 'd2m.generic'"
  }];
  let dependentDialects = ["::mlir::tt::d2m::D2MDialect"];
}

=======
def D2MGridSelection: Pass<"d2m-grid-selection", "::mlir::ModuleOp"> {
  let summary = "Optimized grid selection for D2M generic ops.";
  let description = [{
    This pass optimizes the grid selection for D2M generic operations. It walks through
    all d2m.generic ops and updates their operand ToLayoutOps with optimal grid sizes
    and proper dimAlignments based on the tensor physical shapes.

    The TTIRToD2M conversion creates all tensors with simple 1x1 grids and minimal
    dimAlignments. This pass then computes the optimal grid for each tensor based on
    its physical shape, finding the largest grid dimensions that evenly divide the shape.
    It also recomputes proper dimAlignments that account for grid-based alignment requirements.

    Note: This pass is not used in TTNN mode, where grids are already correctly set.
    The pipeline conditionally adds this pass only for non-TTNN mode.
  }];
  let dependentDialects = ["::mlir::tt::d2m::D2MDialect", "::mlir::tt::ttcore::TTCoreDialect"];
  let options = [
    ListOption<"overrideDeviceShape", "override-device-shape", "int64_t",
        "Override the device shape for grid optimization.">,
  ];
}

def D2MGenericReplaceGlobals : Pass<"d2m-generic-replace-globals", "::mlir::ModuleOp"> {
  let summary = "Replace `ttcore.get_global` operations with direct operand references within `d2m.generic` operations";
  let description = [{
    This pass replaces `ttcore.get_global` operations within `d2m.generic` operations
    with direct references to the corresponding operands of the parent generic operation.
    When a `ttcore.get_global` operation appears within a `d2m.generic` operation's compute
    region, and the global has an associated index, this pass replaces the get_global
    operation with the corresponding operand from the generic operation's operand list.
    This transformation eliminates unnecessary global symbol lookups and enables better
    optimization opportunities by making data flow more explicit within the generic
    operation's regions.
    Example transformation:
    ```mlir
    // Before:
    d2m.generic ins(%arg0, %arg1 : tensor<...>, tensor<...>) {
    ^bb0(%cb0: memref<...>, %cb1: memref<...>):
      %global_val = ttcore.get_global @my_global : tensor<...>
      // ... use %global_val ...
    }
    // After (assuming @my_global has index 0):
    d2m.generic ins(%arg0, %arg1 : tensor<...>, tensor<...>) {
    ^bb0(%cb0: memref<...>, %cb1: memref<...>):
      // ... use %arg0 directly instead of %global_val ...
    }
    ```
    This pass only operates on `ttcore.get_global` operations that:
    1. Are contained within a `d2m.generic` operation
    2. Reference a global that has a valid index attribute
    3. The index corresponds to a valid operand in the parent generic operation
  }];
}
>>>>>>> fd9a61a1
#endif<|MERGE_RESOLUTION|>--- conflicted
+++ resolved
@@ -506,13 +506,6 @@
   let options = D2MStreamingOptions;
 }
 
-<<<<<<< HEAD
-def D2MGenericReplaceGlobals : Pass<"d2m-generic-replace-globals", "::mlir::ModuleOp"> {
-  let summary = "";
-  let description = [{
-  }];
-}
-
 def D2MInsertExplicitStreams : Pass<"d2m-insert-explicit-streams", "::mlir::ModuleOp"> {
   let summary = "";
   let description = [{
@@ -540,7 +533,6 @@
   let dependentDialects = ["::mlir::tt::d2m::D2MDialect"];
 }
 
-=======
 def D2MGridSelection: Pass<"d2m-grid-selection", "::mlir::ModuleOp"> {
   let summary = "Optimized grid selection for D2M generic ops.";
   let description = [{
@@ -594,5 +586,4 @@
     3. The index corresponds to a valid operand in the parent generic operation
   }];
 }
->>>>>>> fd9a61a1
 #endif