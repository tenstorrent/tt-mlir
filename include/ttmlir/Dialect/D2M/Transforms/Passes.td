// SPDX-FileCopyrightText: (c) 2024 Tenstorrent AI ULC
//
// SPDX-License-Identifier: Apache-2.0

#ifndef TTMLIR_TTMLIR_DIALECT_D2M_D2MPASSES_TD
#define TTMLIR_TTMLIR_DIALECT_D2M_D2MPASSES_TD

include "mlir/Pass/PassBase.td"

// Elementwise fusion of d2m.generic ops on tensors
def D2MElementwiseFusion : Pass<"d2m-elementwise-fusion", "::mlir::ModuleOp"> {
  let summary = "Fuse chains of compute-only d2m.generic elementwise ops";
  let description = [{
    Performs elementwise fusion for `d2m.generic` producers into consumers when
    safe to do so. The initial implementation targets compute-only, affine-map
    form `d2m.generic` with tensor semantics and matching device attributes
    (grid, threads, block_factors). The pass is intended to run pre-bufferization
    to reduce intermediary tensors and improve locality.
  }];

  list<Option> options = [
    Option<"maxDstPhysicalSizeTiles", "max-dst-physical-size-tiles", "unsigned", "0", "Override the max dst physical size tiles or 0 if unset.">,
  ];

  let dependentDialects = [
    "::mlir::tt::d2m::D2MDialect",
    "::mlir::affine::AffineDialect"
  ];
}

def D2MSFPUTileLoopFission : Pass<"d2m-sfpu-tile-loop-fission", "::mlir::ModuleOp"> {
  let summary = "Perform loop fission inside d2m.generic compute regions for load→compute→store triplets";
  let description = [{
    This pass scans `d2m.generic` compute regions that do not contain any tilize/untilize ops,
    finds nested affine loop nests, and performs loop fission (distribution) by extracting
    sequences of the form `affine.load → d2m tile compute op → affine.store` into separate
    loop nests, preserving the original loop bounds and indices.
  }];

  let dependentDialects = [
    "::mlir::tt::d2m::D2MDialect",
    "::mlir::affine::AffineDialect"
  ];
}

def D2MGenericTileComputeLoops : Pass<"d2m-generic-tile-compute-loops", "::mlir::ModuleOp"> {
  let summary = "";
  let description = [{
    This pass tiles affine compute loops according to the generic's subblock factors.
  }];

  list<Option> options = [
    Option<"maxDstPhysicalSizeTiles", "max-dst-physical-size-tiles", "unsigned", "0", "Override the max dst physical size tiles or 0 if unset.">,
  ];

  let dependentDialects = ["mlir::tt::d2m::D2MDialect"];
}

def D2MInsertDstRegisterAccess : Pass<"d2m-insert-dst-register-access", "::mlir::ModuleOp"> {
  let summary = "Insert dst register access.";
  let description = [{
    This pass inserts a high level representation of the destination
    register, manages load and store accesses to it, and has primitive
    support for register allocation.  It's also capable of tracking accesses
    over affine loop nests and correctly cloning them into copy loop nests.

    Example, this pass will convert the following code:
    ```mlir
    ^compute0(%cb0: memref<3x3x!tt.tile<32x32, f32>, #tt.memory_space<l1>>, %cb1: memref<3x2x!tt.tile<32x32, f32>, #tt.memory_space<l1>>, %cb2: memref<3x2x!tt.tile<32x32, f32>, #tt.memory_space<l1>>):
      affine.for %i2 = 0 to 3 {
        affine.for %i3 = 0 to 2 {
          affine.for %i4 = 0 to 3 {
            %0 = affine.load %cb0[%i2, %i4] : memref<3x3x!tt.tile<32x32, f32>, #tt.memory_space<l1>>
            %1 = affine.load %cb1[%i4, %i3] : memref<3x2x!tt.tile<32x32, f32>, #tt.memory_space<l1>>
            %2 = affine.load %cb2[%i2, %i3] : memref<3x2x!tt.tile<32x32, f32>, #tt.memory_space<l1>>
            %3 = "d2m.tile_matmul"(%0, %1, %2) : (!tt.tile<32x32, f32>, !tt.tile<32x32, f32>, !tt.tile<32x32, f32>) -> !tt.tile<32x32, f32>
            affine.store %3, %cb2[%i2, %i3] : memref<3x2x!tt.tile<32x32, f32>, #tt.memory_space<l1>>
          }
        }
      }
    ```

    Into:
    ```mlir
    ^compute0(%cb0: memref<3x3x!tt.tile<32x32, f32>, #l1>, %cb1: memref<3x2x!tt.tile<32x32, f32>, #l1>, %cb2: memref<3x2x!tt.tile<32x32, f32>, #l1>):
      %c0 = arith.constant 0 : index
      %dst = d2m.acquire_dst() : memref<3x2x!tt.tile<32x32, f32>, #dst>
      %iter2 = d2m.iter_index(2) : index
      %0 = arith.cmpi ne, %iter2, %c0 : index
      scf.if %0 {
        affine.for %arg3 = 0 to 3 {
          affine.for %arg4 = 0 to 2 {
            %1 = affine.load %cb2[%arg3, %arg4] : memref<3x2x!tt.tile<32x32, f32>, #l1>
            affine.store %1, %dst[%arg3, %arg4] : memref<3x2x!tt.tile<32x32, f32>, #dst>
          }
        }
      }
      affine.for %arg3 = 0 to 3 {
        affine.for %arg4 = 0 to 2 {
          affine.for %arg5 = 0 to 3 {
            %1 = affine.load %cb0[%arg3, %arg5] : memref<3x3x!tt.tile<32x32, f32>, #l1>
            %2 = affine.load %cb1[%arg5, %arg4] : memref<3x2x!tt.tile<32x32, f32>, #l1>
            %3 = affine.load %dst[%arg3, %arg4] : memref<3x2x!tt.tile<32x32, f32>, #dst>
            %4 = "d2m.tile_matmul"(%1, %2, %3) : (!tt.tile<32x32, f32>, !tt.tile<32x32, f32>, !tt.tile<32x32, f32>) -> !tt.tile<32x32, f32>
            affine.store %4, %dst[%arg3, %arg4] : memref<3x2x!tt.tile<32x32, f32>, #dst>
          }
        }
      }
      affine.for %arg3 = 0 to 3 {
        affine.for %arg4 = 0 to 2 {
          %1 = affine.load %dst[%arg3, %arg4] : memref<3x2x!tt.tile<32x32, f32>, #dst>
          affine.store %1, %cb2[%arg3, %arg4] : memref<3x2x!tt.tile<32x32, f32>, #l1>
        }
      }
    ```

    Notes:
       - Operand loads & stores that implicitly uses the DST are replaced with explicit affine loads & stores that go through the DST.
       - Generic op automatically inserts conditional guard for reload.
       - This pass only works on affine ops.
  }];
  let dependentDialects = ["::mlir::tt::d2m::D2MDialect", "::mlir::affine::AffineDialect", "::mlir::func::FuncDialect"];
  let options = [
    Option<"useTileMatmul", "use-tile-matmul", "bool", /*default=*/"false", "Use tile_matmul instead of tile_matmul_block">,
    Option<"maxDstPhysicalSizeTiles", "max-dst-physical-size-tiles", "unsigned", "0", "Override the max dst physical size tiles or 0 if unset.">,
  ];
}

def D2MGenericLinearizeMemref: Pass<"d2m-generic-linearize-memref", "::mlir::ModuleOp"> {
  let summary = "Linearize memref operands for generic ops.";
  let description = [{
    This pass takes a nested loop structure over n-dimensional memrefs and linearizes
    them into a single dimension. This is a useful because circular buffers in metal
    are only one-dimensional.

    Example, this pass will convert the following code:
    ```mlir
      affine.for %arg5 = 0 to 2 {
        affine.for %arg6 = 0 to 4 {
          %0 = affine.load %arg2[%arg5, %arg6] : memref<2x4x!ttcore.tile<32x32, f32>, #l1_>
          %1 = affine.load %arg3[%arg5, %arg6] : memref<2x4x!ttcore.tile<32x32, f32>, #l1_>
          %2 = "d2m.tile_maximum"(%0, %1) : (!ttcore.tile<32x32, f32>, !ttcore.tile<32x32, f32>) -> !ttcore.tile<32x32, f32>
          affine.store %2, %arg4[%arg5, %arg6] : memref<2x4x!ttcore.tile<32x32, f32>, #l1_>
        }
      }
    ```

    Into:
    ```mlir
      %collapse_shape = memref.collapse_shape %arg2 [[0, 1]] : memref<2x4x!ttcore.tile<32x32, f32>, #l1_> into memref<8x!ttcore.tile<32x32, f32>, #l1_>
      %collapse_shape_0 = memref.collapse_shape %arg3 [[0, 1]] : memref<2x4x!ttcore.tile<32x32, f32>, #l1_> into memref<8x!ttcore.tile<32x32, f32>, #l1_>
      %collapse_shape_1 = memref.collapse_shape %arg4 [[0, 1]] : memref<2x4x!ttcore.tile<32x32, f32>, #l1_> into memref<8x!ttcore.tile<32x32, f32>, #l1_>
      affine.for %arg5 = 0 to 2 {
        affine.for %arg6 = 0 to 4 {
          %0 = affine.load %collapse_shape[%arg5 * 4 + %arg6] : memref<8x!ttcore.tile<32x32, f32>, #l1_>
          %1 = affine.load %collapse_shape_0[%arg5 * 4 + %arg6] : memref<8x!ttcore.tile<32x32, f32>, #l1_>
          %2 = "d2m.tile_maximum"(%0, %1) : (!ttcore.tile<32x32, f32>, !ttcore.tile<32x32, f32>) -> !ttcore.tile<32x32, f32>
          affine.store %2, %collapse_shape_1[%arg5 * 4 + %arg6] : memref<8x!ttcore.tile<32x32, f32>, #l1_>
        }
      }
    ```
  }];
}

def D2MGenericGenerateDatamovement: Pass<"d2m-generic-generate-datamovement", "::mlir::ModuleOp"> {
  let summary = "Generate generic data movement threads.";
  let description = [{
    This pass makes the following transformation, given a generic compute region:
    ```mlir
    #map = affine_map<(d0, d1) -> (d0, d1)>
    #parallel = #ttcore.iterator_type<parallel>

    "d2m.generic"(%arg0, %arg1, %alloc) <{indexing_maps = [#map, #map, #map], iterator_types = [#parallel, #parallel]}> ({
    ^bb0(%arg2: memref<2x4x!ttcore.tile<32x32, f32>, #l1_>, %arg3: memref<2x4x!ttcore.tile<32x32, f32>, #l1_>, %arg4: memref<2x4x!ttcore.tile<32x32, f32>, #l1_>):
      affine.for %arg5 = 0 to 2 {
        affine.for %arg6 = 0 to 4 {
          %0 = affine.load %arg2[%arg5, %arg6] : memref<2x4x!ttcore.tile<32x32, f32>, #l1_>
          %1 = affine.load %arg3[%arg5, %arg6] : memref<2x4x!ttcore.tile<32x32, f32>, #l1_>
          %2 = "d2m.tile_add"(%0, %1) : (!ttcore.tile<32x32, f32>, !ttcore.tile<32x32, f32>) -> !ttcore.tile<32x32, f32>
          affine.store %2, %arg4[%arg5, %arg6] : memref<2x4x!ttcore.tile<32x32, f32>, #l1_>
        }
      }
    })
    ```

    We generate additional (prepended) regions that correspond to the data movement
    for each operand respectively:
    ```mlir
    "d2m.generic"(%arg0, %arg1, %alloc) <{indexing_maps = [#map, #map, #map], iterator_types = [#parallel, #parallel]}> ({
    ^bb0(%arg2: memref<2x4x!ttcore.tile<32x32, f32>, #l1_>, %arg3: memref<2x4x!ttcore.tile<32x32, f32>, #l1_>, %arg4: memref<2x4x!ttcore.tile<32x32, f32>, #l1_>):
      d2m.yield %arg2 : (memref<2x4x!ttcore.tile<32x32, f32>, #l1_>)
    }, {
    ^bb0(%arg2: memref<2x4x!ttcore.tile<32x32, f32>, #l1_>, %arg3: memref<2x4x!ttcore.tile<32x32, f32>, #l1_>, %arg4: memref<2x4x!ttcore.tile<32x32, f32>, #l1_>):
      d2m.yield %arg3 : (memref<2x4x!ttcore.tile<32x32, f32>, #l1_>)
    }, {
    ^bb0(%arg2: memref<2x4x!ttcore.tile<32x32, f32>, #l1_>, %arg3: memref<2x4x!ttcore.tile<32x32, f32>, #l1_>, %arg4: memref<2x4x!ttcore.tile<32x32, f32>, #l1_>):
      d2m.await %arg4 : (memref<2x4x!ttcore.tile<32x32, f32>, #l1_>)
    }, {
    ^bb0(%arg2: memref<2x4x!ttcore.tile<32x32, f32>, #l1_>, %arg3: memref<2x4x!ttcore.tile<32x32, f32>, #l1_>, %arg4: memref<2x4x!ttcore.tile<32x32, f32>, #l1_>):
      d2m.await %arg2, %arg3 : (memref<2x4x!ttcore.tile<32x32, f32>, #l1_>, memref<2x4x!ttcore.tile<32x32, f32>, #l1_>)
      affine.for %arg5 = 0 to 2 {
        affine.for %arg6 = 0 to 4 {
          %0 = affine.load %arg2[%arg5, %arg6] : memref<2x4x!ttcore.tile<32x32, f32>, #l1_>
          %1 = affine.load %arg3[%arg5, %arg6] : memref<2x4x!ttcore.tile<32x32, f32>, #l1_>
          %2 = "d2m.tile_add"(%0, %1) : (!ttcore.tile<32x32, f32>, !ttcore.tile<32x32, f32>) -> !ttcore.tile<32x32, f32>
          affine.store %2, %arg4[%arg5, %arg6] : memref<2x4x!ttcore.tile<32x32, f32>, #l1_>
        }
      }
      d2m.yield %arg4 : (memref<2x4x!ttcore.tile<32x32, f32>, #l1_>)
    })
    ```
  }];
}

def D2MGenericHWThreadSelection : Pass<"d2m-generic-hw-thread-selection", "::mlir::ModuleOp"> {
  let summary = "Assign datamovement regions to hardware threads.";
  let description = [{
    This pass assigns the data movement regions to hardware threads. This usually means
    merging 2 or more data movement regions into a single region that is executed by one
    of the 2 datamovement threads (on wormhole).

    ```mlir
    "d2m.generic"(%arg0, %arg1, %alloc) <{grid = #ttcore.grid<1x1>, indexing_maps = [#map1, #map2, #map3], iterator_types = [#parallel, #parallel, #reduction], operandSegmentSizes = array<i32: 2, 1>}> ({
    ^datamovement0(%cb0: memref<2x4x!ttcore.tile<32x32, f32>, #l1_>, %cb1: memref<4x2x!ttcore.tile<32x32, f32>, #l1_>, %cb2: memref<2x2x!ttcore.tile<32x32, f32>, #l1_>):
      d2m.yield %cb0 : (memref<2x4x!ttcore.tile<32x32, f32>, #l1_>)
    }, {
    ^datamovement1(%cb0: memref<2x4x!ttcore.tile<32x32, f32>, #l1_>, %cb1: memref<4x2x!ttcore.tile<32x32, f32>, #l1_>, %cb2: memref<2x2x!ttcore.tile<32x32, f32>, #l1_>):
      d2m.yield %cb1 : (memref<4x2x!ttcore.tile<32x32, f32>, #l1_>)
    }, {
    ^datamovement2(%cb0: memref<2x4x!ttcore.tile<32x32, f32>, #l1_>, %cb1: memref<4x2x!ttcore.tile<32x32, f32>, #l1_>, %cb2: memref<2x2x!ttcore.tile<32x32, f32>, #l1_>):
      d2m.await %cb2 : (memref<2x2x!ttcore.tile<32x32, f32>, #l1_>)
    }, {
    ^compute(%cb0: memref<2x4x!ttcore.tile<32x32, f32>, #l1_>, %cb1: memref<4x2x!ttcore.tile<32x32, f32>, #l1_>, %cb2: memref<2x2x!ttcore.tile<32x32, f32>, #l1_>):
      d2m.await %cb0, %cb1 : (memref<2x4x!ttcore.tile<32x32, f32>, #l1_>, memref<4x2x!ttcore.tile<32x32, f32>, #l1_>)
      "d2m.tile_matmul_block"(%cb0, %cb1, %cb2) : (memref<2x4x!ttcore.tile<32x32, f32>, #l1_>, memref<4x2x!ttcore.tile<32x32, f32>, #l1_>, memref<2x2x!ttcore.tile<32x32, f32>, #l1_>) -> ()
      d2m.yield %cb2 : (memref<2x2x!ttcore.tile<32x32, f32>, #l1_>)
    }) : (memref<1x1x2x4x!ttcore.tile<32x32, f32>, #l1_>, memref<1x1x4x2x!ttcore.tile<32x32, f32>, #l1_>, memref<1x1x2x2x!ttcore.tile<32x32, f32>, #l1_>) -> ()
    ```

    Might move a trivial output datamovement thread to the compute thread to become:
    ```mlir
    "d2m.generic"(%arg0, %arg1, %alloc) <{grid = #ttcore.grid<1x1>, indexing_maps = [#map1, #map2, #map3], iterator_types = [#parallel, #parallel, #reduction], operandSegmentSizes = array<i32: 2, 1>}> ({
    ^datamovement0(%cb0: memref<2x4x!ttcore.tile<32x32, f32>, #l1_>, %cb1: memref<4x2x!ttcore.tile<32x32, f32>, #l1_>, %cb2: memref<2x2x!ttcore.tile<32x32, f32>, #l1_>):
      d2m.yield %cb0 : (memref<2x4x!ttcore.tile<32x32, f32>, #l1_>)
    }, {
    ^datamovement1(%cb0: memref<2x4x!ttcore.tile<32x32, f32>, #l1_>, %cb1: memref<4x2x!ttcore.tile<32x32, f32>, #l1_>, %cb2: memref<2x2x!ttcore.tile<32x32, f32>, #l1_>):
      d2m.yield %cb1 : (memref<4x2x!ttcore.tile<32x32, f32>, #l1_>)
    }, {
    ^compute(%cb0: memref<2x4x!ttcore.tile<32x32, f32>, #l1_>, %cb1: memref<4x2x!ttcore.tile<32x32, f32>, #l1_>, %cb2: memref<2x2x!ttcore.tile<32x32, f32>, #l1_>):
      d2m.await %cb0, %cb1 : (memref<2x4x!ttcore.tile<32x32, f32>, #l1_>, memref<4x2x!ttcore.tile<32x32, f32>, #l1_>)
      "d2m.tile_matmul_block"(%cb0, %cb1, %cb2) : (memref<2x4x!ttcore.tile<32x32, f32>, #l1_>, memref<4x2x!ttcore.tile<32x32, f32>, #l1_>, memref<2x2x!ttcore.tile<32x32, f32>, #l1_>) -> ()
      d2m.yield %cb2 : (memref<2x2x!ttcore.tile<32x32, f32>, #l1_>)
      d2m.await %cb2 : (memref<2x2x!ttcore.tile<32x32, f32>, #l1_>)
    }) : (memref<1x1x2x4x!ttcore.tile<32x32, f32>, #l1_>, memref<1x1x4x2x!ttcore.tile<32x32, f32>, #l1_>, memref<1x1x2x2x!ttcore.tile<32x32, f32>, #l1_>) -> ()
    ```
  }];
}

def D2MGenericGenerateLoops : Pass<"d2m-generic-generate-loops", "::mlir::ModuleOp"> {
  let summary = "Generate generic loops.";
  let description = [{
    One of the final lowering forms of d2m generic op. This pass converts the affine declarative
    loops into imperative loops and the affine maps are erased. For example a generic region
    might transform as follows:

    ```mlir
    #lhs = affine_map<(d0, d1, d2) -> (d0, d2)>
    #rhs = affine_map<(d0, d1, d2) -> (d2, d1)>
    #out = affine_map<(d0, d1, d2) -> (d0, d1)>

    grid = #ttcore.grid<2x4>
    operands : (memref<2x4x4x6x!ttcore.tile<32x32, f32>>, memref<4x4x6x8x!ttcore.tile<32x32, f32>>, memref<2x4x4x8x!ttcore.tile<32x32, f32>>)

    ^compute(%cb0: memref<4x6x!ttcore.tile<32x32, f32>, #l1_>, %cb1: memref<6x8x!ttcore.tile<32x32, f32>, #l1_>, %cb2: memref<4x8x!ttcore.tile<32x32, f32>, #l1_>):
      d2m.await %cb0, %cb1
      "d2m.tile_matmul_block"(%cb0, %cb1, %cb2)
      d2m.yield %cb2
    ```

    Into:
    ```mlir
    ^compute(%cb0: memref<4x6x!ttcore.tile<32x32, f32>, #l1_>, %cb1: memref<6x8x!ttcore.tile<32x32, f32>, #l1_>, %cb2: memref<4x8x!ttcore.tile<32x32, f32>, #l1_>):
      %c0 = arith.constant 0 : index
      %c1 = arith.constant 1 : index
      %c4 = arith.constant 4 : index
      scf.for %arg2 = %c0 to %c1 step %c1 {
        scf.for %arg3 = %c0 to %c1 step %c1 {
          scf.for %arg4 = %c0 to %c4 step %c1 {
            d2m.await %cb0, %cb1
            "d2m.tile_matmul_block"(%cb0, %cb1, %cb2)
            d2m.yield %cb2
          }
        }
      }
    ```
  }];
}

def D2MGenericLowerDMAs : Pass<"d2m-generic-lower-dmas", "::mlir::ModuleOp"> {
  let summary = "Lower DMA ops from their high level form to fully indexed form.";
  let description = [{
    This pass lowers DMA ops from their high level forms to fully indexed form.

    One important pattern is rewriting their affine form to indexed form. This is useful for doing analysis on the DMA
    ops and lowering them to an optimal loop nest of coalesced transactions.  This is acheived by sampling the affine
    map over the entire parent generic op iterator space. Note that the affine map provided to the DMA op must be
    one of the indexing maps of the parent generic op.

    e.g.
    ```mlir
    %tx = d2m.dma %stream<#map1>, %cb0
    ```

    Might become:
    ```mlir
    %c2 = arith.constant 2
    %iter0 = d2m.iter_index(0)
    %core0 = d2m.core_index(0)
    %0 = arith.muli %core0, %c2
    %1 = arith.addi %0, %iter0
    %iter2 = d2m.iter_index(2)
    %tx = d2m.dma %stream [%1, %iter2], %cb0
    ```
  }];
}

def D2MGenericRegionsToFuncs : Pass<"d2m-generic-regions-to-funcs", "::mlir::ModuleOp"> {
  let summary = "Move generic regions to top level functions.";
  let description = [{
    This pass moves the generic regions to top level functions. This is a useful prerequisite
    step before lowering because it enables us to better separate kernel program lowering from
    host program lowering.

    ```mlir
    func.func @main(/*...*/) {
      d2m.generic {grid = #ttcore.grid<1x1>, indexing_maps = [#map, #map, #map], iterator_types = [#parallel, #parallel], threads = [#d2m.thread<compute>]}
          ins(%arg0, %arg1 : memref<1x1x2x4x!ttcore.tile<32x32, f32>, #l1_>, memref<1x1x2x4x!ttcore.tile<32x32, f32>, #l1_>)
          outs(%alloc : memref<1x1x2x4x!ttcore.tile<32x32, f32>, #l1_>)  {
      ^compute0(%cb0: memref<2x4x!ttcore.tile<32x32, f32>, #l1_>, %cb1: memref<2x4x!ttcore.tile<32x32, f32>, #l1_>, %cb2: memref<2x4x!ttcore.tile<32x32, f32>, #l1_>):
        // ...compute body...
      }
    }
    ```

    Into (note the new compute function / symbol @compute_kernel0):
    ```mlir
    func.func @main(/*...*/) {
      d2m.generic {grid = #ttcore.grid<1x1>, indexing_maps = [#map, #map, #map], iterator_types = [#parallel, #parallel], threads = [#d2m.thread<compute, @compute_kernel0>]}
          ins(%arg0, %arg1 : memref<1x1x2x4x!ttcore.tile<32x32, f32>, #l1_>, memref<1x1x2x4x!ttcore.tile<32x32, f32>, #l1_>)
          outs(%alloc : memref<1x1x2x4x!ttcore.tile<32x32, f32>, #l1_>)
    }

    func.func private @compute_kernel0(%arg0: memref<2x4x!ttcore.tile<32x32, f32>, #l1_>, %arg1: memref<2x4x!ttcore.tile<32x32, f32>, #l1_>, %arg2: memref<2x4x!ttcore.tile<32x32, f32>, #l1_>) attributes {d2m.thread_type = 0 : i32} {
      // ...compute body...
      return
    }
    ```
  }];
}

def D2MLowerToLayout: Pass<"d2m-lower-to-layout", "::mlir::ModuleOp"> {
  let summary = "Lower layouts to generic ops.";
  let description = [{
    Transition between different tensor layouts.

    A single to_layout op in d2m can simultaneously perform multiple layout transformations
    at once, including changing layout, format, memory space or memory layout. This pass splits each of
    these transformation categories into separate to_layout ops and then lowers them to generic ops.
    There is one exception to the generic lowering and that is to/from device memory, this case lowers
    to a specialized flavor of to_layout that has the hostInfo attribute set.

    For example a compound to layout that goes from host to tilized 8x8 device grid might look like:
    ```
    #layout2 = #ttcore.metal_layout<(d0, d1) -> (d0, d1), undef, <8x8>, memref<1x3x!ttcore.tile<32x32, f32>, #l1_>>
    %0 = d2m.empty() : tensor<256x768xf32, #layout2>
    %1 = d2m.to_layout %arg0, %0 : tensor<256x768xf32> into tensor<256x768xf32, #layout2>
    ```

    Into:
    ```
    #layout = #ttcore.metal_layout<(d0, d1) -> (d0, d1), undef, <1x1>, memref<256x768xf32, #l1_>>
    #layout1 = #ttcore.metal_layout<(d0, d1) -> (d0, d1), undef, <1x1>, memref<8x24x!ttcore.tile<32x32, f32>, #l1_>>
    #layout2 = #ttcore.metal_layout<(d0, d1) -> (d0, d1), undef, <8x8>, memref<1x3x!ttcore.tile<32x32, f32>, #l1_>>
    %0 = d2m.empty() : tensor<256x768xf32, #layout2>
    %1 = d2m.empty() : tensor<256x768xf32>
    %2 = d2m.empty() : tensor<256x768xf32, #layout>
    // Move to device
    %3 = d2m.to_layout %arg0, %2 : tensor<256x768xf32> into tensor<256x768xf32, #layout> hostInfo = #layout -> tensor<256x768xf32, #layout>
    %4 = d2m.empty() : tensor<256x768xf32, #layout1>
    // Tilize
    %5 = d2m.generic {grid = #ttcore.grid<1x1>, indexing_maps = [#map, #map], iterator_types = [#parallel, #parallel], threads = [#d2m.thread<compute>]}
        ins(%3 : tensor<256x768xf32, #layout>)
        outs(%4 : tensor<256x768xf32, #layout1>)  {
    ^compute0(%cb0: memref<256x768xf32, #l1_>, %cb1: memref<8x24x!ttcore.tile<32x32, f32>, #l1_>):
      "d2m.tile_tilize_block"(%cb0, %cb1) : (memref<256x768xf32, #l1_>, memref<8x24x!ttcore.tile<32x32, f32>, #l1_>) -> ()
    } : tensor<256x768xf32, #layout1>
    // Reblock to 8x8 grid
    %view = "d2m.view_layout"(%5) : (tensor<256x768xf32, #layout1>) -> tensor<256x768xf32, #layout2>
    %6 = d2m.generic {grid = #ttcore.grid<8x8>, indexing_maps = [#map, #map], iterator_types = [#parallel, #parallel], threads = [#d2m.thread<compute>]}
        ins(%view : tensor<256x768xf32, #layout2>)
        outs(%0 : tensor<256x768xf32, #layout2>)  {
    ^compute0(%cb0: memref<1x3x!ttcore.tile<32x32, f32>, #l1_>, %cb1: memref<1x3x!ttcore.tile<32x32, f32>, #l1_>):
      d2m.yield %cb0 : (memref<1x3x!ttcore.tile<32x32, f32>, #l1_>)
    } : tensor<256x768xf32, #layout2>
    ```
  }];
}

def D2MGenericApplyInterchange : Pass<"d2m-generic-apply-interchange", "::mlir::ModuleOp"> {
  let summary = "Apply loop interchange on generic ops.";
  let description = [{
    For example, the default matmul interchange looks like:
      (m, n, k) -> (m, k)
      (m, n, k) -> (k, n)
      (m, n, k) -> (m, n)

    This pass might choose a different interchange, such as
    making the k dim the outermost loop, given interchange
    (2, 0, 1):
      (k, m, n) -> (m, k)
      (k, m, n) -> (k, n)
      (k, m, n) -> (m, n)
  }];

  list<Option> options = [
      ListOption<"matmulInterchange", "matmul-interchange", "int64_t", "Set an interchange for generic ops that match matmul style indexing maps and iterator types. The interchange indices here always correspond to the innermost 3 dims.">,
  ];
}

defvar D2MStreamingOptions = [
  Option<"numStreamBuffers",
         "num-stream-buffers",
         "unsigned", /*default=*/"2",
         "Number of backing buffers to allocate per stream storage (>=1) Default is 2.">,
  Option<"allowL1OutputSpilling",
         "allow-l1-output-spilling",
         "bool", /*default=*/"false",
         "Make generic outputs eligible for spilling from L1 to DRAM.">,
];

def D2MAllocate: Pass<"d2m-allocate", "::mlir::ModuleOp"> {
  let summary = "Create streams required by generic ops.";
  let description = [{
    This pass handles several related tasks:
      - allocating data streams (stream_layouts) and their associated buffers as required by generic
        op operands;
      - allocating memory addresses/alignments for buffers supporting such streams as well as
        other memref allocs needed by data movement/compute kernel functions.

    Currently this pass only does some simple heuristics for forming stream_layout ops when required
    for correctness. In the future, this will be augmented with analysis that will consider resource conflicts
    between the number of streams, their buffer sizes, and L1 memory size limits.

    Similarly, memory addresses are currently taken from L1 and never deallocated and so are assigned
    by a simple bumper allocation scheme -- again, this will be modified to do smarter static allocation
    schedules.

    Converts:
    ```mlir
    %alloc = memref.alloc() : memref<1x5x1x5x!ttcore.tile<32x32, f32>, #ttcore.shard<20480x4096>, #l1_>
    "d2m.to_layout"(%arg0, %alloc) : (memref<1x1x1x784xf32, #ttcore.shard<3136x4>, #l1_>, memref<1x5x1x5x!ttcore.tile<32x32, f32>, #ttcore.shard<20480x4096>, #l1_>) -> ()
    %alloc_0 = memref.alloc() : memref<5x8x5x1x!ttcore.tile<32x32, f32>, #ttcore.shard<4096x4096>, #l1_>
    "d2m.to_layout"(%arg1, %alloc_0) : (memref<1x1x784x256xf32, #ttcore.shard<1024x4>, #l1_>, memref<5x8x5x1x!ttcore.tile<32x32, f32>, #ttcore.shard<4096x4096>, #l1_>) -> ()
    %alloc_1 = memref.alloc() : memref<1x8x1x1x!ttcore.tile<32x32, f32>, #ttcore.shard<4096x4096>, #l1_>
    d2m.generic {grid = #ttcore.grid<1x8>, indexing_maps = [#map, #map1, #map2], iterator_types = [#parallel, #parallel, #reduction], ...}
        ins(%alloc, %alloc_0 : memref<1x5x1x5x!ttcore.tile<32x32, f32>, #ttcore.shard<20480x4096>, #l1_>, memref<5x8x5x1x!ttcore.tile<32x32, f32>, #ttcore.shard<4096x4096>, #l1_>)
        outs(%alloc_1 : memref<1x8x1x1x!ttcore.tile<32x32, f32>, #ttcore.shard<4096x4096>, #l1_>)  {
      ...
    }
    ```

    Into:
    ```mlir
    %alloc = memref.alloc() {address = 1024 : i64, alignment = 16 : i64} : memref<1x5x1x5x!ttcore.tile<32x32, f32>, #ttcore.shard<20480x4096>, #l1_>
    "d2m.to_layout"(%arg0, %alloc) : (memref<1x1x1x784xf32, #ttcore.shard<3136x4>, #l1_>, memref<1x5x1x5x!ttcore.tile<32x32, f32>, #ttcore.shard<20480x4096>, #l1_>) -> ()
    %alloc_0 = memref.alloc() {address = 21504 : i64, alignment = 16 : i64} : memref<5x8x5x1x!ttcore.tile<32x32, f32>, #ttcore.shard<4096x4096>, #l1_>
    "d2m.to_layout"(%arg1, %alloc_0) : (memref<1x1x784x256xf32, #ttcore.shard<1024x4>, #l1_>, memref<5x8x5x1x!ttcore.tile<32x32, f32>, #ttcore.shard<4096x4096>, #l1_>) -> ()
    %alloc_1 = memref.alloc() {address = 41984 : i64, alignment = 16 : i64} : memref<1x8x1x1x!ttcore.tile<32x32, f32>, #ttcore.shard<4096x4096>, #l1_>
    %alloc_2 = memref.alloc() {address = 46080 : i64, alignment = 16 : i64} : memref<1x5x1x5x!ttcore.tile<32x32, f32>, #ttcore.shard<20480x4096>, #l1_>
    %stream = "d2m.stream_layout"(%alloc, %alloc_2) : (memref<1x5x1x5x!ttcore.tile<32x32, f32>, #ttcore.shard<20480x4096>, #l1_>, memref<1x5x1x5x!ttcore.tile<32x32, f32>, #ttcore.shard<20480x4096>, #l1_>)
     -> memref<1x5x1x5x!ttcore.tile<32x32, f32>, #ttcore.view<map(4)>, #l1_>
    %alloc_3 = memref.alloc() {address = 66560 : i64, alignment = 16 : i64} : memref<5x8x5x1x!ttcore.tile<32x32, f32>, #ttcore.shard<4096x4096>, #l1_>
    %stream_4 = "d2m.stream_layout"(%alloc_0, %alloc_3) : (memref<5x8x5x1x!ttcore.tile<32x32, f32>, #ttcore.shard<4096x4096>, #l1_>, memref<5x8x5x1x!ttcore.tile<32x32, f32>, #ttcore.shard<4096x4096>, #l1_>)
     -> memref<5x8x5x1x!ttcore.tile<32x32, f32>, #ttcore.view<map(4)>, #l1_>
    d2m.generic {grid = #ttcore.grid<1x8>, indexing_maps = [#map, #map1, #map2], iterator_types = [#parallel, #parallel, #reduction], ...}
        ins(%stream, %stream_4 : memref<1x5x1x5x!ttcore.tile<32x32, f32>, #ttcore.view<map(4)>, #l1_>, memref<5x8x5x1x!ttcore.tile<32x32, f32>, #ttcore.view<map(4)>, #l1_>)
        outs(%alloc_1 : memref<1x8x1x1x!ttcore.tile<32x32, f32>, #ttcore.shard<4096x4096>, #l1_>)  {
      ...
    }
    ```
  }];
  let dependentDialects = ["::mlir::tt::ttcore::TTCoreDialect", "::mlir::memref::MemRefDialect"];

  let options = D2MStreamingOptions;
}

def D2MInsertStreams: Pass<"d2m-insert-streams", "::mlir::ModuleOp"> {
  let summary = "Always insert streams for D2M generic ops.";
  let description = [{
    This pass is only available for D2M/TTNN integration (i.e.: when ttnn-mode is on). This pass will aggressively
    insert a stream for all inputs/outputs of the TTIR generic op.

    Example:
  }];
  let dependentDialects = ["::mlir::tt::ttcore::TTCoreDialect", "::mlir::memref::MemRefDialect"];
  let options = D2MStreamingOptions;
}

<<<<<<< HEAD
def D2MGenericReplaceGlobals : Pass<"d2m-generic-replace-globals", "::mlir::ModuleOp"> {
  let summary = "";
  let description = [{
  }];
}

def D2MInsertExplicitStreams : Pass<"d2m-insert-explicit-streams", "::mlir::ModuleOp"> {
  let summary = "";
  let description = [{
  }];
}

=======
def D2MGridSelection: Pass<"d2m-grid-selection", "::mlir::ModuleOp"> {
  let summary = "Optimized grid selection for D2M generic ops.";
  let description = [{
    This pass optimizes the grid selection for D2M generic operations. It walks through
    all d2m.generic ops and updates their operand ToLayoutOps with optimal grid sizes
    and proper dimAlignments based on the tensor physical shapes.

    The TTIRToD2M conversion creates all tensors with simple 1x1 grids and minimal
    dimAlignments. This pass then computes the optimal grid for each tensor based on
    its physical shape, finding the largest grid dimensions that evenly divide the shape.
    It also recomputes proper dimAlignments that account for grid-based alignment requirements.

    Note: This pass is not used in TTNN mode, where grids are already correctly set.
    The pipeline conditionally adds this pass only for non-TTNN mode.
  }];
  let dependentDialects = ["::mlir::tt::d2m::D2MDialect", "::mlir::tt::ttcore::TTCoreDialect"];
  let options = [
    ListOption<"overrideDeviceShape", "override-device-shape", "int64_t",
        "Override the device shape for grid optimization.">,
  ];
}

def D2MGenericReplaceGlobals : Pass<"d2m-generic-replace-globals", "::mlir::ModuleOp"> {
  let summary = "Replace `ttcore.get_global` operations with direct operand references within `d2m.generic` operations";
  let description = [{
    This pass replaces `ttcore.get_global` operations within `d2m.generic` operations
    with direct references to the corresponding operands of the parent generic operation.
    When a `ttcore.get_global` operation appears within a `d2m.generic` operation's compute
    region, and the global has an associated index, this pass replaces the get_global
    operation with the corresponding operand from the generic operation's operand list.
    This transformation eliminates unnecessary global symbol lookups and enables better
    optimization opportunities by making data flow more explicit within the generic
    operation's regions.
    Example transformation:
    ```mlir
    // Before:
    d2m.generic ins(%arg0, %arg1 : tensor<...>, tensor<...>) {
    ^bb0(%cb0: memref<...>, %cb1: memref<...>):
      %global_val = ttcore.get_global @my_global : tensor<...>
      // ... use %global_val ...
    }
    // After (assuming @my_global has index 0):
    d2m.generic ins(%arg0, %arg1 : tensor<...>, tensor<...>) {
    ^bb0(%cb0: memref<...>, %cb1: memref<...>):
      // ... use %arg0 directly instead of %global_val ...
    }
    ```
    This pass only operates on `ttcore.get_global` operations that:
    1. Are contained within a `d2m.generic` operation
    2. Reference a global that has a valid index attribute
    3. The index corresponds to a valid operand in the parent generic operation
  }];
}
>>>>>>> cd2498cc
#endif<|MERGE_RESOLUTION|>--- conflicted
+++ resolved
@@ -506,20 +506,12 @@
   let options = D2MStreamingOptions;
 }
 
-<<<<<<< HEAD
-def D2MGenericReplaceGlobals : Pass<"d2m-generic-replace-globals", "::mlir::ModuleOp"> {
-  let summary = "";
-  let description = [{
-  }];
-}
-
 def D2MInsertExplicitStreams : Pass<"d2m-insert-explicit-streams", "::mlir::ModuleOp"> {
   let summary = "";
   let description = [{
   }];
 }
 
-=======
 def D2MGridSelection: Pass<"d2m-grid-selection", "::mlir::ModuleOp"> {
   let summary = "Optimized grid selection for D2M generic ops.";
   let description = [{
@@ -573,5 +565,4 @@
     3. The index corresponds to a valid operand in the parent generic operation
   }];
 }
->>>>>>> cd2498cc
 #endif