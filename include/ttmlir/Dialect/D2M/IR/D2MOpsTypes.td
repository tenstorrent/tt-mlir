--- conflicted
+++ resolved
@@ -57,11 +57,7 @@
         return mlir::cast<mlir::ShapedType>(get(clone));
       }
 
-<<<<<<< HEAD
-      template<typename T>
-=======
       template <typename T>
->>>>>>> cd2498cc
       T getUnderlyingAs() {
         return mlir::cast<T>(getUnderlying());
       }
