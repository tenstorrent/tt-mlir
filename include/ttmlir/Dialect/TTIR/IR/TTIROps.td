// SPDX-FileCopyrightText: (c) 2024 Tenstorrent AI ULC
//
// SPDX-License-Identifier: Apache-2.0

#ifndef TTMLIR_TTMLIR_DIALECT_TTIR_TTIROPS_TD
#define TTMLIR_TTMLIR_DIALECT_TTIR_TTIROPS_TD

include "ttmlir/Dialect/TTCore/IR/TTCoreOpsTypes.td"
include "ttmlir/Dialect/TTIR/IR/TTIRBase.td"
include "ttmlir/Dialect/TTIR/IR/TTIROpsAttrs.td"
include "ttmlir/Dialect/TTIR/IR/TTIROpsInterfaces.td"

include "mlir/Dialect/Bufferization/IR/BufferizableOpInterface.td"
include "mlir/Dialect/Linalg/IR/LinalgBase.td"
include "mlir/Interfaces/InferTypeOpInterface.td"
include "mlir/Interfaces/DestinationStyleOpInterface.td"
include "mlir/Interfaces/ControlFlowInterfaces.td"
include "mlir/Interfaces/SideEffectInterfaces.td"
include "mlir/IR/BuiltinAttributes.td"
include "mlir/IR/CommonTypeConstraints.td"
include "mlir/IR/CommonAttrConstraints.td"
include "mlir/IR/OpBase.td"

class TTIR_DPSOp<string mnemonic, list<Trait> traits = []> :
    TTIR_Op<mnemonic, [TTIROpInterface, DestinationStyleOpInterface] # traits> {
    let extraClassDeclaration = [{
      // base implementation that will detect getOutputMutable() or getOutputsMutable()
      MutableOperandRange getDpsInitsMutable() { return ttir::getDpsOutputs(this); }
    }];
}

//===----------------------------------------------------------------------===//
// TTIR top level, bufferizable, ops
//===----------------------------------------------------------------------===//

class TTIR_BufferizableOp<string mnemonic, list<Trait> traits = []> :
    TTIR_DPSOp<mnemonic, !listconcat(
      [ DeclareOpInterfaceMethods<BufferizableOpInterface, [ "bufferizesToMemoryRead"
                                                           , "bufferizesToMemoryWrite"
                                                           , "bufferize"
                                                           , "getAliasingValues"
                                                           , "getBufferType"
                                                           , "isWritable"
                                                           ]>
      , DeclareOpInterfaceMethods<MemoryEffectsOpInterface>
      ], traits)> {

    let extraClassDefinition = [{
      bool $cppClass::bufferizesToMemoryRead(
          mlir::OpOperand &operand, const mlir::bufferization::AnalysisState &) {
        // If the operand is an input, it is a bufferized to a memory read.
        return isDpsInput(&operand);
      }

      bool $cppClass::bufferizesToMemoryWrite(
          mlir::OpOperand &operand, const mlir::bufferization::AnalysisState &) {
        // If the operand is an output, it is a bufferized to a memory write.
        return isDpsInit(&operand);
      }

      bufferization::AliasingValueList $cppClass::getAliasingValues(
          OpOperand &, const bufferization::AnalysisState &) {
        bufferization::AliasingValueList result;
        return result;
      }

      void $cppClass::getEffects(
          SmallVectorImpl<SideEffects::EffectInstance<MemoryEffects::Effect>>
              &effects) {
        ttir::getDpsEffects(*this, effects);
      }

      bool $cppClass::isWritable(
          mlir::Value value, const mlir::bufferization::AnalysisState &) {
        return mlir::isa<mlir::OpResult>(value) ||
               mlir::isa<mlir::BlockArgument>(value);
      }
    }];
}

def TTIR_ToLayoutOp : TTIR_BufferizableOp<"to_layout"> {
    let summary = "Layout op.";
    let description = [{
      ToLayout operation, transition tensors from one layout to another.  Some examples include:
        - Transitioning between different memory spaces, e.g. DRAM to L1.
        - Transitioning between different data types, e.g. f32 to f16.
        - Transitioning between different tile sizes, e.g. 1x16 to 32x32
        - Transitioning between different tensor sharding
        - Some combination of the above

      ```llvm
      #layout = #ttcore.metal_layout<8192x128x1, undef, <1x1>, memref<64x128xf32, #system>>
      #layout1 = #ttcore.metal_layout<8192x128x1, undef, <1x1>, memref<64x128xf32, #l1_>>
      %1 = "ttir.to_layout"(%arg0, %0) : (tensor<64x128xf32, #layout>, tensor<64x128xf32, #layout1>) -> tensor<64x128xf32, #layout1>
      ```
    }];

    let arguments = (ins AnyRankedTensorOrMemRef:$input,
                         AnyRankedTensorOrMemRef:$output,
                         OptionalAttr<TTCore_MetalLayoutAttr>:$layout);
    let results = (outs Variadic<AnyRankedTensor>:$results);

    let assemblyFormat = [{ $input `,` $output `:` type($input) `into` type($output) (`hostInfo` `=` $layout^)? attr-dict (`->` type($results)^)? }];

    let builders =
    [
      OpBuilder<(ins "Value": $input, "Value": $output, CArg<"ttcore::MetalLayoutAttr", "nullptr">: $layout),
      [{
        build($_builder, $_state, {output.getType()}, input, output, layout);
      }]>,
    ];

    let extraClassDeclaration = [{
      MutableOperandRange getDpsInitsMutable() { return ttir::getDpsOutputs(this); }

      ttcore::MetalLayoutAttr getOrCreateInputLayout();
      ttcore::MetalLayoutAttr getOrCreateOutputLayout();

      bool isHostToDevice();
      bool isDeviceToHost();
    }];

    let hasVerifier = 1;

    let hasFolder = 1;
    let hasCanonicalizer = 1;
}

def TTIR_TTNNMetalLayoutCastOp : TTIR_Op<"ttnn_metal_layout_cast",
  [ Pure
  , TTIROpInterface
  , DeclareOpInterfaceMethods<OpAsmOpInterface, ["getAsmResultNames"]>
  , DeclareOpInterfaceMethods<BufferizableOpInterface, [ "bufferizesToMemoryRead"
                                                       , "bufferizesToMemoryWrite"
                                                       , "bufferize"
                                                       , "getAliasingValues"
                                                       , "getBufferType"
                                                       ]>
  ]> {
  let summary = "Cast TTNN layout-encoded tensor to/from TTCore metal layout-encoded tensor";
  let description = [{
    Purely representational op that reinterprets a tensor's layout encoding from `#ttnn.ttnn_layout<...>`
    to/from `#ttcore.metal_layout<...>` without modifying the underlying data.

    Pre-bufferization, the input and output must be a RankedTensorType where one holds a
    `ttnn::TTNNLayoutAttr` and the other, a `ttcore::MetalLayoutAttr`. Post bufferization,
    the tensor encoded with a `ttcore::MetalLayoutAttr` is bufferized to a memref.

    Examples:
    ```
    %cast_to_metal = ttir.ttnn_metal_layout_cast %arg0
                      : tensor<32x32xf32, #ttnn.ttnn_layout<...>>
                    -> tensor<32x32xf32, #ttcore.metal_layout<...>>

    %cast_to_metal_bufferized = ttir.ttnn_metal_layout_cast %arg0
                            : tensor<32x32xf32, #ttnn.ttnn_layout<...>>
                          -> memref<32x32xf32, ...>

    %cast_to_ttnn = ttir.ttnn_metal_layout_cast %arg0
                    : tensor<32x32xf32, #ttcore.metal_layout<...>>
                  -> tensor<32x32xf32, #ttnn.ttnn_layout<...>>

    %cast_to_ttnn_bufferized = ttir.ttnn_metal_layout_cast %arg0
                            : memref<32x32xf32, ...>
                          -> tensor<32x32xf32, #ttnn.ttnn_layout<...>>
    ```
  }];

  let arguments = (ins AnyRankedTensorOrMemRef:$input);
  let results   = (outs AnyRankedTensorOrMemRef:$result);

  let assemblyFormat = [{
    $input attr-dict `:` type($input) `->` type($result)
  }];

  let hasVerifier = 1;
  let hasCanonicalizer = 1;
}

//===----------------------------------------------------------------------===//
// TTIR top level ops
//===----------------------------------------------------------------------===//

def TTIR_GetDimensionSizeOp : TTIR_Op<"get_dimension_size"> {
  let summary = "GetDimensionSize op.";
  let description = [{
      Produces the size of the given `dimension` of the `operand`.

      Example:
        %operand: [[3, 2, 7], [1, 4, 4]]
        "ttir.get_dimension_size"(%operand, value = dense<0>, %out) -> %out: [[3]]
  }];

  let arguments = (ins AnyRankedTensor:$operand,
                       I32Attr:$dimension);

  let results = (outs AnyRankedTensor:$result);

  let hasVerifier = 1;

  let hasFolder = 1;
}

def TTIR_AllocOp : TTIR_Op<"alloc"> {
    let summary = "Alloc op.";
    let description = [{
      Tensor Alloc operation
    }];

    let arguments = (ins I64Attr:$address, I64Attr:$size, TTCore_MemorySpaceAttr:$memory_space);
    let results = (outs AnyRankedTensor:$result);

    let hasVerifier = 1;
}

def TTIR_DotGeneralOp : TTIR_Op<"dot_general"> {
    let summary = "Dot general operation.";
    let description = [{
      Flexible tensor operation that generalizes matrix multiplication by allowing user to specify which
      dimensions of two tensors to contract. Matrix multiplication is a special case of this operation,
      where the contraction happens along the last axis of the first tensor and the second-to-last axis of the second tensor.
      From StableHLO DotGeneral Op https://openxla.org/stablehlo/spec#dot_general
    }];

    let arguments = (ins AnyRankedTensor:$lhs,
                         AnyRankedTensor:$rhs,
                         DenseI64ArrayAttr:$batch_dims_lhs,
                         DenseI64ArrayAttr:$contract_dims_lhs,
                         DenseI64ArrayAttr:$batch_dims_rhs,
                         DenseI64ArrayAttr:$contract_dims_rhs);

    let results = (outs AnyRankedTensor:$result);
}


def TTIR_DeallocOp : TTIR_Op<"dealloc"> {
    let summary = "Dealloc op.";
    let description = [{
      Tensor Dealloc operation
    }];

    let arguments = (ins AnyRankedTensor:$result);
}

//===----------------------------------------------------------------------===//
// TTIR top level named ops
//===----------------------------------------------------------------------===//

class TTIR_NamedOp<string mnemonic, list<Trait> traits = []> :
    TTIR_DPSOp<mnemonic, [Pure] # traits>;

class TTIR_ElementwiseOp<string mnemonic, list<Trait> traits = []> :
    TTIR_NamedOp<mnemonic, [TTIR_Broadcastable] # traits> {

    let description = [{
      Base class for elementwise operations. Elementwise operations can take inputs with different shape,
      as long as the input tensors are broadcastable to the same shape.
    }];
}

class TTIR_ElementwiseTernaryOp<string mnemonic, list<Trait> traits = []> :
    TTIR_ElementwiseOp<mnemonic, [TTIR_ElementwiseTernary] # traits> {
    let summary = "Base class for elementwise operations with three input tensors.";
    let description = [{
      A base class for elementwise operations that apply a ternary function to corresponding
      elements from three input tensors. The operation produces a result tensor of the same
      shape as the inputs (or the broadcasted shape if broadcasting is supported).

      Each derived operation implements a specific ternary function (e.g., where/select) that
      is applied independently to each element position across the three input tensor operands.

      Inputs:
      - `first` (Tensor): The first input tensor.
      - `second` (Tensor): The second input tensor.
      - `third` (Tensor): The third input tensor.

      Outputs:
      - `output` (Tensor): The output tensor after applying the ternary operation.
    }];

    let arguments = (ins AnyRankedTensor:$first,
                         AnyRankedTensor:$second,
                         AnyRankedTensor:$third,
                         AnyRankedTensor:$output);

    let results = (outs AnyRankedTensor:$result);

    let builders =
    [
      OpBuilder<(ins "Value": $first, "Value": $second, "Value": $third, "Value": $output),
      [{
        build($_builder, $_state, output.getType(), first, second, third, output);
      }]>,
    ];
}

def TTIR_WhereOp: TTIR_ElementwiseTernaryOp<"where"> {
    let summary = "Elementwise conditional selection operation based on a predicate.";
    let description = [{
      The `where` operation performs element-wise conditional selection based on a predicate.

      For each element position, it selects between two values based on a boolean condition in first tensor:
      - If the condition is true (non-zero), it selects the corresponding element from the second tensor
      - If the condition is false (zero), it selects the corresponding element from the third tensor

      This operation supports broadcasting, allowing inputs of different shapes to be combined
      according to standard broadcasting rules.

      Example:
      ```mlir
      // Select elements from %true_values where %condition is true,
      // otherwise select from %false_values
      %result = ttir.where(%condition, %true_values, %false_values, %output) : tensor<4x4xi1>, tensor<4x4xf32>, tensor<4x4xf32>, tensor<4x4xf32> -> tensor<4x4xf32>

      // With broadcasting (condition is a scalar)
      %result = ttir.where(%scalar_condition, %true_values, %false_values, %output) : tensor<1xi1>, tensor<4x4xf32>, tensor<4x4xf32>, tensor<4x4xf32> -> tensor<4x4xf32>
      ```

      This operation is equivalent to the ternary conditional operator (`condition ? true_value : false_value`)
      in many programming languages, applied elementwise across tensors.
    }];
}

class TTIR_ElementwiseUnaryOp<string mnemonic, list<Trait> traits = []> :
    TTIR_ElementwiseOp<mnemonic, [TwoOperands, TTIR_ElementwiseUnary, TTIR_QuantizableOpInterface] # traits> {
    let summary = "Base class for elementwise operations with one input tensor.";
    let description = [{
      A base class for elementwise operations that apply a unary function to a single input tensor.

      Each derived operation implements a specific unary function (e.g., abs, exp, log) that is applied
      independently to each element of the input tensor.

      Inputs:
      - `input` (Tensor): The input tensor.

      Outputs:
      - `output` (Tensor): The output tensor after applying the unary operation.
    }];

    dag commonArgs = (ins AnyRankedTensor:$input,
                          AnyRankedTensor:$output);

    let arguments = commonArgs;

    let results = (outs AnyRankedTensor:$result);

    let builders =
    [
      OpBuilder<(ins "Value": $input, "Value": $output),
      [{
        build($_builder, $_state, output.getType(), input, output);
      }]>,
    ];
}

def TTIR_AbsOp: TTIR_ElementwiseUnaryOp<"abs", [TTIR_Idempotence]> {
    let summary = "Elementwise absolute value operation.";
    let description = [{
      The `abs` operation computes the absolute value of each element in the input tensor.

      For each element, it returns the magnitude of the value without regard to its sign:
      - For real numbers, it returns |x| (the non-negative value without sign)

      This operation has the idempotence property, meaning that applying it multiple times
      produces the same result as applying it once: abs(abs(x)) = abs(x). The operation
      preserves the data type of the input.

      Example:
      ```mlir
      // Compute absolute values of all elements in %input
      %result = ttir.abs(%input, %output) : tensor<4x4xf32>, tensor<4x4xf32> -> tensor<4x4xf32>
      // Input tensor:
      // [[-2.5,  3.7,  0.0,  1.2], ... ]
      // Output tensor:
      // [[2.5, 3.7, 0.0, 1.2], ... ]

      // Example with integer tensor
      %result = ttir.abs(%int_input, %int_output) : tensor<10xi32>, tensor<10xi32> -> tensor<10xi32>
      // Input tensor:
      // [-5, 0, 3, -2, ...]
      // Output tensor:
      // [5, 0, 3, 2, ...]
      ```

      Mathematical definition: abs(x) = |x| = {
        x  if x ≥ 0
        -x if x < 0
      }
    }];
}

def TTIR_CbrtOp: TTIR_ElementwiseUnaryOp<"cbrt"> {
    let summary = "Elementwise cubic root operation.";
    let description = [{
      The `cbrt` operation computes the cubic root (∛) of each element in the input tensor.

      For each element, it returns the real-valued number that, when cubed, equals the input value.
      Unlike square root, cubic root is defined for negative numbers as well as positive numbers.

      Example:
      ```mlir
      // Compute cubic root of all elements in %input
      %result = ttir.cbrt(%input, %output) : tensor<4x4xf32>, tensor<4x4xf32> -> tensor<4x4xf32>
      // Input tensor:
      // [[8.0, 27.0, -8.0, 1.0], ... ]
      // Output tensor:
      // [[2.0, 3.0, -2.0, 1.0], ... ]

      // Example with different values
      %result = ttir.cbrt(%float_input, %float_output) : tensor<3x2xf32>, tensor<3x2xf32> -> tensor<3x2xf32>
      // Input tensor:
      // [[125.0, -27.0],
      //  [0.0, 0.001],
      //  [1000.0, -1.0]]
      // Output tensor:
      // [[5.0, -3.0],
      //  [0.0, 0.1],
      //  [10.0, -1.0]]
      ```

      Mathematical definition: cbrt(x) = ∛x = x^(1/3)
    }];
}

def TTIR_CeilOp: TTIR_ElementwiseUnaryOp<"ceil", [TTIR_Idempotence]> {
    let summary = "Elementwise ceiling operation.";
    let description = [{
      The `ceil` operation computes the ceiling (smallest integer greater than or equal to x)
      of each element in the input tensor.

      For each element, it rounds the value up to the nearest integer. The operation preserves
      the data type of the input.

      This operation has the idempotence property, meaning that applying it multiple times
      produces the same result as applying it once: ceil(ceil(x)) = ceil(x).

      Example:
      ```mlir
      // Compute ceiling of all elements in %input
      %result = ttir.ceil(%input, %output) : tensor<4x4xf32>, tensor<4x4xf32> -> tensor<4x4xf32>
      // Input tensor:
      // [[1.7, 2.0, -0.3, 4.5], ... ]
      // Output tensor:
      // [[2.0, 2.0, 0.0, 5.0], ... ]

      // Example with different values
      %result = ttir.ceil(%float_input, %float_output) : tensor<3x2xf32>, tensor<3x2xf32> -> tensor<3x2xf32>
      // Input tensor:
      // [[3.14, -2.5],
      //  [0.0, 0.001],
      //  [9.999, -0.0]]
      // Output tensor:
      // [[4.0, -2.0],
      //  [0.0, 1.0],
      //  [10.0, 0.0]]
      ```

      Mathematical definition: ceil(x) = ⌈x⌉ = min{n ∈ ℤ | n ≥ x}
    }];
}

def TTIR_CosOp: TTIR_ElementwiseUnaryOp<"cos"> {
    let summary = "Elementwise cosine operation.";
    let description = [{
      The `cos` operation computes the cosine of each element in the input tensor.

      For each element, it returns the cosine of the angle in radians.

      Example:
      ```mlir
      // Compute cosine of all elements in %input
      %result = ttir.cos(%input, %output) : tensor<4x4xf32>, tensor<4x4xf32> -> tensor<4x4xf32>
      // Input tensor:
      // [[1.7, 2.0, -0.3, 4.5], ... ]
      // Output tensor:
      // [[0.9601, 0.5403, -0.9553, -0.1365], ... ]
      ```
    }];
}

def TTIR_FloorOp: TTIR_ElementwiseUnaryOp<"floor", [TTIR_Idempotence]> {
    let summary = "Elementwise floor operation.";
    let description = [{
      The `floor` operation computes the floor (greatest integer less than or equal to x)
      of each element in the input tensor.

      For each element, it rounds the value down to the nearest integer. The operation preserves
      the data type of the input.

      This operation has the idempotence property, meaning that applying it multiple times
      produces the same result as applying it once: floor(floor(x)) = floor(x).

      Example:
      ```mlir
      // Compute floor of all elements in %input
      %result = ttir.floor(%input, %output) : tensor<4x4xf32>, tensor<4x4xf32> -> tensor<4x4xf32>
      // Input tensor:
      // [[1.7, 2.0, -0.3, 4.5], ... ]
      // Output tensor:
      // [[1.0, 2.0, -1.0, 4.0], ... ]
      ```

      Mathematical definition: floor(x) = ⌊x⌋ = max{n ∈ ℤ | n ≤ x}
    }];
}

def TTIR_GeluOp: TTIR_ElementwiseUnaryOp<"gelu"> {
  let summary = "Elementwise GELU operation.";
  let description = [{
    The `gelu` operation computes the GELU (Gaussian Error Linear Unit) of each element in the input tensor.

    For each element, it returns the GELU value, which is a smooth, non-monotonic function that approximates the
    cumulative distribution function of a standard normal distribution. The operation preserves the data type of the
    input.

    Example:
    ```mlir
    // Compute GELU of all elements in %input
    %result = ttir.gelu(%input, %output) : tensor<4x4xf32>, tensor<4x4xf32> -> tensor<4x4xf32>
    // Input tensor:
    // [[1.7, 2.0, -0.3, 4.5], ... ]
    // Output tensor:
    // [[0.9601, 0.5403, -0.3, 4.5], ... ]
    ```

    Mathematical definition: gelu(x) = 0.5 * x * (1 + erf(x / sqrt(2)))
  }];
}

def TTIR_IsFiniteOp: TTIR_ElementwiseUnaryOp<"isfinite"> {
    let summary = "Elementwise isfinite operation.";
    let description = [{
      The `isfinite` operation checks if each element in the input tensor is finite (neither infinite nor NaN).

      For each element, it returns a boolean value indicating whether the element is finite.

      Example:
      ```mlir
      // Check if all elements in %input are finite
      %result = ttir.isfinite(%input, %output) : tensor<4x4xf32>, tensor<4x4xf32> -> tensor<4x4xf32>
      // Input tensor:
      // [[1.7, 2.0, Inf, 4.5], ... ]
      // Output tensor:
      // [[true, true, false, true], ... ]
      ```

      Mathematical definition: isfinite(x) = x ∈ ℝ
    }];
}

def TTIR_LogicalNotOp: TTIR_ElementwiseUnaryOp<"logical_not"> {
    let summary = "Elementwise logical not operation.";
    let description = [{
      The `logical_not` operation computes the logical negation of each element in the input tensor.

      For each element, it returns a boolean value indicating whether the element is false (zero) or true (non-zero).

      Example:
      ```mlir
      // Compute logical negation of all elements in %input
      %result = ttir.logical_not(%input, %output) : tensor<4x4xf32>, tensor<4x4xf32> -> tensor<4x4xf32>
      // Input tensor:
      // [[1.7, 2.0, -0.0, 4.5], ... ]
      // Output tensor:
      // [[false, false, true, false], ... ]
      ```

      Mathematical definition: logical_not(x) = !x
    }];
}

def TTIR_BitwiseNotOp : TTIR_ElementwiseUnaryOp<"bitwise_not", [TTIR_Involution]> {
    let summary = "Elementwise bitwise NOT.";
    let description = [{
      The `bitwise_not` operation computes the bitwise NOT (one's complement) of each element in the input tensor.

      For each element, it flips all the bits in the binary representation of the value. This operation
      is typically used with integer data types and has the involution property, meaning that
      applying it twice returns the original value: bitwise_not(bitwise_not(x)) = x.

      Example:
      ```mlir
      // Bitwise operation with with integer tensors
      %result = "ttir.bitwise_not"(%operand, %result) : (tensor<2x2xi32>, tensor<2x2xi32>) -> tensor<2x2xi32>
      // %operand: [[1, 2], [3, 4]]
      // %result: [[-2, -3], [-4, -5]]

      // Example with binary representation (for 8-bit integers)
      %result = ttir.bitwise_not(%int8_input, %int8_output) : tensor<3xi8>, tensor<3xi8> -> tensor<3xi8>
      // Input %int8_input:
      // [0, 5, 255]  (binary: [00000000, 00000101, 11111111])
      // Output %int8_output:
      // [255, 250, 0]  (binary: [11111111, 11111010, 00000000])
      ```

      Mathematical definition: bitwise_not(x) = ~x
    }];
}

def TTIR_NegOp: TTIR_ElementwiseUnaryOp<"neg", [TTIR_Involution]> {
    let summary = "Elementwise negate operation.";
    let description = [{
      The `neg` operation negates each element in the input tensor.

      For each element, it returns the negation of the value. The operation preserves
      the data type of the input.

      Example:
      ```mlir
      // Compute negation of all elements in %input
      %result = ttir.neg(%input, %output) : tensor<4x4xf32>, tensor<4x4xf32> -> tensor<4x4xf32>
      // Input tensor:
      // [[1.7, 2.0, -0.3, 4.5], ... ]
      // Output tensor:
      // [[-1.7, -2.0, 0.3, -4.5], ... ]
      ```

      Mathematical definition: neg(x) = -x
    }];
}

def TTIR_TanOp: TTIR_ElementwiseUnaryOp<"tan"> {
    let summary = "Elementwise tan operation.";
    let description = [{
      The `tan` operation computes the tangent of each element in the input tensor.

      For each element, it returns the tangent of the angle in radians.

      Example:
      ```mlir
      // Compute tangent of all elements in %input
      %result = ttir.tan(%input, %output) : tensor<4x4xf32>, tensor<4x4xf32> -> tensor<4x4xf32>
      // Input tensor:
      // [[1.7, 2.0, -0.3, 4.5], ... ]
      // Output tensor:
      // [[0.9601, 0.5403, -0.3, 4.5], ... ]
      ```

      Mathematical definition: tan(x) = sin(x) / cos(x)
    }];
}

def TTIR_AtanOp: TTIR_ElementwiseUnaryOp<"atan"> {
    let summary = "Eltwise arctangent op.";
    let description = [{
      The `atan` operation computes the arctangent (inverse tangent) of each element in the input tensor.

      For each element, it returns the angle in radians whose tangent is the input value. The operation
      returns values in the range [-π/2, π/2].

      Example:
      ```mlir
      // Compute arctangent of all elements in %input
      %result = ttir.atan(%input, %output) : tensor<4xf32>, tensor<4xf32> -> tensor<4xf32>
      // Input tensor:
      // [1.0, 0.5, 0.0, -1.0]
      // Output tensor:
      // [0.785, 0.464, 0.0, -0.785]  // values in radians

      // Example with different values
      %result = ttir.atan(%float_input, %float_output) : tensor<3xf32>, tensor<3xf32> -> tensor<3xf32>
      // Input tensor:
      // [0.0, 1.0, 1000.0]
      // Output tensor:
      // [0.0, 0.785, 1.571]  // values approach π/2 as input grows
      ```

      Mathematical definition: atan(x) = tan⁻¹(x), where the result is in the range [-π/2, π/2]
    }];
}

def TTIR_TanhOp: TTIR_ElementwiseUnaryOp<"tanh"> {
    let summary = "Elementwise hyperbolic tangent operation.";
    let description = [{
      The `tanh` operation computes the hyperbolic tangent of each element in the input tensor.

      For each element, it returns the hyperbolic tangent of the value.

      Example:
      ```mlir
      // Compute hyperbolic tangent of all elements in %input
      %result = ttir.tanh(%input, %output) : tensor<4x4xf32>, tensor<4x4xf32> -> tensor<4x4xf32>
      // Input tensor:
      // [[1.7, 2.0, -0.3, 4.5], ... ]
      // Output tensor:
      // [[0.9601, 0.5403, -0.3, 4.5], ... ]
      ```

      Mathematical definition: tanh(x) = (e^x - e^-x) / (e^x + e^-x)
    }];
}

// TODO (azecevic): What should we do with 0.0 case?
// 1/0.0 = inf, 1/inf = 0.0, but TTNN isn't IEEE754 compliant.
// https://github.com/tenstorrent/tt-metal/blob/main/tech_reports/Handling_Special_Value/special_values.md
def TTIR_ReciprocalOp : TTIR_ElementwiseUnaryOp<"reciprocal", [TTIR_Involution]> {
    let summary = "Eltwise reciprocal.";
    let description = [{
      The `reciprocal` operation computes the reciprocal (1/x) of each element in the input tensor.

      For each element, it returns the reciprocal of the value.

      Example:
      ```mlir
      // Compute reciprocal of all elements in %input
      %result = ttir.reciprocal(%input, %output) : tensor<4x4xf32>, tensor<4x4xf32> -> tensor<4x4xf32>
      // Input tensor:
      // [[1.7, 2.0, -0.3, 4.5], ... ]
      // Output tensor:
      // [[0.5882, 0.5, -3.3333, 0.2173], ... ]
      ```

      Mathematical definition: reciprocal(x) = 1 / x
    }];
}

def TTIR_ReluOp : TTIR_ElementwiseUnaryOp<"relu", [TTIR_Idempotence]> {
    let summary = "Eltwise ReLU.";
    let description = [{
      The `relu` operation computes the rectified linear unit (ReLU) of each element in the input tensor.

      For each element, it returns the maximum of 0 and the value. The operation preserves
      the data type of the input.

      Example:
      ```mlir
      // Compute ReLU of all elements in %input
      %result = ttir.relu(%input, %output) : tensor<4x4xf32>, tensor<4x4xf32> -> tensor<4x4xf32>
      // Input tensor:
      // [[1.7, 2.0, -0.3, 4.5], ... ]
      // Output tensor:
      // [[1.7, 2.0, 0.0, 4.5], ... ]
      ```

      Mathematical definition: relu(x) = max(0, x)
    }];
}
def TTIR_Relu6Op : TTIR_ElementwiseUnaryOp<"relu6", [TTIR_Idempotence]> {
  let summary = "Eltwise ReLU6.";
  let description = [{
    The `relu6` operation computes the ReLU6 activation function of each element in the input tensor.

    For each element, it returns the minimum of 6 and the maximum of 0 and the value. The operation preserves
    the data type of the input.

    This operation has the idempotence property, meaning that applying it multiple times
    produces the same result as applying it once: relu6(relu6(x)) = relu6(x).

    Example:
    ```mlir
    // Compute ReLU6 of all elements in %input
    %result = ttir.relu6(%input, %output) : tensor<4x4xf32>, tensor<4x4xf32> -> tensor<4x4xf32>
    // Input tensor:
    // [[1.7, 2.0, -0.3, 7.0], ... ]
    // Output tensor:
    // [[1.7, 2.0, 0.0, 6.0], ... ]
    ```

    Mathematical definition: relu6(x) = min(6, max(0, x))
  }];
}

def TTIR_RsqrtOp : TTIR_ElementwiseUnaryOp<"rsqrt"> {
    let summary = "Eltwise reciprocal square root.";
    let description = [{
      The `rsqrt` operation computes the reciprocal square root of each element in the input tensor.

      For each element, it returns the reciprocal of the square root of the value.

      Example:
      ```mlir
      // Compute reciprocal square root of all elements in %input
      %result = ttir.rsqrt(%input, %output) : tensor<4x4xf32>, tensor<4x4xf32> -> tensor<4x4xf32>
      // Input tensor:
      // [[1.7, 2.0, -0.3, 4.5], ... ]
      // Output tensor:
      // [[0.5882, 0.5, -3.3333, 0.2173], ... ]
      ```

      Mathematical definition: rsqrt(x) = 1 / sqrt(x)
    }];
}

def TTIR_SigmoidOp: TTIR_ElementwiseUnaryOp<"sigmoid"> {
    let summary = "Eltwise sigmoid.";
    let description = [{
      The `sigmoid` operation computes the sigmoid of each element in the input tensor.

      For each element, it returns the sigmoid of the value.

      Example:
      ```mlir
      // Compute sigmoid of all elements in %input
      %result = ttir.sigmoid(%input, %output) : tensor<4x4xf32>, tensor<4x4xf32> -> tensor<4x4xf32>
      // Input tensor:
      // [[1.7, 2.0, -0.3, 4.5], ... ]
      // Output tensor:
      // [[0.8391, 0.9641, 0.5793, 0.9899], ... ]
      ```

      Mathematical definition: sigmoid(x) = 1 / (1 + exp(-x))
    }];
}

def TTIR_SignOp: TTIR_ElementwiseUnaryOp<"sign", [TTIR_Idempotence]> {
    let summary = "Eltwise sign operation.";
    let description = [{
      The `sign` operation computes the sign of each element in the input tensor.

      For each element, it returns:
      - 1 if the value is positive
      - 0 if the value is zero
      - -1 if the value is negative

      This operation has the idempotence property, meaning that applying it multiple times
      produces the same result as applying it once: sign(sign(x)) = sign(x).

      Example:
      ```mlir
      // Compute sign of all elements in %input
      %result = ttir.sign(%input, %output) : tensor<2x3xi32>, tensor<2x3xi32> -> tensor<2x3xi32>
      // Input tensor:
      // [[3, -2, 0],
      //  [1, -4, 4]]
      // Output tensor:
      // [[1, -1, 0],
      //  [1, -1, 1]]

      // Example with floating-point values
      %result = ttir.sign(%float_input, %float_output) : tensor<4xf32>, tensor<4xf32> -> tensor<4xf32>
      // Input tensor:
      // [5.7, -0.0, 0.001, -3.14]
      // Output tensor:
      // [1.0, 0.0, 1.0, -1.0]
      ```

      Mathematical definition: sign(x) = {
        1  if x > 0
        0  if x = 0
        -1 if x < 0
      }
    }];
}

def TTIR_SinOp: TTIR_ElementwiseUnaryOp<"sin"> {
    let summary = "Eltwise sin operation.";
    let description = [{
      The `sin` operation computes the sine of each element in the input tensor.

      For each element, it returns the sine of the angle in radians.

      Example:
      ```mlir
      // Compute sine of all elements in %input
      %result = ttir.sin(%input, %output) : tensor<4x4xf32>, tensor<4x4xf32> -> tensor<4x4xf32>
      // Input tensor:
      // [[1.7, 2.0, -0.3, 4.5], ... ]
      // Output tensor:
      // [[0.9601, 0.5403, -0.3, 4.5], ... ]
      ```
    }];
}

def TTIR_SqrtOp : TTIR_ElementwiseUnaryOp<"sqrt"> {
    let summary = "Eltwise square root.";
    let description = [{
      The `sqrt` operation computes the square root of each element in the input tensor.

      For each element, it returns the square root of the value.

      Example:
      ```mlir
      // Compute square root of all elements in %input
      %result = ttir.sqrt(%input, %output) : tensor<4x4xf32>, tensor<4x4xf32> -> tensor<4x4xf32>
      // Input tensor:
      // [[1.7, 2.0, -0.3, 4.5], ... ]
      // Output tensor:
      // [[0.5882, 0.5, -3.3333, 0.2173], ... ]
      ```

      Mathematical definition: sqrt(x) = √x
    }];
}

def TTIR_TypecastOp: TTIR_ElementwiseUnaryOp<"typecast"> {
    let summary = "Elementwise type casting operation.";
    let description = [{
      The `typecast` operation converts each element in the input tensor to a different data type.

      This operation performs element-wise type conversion, such as converting from integers to
      floating-point values or between different floating-point precisions. The conversion follows
      the standard type conversion rules for the target platform.

      Example:
      ```mlir
      // Cast from int32 to float32
      %result = ttir.typecast(%input, %output) : tensor<4x4xi32>, tensor<4x4xf32> -> tensor<4x4xf32>
      // Input tensor:
      // [[1, 2, -3, 4], ... ]
      // Output tensor:
      // [[1.0, 2.0, -3.0, 4.0], ... ]

      // Cast from float32 to int32
      %result = ttir.typecast(%float_input, %int_output) : tensor<3xf32>, tensor<3xi32> -> tensor<3xi32>
      // Input tensor:
      // [1.7, -2.3, 3.0]
      // Output tensor:
      // [1, -2, 3]  // Note: truncation, not rounding

      // Cast from float32 to float64 (higher precision)
      %result = ttir.typecast(%f32_input, %f64_output) : tensor<2xf32>, tensor<2xf64> -> tensor<2xf64>
      // Input tensor:
      // [3.14159, 2.71828]
      // Output tensor:
      // [3.14159, 2.71828]  // Same values but with higher precision
      ```
    }];

    let arguments = !con(commonArgs,
                         (ins DefaultValuedAttr<BoolAttr, "false">:$conservative_folding));

    let hasFolder = 1;
    let hasCanonicalizeMethod = 1;
}

def TTIR_LogOp: TTIR_ElementwiseUnaryOp<"log"> {
    let summary = "Elementwise natural logarithm operation.";
    let description = [{
      The `log` operation computes the natural logarithm of each element in the input tensor.

      For each element, it returns the natural logarithm (base e) of the value. This operation
      is defined only for positive values; the behavior for zero or negative inputs
      depends on the implementation (may return NaN, infinity, or other special values).

      Example:
      ```mlir
      // Compute natural logarithm of all elements in %input
      %result = ttir.log(%input, %output) : tensor<4x4xf32>, tensor<4x4xf32> -> tensor<4x4xf32>
      // Input tensor:
      // [[1.0, 2.718, 7.389, 20.086], ... ]
      // Output tensor:
      // [[0.0, 1.0, 2.0, 3.0], ... ]

      // Example with different values
      %result = ttir.log(%float_input, %float_output) : tensor<3xf32>, tensor<3xf32> -> tensor<3xf32>
      // Input tensor:
      // [10.0, 100.0, 1000.0]
      // Output tensor:
      // [2.303, 4.605, 6.908]  // ln(10), ln(100), ln(1000)
      ```

      Mathematical definition: log(x) = ln(x), where ln is the natural logarithm
    }];
}

def TTIR_Log1pOp: TTIR_ElementwiseUnaryOp<"log1p"> {
    let summary = "Elementwise natural logarithm of one plus input operation.";
    let description = [{
      The `log1p` operation computes the natural logarithm of one plus each element in the input tensor.

      For each element x, it returns ln(1 + x). This operation is more accurate than computing
      log(1 + x) directly for x values close to zero, and it is defined for x > -1. For values
      less than or equal to -1, the behavior depends on the implementation (may return NaN or
      negative infinity).

      Example:
      ```mlir
      // Compute log1p of all elements in %input
      %result = ttir.log1p(%input, %output) : tensor<5xf32>, tensor<5xf32> -> tensor<5xf32>
      // Input tensor:
      // [0.0, -0.999, 7.0, 6.38905621, 15.0]
      // Output tensor:
      // [0.0, -6.90776825, 2.07944155, 2.0, 2.77258873]

      // Example with small values where log1p is more accurate than log(1+x)
      %result = ttir.log1p(%small_input, %small_output) : tensor<3xf32>, tensor<3xf32> -> tensor<3xf32>
      // Input tensor:
      // [1e-10, 1e-7, 1e-5]
      // Output tensor:
      // [1e-10, 1e-7, 1e-5]  // Approximately equal to the input for very small values
      ```

      Mathematical definition: log1p(x) = ln(1 + x)
      }];
}

def TTIR_Expm1Op: TTIR_ElementwiseUnaryOp<"expm1"> {
  let summary = "Elementwise exponential minus one operation.";
  let description = [{
    The `expm1` operation computes the exponential of each element in the input tensor and subtracts one.

    For each element x, it returns e^x - 1. This operation is more accurate than computing
    exp(x) - 1 directly for x values close to zero, where catastrophic cancellation can occur
    in the subtraction.

    Example:
    ```mlir
    // Compute expm1 of all elements in %input
    %result = ttir.expm1(%input, %output) : tensor<2x2xf32>, tensor<2x2xf32> -> tensor<2x2xf32>
    // Input tensor:
    // [[0.0, 1.0],
    //  [0.0, 0.0]]
    // Output tensor:
    // [[0.0, 1.71828],
    //  [0.0, 0.0]]

    // Example with small values where expm1 is more accurate than exp(x)-1
    %result = ttir.expm1(%small_input, %small_output) : tensor<3xf32>, tensor<3xf32> -> tensor<3xf32>
    // Input tensor:
    // [1e-10, 1e-7, 1e-5]
    // Output tensor:
    // [1e-10, 1e-7, 1e-5]  // Approximately equal to the input for very small values
    ```

    Mathematical definition: expm1(x) = e^x - 1
  }];
}

def TTIR_ExpOp: TTIR_ElementwiseUnaryOp<"exp"> {
    let summary = "Elementwise exponential op.";
    let description = [{
    The `exp` operation computes the exponential of each element in the input tensor.

      For each element, it returns e^x, where e is the base of natural logarithms (approximately 2.71828).

      Example:
      ```mlir
      // Compute exponential of all elements in %input
      %result = ttir.exp(%input, %output) : tensor<4x4xf32>, tensor<4x4xf32> -> tensor<4x4xf32>
      // Input tensor:
      // [[1.0, 2.0, -3.0, 4.0], ... ]
      // Output tensor:
      // [[2.71828, 7.389056, 0.090031, 54.59815], ... ]
      ```

      Mathematical definition: exp(x) = e^x
    }];
}

def TTIR_ErfOp: TTIR_ElementwiseUnaryOp<"erf"> {
  let summary = "Element-wise error function operation.";
  let description = [{
    Element-wise error function (erf) operation. Calculates erf(x) for each element of the input tensor.

    Example:
    ```mlir
    // Compute error function for all elements in %input
    %result = ttir.erf(%input, %output) : tensor<4x4xf32>, tensor<4x4xf32> -> tensor<4x4xf32>
    // Input tensor with values [0.0, 1.0, -1.0, 2.0]
    // Output tensor with values [0.0, 0.8427, -0.8427, 0.9953]
    ```

    Mathematical definition: erf(x) = (2/√π) ∫₀ˣ e^(-t²) dt
  }];
}

def TTIR_ErfcOp: TTIR_ElementwiseUnaryOp<"erfc"> {
  let summary = "Element-wise complementary error function operation.";
  let description = [{
    Element-wise complementary error function (erfc) operation. Calculates erfc(x) = 1 - erf(x) for each element of the input tensor.

    Example:
    ```mlir
    // Compute complementary error function for all elements in %input
    %result = ttir.erfc(%input, %output) : tensor<4x4xf32>, tensor<4x4xf32> -> tensor<4x4xf32>
    // Input tensor with values [0.0, 1.0, -1.0, 2.0]
    // Output tensor with values [1.0, 0.1573, 1.8427, 0.0047]
    ```

    Mathematical definition: erfc(x) = 1 - erf(x) = 1 - (2/√π) ∫ₓ^∞ e^(-t²) dt
  }];
}

class TTIR_ElementwiseUnaryWithFloatParameterOp<string mnemonic, list<Trait> traits = []> :
    TTIR_ElementwiseUnaryOp<mnemonic, traits> {
    let summary = "Base class for elementwise operations with one input tensor and a floating-point parameter.";
    let description = [{
      A base class for elementwise operations that apply a unary function to a single input tensor,
      with the function behavior modified by a floating-point parameter.

      This class extends the basic elementwise unary operations by adding a floating-point attribute
      that can be used to parameterize the operation's behavior. This is useful for operations like
      leaky ReLU, where the slope for negative values is configurable.

      Derived operations will implement specific functions that use the parameter in different ways,
      such as scaling factors, thresholds, or other numerical constants that affect the operation's
      behavior.

      The operation takes an input tensor, an output tensor, and a floating-point parameter attribute.
    }];

    let arguments = (ins AnyRankedTensor:$input,
                         AnyRankedTensor:$output,
                         F32Attr:$parameter);

    let builders =
    [
      OpBuilder<(ins "Value": $input, "Value": $output, "FloatAttr": $parameter),
      [{
        build($_builder, $_state, output.getType(), input, output, parameter);
      }]>,
    ];
}

def TTIR_LeakyReluOp : TTIR_ElementwiseUnaryWithFloatParameterOp<"leaky_relu"> {
    let summary = "Eltwise leaky relu operation.";
    let description = [{
      The Leaky ReLU (Rectified Linear Unit) operation computes an element-wise
      activation function over its input tensor. It is defined as:

      y = x if x > 0
      y = parameter * x if x <= 0

      where `parameter` is a small, user-defined constant that determines the slope for
      negative inputs.

      Inputs:
      - `input` (Tensor): The input tensor to be activated.

      Outputs:
      - `output` (Tensor): The tensor after applying the Leaky ReLU activation.

      Attributes:
      - `parameter` (float): The slope for negative values.
    }];
}

class TTIR_ElementwiseBinaryOp<string mnemonic, list<Trait> traits = []> :
    TTIR_ElementwiseOp<mnemonic, [ThreeOperands, TTIR_ElementwiseBinary, TTIR_QuantizableOpInterface] #  traits> {
    let summary = "Base class for elementwise operations with two input tensors.";
    let description = [{
      A base class for elementwise operations that apply a binary function to corresponding
      elements from two input tensors. The operation produces a result tensor of the same
      shape as the inputs (or the broadcasted shape).

      Each derived operation implements a specific binary function (e.g., add, multiply,
      compare, logical operations) that is applied independently to each element position
      across the two input tensors.

      Inputs:
      - `lhs` (Tensor): The left-hand side input tensor.
      - `rhs` (Tensor): The right-hand side input tensor.

      Outputs:
      - `output` (Tensor): The output tensor after applying the binary operation.
    }];

    let arguments = (ins AnyRankedTensor:$lhs,
                         AnyRankedTensor:$rhs,
                         AnyRankedTensor:$output);

    let results = (outs AnyRankedTensor:$result);

    let builders =
    [
      OpBuilder<(ins "Value": $lhs, "Value": $rhs, "Value": $output),
      [{
        build($_builder, $_state, output.getType(), lhs, rhs, output);
      }]>,
    ];
}

// TODO (azecevic): NaN != NaN, otherwise eq(x, x) == 1.
def TTIR_EqualOp : TTIR_ElementwiseBinaryOp<"eq"> {
    let summary = "Elementwise equality comparison operation.";
    let description = [{
      The `eq` operation performs an elementwise equality comparison between two tensors.

      For each pair of corresponding elements, it returns:
      - 1 (true) if the elements are equal
      - 0 (false) if the elements are not equal

      Note that special handling may be required for floating-point NaN values, as NaN is not
      equal to any value, including itself.

      Example:
      ```mlir
      // Compare elements for equality
      %result = ttir.eq(%lhs, %rhs, %output) : tensor<4x4xf32>, tensor<4x4xf32>, tensor<4x4xi1> -> tensor<4x4xi1>
      // Input tensors:
      // %lhs: [[1.0, 2.0, 3.0, 2.0], ... ]
      // %rhs: [[1.0, 2.0, 4.0, 5.0], ... ]
      // Output tensor:
      // [[1, 1, 0, 0], ... ]  // 1 where equal, 0 where not equal

      // Example with integer tensors
      %result = ttir.eq(%int_lhs, %int_rhs, %int_output) : tensor<3xi32>, tensor<3xi32>, tensor<3xi1> -> tensor<3xi1>
      // Input tensors:
      // %int_lhs: [10, -5, 0]
      // %int_rhs: [10, 5, 1]
      // Output tensor:
      // [1, 0, 0]  // Only the first elements are equal
      ```

      Mathematical definition: equal(x, y) = x == y
    }];
}

// TODO (azecevic): NaN != NaN, otherwise ne(x, x) == 0.
def TTIR_NotEqualOp : TTIR_ElementwiseBinaryOp<"ne"> {
    let summary = "Elementwise inequality comparison operation.";
    let description = [{
      The `ne` operation performs an elementwise inequality comparison between two tensors.

      For each pair of corresponding elements, it returns:
      - 1 (true) if the elements are not equal
      - 0 (false) if the elements are equal

      Note that special handling may be required for floating-point NaN values, as NaN is not
      equal to any value, including itself. This means ne(NaN, NaN) should return true.

      Example:
      ```mlir
      // Compare elements for inequality
      %result = ttir.ne(%lhs, %rhs, %output) : tensor<4x4xf32>, tensor<4x4xf32>, tensor<4x4xi1> -> tensor<4x4xi1>
      // Input tensors:
      // %lhs: [[1.0, 2.0, 3.0, 2.0], ... ]
      // %rhs: [[1.0, 2.0, 4.0, 5.0], ... ]
      // Output tensor:
      // [[0, 0, 1, 1], ... ]  // 0 where equal, 1 where not equal

      // Example with integer tensors
      %result = ttir.ne(%int_lhs, %int_rhs, %int_output) : tensor<3xi32>, tensor<3xi32>, tensor<3xi1> -> tensor<3xi1>
      // Input tensors:
      // %int_lhs: [10, -5, 0]
      // %int_rhs: [10, 5, 1]
      // Output tensor:
      // [0, 1, 1]  // Only the first elements are equal, so their result is 0
      ```

      Mathematical definition: not_equal(x, y) = x != y
    }];
}

// TODO (azecevic): NaN != NaN, otherwise ge(x, x) == 1.
def TTIR_GreaterEqualOp : TTIR_ElementwiseBinaryOp<"ge"> {
    let summary = "Elementwise greater than or equal to.";
    let description = [{
      The `ge` operation performs an elementwise greater than or equal to comparison between two tensors.

      For each pair of corresponding elements, it returns:
      - 1 (true) if the left element is greater than or equal to the right element
      - 0 (false) if the left element is less than the right element

      Example:
      ```mlir
      // Compare elements for greater than or equal to
      %result = ttir.ge(%lhs, %rhs, %output) : tensor<4x4xf32>, tensor<4x4xf32>, tensor<4x4xi1> -> tensor<4x4xi1>
      // Input tensors:
      // %lhs: [[1.0, 2.0, 3.0, 2.0], ... ]
      // %rhs: [[1.0, 2.0, 4.0, 5.0], ... ]
      // Output tensor:
      // [[1, 1, 0, 0], ... ]  // 1 where greater or equal, 0 where less

      // Example with integer tensors
      %result = ttir.ge(%int_lhs, %int_rhs, %int_output) : tensor<3xi32>, tensor<3xi32>, tensor<3xi1> -> tensor<3xi1>
      // Input tensors:
      // %int_lhs: [10, -5, 0]
      // %int_rhs: [10, 5, 1]
      // Output tensor:
      // [1, 0, 0]  // Only the first elements are greater or equal
      ```

      Mathematical definition: greater_equal(x, y) = x >= y
    }];
}

// TODO (azecevic): NaN != NaN, otherwise gt(x, x) == 0.
def TTIR_GreaterThanOp : TTIR_ElementwiseBinaryOp<"gt"> {
    let summary = "Elementwise greater than.";
    let description = [{
      The `gt` operation performs an elementwise greater than comparison between two tensors.

      For each pair of corresponding elements, it returns:
      - 1 (true) if the left element is greater than the right element
      - 0 (false) if the left element is less than or equal to the right element

      Example:
      ```mlir
      // Compare elements for greater than
      %result = ttir.gt(%lhs, %rhs, %output) : tensor<4x4xf32>, tensor<4x4xf32>, tensor<4x4xi1> -> tensor<4x4xi1>
      // Input tensors:
      // %lhs: [[1.0, 2.0, 3.0, 2.0], ... ]
      // %rhs: [[1.0, 2.0, 4.0, 5.0], ... ]
      // Output tensor:
      // [[0, 0, 0, 1], ... ]  // 1 where greater, 0 where less or equal

      // Example with integer tensors
      %result = ttir.gt(%int_lhs, %int_rhs, %int_output) : tensor<3xi32>, tensor<3xi32>, tensor<3xi1> -> tensor<3xi1>
      // Input tensors:
      // %int_lhs: [10, -5, 0]
      // %int_rhs: [10, 5, 1]
      // Output tensor:
      // [0, 0, 0]  // Only the last element is greater
      ```

      Mathematical definition: greater_than(x, y) = x > y
    }];
}

// TODO (azecevic): NaN != NaN, otherwise le(x, x) == 1.
def TTIR_LessEqualOp : TTIR_ElementwiseBinaryOp<"le"> {
    let summary = "Elementwise less than or equal to.";
    let description = [{
      The `le` operation performs an elementwise less than or equal to comparison between two tensors.

      For each pair of corresponding elements, it returns:
      - 1 (true) if the left element is less than or equal to the right element
      - 0 (false) if the left element is greater than the right element

      Example:
      ```mlir
      // Compare elements for less than or equal to
      %result = ttir.le(%lhs, %rhs, %output) : tensor<4x4xf32>, tensor<4x4xf32>, tensor<4x4xi1> -> tensor<4x4xi1>
      // Input tensors:
      // %lhs: [[1.0, 2.0, 3.0, 2.0], ... ]
      // %rhs: [[1.0, 2.0, 4.0, 5.0], ... ]
      // Output tensor:
      // [[1, 1, 1, 0], ... ]  // 1 where less or equal, 0 where greater

      // Example with integer tensors
      %result = ttir.le(%int_lhs, %int_rhs, %int_output) : tensor<3xi32>, tensor<3xi32>, tensor<3xi1> -> tensor<3xi1>
      // Input tensors:
      // %int_lhs: [10, -5, 0]
      // %int_rhs: [10, 5, 1]
      // Output tensor:
      // [1, 1, 1]  // All elements are less or equal
      ```

      Mathematical definition: less_equal(x, y) = x <= y
    }];
}

// TODO (azecevic): NaN != NaN, otherwise lt(x, x) == 0.
def TTIR_LessThanOp : TTIR_ElementwiseBinaryOp<"lt"> {
    let summary = "Elementwise less than.";
    let description = [{
      The `lt` operation performs an elementwise less than comparison between two tensors.

      For each pair of corresponding elements, it returns:
      - 1 (true) if the left element is less than the right element
      - 0 (false) if the left element is greater than or equal to the right element

      Example:
      ```mlir
      // Compare elements for less than
      %result = ttir.lt(%lhs, %rhs, %output) : tensor<4x4xf32>, tensor<4x4xf32>, tensor<4x4xi1> -> tensor<4x4xi1>
      // Input tensors:
      // %lhs: [[1.0, 2.0, 3.0, 2.0], ... ]
      // %rhs: [[1.0, 2.0, 4.0, 5.0], ... ]
      // Output tensor:
      // [[0, 0, 0, 1], ... ]  // 1 where less, 0 where greater or equal

      // Example with integer tensors
      %result = ttir.lt(%int_lhs, %int_rhs, %int_output) : tensor<3xi32>, tensor<3xi32>, tensor<3xi1> -> tensor<3xi1>
      // Input tensors:
      // %int_lhs: [10, -5, 0]
      // %int_rhs: [10, 5, 1]
      // Output tensor:
      // [0, 0, 0]  // Only the last element is less
      ```

      Mathematical definition: less_than(x, y) = x < y
    }];
}

def TTIR_LogicalAndOp : TTIR_ElementwiseBinaryOp<"logical_and", [TTIR_BinaryIdempotence]> {
    let summary = "Elementwise logical and.";
    let description = [{
      The `logical_and` operation performs an elementwise logical AND operation between two tensors.

      For each pair of corresponding elements, it returns:
      - 1 (true) if both elements are 1 (true)
      - 0 (false) if at least one element is 0 (false)

      Example:
      ```mlir
      // Logical AND operation
      %result = ttir.logical_and(%lhs, %rhs, %output) : tensor<4x4xi1>, tensor<4x4xi1>, tensor<4x4xi1> -> tensor<4x4xi1>
      // Input tensors:
      // %lhs: [[1, 0, 1, 0], ... ]
      // %rhs: [[1, 1, 0, 1], ... ]
      // Output tensor:
      // [[1, 0, 0, 0], ... ]  // 1 where both are 1, 0 otherwise

      // Example with integer tensors
      %result = ttir.logical_and(%int_lhs, %int_rhs, %int_output) : tensor<3xi32>, tensor<3xi32>, tensor<3xi1> -> tensor<3xi1>
      // Input tensors:
      // %int_lhs: [10, 0, 0]
      // %int_rhs: [10, 5, 1]
      // Output tensor:
      // [1, 0, 0]  // Only the first element is true
      ```

      Mathematical definition: logical_and(x, y) = x && y
    }];
}

def TTIR_LogicalOrOp : TTIR_ElementwiseBinaryOp<"logical_or", [TTIR_BinaryIdempotence]> {
    let summary = "Elementwise logical or.";
    let description = [{
      The `logical_or` operation performs an elementwise logical OR operation between two tensors.

      For each pair of corresponding elements, it returns:
      - 1 (true) if at least one element is 1 (true)
      - 0 (false) if both elements are 0 (false)

      Example:
      ```mlir
      // Logical OR operation
      %result = ttir.logical_or(%lhs, %rhs, %output) : tensor<4x4xi1>, tensor<4x4xi1>, tensor<4x4xi1> -> tensor<4x4xi1>
      // Input tensors:
      // %lhs: [[1, 0, 1, 0], ... ]
      // %rhs: [[1, 1, 0, 1], ... ]
      // Output tensor:
      // [[1, 1, 1, 1], ... ]  // 1 where at least one is 1, 0 otherwise

      // Example with integer tensors
      %result = ttir.logical_or(%int_lhs, %int_rhs, %int_output) : tensor<3xi32>, tensor<3xi32>, tensor<3xi1> -> tensor<3xi1>
      // Input tensors:
      // %int_lhs: [10, 0, 0]
      // %int_rhs: [10, 5, 1]
      // Output tensor:
      // [1, 1, 1]  // All elements are true
      ```

      Mathematical definition: logical_or(x, y) = x || y
    }];
}

def TTIR_LogicalXorOp : TTIR_ElementwiseBinaryOp<"logical_xor"> {
    let summary = "Elementwise logical xor.";
    let description = [{
      The `logical_xor` operation performs an elementwise logical XOR operation between two tensors.

      For each pair of corresponding elements, it returns:
      - 1 (true) if exactly one element is 1 (true)
      - 0 (false) if both elements are 0 (false) or both are 1 (true)

      Example:
      ```mlir
      // Logical XOR operation
      %result = ttir.logical_xor(%lhs, %rhs, %output) : tensor<4x4xi1>, tensor<4x4xi1>, tensor<4x4xi1> -> tensor<4x4xi1>
      // Input tensors:
      // %lhs: [[1, 0, 1, 0], ... ]
      // %rhs: [[1, 1, 0, 1], ... ]
      // Output tensor:
      // [[0, 1, 1, 1], ... ]  // 1 where exactly one is 1, 0 otherwise

      // Example with integer tensors
      %result = ttir.logical_xor(%int_lhs, %int_rhs, %int_output) : tensor<3xi32>, tensor<3xi32>, tensor<3xi1> -> tensor<3xi1>
      // Input tensors:
      // %int_lhs: [10, 0, 0]
      // %int_rhs: [10, 5, 1]
      // Output tensor:
      // [0, 1, 1]  // Only the last element is true
      ```

      Mathematical definition: logical_xor(x, y) = x ^^ y
    }];
}

def TTIR_BitwiseAndOp : TTIR_ElementwiseBinaryOp<"bitwise_and", [TTIR_BinaryIdempotence]> {
    let summary = "Elementwise bitwise AND.";
    let description = [{
      The `bitwise_and` operation performs an elementwise bitwise AND operation between two tensors.

      For each pair of corresponding elements, it computes the bitwise AND of their binary
      representations. This operation is typically used with integer data types and has the
      idempotence property, meaning that applying it twice with the same second operand
      returns the original result: bitwise_and(bitwise_and(x, y), y) = bitwise_and(x, y).

      Example:
      ```mlir
      // Bitwise AND operation
      %result = ttir.bitwise_and(%lhs, %rhs, %output) : tensor<2x2xi32>, tensor<2x2xi32>, tensor<2x2xi32> -> tensor<2x2xi32>
      // Input tensors:
      // %lhs: [[1, 2], [3, 4]]
      // %rhs: [[5, 6], [7, 8]]
      // Output tensor:
      // [[1, 2], [3, 0]]

      // Example with binary representation (for 8-bit integers)
      %result = ttir.bitwise_and(%int8_lhs, %int8_rhs, %int8_output) : tensor<4xi8>, tensor<4xi8>, tensor<4xi8> -> tensor<4xi8>
      // Input tensors:
      // %int8_lhs: [0x0F, 0xAA, 0xFF, 0x00]  (binary: [00001111, 10101010, 11111111, 00000000])
      // %int8_rhs: [0xF0, 0x55, 0xFF, 0x00]  (binary: [11110000, 01010101, 11111111, 00000000])
      // Output tensor:
      // [0x00, 0x00, 0xFF, 0x00]  (binary: [00000000, 00000000, 11111111, 00000000])
      ```

      Mathematical definition: bitwise_and(x, y) = x & y
    }];
}

def TTIR_BitwiseOrOp : TTIR_ElementwiseBinaryOp<"bitwise_or", [TTIR_BinaryIdempotence]> {
    let summary = "Elementwise bitwise OR operation.";
    let description = [{
      The `bitwise_or` operation performs an elementwise bitwise OR operation between two tensors.

      For each pair of corresponding elements, it computes the bitwise OR of their binary
      representations. This operation is typically used with integer data types and has the
      idempotence property, meaning that applying it twice with the same second operand
      returns the original result: bitwise_or(bitwise_or(x, y), y) = bitwise_or(x, y).

      Example:
      ```mlir
      // Bitwise OR operation
      %result = ttir.bitwise_or(%lhs, %rhs, %output) : tensor<2x2xi32>, tensor<2x2xi32>, tensor<2x2xi32> -> tensor<2x2xi32>
      // Input tensors:
      // %lhs: [[1, 2], [3, 4]]
      // %rhs: [[5, 6], [7, 8]]
      // Output tensor:
      // [[5, 6], [7, 12]]

      // Example with binary representation (for 8-bit integers)
      %result = ttir.bitwise_or(%int8_lhs, %int8_rhs, %int8_output) : tensor<4xi8>, tensor<4xi8>, tensor<4xi8> -> tensor<4xi8>
      // Input tensors:
      // %int8_lhs: [0x0F, 0xAA, 0x00, 0x55]  (binary: [00001111, 10101010, 00000000, 01010101])
      // %int8_rhs: [0xF0, 0x55, 0x00, 0xAA]  (binary: [11110000, 01010101, 00000000, 10101010])
      // Output tensor:
      // [0xFF, 0xFF, 0x00, 0xFF]  (binary: [11111111, 11111111, 00000000, 11111111])
      ```

      Mathematical definition: bitwise_or(x, y) = x | y
    }];
}

def TTIR_BitwiseXorOp : TTIR_ElementwiseBinaryOp<"bitwise_xor"> {
    let summary = "Elementwise bitwise XOR operation.";
    let description = [{
    The `bitwise_xor` operation performs an elementwise bitwise XOR (exclusive OR) operation between two tensors.

      For each pair of corresponding elements, it computes the bitwise XOR of their binary
      representations. This operation is typically used with integer data types and has the
      property that when applied twice with the same second operand, it returns the original input:
      bitwise_xor(bitwise_xor(x, y), y) = x.

      Example:
      ```mlir
      // Bitwise XOR operation
      %result = ttir.bitwise_xor(%lhs, %rhs, %output) : tensor<2x2xi32>, tensor<2x2xi32>, tensor<2x2xi32> -> tensor<2x2xi32>
      // Input tensors:
      // %lhs: [[1, 2], [3, 4]]
      // %rhs: [[5, 6], [7, 8]]
      // Output tensor:
      // [[4, 4], [4, 12]]

      // Example with binary representation (for 8-bit integers)
      %result = ttir.bitwise_xor(%int8_lhs, %int8_rhs, %int8_output) : tensor<4xi8>, tensor<4xi8>, tensor<4xi8> -> tensor<4xi8>
      // Input tensors:
      // %int8_lhs: [0x0F, 0xAA, 0xFF, 0x00]  (binary: [00001111, 10101010, 11111111, 00000000])
      // %int8_rhs: [0xF0, 0x55, 0xFF, 0x00]  (binary: [11110000, 01010101, 11111111, 00000000])
      // Output tensor:
      // [0xFF, 0xFF, 0x00, 0x00]  (binary: [11111111, 11111111, 00000000, 00000000])
      ```

      Mathematical definition: bitwise_xor(x, y) = x ^ y
    }];

    let hasCanonicalizer = 1;
}

def TTIR_MinimumOp :  TTIR_ElementwiseBinaryOp<"minimum", [TTIR_BinaryIdempotence]> {
    let summary = "Elementwise minimum operation.";
    let description = [{
      The `minimum` operation computes the elementwise minimum between two tensors.

      For each pair of corresponding elements, it selects the smaller value and places it in the
      output tensor. This operation has the idempotence property, meaning that applying it twice
      with the same second operand returns the original result: minimum(minimum(x, y), y) = minimum(x, y).

      Example:
      ```mlir
      // Minimum operation
      %result = ttir.minimum(%lhs, %rhs, %output) : tensor<2x3xi32>, tensor<2x3xi32>, tensor<2x3xi32> -> tensor<2x3xi32>
      // Input tensors:
      // %lhs: [[3, 2, 7], [1, 4, 4]]
      // %rhs: [[1, 4, 2], [1, 2, 3]]
      // Output tensor:
      // [[1, 2, 2], [1, 2, 3]]

      // Example with floating point values
      %result = ttir.minimum(%float_lhs, %float_rhs, %float_output) : tensor<3xf32>, tensor<3xf32>, tensor<3xf32> -> tensor<3xf32>
      // Input tensors:
      // %float_lhs: [3.5, -2.1, 0.0]
      // %float_rhs: [1.2, -5.0, 0.0]
      // Output tensor:
      // [1.2, -5.0, 0.0]
      ```

      Note: When comparing with NaN values, NaN is typically not selected as the minimum value.

      Mathematical definition: minimum(x, y) = min(x, y)
    }];
}

def TTIR_LogicalRightShiftOp : TTIR_ElementwiseBinaryOp<"logical_right_shift"> {
    let summary = "Eltwise Logical Right Shift operation";
    let description = [{
      The `logical_right_shift` operation performs an elementwise logical right shift
      on the elements of the first tensor by the corresponding shift amounts in the
      second tensor.
    }];
    let hasVerifier = 1;
}

def TTIR_LogicalLeftShiftOp : TTIR_ElementwiseBinaryOp<"logical_left_shift"> {
    let summary = "Eltwise Logical Left Shift operation";
    let description = [{
      The `logical_left_shift` operation performs an elementwise logical left shift
      on the elements of the first tensor by the corresponding shift amounts in the
      second tensor.
    }];
    let hasVerifier = 1;
}

def TTIR_SubtractOp : TTIR_ElementwiseBinaryOp<"subtract"> {
    let summary = "Elementwise subtract operation.";
    let description = [{
      The `subtract` operation performs an elementwise subtraction between two tensors.

      For each pair of corresponding elements, it subtracts the element in the second tensor from
      the element in the first tensor and places the result in the output tensor.

      Example:
      ```mlir
      // Subtraction operation
      %result = ttir.subtract(%lhs, %rhs, %output) : tensor<3xi32>, tensor<3xi32>, tensor<3xi32> -> tensor<3xi32>
      // Input tensors:
      // %lhs: [10, 20, 30]
      // %rhs: [1, 2, 3]
      // Output tensor:
      // [9, 18, 27]

      // Example with floating point values
      %result = ttir.subtract(%float_lhs, %float_rhs, %float_output) : tensor<3xf32>, tensor<3xf32>, tensor<3xf32> -> tensor<3xf32>
      // Input tensors:
      // %float_lhs: [3.5, 0.0, -1.2]
      // %float_rhs: [1.5, 2.0, -3.2]
      // Output tensor:
      // [2.0, -2.0, 2.0]
      ```

      Note: The data type of the output tensor matches the data type of the input tensors.

      Mathematical definition: subtract(x, y) = x - y
    }];
}

def TTIR_RemainderOp : TTIR_ElementwiseBinaryOp<"remainder"> {
    let summary = "Elementwise remainder operation.";
    let description = [{
      The `remainder` operation performs an elementwise remainder (modulo) operation between two tensors.

      For each pair of corresponding elements, it computes the remainder when dividing the element
      in the first tensor (dividend) by the element in the second tensor (divisor) and places the
      result in the output tensor.

      Example:
      ```mlir
      // Remainder operation
      %result = ttir.remainder(%lhs, %rhs, %output) : tensor<4xi64>, tensor<4xi64>, tensor<4xi64> -> tensor<4xi64>
      // Input tensors:
      // %lhs: [17, -17, 17, -17]  // Dividends
      // %rhs: [3, 3, -3, -3]      // Divisors
      // Output tensor:
      // [2, -2, 2, -2]

      // Example with floating point values
      %result = ttir.remainder(%float_lhs, %float_rhs, %float_output) : tensor<3xf32>, tensor<3xf32>, tensor<3xf32> -> tensor<3xf32>
      // Input tensors:
      // %float_lhs: [10.5, -10.5, 3.0]
      // %float_rhs: [3.0, 3.0, 2.0]
      // Output tensor:
      // [1.5, -1.5, 1.0]
      ```

      Note: Division by zero typically results in undefined behavior or NaN for floating-point types.

      Mathematical definition: remainder(x, y) = x % y (where % is the remainder operator)
    }];
}

// TODO We need to add a broadcastable trait to this op.
// See issue https://github.com/tenstorrent/tt-mlir/issues/2015
def TTIR_PowOp : TTIR_ElementwiseBinaryOp<"pow"> {
    let summary = "Elementwise power operation.";
    let description = [{
      The `pow` operation performs an elementwise exponentiation between two tensors.

      For each pair of corresponding elements, it raises the element in the first tensor (base)
      to the power of the element in the second tensor (exponent) and places the result in the
      output tensor.

      Example:
      ```mlir
      // Power operation
      %result = ttir.pow(%lhs, %rhs, %output) : tensor<3xf32>, tensor<3xf32>, tensor<3xf32> -> tensor<3xf32>
      // Input tensors:
      // %lhs: [2.0, 3.0, 4.0]  // Bases
      // %rhs: [2.0, 2.0, 0.5]  // Exponents
      // Output tensor:
      // [4.0, 9.0, 2.0]

      // Example with integer values
      %result = ttir.pow(%int_lhs, %int_rhs, %int_output) : tensor<3xi32>, tensor<3xi32>, tensor<3xi32> -> tensor<3xi32>
      // Input tensors:
      // %int_lhs: [2, 3, 5]
      // %int_rhs: [3, 2, 1]
      // Output tensor:
      // [8, 9, 5]
      ```

      Special cases:
      - 0^0 is typically defined as 1
      - For integer types, negative bases with non-integer exponents may result in complex numbers,
        which are typically not supported and may result in undefined behavior

      Mathematical definition: pow(x, y) = x^y
    }];
}

def TTIR_Atan2Op :  TTIR_ElementwiseBinaryOp<"atan2"> {
    let summary = "Elementwise atan2 operation.";
    let description = [{
      The `atan2` operation performs an elementwise arc tangent (inverse tangent) operation between two tensors.

      For each pair of corresponding elements, it computes the angle in radians between the positive x-axis
      and the vector from the origin to the point (x, y) in the Cartesian plane. This operation is
      typically used in trigonometric calculations and supports partial broadcasting, allowing operands
      of different shapes to be combined.

      Example:
      ```mlir
      // %lhs: [0.0, 1.0, -1.0]
      // %rhs: [1.0, 0.0, 0.0]
      %result = ttir.atan2(%lhs, %rhs, %output) : tensor<3xf64>, tensor<3xf64>, tensor<3xf64> -> tensor<3xf64>
      // %result: [0.0, 1.57079637, -1.57079637] // [0.0, pi/2, -pi/2]
      ```
      Mathematical definition: atan2(x, y) = arctan(y / x)
    }];
}

def TTIR_AddOp : TTIR_ElementwiseBinaryOp<"add", [DeclareOpInterfaceMethods<TTIR_QuantizableOpInterface, ["isQuantizedRewriteFavorable", "rewriteWithQuantizedInputs"]>]> {
    let summary = "Elementwise addition operation.";
    let description = [{
      The `add` operation performs an elementwise addition between two tensors.

      For each pair of corresponding elements, it adds the elements and places the result in the output tensor.

      Example:
      ```mlir
      // Addition operation
      %result = ttir.add(%lhs, %rhs, %output) : tensor<3xi32>, tensor<3xi32>, tensor<3xi32> -> tensor<3xi32>
      // Input tensors:
      // %lhs: [10, 20, 30]
      // %rhs: [1, 2, 3]
      // Output tensor:
      // [11, 22, 33]

      // Example with floating point values
      %result = ttir.add(%float_lhs, %float_rhs, %float_output) : tensor<3xf32>, tensor<3xf32>, tensor<3xf32> -> tensor<3xf32>
      // Input tensors:
      // %float_lhs: [3.5, 0.0, -1.2]
      // %float_rhs: [1.5, 2.0, -3.2]
      // Output tensor:
      // [5.0, 2.0, -2.0]
      ```

      Note: The data type of the output tensor matches the data type of the input tensors.

      Mathematical definition: add(x, y) = x + y
    }];
}

def TTIR_MultiplyOp : TTIR_ElementwiseBinaryOp<"multiply"> {
    let summary = "Elementwise multiplication operation.";
    let description = [{
      The `multiply` operation performs an elementwise multiplication between two tensors.

      For each pair of corresponding elements, it multiplies the elements and places the result in the output tensor.

      Example:
      ```mlir
      // Multiplication operation
      %result = ttir.multiply(%lhs, %rhs, %output) : tensor<3xi32>, tensor<3xi32>, tensor<3xi32> -> tensor<3xi32>
      // Input tensors:
      // %lhs: [10, 20, 30]
      // %rhs: [1, 2, 3]
      // Output tensor:
      // [10, 40, 90]

      // Example with floating point values
      %result = ttir.multiply(%float_lhs, %float_rhs, %float_output) : tensor<3xf32>, tensor<3xf32>, tensor<3xf32> -> tensor<3xf32>
      // Input tensors:
      // %float_lhs: [3.5, 0.0, -1.2]
      // %float_rhs: [1.5, 2.0, -3.2]
      // Output tensor:
      // [5.25, 0.0, -3.84]
      ```

      Note: The data type of the output tensor matches the data type of the input tensors.

      Mathematical definition: multiply(x, y) = x * y
    }];
}

def TTIR_DivOp : TTIR_ElementwiseBinaryOp<"div"> {
    let summary = "Elementwise division operation.";
    let description = [{
      The `div` operation performs an elementwise division between two tensors.

      For each pair of corresponding elements, it divides the element in the first tensor (dividend) by
      the element in the second tensor (divisor) and places the result in the output tensor.

      Example:
      ```mlir
      // Division operation
      %result = ttir.div(%lhs, %rhs, %output) : tensor<3xi32>, tensor<3xi32>, tensor<3xi32> -> tensor<3xi32>
      // Input tensors:
      // %lhs: [10, 20, 20]
      // %rhs: [1, 2, 3]
      // Output tensor:
      // [10, 10, 6]

      // Example with floating point values
      %result = ttir.div(%float_lhs, %float_rhs, %float_output) : tensor<3xf32>, tensor<3xf32>, tensor<3xf32> -> tensor<3xf32>
      // Input tensors:
      // %float_lhs: [3.5, 0.0, -1.2]
      // %float_rhs: [1.5, 2.0, -3.2]
      // Output tensor:
      // [2.333333333, 0.0, -0.375]
      ```

      Note: Division by zero typically results in undefined behavior or NaN for floating-point types.

      Mathematical definition: div(x, y) = x / y
    }];
}

def TTIR_MaximumOp : TTIR_ElementwiseBinaryOp<"maximum"> {
    let summary = "Elementwise maximum operation.";
    let description = [{
      The `maximum` operation calculates the elementwise maximum between two tensors.

      For each pair of corresponding elements, it selects the larger value and places it in the
      output tensor. This operation has the idempotence property, meaning that applying it twice
      with the same second operand returns the original result: maximum(maximum(x, y), y) = maximum(x, y).

      Example:
      ```mlir
      // Maximum operation
      %result = ttir.maximum(%lhs, %rhs, %output) : tensor<3x3xi32>, tensor<3x3xi32>, tensor<3x3xi32> -> tensor<3x3xi32>
      // Input tensors:
      // %lhs: [[3, 2, 7], [1, 4, 4]]
      // %rhs: [[1, 4, 2], [1, 2, 3]]
      // Output tensor:
      // [[3, 4, 7], [1, 4, 4]]
      ```

      Note: When comparing with NaN values, NaN is typically not selected as the maximum value.

      Mathematical definition: maximum(x, y) = max(x, y)
    }];
}

def TTIR_BatchNormOp : TTIR_DPSOp<"batch_norm"> {
  let summary = "BatchNormInference operation";
  let description = [{
    Performs batch normalization on the input tensor. Normalizes the `operand` tensor
    across all dimensions except for the specified `dimension` (feature dimension) and
    produces the normalized result.

    Inputs:
    - `operand` (Tensor): The input tensor to be normalized.
    - `scale` (Tensor): The scale parameter (gamma).
    - `offset` (Tensor): The offset parameter (beta).
    - `mean` (Tensor): The pre-computed mean of the input.
    - `variance` (Tensor): The pre-computed variance of the input.

    Attributes:
    - `epsilon` is a small constant added to variance for numerical stability.
    - `dimension` specifies which dimension represents the features/channels.
    - `training` (Bool): Whether the operation is in training mode.

    Output:
    - `result` (Tensor): The normalized output tensor.

    Example:
    ```mlir
      // Normalize a batch of activations
      %result = ttir.batch_norm(%operand, %scale, %offset, %mean, %variance, %output,
                              epsilon = 0.001, dimension = 1, training = false) :
            (tensor<8x16x32x32xf32>, tensor<16xf32>, tensor<16xf32>,
              tensor<16xf32>, tensor<16xf32>, tensor<8x16x32x32xf32>) -> tensor<8x16x32x32xf32>
    ```

    Mathematical definition: batch_norm(x, scale, offset, mean, variance, epsilon, dimension) =
      (x - mean) / sqrt(variance + epsilon) * scale + offset
  }];

  let arguments = (ins AnyRankedTensor:$operand,
                       AnyRankedTensor:$scale,
                       AnyRankedTensor:$offset,
                       AnyRankedTensor:$mean,
                       AnyRankedTensor:$variance,
                       AnyRankedTensor:$output,
                       F32Attr:$epsilon,
                       I32Attr:$dimension,
                       BoolAttr:$training);

  let results = (outs AnyRankedTensor:$result);

  let hasVerifier = 1;
}

def TTIR_RMSNormOp : TTIR_DPSOp<"rms_norm", [AttrSizedOperandSegments]> {
  let summary = "RMS normalization operation";
  let description = [{
    Performs RMS (Root Mean Square) normalization on the input tensor. This operation
    normalizes the input tensor by computing the root mean square of elements across
    the specified dimensions and dividing by that value, optionally scaling and
    shifting the result.

    Inputs:
    - `input` (Tensor): The input tensor to be normalized.
    - `weight` (Optional Tensor): The scale parameter (gamma). If provided, the normalized
      result is element-wise multiplied by this weight.
    - `bias` (Optional Tensor): The shift parameter (beta). If provided, this bias is
      added to the scaled result.

    Attributes:
    - `normalized_shape` specifies the dimensions over which to normalize. Typically
      the last few dimensions of the input tensor.
    - `epsilon` is a small constant added for numerical stability (default: 1e-05).

    Output:
    - `result` (Tensor): The RMS normalized output tensor.

    Example:
    ```mlir
      // RMS normalization over last dimension (shape: [2, 4, 8] -> normalize over [8])
      %result = ttir.rms_norm(%input, %weight, %bias, %output,
                             normalized_shape = [8], epsilon = 1e-05) :
            (tensor<2x4x8xf32>, tensor<2x4x8xf32>, tensor<8xf32>, tensor<8xf32>) -> tensor<2x4x8xf32>

      // RMS normalization over last two dimensions (shape: [2, 4, 8] -> normalize over [4, 8])
      %result = ttir.rms_norm(%input, %weight, %bias, %output,
                             normalized_shape = [4, 8], epsilon = 1e-05) :
            (tensor<2x4x8xf32>, tensor<2x4x8xf32>, tensor<4x8xf32>) -> tensor<2x4x8xf32>
    ```

    Mathematical definition: rms_norm(x, weight, bias, epsilon) =
      (x / sqrt(mean(x^2, dims=normalized_dims) + epsilon)) * weight + bias
  }];

  let arguments = (ins AnyRankedTensor:$input,
                       Optional<AnyRankedTensor>:$weight,
                       Optional<AnyRankedTensor>:$bias,
                       AnyRankedTensor:$output,
                       DenseI64ArrayAttr:$normalized_shape,
                       DefaultValuedAttr<F32Attr, "1e-05">:$epsilon);

  let results = (outs AnyRankedTensor:$result);

  let hasVerifier = 1;
}

class TTIR_ReductionOp<string mnemonic, list<Trait> traits = []> :
    TTIR_NamedOp<mnemonic, traits> {

    let summary = "Base class for reduction operations.";
    let description = [{
      This serves as a base class for operations that reduce tensor values along specified dimensions.

      Reduction operations take an input tensor and apply a specific reduction function (such as sum, mean, max, etc.)
      along one or more dimensions. The result is a tensor with reduced dimensionality unless `keep_dim` is set to true,
      in which case the reduced dimensions are retained with a size of 1.

      The `dim_arg` attribute specifies which dimensions to reduce along. If not provided, the reduction is performed
      over all dimensions, resulting in a scalar value (or a tensor with all dimensions of size 1 if `keep_dim` is true).

      Derived operations will implement specific reduction functions such as sum, mean, max, min, etc.

      Inputs:
      - `input` (Tensor): The input tensor.

      Attributes:
      - `keep_dim` (Bool): Whether to keep the reduced dimensions or not.
      - `dim_arg` (Array of Int32): Dimensions to reduce along.

      Outputs:
      - `output` (Tensor): The result tensor after applying the reduction.
    }];

    let arguments = (ins AnyRankedTensor:$input,
                         AnyRankedTensor:$output,
                         BoolAttr:$keep_dim,
                         OptionalAttr<I32ArrayAttr>:$dim_arg);

    let results = (outs AnyRankedTensor:$result);

    let hasVerifier = 1;
}

def TTIR_ArgMaxOp : TTIR_ReductionOp<"argmax"> {
  let summary = "Argmax reduction op.";
  let description = [{
    Determine the indices of the maximum values along a specified dimension of a tensor or over all elements
    in a tensor.

    This operation reduces the input tensor by finding the index of the maximum value along the dimensions
    specified in `dim_arg`. If `dim_arg` is not provided, the argmax is computed over all dimensions,
    resulting in a scalar index. If `keep_dim` is set to true, the reduced dimensions are retained
    with a size of 1.

    ### Example IR Usage:
    ```mlir
    // Argmax along dimension 1
    %input = ... : tensor<2x3xf32>
    %output = ttir.empty() : tensor<2xi32>
    %result = ttir.argmax(%input, %output) {keep_dim = false, dim_arg = [1: i32]} : tensor<2x3xf32>, tensor<2xi32> -> tensor<2xi32>
    // Input tensor:
    // [[1.0, 5.0, 3.0],
    //  [2.0, 4.0, 6.0]]
    // Output tensor:
    // [1, 2]  // Index of maximum value in each row (5.0 in first row, 6.0 in second row)

    // Argmax along dimension 0
    %input = ... : tensor<2x3xf32>
    %output = ttir.empty() : tensor<3xi32>
    %result = ttir.argmax(%input, %output) {keep_dim = false, dim_arg = [0: i32]} : tensor<2x3xf32>, tensor<3xi32> -> tensor<3xi32>
    // Input tensor:
    // [[1.0, 5.0, 3.0],
    //  [2.0, 4.0, 6.0]]
    // Output tensor:
    // [1, 0, 1]  // Index of maximum value in each column

    // Argmax over all dimensions
    %input = ... : tensor<2x3xf32>
    %output = ttir.empty() : tensor<i32>
    %result = ttir.argmax(%input, %output) {keep_dim = false} : tensor<2x3xf32>, tensor<i32> -> tensor<i32>
    // Input tensor:
    // [[1.0, 5.0, 3.0],
    //  [2.0, 4.0, 6.0]]
    // Output tensor:
    // 5  // Flattened index of the maximum value (6.0)
    ```

    Inputs:
      - `input` (Tensor): The input tensor.

      Attributes:
      - `keep_dim` (Bool): Whether to keep the reduced dimensions or not.
      - `dim_arg` (Array of Int32): Dimensions to reduce along.

      Outputs:
      - `output` (Tensor): The result tensor after applying the reduction.
  }];
}

def TTIR_SumOp : TTIR_ReductionOp<"sum"> {
    let summary = "Sum reduction operation.";
    let description = [{
      The `sum` operation computes the sum of elements along specified dimensions of the input tensor.

      This operation reduces the input tensor by computing the sum of all elements along the dimensions
      specified in `dim_arg`. If `dim_arg` is not provided, the sum is computed over all dimensions,
      resulting in a scalar value. If `keep_dim` is set to true, the reduced dimensions are retained
      with a size of 1.

      Example:
      ```mlir
      // Sum along dimension 1
      %input = ... : tensor<2x3xf32>
      %output = ttir.empty() : tensor<2xf32>
      %result = ttir.sum(%input, %output) {keep_dim = false, dim_arg = [1: i32]} : tensor<2x3xf32>, tensor<2xf32> -> tensor<2xf32>
      // Input tensor:
      // [[1.0, 2.0, 3.0],
      //  [4.0, 5.0, 6.0]]
      // Output tensor:
      // [6.0, 15.0]  // Sum of each row

      // Sum along dimension 0
      %input = ... : tensor<2x3xf32>
      %output = ttir.empty() : tensor<3xf32>
      %result = ttir.sum(%input, %output) {keep_dim = false, dim_arg = [0: i32]} : tensor<2x3xf32>, tensor<3xf32> -> tensor<3xf32>
      // Input tensor:
      // [[1.0, 2.0, 3.0],
      //  [4.0, 5.0, 6.0]]
      // Output tensor:
      // [5.0, 7.0, 9.0]  // Sum of each column

      // Sum over all dimensions
      %input = ... : tensor<2x3xf32>
      %output = ttir.empty() : tensor<f32>
      %result = ttir.sum(%input, %output) {keep_dim = false} : tensor<2x3xf32>, tensor<f32> -> tensor<f32>
      // Input tensor:
      // [[1.0, 2.0, 3.0],
      //  [4.0, 5.0, 6.0]]
      // Output tensor:
      // 21.0  // Sum of all elements
      ```

      Mathematical definition: sum(x, dim) = ∑ x[i] for all i in dimension dim

      Inputs:
      - `input` (Tensor): The input tensor.

      Attributes:
      - `keep_dim` (Bool): Whether to keep the reduced dimensions or not.
      - `dim_arg` (Array of Int32): Dimensions to reduce along.

      Outputs:
      - `output` (Tensor): The result tensor after applying the reduction.
    }];
}

def TTIR_MeanOp : TTIR_ReductionOp<"mean"> {
  let summary = "Mean reduction op.";
  let description = [{
    The `mean` operation computes the arithmetic mean of elements along specified dimensions of the input tensor.

    This operation reduces the input tensor by computing the average of all elements along the dimensions
    specified in `dim_arg`. If `dim_arg` is not provided, the mean is computed over all dimensions,
    resulting in a scalar value. If `keep_dim` is set to true, the reduced dimensions are retained
    with a size of 1.

    Example:
    ```mlir
    // Mean along dimension 1
    %input = ... : tensor<2x3xf32>
    %output = ttir.empty() : tensor<2xf32>
    %result = ttir.mean(%input, %output) {keep_dim = false, dim_arg = [1: i32]} : tensor<2x3xf32>, tensor<2xf32> -> tensor<2xf32>
    // Input tensor:
    // [[1.0, 2.0, 3.0],
    //  [4.0, 5.0, 6.0]]
    // Output tensor:
    // [2.0, 5.0]  // Mean of each row

    // Mean along dimension 0
    %input = ... : tensor<2x3xf32>
    %output = ttir.empty() : tensor<3xf32>
    %result = ttir.mean(%input, %output) {keep_dim = false, dim_arg = [0: i32]} : tensor<2x3xf32>, tensor<3xf32> -> tensor<3xf32>
    // Input tensor:
    // [[1.0, 2.0, 3.0],
    //  [4.0, 5.0, 6.0]]
    // Output tensor:
    // [2.5, 3.5, 4.5]  // Mean of each column

    // Mean over all dimensions
    %input = ... : tensor<2x3xf32>
    %output = ttir.empty() : tensor<f32>
    %result = ttir.mean(%input, %output) {keep_dim = false} : tensor<2x3xf32>, tensor<f32> -> tensor<f32>
    // Input tensor:
    // [[1.0, 2.0, 3.0],
    //  [4.0, 5.0, 6.0]]
    // Output tensor:
    // 3.5  // Mean of all elements
    ```

    Note: For integer input tensors, the result is typically rounded to the nearest integer according to the rounding mode.

    Mathematical definition: mean(x, dim) = (∑ x[i]) / n for all i in dimension dim, where n is the number of elements in dimension dim

    Inputs:
    - `input` (Tensor): The input tensor.

    Attributes:
    - `keep_dim` (Bool): Whether to keep the reduced dimensions or not.
    - `dim_arg` (Array of Int32): Dimensions to reduce along.

    Outputs:
    - `output` (Tensor): The result tensor after applying the reduction.
  }];
}

def TTIR_MaxOp : TTIR_ReductionOp<"max"> {
  let summary = "Maximum reduction operation.";
  let description = [{
    The `max` operation computes the maximum value of elements along specified dimensions of the input tensor.

    This operation reduces the input tensor by finding the maximum value of all elements along the dimensions
    specified in `dim_arg`. If `dim_arg` is not provided, the maximum is computed over all dimensions,
    resulting in a scalar value. If `keep_dim` is set to true, the reduced dimensions are retained
    with a size of 1.

    Example:
    ```mlir
    // Maximum along dimension 1
    %input = ... : tensor<2x3xf32>
    %output = ttir.empty() : tensor<2xf32>
    %result = ttir.max(%input, %output) {keep_dim = false, dim_arg = [1: i32]} : tensor<2x3xf32>, tensor<2xf32> -> tensor<2xf32>
    // Input tensor:
    // [[1.0, 5.0, 3.0],
    //  [4.0, 2.0, 6.0]]
    // Output tensor:
    // [5.0, 6.0]  // Maximum of each row

    // Maximum along dimension 0
    %input = ... : tensor<2x3xf32>
    %output = ttir.empty() : tensor<3xf32>
    %result = ttir.max(%input, %output) {keep_dim = false, dim_arg = [0: i32]} : tensor<2x3xf32>, tensor<3xf32> -> tensor<3xf32>
    // Input tensor:
    // [[1.0, 5.0, 3.0],
    //  [4.0, 2.0, 6.0]]
    // Output tensor:
    // [4.0, 5.0, 6.0]  // Maximum of each column

    // Maximum over all dimensions
    %input = ... : tensor<2x3xf32>
    %output = ttir.empty() : tensor<f32>
    %result = ttir.max(%input, %output) {keep_dim = false} : tensor<2x3xf32>, tensor<f32> -> tensor<f32>
    // Input tensor:
    // [[1.0, 5.0, 3.0],
    //  [4.0, 2.0, 6.0]]
    // Output tensor:
    // 6.0  // Maximum of all elements
    ```

    Note: When comparing with NaN values, NaN is typically not selected as the maximum value.

    Mathematical definition: max(x, dim) = max(x[i]) for all i in dimension dim

    Inputs:
    - `input` (Tensor): The input tensor.

    Attributes:
    - `keep_dim` (Bool): Whether to keep the reduced dimensions or not.
    - `dim_arg` (Array of Int32): Dimensions to reduce along.

    Outputs:
    - `output` (Tensor): The result tensor after applying the reduction.
  }];
}

def TTIR_MinOp : TTIR_ReductionOp<"min"> {
  let summary = "Minimum reduction operation.";
  let description = [{
    The `min` operation computes the minimum value of elements along specified dimensions of the input tensor.

    This operation reduces the input tensor by finding the minimum value of all elements along the dimensions
    specified in `dim_arg`. If `dim_arg` is not provided, the minimum is computed over all dimensions,
    resulting in a scalar value. If `keep_dim` is set to true, the reduced dimensions are retained
    with a size of 1.

    Example:
    ```mlir
    // Minimum along dimension 1
    %input = ... : tensor<2x3xf32>
    %output = ttir.empty() : tensor<2xf32>
    %result = ttir.min(%input, %output) {keep_dim = false, dim_arg = [1: i32]} : tensor<2x3xf32>, tensor<2xf32> -> tensor<2xf32>
    // Input tensor:
    // [[1.0, 5.0, 3.0],
    //  [4.0, 2.0, 6.0]]
    // Output tensor:
    // [1.0, 2.0]  // Minimum of each row

    // Minimum along dimension 0
    %input = ... : tensor<2x3xf32>
    %output = ttir.empty() : tensor<3xf32>
    %result = ttir.min(%input, %output) {keep_dim = false, dim_arg = [0: i32]} : tensor<2x3xf32>, tensor<3xf32> -> tensor<3xf32>
    // Input tensor:
    // [[1.0, 5.0, 3.0],
    //  [4.0, 2.0, 6.0]]
    // Output tensor:
    // [1.0, 2.0, 3.0]  // Minimum of each column

    // Minimum over all dimensions
    %input = ... : tensor<2x3xf32>
    %output = ttir.empty() : tensor<f32>
    %result = ttir.min(%input, %output) {keep_dim = false} : tensor<2x3xf32>, tensor<f32> -> tensor<f32>
    // Input tensor:
    // [[1.0, 5.0, 3.0],
    //  [4.0, 2.0, 6.0]]
    // Output tensor:
    // 1.0  // Minimum of all elements
    ```

    Note: When comparing with NaN values, NaN is typically not selected as the minimum value.

    Mathematical definition: min(x, dim) = min(x[i]) for all i in dimension dim

    Inputs:
    - `input` (Tensor): The input tensor.

    Attributes:
    - `keep_dim` (Bool): Whether to keep the reduced dimensions or not.
    - `dim_arg` (Array of Int32): Dimensions to reduce along.

    Outputs:
    - `output` (Tensor): The result tensor after applying the reduction.
  }];
}

def TTIR_ReduceAndOp : TTIR_ReductionOp<"reduce_and"> {
    let summary = "Logical AND reduction operation.";
    let description = [{
      The `reduce_and` operation performs a logical AND reduction along specified dimensions of the input tensor.

      This operation reduces the input tensor by applying a logical AND operation to all elements along the dimensions
      specified in `dim_arg`. If `dim_arg` is not provided, the reduction is computed over all dimensions,
      resulting in a scalar value. If `keep_dim` is set to true, the reduced dimensions are retained
      with a size of 1.

      The operation treats non-zero values as True and zero values as False when performing the logical AND.

      Example:
      ```mlir
      // Logical AND reduction along dimension 0
      %input = ... : tensor<4x4xi1>
      %output = ttir.empty() : tensor<4xi1>
      %result = ttir.reduce_and(%input, %output) {keep_dim = false, dim_arg = [0: i32]} : tensor<4x4xi1>, tensor<4xi1> -> tensor<4xi1>
      // Input tensor (where 1 represents True and 0 represents False):
      // [[1, 0, 1, 0],
      //  [1, 1, 1, 1],
      //  [0, 0, 1, 1],
      //  [0, 1, 1, 0]]
      // Output tensor:
      // [0, 0, 1, 0]  // Logical AND of each column

      // Logical AND reduction along dimension 1
      %input = ... : tensor<4x4xi1>
      %output = ttir.empty() : tensor<4xi1>
      %result = ttir.reduce_and(%input, %output) {keep_dim = false, dim_arg = [1: i32]} : tensor<4x4xi1>, tensor<4xi1> -> tensor<4xi1>
      // Input tensor:
      // [[1, 0, 1, 0],
      //  [1, 1, 1, 1],
      //  [0, 0, 1, 1],
      //  [0, 1, 1, 0]]
      // Output tensor:
      // [0, 1, 0, 0]  // Logical AND of each row

      // Logical AND reduction over all dimensions
      %input = ... : tensor<4x4xi1>
      %output = ttir.empty() : tensor<i1>
      %result = ttir.reduce_and(%input, %output) {keep_dim = false} : tensor<4x4xi1>, tensor<i1> -> tensor<i1>
      // Input tensor:
      // [[1, 0, 1, 0],
      //  [1, 1, 1, 1],
      //  [0, 0, 1, 1],
      //  [0, 1, 1, 0]]
      // Output tensor:
      // 0  // Logical AND of all elements
      ```

      Mathematical definition: reduce_and(x, dim) = AND(x[i]) for all i in dimension dim

      Inputs:
      - `input` (Tensor): The input tensor.

      Attributes:
      - `keep_dim` (Bool): Whether to keep the reduced dimensions or not.
      - `dim_arg` (Array of Int32): Dimensions to reduce along.

      Outputs:
      - `output` (Tensor): The result tensor after applying the reduction.
    }];
}

def TTIR_ReduceOrOp : TTIR_ReductionOp<"reduce_or"> {
    let summary = "Logical OR reduction operation.";
    let description = [{
      The `reduce_or` operation performs a logical OR reduction along specified dimensions of the input tensor.

      This operation reduces the input tensor by applying a logical OR operation to all elements along the dimensions
      specified in `dim_arg`. If `dim_arg` is not provided, the reduction is computed over all dimensions,
      resulting in a scalar value. If `keep_dim` is set to true, the reduced dimensions are retained
      with a size of 1.

      The operation treats non-zero values as True and zero values as False when performing the logical OR.

      Example:
      ```mlir
      // Logical OR reduction along dimension 0
      %input = ... : tensor<4x4xi1>
      %output = ttir.empty() : tensor<4xi1>
      %result = ttir.reduce_or(%input, %output) {keep_dim = false, dim_arg = [0: i32]} : tensor<4x4xi1>, tensor<4xi1> -> tensor<4xi1>
      // Input tensor (where 1 represents True and 0 represents False):
      // [[1, 0, 0, 0],
      //  [1, 1, 0, 1],
      //  [0, 0, 0, 1],
      //  [0, 0, 0, 0]]
      // Output tensor:
      // [1, 1, 0, 1]  // Logical OR of each column

      // Logical OR reduction along dimension 1
      %input = ... : tensor<4x4xi1>
      %output = ttir.empty() : tensor<4xi1>
      %result = ttir.reduce_or(%input, %output) {keep_dim = false, dim_arg = [1: i32]} : tensor<4x4xi1>, tensor<4xi1> -> tensor<4xi1>
      // Input tensor:
      // [[1, 0, 0, 0],
      //  [1, 1, 0, 1],
      //  [0, 0, 0, 1],
      //  [0, 0, 0, 0]]
      // Output tensor:
      // [1, 1, 1, 0]  // Logical OR of each row

      // Logical OR reduction over all dimensions
      %input = ... : tensor<4x4xi1>
      %output = ttir.empty() : tensor<i1>
      %result = ttir.reduce_or(%input, %output) {keep_dim = false} : tensor<4x4xi1>, tensor<i1> -> tensor<i1>
      // Input tensor:
      // [[1, 0, 0, 0],
      //  [1, 1, 0, 1],
      //  [0, 0, 0, 1],
      //  [0, 0, 0, 0]]
      // Output tensor:
      // 1  // Logical OR of all elements
      ```

      Mathematical definition: reduce_or(x, dim) = OR(x[i]) for all i in dimension dim

      Inputs:
      - `input` (Tensor): The input tensor.

      Attributes:
      - `keep_dim` (Bool): Whether to keep the reduced dimensions or not.
      - `dim_arg` (Array of Int32): Dimensions to reduce along.

      Outputs:
      - `output` (Tensor): The result tensor after applying the reduction.
    }];
}

def TTIR_ProdOp : TTIR_ReductionOp<"prod"> {
  let summary = "Product reduction op.";
  let description = [{
        The `prod` operation computes the product of elements along specified dimensions of the input tensor.

    This operation reduces the input tensor by multiplying all elements along the dimensions
    specified in `dim_arg`. If `dim_arg` is not provided, the product is computed over all dimensions,
    resulting in a scalar value. If `keep_dim` is set to true, the reduced dimensions are retained
    with a size of 1.

    Example:
    ```mlir
    // Product along dimension 0
    %input = ... : tensor<2x3xi32>
    %output = ttir.empty() : tensor<3xi32>
    %result = ttir.prod(%input, %output) {keep_dim = false, dim_arg = [0: i32]} : tensor<2x3xi32>, tensor<3xi32> -> tensor<3xi32>
    // Input tensor:
    // [[1, 2, 3],
    //  [4, 5, 6]]
    // Output tensor:
    // [4, 10, 18]  // Product of each column

    // Product along dimension 1
    %input = ... : tensor<2x3xi32>
    %output = ttir.empty() : tensor<2xi32>
    %result = ttir.prod(%input, %output) {keep_dim = false, dim_arg = [1: i32]} : tensor<2x3xi32>, tensor<2xi32> -> tensor<2xi32>
    // Input tensor:
    // [[1, 2, 3],
    //  [4, 5, 6]]
    // Output tensor:
    // [6, 120]  // Product of each row

    // Product over all dimensions
    %input = ... : tensor<2x3xi32>
    %output = ttir.empty() : tensor<i32>
    %result = ttir.prod(%input, %output) {keep_dim = false} : tensor<2x3xi32>, tensor<i32> -> tensor<i32>
    // Input tensor:
    // [[1, 2, 3],
    //  [4, 5, 6]]
    // Output tensor:
    // 720  // Product of all elements
    ```

    Note: For floating-point inputs, the order of multiplication may affect the result due to floating-point precision issues.

    Mathematical definition: prod(x, dim) = ∏ x[i] for all i in dimension dim

    Inputs:
    - `input` (Tensor): The input tensor.

    Attributes:
    - `keep_dim` (Bool): Whether to keep the reduced dimensions or not.
    - `dim_arg` (Array of Int32): Dimensions to reduce along.

    Outputs:
    - `output` (Tensor): The result tensor after applying the reduction.
  }];
}

def TTIR_EmbeddingOp : TTIR_NamedOp<"embedding"> {
    let summary = "Embedding lookup operation.";
    let description = [{
      The `embedding` operation performs a lookup in an embedding table (weight matrix) using integer indices.

      This operation takes an input tensor of indices and a weight tensor representing the embedding table.
      For each index in the input tensor, it retrieves the corresponding row from the weight tensor.
      The result is a tensor where each input index is replaced by its corresponding embedding vector.

      Example:
      ```mlir
      // Embedding lookup
      %input = ... : tensor<2x3xi32>  // Batch of indices
      %weight = ... : tensor<10x4xf32>  // Embedding table with 10 entries of dimension 4
      %output = ttir.empty() : tensor<2x3x4xf32>
      %result = ttir.embedding(%input, %weight, %output) : tensor<2x3xi32>, tensor<10x4xf32>, tensor<2x3x4xf32> -> tensor<2x3x4xf32>

      // Input tensor (indices):
      // [[0, 2, 5],
      //  [7, 1, 9]]

      // Weight tensor (embedding table):
      // [[0.1, 0.2, 0.3, 0.4],  // embedding vector for index 0
      //  [0.5, 0.6, 0.7, 0.8],  // embedding vector for index 1
      //  [0.9, 1.0, 1.1, 1.2],  // embedding vector for index 2
      //  ...
      //  [1.7, 1.8, 1.9, 2.0]]  // embedding vector for index 9

      // Output tensor:
      // [[[0.1, 0.2, 0.3, 0.4],  // embedding for index 0
      //   [0.9, 1.0, 1.1, 1.2],  // embedding for index 2
      //   [...]],                 // embedding for index 5
      //  [[...],                  // embedding for index 7
      //   [0.5, 0.6, 0.7, 0.8],  // embedding for index 1
      //   [...]]]                 // embedding for index 9
      ```

      Note: The indices in the input tensor must be valid indices into the first dimension of the weight tensor.

      Inputs:
      - `input` (Tensor): The input tensor containing indices.
      - `weight` (Tensor): The embedding table tensor.

      Outputs:
      - `result` (Tensor): The resulting tensor containing the embeddings.
    }];

    let arguments = (ins AnyRankedTensor:$input,
                         AnyRankedTensor:$weight,
                         AnyRankedTensor:$output);

    let results = (outs AnyRankedTensor:$result);

    let hasVerifier = 1;
}

def TTIR_EmbeddingBackwardOp : TTIR_NamedOp<"embedding_backward"> {
    let summary = "Embedding backward operation.";
    let description = [{
      The `embedding_backward` operation computes the gradient of the embedding operation with respect to the weight tensor.

      This operation takes an input tensor of indices, the original weight tensor, and the gradient tensor from the forward pass.
      It computes how the embedding weights should be updated during backpropagation by accumulating gradients at the appropriate
      indices in the weight tensor.

      Example:
      ```mlir
      // Embedding backward
      %input = ... : tensor<2x3xi32>  // Original indices used in the forward pass
      %weight = ... : tensor<10x4xf32>  // Original embedding table
      %in_gradient = ... : tensor<2x3x4xf32>  // Gradient from the forward pass
      %output = ttir.empty() : tensor<10x4xf32>  // Gradient for the embedding table
      %result = ttir.embedding_backward(%input, %weight, %in_gradient, %output) :
          tensor<2x3xi32>, tensor<10x4xf32>, tensor<2x3x4xf32>, tensor<10x4xf32> -> tensor<10x4xf32>

      // Input tensor (indices):
      // [[0, 2, 5],
      //  [7, 1, 9]]

      // Input gradient tensor (from forward pass):
      // [[[0.1, 0.2, 0.3, 0.4],  // gradient for embedding of index 0
      //   [0.5, 0.6, 0.7, 0.8],  // gradient for embedding of index 2
      //   [...]],                 // gradient for embedding of index 5
      //  [[...],                  // gradient for embedding of index 7
      //   [0.9, 1.0, 1.1, 1.2],  // gradient for embedding of index 1
      //   [...]]]                 // gradient for embedding of index 9

      // Output tensor (gradient for the embedding table):
      // The gradients are accumulated at the corresponding indices in the weight tensor.
      // For example, at index 0, the gradient is [0.1, 0.2, 0.3, 0.4]
      ```

      Note: If the same index appears multiple times in the input tensor, the gradients are accumulated (added) at that index in the output tensor.

      Inputs:
      - `input` (Tensor): The original input tensor containing indices used in the forward pass.
      - `weight` (Tensor): The original embedding table tensor.
      - `in_gradient` (Tensor): The gradient tensor from the forward pass.

      Outputs:
      - `result` (Tensor): The gradient tensor for the embedding table.
    }];

    let arguments = (ins AnyRankedTensor:$input,
                         AnyRankedTensor:$weight,
                         AnyRankedTensor:$in_gradient,
                         AnyRankedTensor:$output);

    let results = (outs AnyRankedTensor:$result);

    let hasVerifier = 1;
}

def TTIR_CumSumOp : TTIR_NamedOp<"cumsum"> {
  let summary = "Cumulative sum operation.";
  let description = [{
    The `cumsum` operation computes the cumulative sum of elements along a specified dimension of the input tensor.

    For each position in the output tensor, this operation computes the sum of all elements in the input tensor
    along the specified dimension up to and including that position. The shape of the output tensor matches
    the shape of the input tensor.

    Example:
    ```mlir
    // Cumulative sum along dimension 0
    %input = ... : tensor<2x3xf32>
    %output = ttir.empty() : tensor<2x3xf32>
    %result = ttir.cumsum(%input, %output) {dim = 0 : i64} : tensor<2x3xf32>, tensor<2x3xf32> -> tensor<2x3xf32>
    // Input tensor:
    // [[1, 2, 3],
    //  [4, 5, 6]]
    // Output tensor:
    // [[1, 2, 3],   // first row remains the same
    //  [5, 7, 9]]   // each element is the sum of the corresponding column up to this point

    // Cumulative sum along dimension 1
    %input = ... : tensor<2x3xf32>
    %output = ttir.empty() : tensor<2x3xf32>
    %result = ttir.cumsum(%input, %output) {dim = 1 : i64} : tensor<2x3xf32>, tensor<2x3xf32> -> tensor<2x3xf32>
    // Input tensor:
    // [[1, 2, 3],
    //  [4, 5, 6]]
    // Output tensor:
    // [[1, 3, 6],   // each element is the sum of the corresponding row up to this point
    //  [4, 9, 15]]
    ```

    Inputs:
    - `input` (Tensor): The input tensor.

    Attributes:
    - `dim` (Integer): The dimension along which to compute the cumulative sum.

    Outputs:
    - `result` (Tensor): The tensor containing the cumulative sums.
  }];

  let arguments = (ins AnyRankedTensor:$input,
                       AnyRankedTensor:$output,
                       I64Attr:$dim);

  let results = (outs AnyRankedTensor:$result);

  let hasVerifier = 1;

  let hasFolder = 1;
}

def TTIR_SoftmaxOp : TTIR_NamedOp<"softmax"> {
    let summary = "Softmax normalization operation.";
    let description = [{
      The `softmax` operation applies the softmax function along a specified dimension of the input tensor.

      The softmax function transforms each element of the input tensor to a value between 0 and 1, such that
      the sum of all elements along the specified dimension equals 1. This is commonly used to convert a vector
      of real numbers into a probability distribution.

      The softmax function is defined as:
      softmax(x_i) = exp(x_i) / sum(exp(x_j)) for all j in the specified dimension

      Example:
      ```mlir
      // Softmax along dimension 1
      %input = ... : tensor<2x3xf32>
      %output = ttir.empty() : tensor<2x3xf32>
      %result = ttir.softmax(%input, %output) {dimension = 1 : i32} : tensor<2x3xf32>, tensor<2x3xf32> -> tensor<2x3xf32>
      // Input tensor:
      // [[1.0, 2.0, 3.0],
      //  [4.0, 1.0, 2.0]]
      // Output tensor (approximate values):
      // [[0.09, 0.24, 0.67],  // sum = 1.0
      //  [0.71, 0.09, 0.20]]  // sum = 1.0
      ```

      Note: For numerical stability, the implementation typically subtracts the maximum value in each slice
      before applying the exponential function.

      Inputs:
      - `input` (Tensor): The input tensor.

      Attributes:
      - `dimension` (Integer): The dimension along which to apply the softmax function.
      - `numericStable` (Boolean, default=false): Whether to use numerically stable computation.

      Outputs:
      - `result` (Tensor): The tensor after applying the softmax function.
    }];

    let arguments = (ins AnyRankedTensor:$input,
                         AnyRankedTensor:$output,
                         SI32Attr:$dimension,
                         DefaultValuedAttr<BoolAttr, "false">:$numericStable);

    let results = (outs AnyRankedTensor:$result);

    let hasVerifier = 1;
}

def TTIR_SortOp : TTIR_NamedOp<"sort"> {
  let summary = "Sort operation.";
  let description = [{
    Sorts elements of a tensor along a given dimension.

    Input:
      - input: AnyRankedTensor

    Attributes:
      - dim (int32): The dimension to sort along (default: -1, the last dim).
      - descending (bool): If True, sort in descending order (default: False).
      - stable (bool): If True, ensures stable sort (equal elements keep order).

    Returns a tuple:
      - values: the sorted tensor.
      - indices: the original indices of the sorted values.
  }];

  let arguments = (ins AnyRankedTensor:$input,
                       Variadic<AnyRankedTensor>:$output,
                       DefaultValuedAttr<SI32Attr, "-1">:$dim,
                       DefaultValuedAttr<BoolAttr, "false">:$descending,
                       DefaultValuedAttr<BoolAttr, "false">:$stable);

  let results = (outs AnyRankedTensor:$values,
                      AnyRankedTensor:$indices);

  let hasVerifier = 1;
}

def TTIR_TransposeOp : TTIR_NamedOp<"transpose", [TTIR_TensorManipulation]> {
    let summary = "Tensor transpose operation.";
    let description = [{
      The `transpose` operation swaps two dimensions of a tensor.

      This operation exchanges the positions of two specified dimensions in the input tensor,
      effectively transposing those dimensions. The shape of the output tensor is the same as
      the input tensor, except that the dimensions specified by `dim0` and `dim1` are swapped.

      Example:
      ```mlir
      // Transpose dimensions 0 and 1
      %input = ... : tensor<2x3x4xf32>
      %output = ttir.empty() : tensor<3x2x4xf32>
      %result = ttir.transpose(%input, %output) {dim0 = 0 : i32, dim1 = 1 : i32} :
          tensor<2x3x4xf32>, tensor<3x2x4xf32> -> tensor<3x2x4xf32>
      // Input tensor shape: [2, 3, 4]
      // Output tensor shape: [3, 2, 4]

      // Transpose dimensions 1 and 2
      %input = ... : tensor<2x3x4xf32>
      %output = ttir.empty() : tensor<2x4x3xf32>
      %result = ttir.transpose(%input, %output) {dim0 = 1 : i32, dim1 = 2 : i32} :
          tensor<2x3x4xf32>, tensor<2x4x3xf32> -> tensor<2x4x3xf32>
      // Input tensor shape: [2, 3, 4]
      // Output tensor shape: [2, 4, 3]
      ```

      Inputs:
      - `input` (Tensor): The input tensor.

      Attributes:
      - `dim0` (Integer): The first dimension to swap.
      - `dim1` (Integer): The second dimension to swap.

      Outputs:
      - `result` (Tensor): The transposed tensor.
    }];

    let arguments = (ins AnyRankedTensor:$input,
                         AnyRankedTensor:$output,
                         SI32Attr:$dim0,
                         SI32Attr:$dim1);

    let results = (outs AnyRankedTensor:$result);

    let hasVerifier = 1;

    let hasCanonicalizer = 1;
}

def TTIR_ConcatOp : TTIR_NamedOp<"concat"> {
    let summary = "Tensor concatenation operation.";
    let description = [{
      The `concat` operation joins multiple tensors along a specified dimension.

      This operation concatenates a list of tensors along the dimension specified by `dim`.
      All input tensors must have the same shape except for the dimension being concatenated,
      and the output tensor's shape will match the input tensors except for the concatenated
      dimension, which will be the sum of the input dimensions.

      Example:
      ```mlir
      // Concatenate along dimension 0
      %input1 = ... : tensor<2x3xf32>
      %input2 = ... : tensor<3x3xf32>
      %output = ttir.empty() : tensor<5x3xf32>
      %result = ttir.concat(%input1, %input2, %output) {dim = 0 : i32} :
          tensor<2x3xf32>, tensor<3x3xf32>, tensor<5x3xf32> -> tensor<5x3xf32>
      // Input1 shape: [2, 3]
      // Input2 shape: [3, 3]
      // Output shape: [5, 3]

      // Concatenate along dimension 1
      %input1 = ... : tensor<2x3xf32>
      %input2 = ... : tensor<2x2xf32>
      %output = ttir.empty() : tensor<2x5xf32>
      %result = ttir.concat(%input1, %input2, %output) {dim = 1 : i32} :
          tensor<2x3xf32>, tensor<2x2xf32>, tensor<2x5xf32> -> tensor<2x5xf32>
      // Input1 shape: [2, 3]
      // Input2 shape: [2, 2]
      // Output shape: [2, 5]
      ```

      Inputs:
      - `inputs` (Variadic Tensor): A list of input tensors to concatenate.

      Attributes:
      - `dim` (Integer): The dimension along which to concatenate the tensors.

      Outputs:
      - `result` (Tensor): The concatenated tensor.
    }];

    let arguments = (ins Variadic<AnyRankedTensor>:$inputs,
                         AnyRankedTensor:$output,
                         SI32Attr:$dim);

    let results = (outs AnyRankedTensor:$result);

    let hasVerifier = 1;

    let hasFolder = 1;
}

def TTIR_RepeatOp : TTIR_NamedOp<"repeat"> {
  let summary = "Repeat operation.";
  let description = [{
    The `repeat` operation creates a new tensor by replicating the input tensor's elements
    along specified dimensions.

    This operation repeats the entire input tensor along each dimension according to the
    values specified in the `repeat_dimensions` attribute. The resulting tensor's shape
    is the product of the input tensor's shape and the corresponding repeat values.

    Example:
    ```mlir
    // Repeat a 2x3 tensor with repeat dimensions [2, 2]
    %input = ... : tensor<2x3xf32>
    %output = ttir.empty() : tensor<4x6xf32>
    %result = ttir.repeat(%input, %output) {repeat_dimensions = [2, 2]} :
        tensor<2x3xf32>, tensor<4x6xf32> -> tensor<4x6xf32>
    // Input tensor:
    // [[1.0, 2.0, 3.0],
    //  [4.0, 5.0, 6.0]]
    // Output tensor:
    // [[1.0, 2.0, 3.0, 1.0, 2.0, 3.0],
    //  [4.0, 5.0, 6.0, 4.0, 5.0, 6.0],
    //  [1.0, 2.0, 3.0, 1.0, 2.0, 3.0],
    //  [4.0, 5.0, 6.0, 4.0, 5.0, 6.0]]

    // Repeat a 2x2 tensor with repeat dimensions [1, 3]
    %input = ... : tensor<2x2xf32>
    %output = ttir.empty() : tensor<2x6xf32>
    %result = ttir.repeat(%input, %output) {repeat_dimensions = [1, 3]} :
        tensor<2x2xf32>, tensor<2x6xf32> -> tensor<2x6xf32>
    // Input tensor:
    // [[1.0, 2.0],
    //  [3.0, 4.0]]
    // Output tensor:
    // [[1.0, 2.0, 1.0, 2.0, 1.0, 2.0],
    //  [3.0, 4.0, 3.0, 4.0, 3.0, 4.0]]
    ```

    Inputs:
    - `input` (Tensor): The input tensor to repeat.

    Attributes:
    - `repeat_dimensions` (Array of Integer): The number of times to repeat the tensor along each dimension.

    Outputs:
    - `result` (Tensor): The repeated tensor.
  }];

  let arguments = (ins AnyRankedTensor:$input,
                       AnyRankedTensor:$output,
                       DenseI64ArrayAttr:$repeat_dimensions);

  let results = (outs AnyRankedTensor:$result);

  let hasVerifier = 1;
}

def TTIR_RepeatInterleaveOp : TTIR_NamedOp<"repeat_interleave"> {
    let summary = "Tensor repeat interleave operation.";
    let description = [{
      The `repeat_interleave` operation repeats elements of a tensor along a specified dimension.

      Unlike the `repeat` operation which repeats the entire tensor, this operation repeats each individual
      element of the input tensor the specified number of times along the given dimension. This creates an
      interleaved pattern of repeated values.

      Example:
      ```mlir
      // Repeat interleave along dimension 0 with repeats=2
      %input = ... : tensor<2x3xf32>
      %output = ttir.empty() : tensor<4x3xf32>
      %result = ttir.repeat_interleave(%input, %output) {repeats = 2 : ui32, dim = 0 : i32} :
          tensor<2x3xf32>, tensor<4x3xf32> -> tensor<4x3xf32>
      // Input tensor:
      // [[1.0, 2.0, 3.0],
      //  [4.0, 5.0, 6.0]]
      // Output tensor:
      // [[1.0, 2.0, 3.0],  // First row repeated
      //  [1.0, 2.0, 3.0],
      //  [4.0, 5.0, 6.0],  // Second row repeated
      //  [4.0, 5.0, 6.0]]

      // Repeat interleave along dimension 1 with repeats=3
      %input = ... : tensor<2x2xf32>
      %output = ttir.empty() : tensor<2x6xf32>
      %result = ttir.repeat_interleave(%input, %output) {repeats = 3 : ui32, dim = 1 : i32} :
          tensor<2x2xf32>, tensor<2x6xf32> -> tensor<2x6xf32>
      // Input tensor:
      // [[1.0, 2.0],
      //  [3.0, 4.0]]
      // Output tensor:
      // [[1.0, 1.0, 1.0, 2.0, 2.0, 2.0],  // Each element repeated 3 times
      //  [3.0, 3.0, 3.0, 4.0, 4.0, 4.0]]
      ```

      Inputs:
      - `input` (Tensor): The input tensor.

      Attributes:
      - `repeats` (Integer): The number of times to repeat each element.
      - `dim` (Integer): The dimension along which to repeat elements.

      Outputs:
      - `result` (Tensor): The tensor with repeated elements.
    }];

    let arguments = (ins AnyRankedTensor:$input,
                         AnyRankedTensor:$output,
                         UI32Attr:$repeats,
                         SI32Attr:$dim);

    let results = (outs AnyRankedTensor:$result);

    let hasVerifier = 1;
}

def TTIR_UpdateCacheOp : TTIR_NamedOp<"update_cache"> {
  let summary = "Cache update operation.";
  let description = [{
    The `update_cache` operation updates a cache tensor with values from an input tensor at specific indices.

    This operation is commonly used in sequence models like transformers to update a key-value cache
    with new token information. It takes a cache tensor, an input tensor, and update indices, and
    updates the cache at the specified positions.

    Example:
    ```mlir
    // Update cache at specific indices
    %cache = ... : tensor<2x16x64xf32>  // Batch size 2, sequence length 16, hidden dim 64
    %input = ... : tensor<2x1x64xf32>   // New token embeddings
    %update_index = ... : tensor<1xi32> // Update at position [15]
    %result = ttir.update_cache(%cache, %input, %update_index) {batch_offset = 0 : i32} :
        tensor<2x16x64xf32>, tensor<2x1x64xf32>, tensor<1xi32> -> tensor<2x16x64xf32>
    // The cache tensor is updated at position 15 for both batches with the values from input
    ```

    Inputs:
    - `cache` (Tensor): The cache tensor to be updated.
    - `input` (Tensor): The input tensor containing new values.
    - `update_index` (Tensor): Indices specifying where to update the cache.

    Attributes:
    - `batch_offset` (Integer): Offset in the batch dimension.

    Outputs:
    - `result` (Tensor): The updated cache tensor.
  }];

  let arguments = (ins AnyRankedTensor:$cache,
                       AnyRankedTensor:$input,
                       AnyRankedTensor:$update_index,
                       I32Attr:$batch_offset);

  let results = (outs AnyRankedTensor:$result);

  let extraClassDeclaration = [{
      MutableOperandRange getDpsInitsMutable() { return getCacheMutable(); }
  }];

  let hasVerifier = 1;
}

def TTIR_FillCacheOp : TTIR_NamedOp<"fill_cache"> {
  let summary = "Cache filling operation.";
  let description = [{
      The `fill_cache` operation fills a cache tensor with values from an input tensor.

    Unlike `update_cache` which updates specific positions, this operation fills the entire cache
    or a contiguous section of it with values from the input tensor. This is commonly used to
    initialize a cache in sequence models.

    Example:
    ```mlir
    // Fill cache with input values
    %cache = ... : tensor<2x16x64xf32>  // Batch size 2, sequence length 16, hidden dim 64
    %input = ... : tensor<2x16x64xf32>  // Initial values for the entire cache
    %result = ttir.fill_cache(%cache, %input) {batch_offset = 0 : i32} :
        tensor<2x16x64xf32>, tensor<2x16x64xf32> -> tensor<2x16x64xf32>
    // The entire cache tensor is filled with values from input

    // Fill a portion of the cache
    %cache = ... : tensor<2x16x64xf32>  // Batch size 2, sequence length 16, hidden dim 64
    %input = ... : tensor<2x8x64xf32>   // Values for half of the cache
    %result = ttir.fill_cache(%cache, %input) {batch_offset = 0 : i32} :
        tensor<2x16x64xf32>, tensor<2x8x64xf32> -> tensor<2x16x64xf32>
    // The first 8 positions of the cache are filled with values from input
    ```

    Inputs:
    - `cache` (Tensor): The cache tensor to be filled.
    - `input` (Tensor): The input tensor containing the values to fill the cache with.

    Attributes:
    - `batch_offset` (Integer): Offset in the batch dimension.

    Outputs:
    - `result` (Tensor): The filled cache tensor.
  }];

  let arguments = (ins AnyRankedTensor:$cache,
                       AnyRankedTensor:$input,
                       I32Attr:$batch_offset);

  let results = (outs AnyRankedTensor:$result);

  let hasVerifier = 1;

  let extraClassDeclaration = [{
      MutableOperandRange getDpsInitsMutable() { return getCacheMutable(); }
  }];
}

def TTIR_BroadcastOp : TTIR_NamedOp<"broadcast"> {
    let summary = "Broadcast operation.";
    let description = [{
      The `broadcast` operation expands the dimensions of an input tensor according to specified broadcast dimensions.

      This operation takes an input tensor and broadcasts it to a larger shape by repeating elements along
      dimensions where the input has size 1 and the output has a larger size. This is commonly used to
      make tensors compatible for elementwise operations.

      Example:
      ```mlir
      // Broadcast a tensor from shape [1, 1, 32] to [1, 16, 32]
      %input = ... : tensor<1x1x32xf32>
      %output = ttir.empty() : tensor<1x16x32xf32>
      %result = ttir.broadcast(%input, %output) {broadcast_dimensions = [1, 16, 1]} :
          tensor<1x1x32xf32>, tensor<1x16x32xf32> -> tensor<1x16x32xf32>
      // The input tensor is repeated 16 times along the second dimension

      // Broadcast a tensor from shape [1, 3] to [2, 3]
      %input = ... : tensor<1x3xf32>
      %output = ttir.empty() : tensor<2x3xf32>
      %result = ttir.broadcast(%input, %output) {broadcast_dimensions = [2, 1]} :
          tensor<1x3xf32>, tensor<2x3xf32> -> tensor<2x3xf32>
      // The input tensor is repeated 2 times along the first dimension
      ```

      Note: Currently, when generating a TTNN executable, the broadcast and repeat operations share the same
      semantics due to the lack of tensor view support in TTNN. As a result, the broadcast operation is
      lowered to a repeat operation in the TTNN compilation pipeline.

      Inputs:
      - `input` (Tensor): The input tensor to broadcast.

      Attributes:
      - `broadcast_dimensions` (Array of Integer): The number of times to broadcast the tensor along each dimension.

      Outputs:
      - `result` (Tensor): The broadcasted tensor.
    }];

    let arguments = (ins AnyRankedTensor:$input,
                         AnyRankedTensor:$output,
                         DenseI64ArrayAttr:$broadcast_dimensions);

    let results = (outs AnyRankedTensor:$result);

    let hasVerifier = 1;

    let hasFolder = 1;
}

def TTIR_Conv2dOp : TTIR_NamedOp<"conv2d"> {
    let summary = "Conv2d operation.";
    let description = [{
      Applies a 2D convolution over an input image composed of several input planes.

      This operation performs a 2D convolution on the input tensor using the provided weight tensor
      and optional bias. It supports configurable stride, padding, dilation, and grouping parameters
      to control the convolution behavior.

      Example:
      ```mlir
      // Basic 2D convolution
      %input = ... : tensor<1x28x28x3xf32>    // Batch size 1, 28x28 image, 3 channels
      %weight = ... : tensor<16x3x3x3xf32>    // 16 output channels, 3 input channels, 3x3 kernel
      %bias = ... : tensor<1x1x1x16xf32>      // Bias for 16 output channels
      %output = ttir.empty() : tensor<1x26x26x16xf32>  // Output shape with no padding
      %result = ttir.conv2d(%input, %weight, %bias, %output) {
          stride = [1, 1],
          padding = [0, 0, 0, 0],
          dilation = [1, 1],
          groups = 1
      } : tensor<1x28x28x3xf32>, tensor<16x3x3x3xf32>, tensor<1x1x1x16xf32>, tensor<1x26x26x16xf32> -> tensor<1x26x26x16xf32>

      // Convolution with stride 2 and padding
      %input = ... : tensor<1x28x28x3xf32>    // Batch size 1, 28x28 image, 3 channels
      %weight = ... : tensor<16x3x3x3xf32>    // 16 output channels, 3 input channels, 3x3 kernel
      %bias = ... : tensor<1x1x1x16xf32>      // Bias for 16 output channels
      %output = ttir.empty() : tensor<1x14x14x16xf32>  // Output shape with stride 2
      %result = ttir.conv2d(%input, %weight, %bias, %output) {
          stride = [2, 2],
          padding = [1, 1, 1, 1],
          dilation = [1, 1],
          groups = 1
      } : tensor<1x28x28x3xf32>, tensor<16x3x3x3xf32>, tensor<1x1x1x16xf32>, tensor<1x14x14x16xf32> -> tensor<1x14x14x16xf32>
      ```

      Inputs:
      - `input` (AnyRankedTensor): expected in the following format (N, H_in, W_in, C) where:
        - N is the batch size
        - H_in is the height of the input planes
        - W_in is the width of the input planes
        - C is the number of channels
      - `weight` (AnyRankedTensor): expected in the following format (O, C/G, K_H, K_W) where:
        - C is the number of input channels
        - O is the number of output channels
        - G is the number of groups
        - K_H is the height of the kernel
        - K_W is the width of the kernel
      - `bias` Optional<AnyRankedTensor>: expected in the following format (1, 1, 1, O).

      Attributes:
      - `stride` (i32 | array<2xi32>):
        - i32: Same stride for height and width dimensions (sH = sW = value).
        - array<2xi32>: [sH, sW] where sH is stride for height and sW is stride for width.
      - `padding` (i32 | array<2xi32> | array<4xi32>):
        - i32: Same padding for all sides (pT = pL = pB = pR = value).
        - array<2xi32>: [pH, pW] where pH is padding for height (top/bottom) and pW is padding for width (left/right).
        - array<4xi32>: [pT, pL, pB, pR] for top, left, bottom, and right padding respectively.
      - `dilation` (i32 | array<2xi32>): Spacing between kernel elements.
        - i32: Same dilation for height and width dimensions (dH = dW = value).
        - array<2xi32>: [dH, dW] where dH is dilation for height and dW is dilation for width.
      - `groups` (i32): Number of blocked connections from input channels to output channels. Input and output channels must both be divisible by groups.

      Outputs:
      - `result` AnyRankedTensor: expected in the following format (N, H_out, W_out, O) where:
        - `H_out = (H_in + pT + pB - dH * (K_H - 1) - 1) / sH + 1`
        - `W_out = (W_in + pL + pR - dW * (K_W - 1) - 1) / sW + 1`
    }];

    let arguments = (ins AnyRankedTensor:$input,
                         AnyRankedTensor:$weight,
                         Optional<AnyRankedTensor>:$bias,
                         AnyRankedTensor:$output,
                         AnyAttrOf<[I32Attr, DenseI32ArrayAttr]>:$stride,
                         AnyAttrOf<[I32Attr, DenseI32ArrayAttr]>:$padding,
                         AnyAttrOf<[I32Attr, DenseI32ArrayAttr]>:$dilation,
                         I32Attr:$groups,
                         DefaultValuedAttr<TTIR_FlattenedCompatInfoAttr, "nullptr">:$flattened_compat_info);

    let extraClassDeclaration = [{
      // Get number of output channels
      int64_t getOutputChannelSize();
      bool isBiasCompatible(llvm::ArrayRef<int64_t> biasDims);
      MutableOperandRange getDpsInitsMutable() { return ttir::getDpsOutputs(this); }
    }];

    let results = (outs AnyRankedTensor:$result);

    let hasVerifier = 1;
}

def TTIR_ConvTranspose2dOp : TTIR_NamedOp<"conv_transpose2d"> {
    let summary = "ConvTranspose2d operation.";
    let description = [{
      Applies a 2D transposed convolution operator over an input image composed of several input planes.

      This operation performs the gradient of a 2D convolution with respect to the input, which is useful
      for tasks like upsampling feature maps in neural networks. It supports configurable stride, padding,
      dilation, output padding, and grouping parameters.

      Example:
      ```mlir
      // Basic 2D transposed convolution
      %input = ... : tensor<1x14x14x16xf32>   // Batch size 1, 14x14 feature map, 16 channels
      %weight = ... : tensor<16x8x3x3xf32>    // 16 input channels, 8 output channels, 3x3 kernel
      %bias = ... : tensor<1x1x1x8xf32>       // Bias for 8 output channels
      %output = ttir.empty() : tensor<1x28x28x8xf32>  // Output shape with stride 2
      %result = ttir.conv_transpose2d(%input, %weight, %bias, %output) {
          stride = [2, 2],
          padding = [0, 0, 0, 0],
          dilation = [1, 1],
          output_padding = [0, 0],
          groups = 1
      } : tensor<1x14x14x16xf32>, tensor<16x8x3x3xf32>, tensor<1x1x1x8xf32>, tensor<1x28x28x8xf32> -> tensor<1x28x28x8xf32>

      // Transposed convolution with padding and output padding
      %input = ... : tensor<1x14x14x16xf32>   // Batch size 1, 14x14 feature map, 16 channels
      %weight = ... : tensor<16x8x4x4xf32>    // 16 input channels, 8 output channels, 4x4 kernel
      %bias = ... : tensor<1x1x1x8xf32>       // Bias for 8 output channels
      %output = ttir.empty() : tensor<1x29x29x8xf32>  // Output shape with output padding
      %result = ttir.conv_transpose2d(%input, %weight, %bias, %output) {
          stride = [2, 2],
          padding = [1, 1, 1, 1],
          dilation = [1, 1],
          output_padding = [1, 1],
          groups = 1
      } : tensor<1x14x14x16xf32>, tensor<16x8x4x4xf32>, tensor<1x1x1x8xf32>, tensor<1x29x29x8xf32> -> tensor<1x29x29x8xf32>
      ```

      Inputs:
      - `input` AnyRankedTensor: expected in the following format (N, H_in, W_in, C) where:
        - N is the batch size
        - H_in is the height of the input planes
        - W_in is the width of the input planes
        - C is the number of channels
      - `weight` (AnyRankedTensor): expected in the following format (C, O/G, K_H, K_W) where:
        - C is the number of input channels
        - O is the number of output channels
        - G is the number of groups
        - K_H is the height of the kernel
        - K_W is the width of the kernel
      - `bias` Optional<AnyRankedTensor>: expected in the following format (1, 1, 1, O).

      Attributes:
      - `stride` (i32 | array<2xi32>): Controls the stride for the cross-correlation.
      - `padding` (i32 | array<2xi32> | array<4xi32>): Controls the amount of implicit zero padding on both sides for dilation * (kernel_size - 1) - padding number of points.
      - `output_padding` (i32 | array<2xi32>): Controls the additional size added to one side of the output shape.
      - `dilation` (i32 | array<2xi32>): Controls the spacing between the kernel points
      - `groups` i32: Controls the connections between inputs and outputs. Must be divisible by input and output channels.

      Outputs:
      - `result` AnyRankedTensor: expected in the following format (N, H_out, W_out, O) where:
        - H_out = (H_in - 1) * stride[0] - (padding_top + padding_bottom) + dilation[0] * (K_H - 1) + output_padding[0] + 1
        - W_out = (W_in - 1) * stride[1] - (padding_left + padding_right) + dilation[1] * (K_W - 1) + output_padding[1] + 1
    }];

    let arguments = (ins AnyRankedTensor:$input,
                         AnyRankedTensor:$weight,
                         Optional<AnyRankedTensor>:$bias,
                         AnyRankedTensor:$output,
                         AnyAttrOf<[I32Attr, DenseI32ArrayAttr]>:$stride,
                         AnyAttrOf<[I32Attr, DenseI32ArrayAttr]>:$padding,
                         AnyAttrOf<[I32Attr, DenseI32ArrayAttr]>:$output_padding,
                         AnyAttrOf<[I32Attr, DenseI32ArrayAttr]>:$dilation,
                         I32Attr:$groups,
                         DefaultValuedAttr<TTIR_FlattenedCompatInfoAttr, "nullptr">:$flattened_compat_info);

    let results = (outs AnyRankedTensor:$result);

    let hasVerifier = 1;
}

def TTIR_ConvolutionOp : TTIR_NamedOp<"convolution", [DeclareOpInterfaceMethods<TTIR_QuantizableOpInterface, ["isQuantizedRewriteFavorable", "rewriteWithQuantizedInputs"]>]> {
  let summary = "Generalized convolution operation.";
  let description = [{
    This operation is a more flexible form of convolution that can handle arbitrary dimensionality
    and supports various configuration options. It's designed to be a generalization of specific
    convolution operations like `conv2d` and `conv_transpose2d`.

    Example:
    ```mlir
    // 2D convolution using the generalized convolution operation
    %lhs = ... : tensor<1x32x32x3xf32>     // Input tensor: batch size 1, 32x32 image, 3 channels
    %rhs = ... : tensor<5x5x3x16xf32>      // Filter tensor: 5x5 kernel, 3 input channels, 16 output channels
    %output = ttir.empty() : tensor<1x28x28x16xf32>  // Output tensor
    %result = ttir.convolution(%lhs, %rhs, %output) {
        window_strides = [1, 1],
        padding = [[0, 0], [0, 0]],
        lhs_dilation = [1, 1],
        rhs_dilation = [1, 1],
        window_reversal = [false, false],
        dimension_numbers = {
            input_batch_dimension = 0,
            input_feature_dimension = 3,
            input_spatial_dimensions = [1, 2],
            kernel_input_feature_dimension = 2,
            kernel_output_feature_dimension = 3,
            kernel_spatial_dimensions = [0, 1],
            output_batch_dimension = 0,
            output_feature_dimension = 3,
            output_spatial_dimensions = [1, 2]
        },
        feature_group_count = 1,
        batch_group_count = 1
    } : tensor<1x32x32x3xf32>, tensor<5x5x3x16xf32>, tensor<1x28x28x16xf32> -> tensor<1x28x28x16xf32>
    ```

    Inputs:
    - `input` - The input tensor.
    - `weight` - The filter/kernel tensor.
    - `bias` - The bias tensor.

    Attributes:
    - `window_strides` (Array): Stride of the sliding window for each spatial dimension.
    - `padding` (Array): Padding applied to the input in each spatial dimension.
    - `input_dilation` (Array): Dilation factor for the input in each spatial dimension.
    - `weight_dilation` (Array): Dilation factor for the filter in each spatial dimension.
    - `window_reversal` (Array): Whether to reverse the window in each spatial dimension.
    - `convolution_layout` (Struct): Specifies the dimension numbering in the inputs and outputs.
    - `feature_group_count` (Integer): Number of feature groups for grouped convolution.
    - `batch_group_count` (Integer): Number of batch groups for grouped convolution.

    Outputs:
    - `result` (Tensor): Output tensor containing the result of the convolution.
  }];

  let arguments = (ins
    AnyRankedTensor:$input,
    AnyRankedTensor:$weight,
    Optional<AnyRankedTensor>:$bias,
    AnyRankedTensor:$output,
    DenseI64ArrayAttr:$window_strides,
    DenseI64ArrayAttr:$padding,
    DenseI64ArrayAttr:$input_dilation,
    DenseI64ArrayAttr:$weight_dilation,
    DenseBoolArrayAttr:$window_reversal,
    TTIR_ConvolutionLayoutAttr:$convolution_layout,
    ConfinedAttr<I64Attr, [IntPositive]>:$feature_group_count,
    ConfinedAttr<I64Attr, [IntPositive]>:$batch_group_count
  );

  let results = (outs AnyRankedTensor);
  let hasVerifier = 1;
}

def TTIR_GatherOp: TTIR_NamedOp<"gather"> {
    let summary = "Gather operation.";
    let description = [{
      The `gather` operation collects slices from an input tensor at positions specified by start indices.

      This operation is based on the StableHLO Gather operation (https://openxla.org/stablehlo/spec#gather) and
      allows for flexible slicing and indexing of tensors. It can be used to implement operations like array
      indexing, slicing, dynamic indexing, and more complex gathering patterns.

      Example:
      ```mlir
      // Basic gather example: gather elements from a 2D tensor using indices
      %input = ... : tensor<5x3xf32>         // Input tensor with shape [5,3]
      %indices = ... : tensor<2xi64>         // Indices tensor with values [2, 1]
      %output = ttir.empty() : tensor<3xf32> // Output tensor
      %result = ttir.gather(%input, %indices, %output) {
          offset_dims = [0],                 // Output dimensions that are gathered from input
          collapsed_slice_dims = [0],        // Input dimensions that are collapsed
          operand_batching_dims = [],        // Batch dimensions of the input
          start_indices_batching_dims = [],  // Batch dimensions of the indices
          start_index_map = [0],             // Maps indices to input dimensions
          index_vector_dim = 0,              // Which dimension of indices contains the index vector
          slice_sizes = [1, 3],              // Size of the slice to extract from each position
          indices_are_sorted = false         // Whether indices are sorted
      } : tensor<5x3xf32>, tensor<2xi64>, tensor<3xf32> -> tensor<3xf32>

      // This gathers a slice of size [1,3] starting at position [2,0] from the input tensor,
      // which results in the values from the third row of the input tensor.
      ```

      Inputs:
      - `input` (Tensor): The tensor from which to gather values.
      - `start_indices` (Tensor): Tensor containing the starting indices for slices.

      Attributes:
      - `offset_dims` (Array of Integer): Output dimensions that correspond to dimensions of the gathered slice.
      - `collapsed_slice_dims` (Array of Integer): Input dimensions that are collapsed when gathering.
      - `operand_batching_dims` (Array of Integer): Batch dimensions of the input tensor.
      - `start_indices_batching_dims` (Array of Integer): Batch dimensions of the indices tensor.
      - `start_index_map` (Array of Integer): Maps index values to input dimensions.
      - `index_vector_dim` (Integer): Which dimension of indices contains the index vector.
      - `slice_sizes` (Array of Integer): Size of the slice to extract from each position.
      - `indices_are_sorted` (Boolean): Whether indices are sorted (for optimization).

      Outputs:
      - `result` (Tensor): The gathered tensor.
    }];
    let arguments = (ins AnyRankedTensor:$input,
                         AnyRankedTensor:$start_indices,
                         AnyRankedTensor:$output,
                         DenseI64ArrayAttr:$offset_dims,
                         DenseI64ArrayAttr:$collapsed_slice_dims,
                         DenseI64ArrayAttr:$operand_batching_dims,
                         DenseI64ArrayAttr:$start_indices_batching_dims,
                         DenseI64ArrayAttr:$start_index_map,
                         SI64Attr:$index_vector_dim,
                         DenseI64ArrayAttr:$slice_sizes,
                         BoolAttr:$indices_are_sorted);
    let results = (outs AnyRankedTensor:$result);
}

def TTIR_PoolingOp : TTIR_NamedOp<"pooling", [AttrSizedOperandSegments, DeclareOpInterfaceMethods<TTIR_QuantizableOpInterface, ["rewriteWithQuantizedInputs"]>]> {
  let summary = "General pooling operation.";
  let description = [{
    The `pooling` operation is a generalized pooling operation that can implement various pooling methods
    such as max pooling, average pooling, and sum pooling.

    Pooling operations are commonly used in neural networks to reduce the spatial dimensions of feature maps
    by applying a specific function (like maximum or average) over local regions of the input tensor.

    Example:
    ```mlir
    // Max pooling with 2x2 window and stride 2
    %input = ... : tensor<1x32x32x16xf32>    // Batch size 1, 32x32 feature map, 16 channels
    %output = ttir.empty() : tensor<1x16x16x16xf32>  // Output tensor
    %result = ttir.pooling(%input, %output) {
        pooling_method = "MAX",
        window_dimensions = [1, 2, 2, 1],
        window_strides = [1, 2, 2, 1],
        base_dilations = [1, 1, 1, 1],
        window_dilations = [1, 1, 1, 1],
        padding = [0, 0, 0, 0, 0, 0, 0, 0]
    } : tensor<1x32x32x16xf32>, tensor<1x16x16x16xf32> -> tensor<1x16x16x16xf32>

    // Average pooling with 3x3 window and stride 2
    %input = ... : tensor<1x32x32x16xf32>    // Batch size 1, 32x32 feature map, 16 channels
    %output = ttir.empty() : tensor<1x15x15x16xf32>  // Output tensor
    %result = ttir.pooling(%input, %output) {
        pooling_method = "AVG",
        window_dimensions = [1, 3, 3, 1],
        window_strides = [1, 2, 2, 1],
        base_dilations = [1, 1, 1, 1],
        window_dilations = [1, 1, 1, 1],
        padding = [0, 0, 0, 0, 0, 0, 0, 0]
    } : tensor<1x32x32x16xf32>, tensor<1x15x15x16xf32> -> tensor<1x15x15x16xf32>
    ```

    Inputs:
    - `inputs` (Variadic Tensor): Input tensors to be pooled.

    Attributes:
    - `pooling_method` (Enum): The pooling method to use (MAX, AVG, SUM).
    - `window_dimensions` (Array of Integer): Dimensions of the pooling window. The rank of this array is the same as the rank of the input tensors.
    - `window_strides` (Array of Integer): Stride of the pooling window. The rank of this array is the same as the rank of the input tensors.
    - `base_dilations` (Array of Integer): Dilation factors for the input. The rank of this array is the same as the rank of the input tensors.
    - `window_dilations` (Array of Integer): Dilation factors for the pooling window. The rank of this array is the same as the rank of the input tensors.
    - `padding` (Array of Integer): Padding to apply to the input. The rank of this array is twice the rank of the input tensors, representing padding for each dimension.

    Outputs:
    - `results` (Variadic Tensor): Output tensors after pooling.
  }];

  let arguments = (ins
    Variadic<AnyRankedTensor>:$inputs,
    Variadic<AnyRankedTensor>:$outputs,
    TTIR_PoolingMethodAttr:$pooling_method,
    DenseI64ArrayAttr:$window_dimensions,
    DenseI64ArrayAttr:$window_strides,
    DenseI64ArrayAttr:$base_dilations,
    DenseI64ArrayAttr:$window_dilations,
    DenseI64ArrayAttr:$padding
  );

  let results = (outs Variadic<AnyRankedTensor>);

  let hasVerifier = 1;

  let hasFolder = 1;
}

def TTIR_AvgPool2dOp : TTIR_NamedOp<"avg_pool2d"> {
  let summary = "2D average pooling operation.";
  let description = [{
    The `avg_pool2d` operation applies a 2D average pooling over an input tensor composed of several input planes.

    This operation performs downsampling by dividing the input into local regions and computing the average value
    of each region. It reduces the spatial dimensions (height and width) of an input tensor while preserving the
    batch and channel dimensions. This is commonly used in neural networks to reduce the spatial size of feature maps.

    Example:
    ```mlir
    // Basic 2D average pooling with a 2x2 kernel and stride 1
    %input = ... : tensor<1x3x3x1xf32>  // 3x3 input tensor with values:
                                        // [[[1, 2, 3],
                                        //   [4, 5, 6],
                                        //   [7, 8, 9]]]]
    %output = ttir.empty() : tensor<1x2x2x1xf32>
    %result = ttir.avg_pool2d(%input, %output) {
        kernel = [2, 2],
        stride = [1, 1],
        dilation = [1, 1],
        padding = [0, 0, 0, 0],
        ceil_mode = false
    } : tensor<1x3x3x1xf32>, tensor<1x2x2x1xf32> -> tensor<1x2x2x1xf32>
    // Result: [[[3, 4],
    //           [6, 7]]]]
    // Where: 3 = (1+2+4+5)/4, 4 = (2+3+5+6)/4, 6 = (4+5+7+8)/4, 7 = (5+6+8+9)/4
    ```

    Inputs:
    - `input` (Tensor): Input tensor in NHWC format (batch, height, width, channels).

    Attributes:
    - `kernel` (i32 | array<2xi32>):
        - i32: Same kernel size for height and width dimensions (kH = kW = value).
        - array<2xi32>: [kH, kW] where kH is kernel size for height and kW is kernel size for width.
    - `stride` (i32 | array<2xi32>):
        - i32: Same stride for height and width dimensions (sH = sW = value).
        - array<2xi32>: [sH, sW] where sH is stride for height and sW is stride for width.
    - `dilation` (i32 | array<2xi32>):
        - i32: Same dilation for height and width dimensions (dH = dW = value).
        - array<2xi32>: [dH, dW] where dH is dilation for height and dW is dilation for width.
    - `padding` (i32 | array<2xi32> | array<4xi32>):
        - i32: Same padding for all sides (pT = pL = pB = pR = value).
        - array<2xi32>: [pH, pW] where pH is padding for height (top/bottom) and pW is padding for width (left/right).
        - array<4xi32>: [pT, pL, pB, pR] for top, left, bottom, and right padding respectively.
    - `ceil_mode` (Boolean): When true, uses ceil instead of floor for output shape calculation.
    - `count_include_pad` (Boolean): When true, include padding in the average calculation (default: True)

    Outputs:
    - `result` (Tensor): Output tensor after average pooling.
  }];

  let arguments = (ins AnyRankedTensor:$input,
                       AnyRankedTensor:$output,
                       AnyAttrOf<[I32Attr, DenseI32ArrayAttr]>:$kernel,
                       AnyAttrOf<[I32Attr, DenseI32ArrayAttr]>:$stride,
                       AnyAttrOf<[I32Attr, DenseI32ArrayAttr]>:$dilation,
                       AnyAttrOf<[I32Attr, DenseI32ArrayAttr]>:$padding,
                       BoolAttr:$ceil_mode,
                       DefaultValuedAttr<BoolAttr, "true">:$count_include_pad,
                       DefaultValuedAttr<TTIR_FlattenedCompatInfoAttr, "nullptr">:$flattened_compat_info);

  let results = (outs AnyRankedTensor:$result);

  let hasVerifier = 1;
  let hasFolder = 1;
}

def TTIR_MaxPool2dOp : TTIR_NamedOp<"max_pool2d"> {
    let summary = "2D maximum pooling operation.";
    let description = [{
      The `max_pool2d` operation applies a 2D maximum pooling over an input tensor composed of several input planes.

    This operation performs downsampling by dividing the input into local regions and computing the maximum value
    of each region. It reduces the spatial dimensions (height and width) of an input tensor while preserving the
    batch and channel dimensions. This is commonly used in neural networks to reduce the spatial size of feature
    maps while retaining the most important features.

    Example:
    ```mlir
    // Basic 2D max pooling with a 2x2 kernel and stride 1
    %input = ... : tensor<1x3x3x1xf32>  // 3x3 input tensor with values:
                                        // [[[1, 2, 3],
                                        //   [4, 5, 6],
                                        //   [7, 8, 9]]]]
    %output = ttir.empty() : tensor<1x2x2x1xf32>
    %result = ttir.max_pool2d(%input, %output) {
        kernel = [2, 2],
        stride = [1, 1],
        dilation = [1, 1],
        padding = [0, 0, 0, 0],
        ceil_mode = false
    } : tensor<1x3x3x1xf32>, tensor<1x2x2x1xf32> -> tensor<1x2x2x1xf32>
    // Result: [[[5, 6],
    //           [8, 9]]]]
    // Where: 5 = max(1,2,4,5), 6 = max(2,3,5,6), 8 = max(4,5,7,8), 9 = max(5,6,8,9)
    ```

    Inputs:
    - `input` (Tensor): Input tensor in NHWC format (batch, height, width, channels).

    Attributes:
    - `kernel` (i32 | array<2xi32>):
        - i32: Same kernel size for height and width dimensions (kH = kW = value).
        - array<2xi32>: [kH, kW] where kH is kernel size for height and kW is kernel size for width.
    - `stride` (i32 | array<2xi32>):
        - i32: Same stride for height and width dimensions (sH = sW = value).
        - array<2xi32>: [sH, sW] where sH is stride for height and sW is stride for width.
    - `dilation` (i32 | array<2xi32>):
        - i32: Same dilation for height and width dimensions (dH = dW = value).
        - array<2xi32>: [dH, dW] where dH is dilation for height and dW is dilation for width.
    - `padding` (i32 | array<2xi32> | array<4xi32>):
        - i32: Same padding for all sides (pT = pL = pB = pR = value).
        - array<2xi32>: [pH, pW] where pH is padding for height (top/bottom) and pW is padding for width (left/right).
        - array<4xi32>: [pT, pL, pB, pR] for top, left, bottom, and right padding respectively.
    - `ceil_mode` (Boolean): When true, uses ceil instead of floor for output shape calculation.

    Outputs:
    - `result` (Tensor): Output tensor after maximum pooling.
    }];

    let arguments = (ins AnyRankedTensor:$input,
                         AnyRankedTensor:$output,
                         AnyAttrOf<[I32Attr, DenseI32ArrayAttr]>:$kernel,
                         AnyAttrOf<[I32Attr, DenseI32ArrayAttr]>:$stride,
                         AnyAttrOf<[I32Attr, DenseI32ArrayAttr]>:$dilation,
                         AnyAttrOf<[I32Attr, DenseI32ArrayAttr]>:$padding,
                         BoolAttr:$ceil_mode,
                         DefaultValuedAttr<TTIR_FlattenedCompatInfoAttr, "nullptr">:$flattened_compat_info);

    let results = (outs AnyRankedTensor:$result);

    let hasVerifier = 1;

    let hasFolder = 1;
}

def TTIR_ReshapeOp: TTIR_NamedOp<"reshape", [TTIR_TensorManipulation]> {
    let summary = "Tensor reshape operation.";
    let description = [{
      The `reshape` operation changes the shape of a tensor without changing the data or number of elements.

      This operation takes an input tensor and reshapes it to a new shape specified by the shape attribute.
      The total number of elements in the tensor must remain the same after reshaping. This operation is
      commonly used in neural networks to change the dimensionality of tensors between layers.

      Example:
      ```mlir
      // Reshape a 2x3 tensor to a 1x6 tensor
      %input = ... : tensor<2x3xf32>  // Input tensor with shape [2,3]
      %output = ttir.empty() : tensor<1x6xf32>  // Output tensor with shape [1,6]
      %result = ttir.reshape(%input, %output) {shape = [1, 6]} :
          tensor<2x3xf32>, tensor<1x6xf32> -> tensor<1x6xf32>

      // Reshape a 3D tensor to a 2D tensor
      %input = ... : tensor<2x3x4xf32>  // Input tensor with shape [2,3,4]
      %output = ttir.empty() : tensor<6x4xf32>  // Output tensor with shape [6,4]
      %result = ttir.reshape(%input, %output) {shape = [6, 4]} :
          tensor<2x3x4xf32>, tensor<6x4xf32> -> tensor<6x4xf32>
      ```

      Inputs:
      - `input` (Tensor): The input tensor to reshape.

      Attributes:
      - `shape` (Array of Integer): The new shape for the tensor.

      Outputs:
      - `result` (Tensor): The reshaped tensor.

      Note: The total number of elements in the input tensor must equal the total number of elements
      in the output tensor. For example, a tensor of shape [2,3] (6 elements) can be reshaped to [1,6],
      [6,1], [2,1,3], etc., but not to [2,4] (8 elements).
    }];

    let arguments = (ins AnyRankedTensor:$input,
                         AnyRankedTensor:$output,
                         I32ArrayAttr:$shape);

    let results = (outs AnyRankedTensor:$result);

    let hasVerifier = 1;

    let hasFolder = 1;
}

def TTIR_PadOp: TTIR_NamedOp<"pad"> {
    let summary = "Tensor padding operation.";
    let description = [{
      The `pad` operation adds padding to the edges of an input tensor with a specified constant value.

      This operation extends the dimensions of the input tensor by adding padding elements with a constant value.
      The padding is specified for each dimension as the number of elements to add at the beginning (low) and
      end (high) of that dimension.

      The `padding` attribute must be a sequence of integers that is twice the size as the rank of the input.
      Each pair of integers in the padding attribute represents the amount of padding to add to the low and high
      of that dimension. For example, for a 2D tensor, the padding attribute would have 4 values: [dim0_low, dim0_high, dim1_low, dim1_high].

      Example:
      ```mlir
      // Pad a 2x3 tensor with different padding on each dimension
      %input = ... : tensor<2x3xf32>  // Input tensor with values:
                                      // [[1, 2, 3],
                                      //  [4, 5, 6]]
      %output = ttir.empty() : tensor<3x5xf32>  // Output tensor shape
      %result = ttir.pad(%input, %output) {
          padding = [1, 0, 1, 1],  // Format: [dim0_low, dim0_high, dim1_low, dim1_high]
          value = 0.0 : f32
      } : tensor<2x3xf32>, tensor<3x5xf32> -> tensor<3x5xf32>
      // Result:
      // [[0, 0, 0, 0, 0],
      //  [0, 1, 2, 3, 0],
      //  [0, 4, 5, 6, 0]]
      ```

      Inputs:
      - `input` (Tensor): The input tensor to pad.

      Attributes:
      - `padding` (Array of Integer): The padding values for each dimension, specified as [dim0_low, dim0_high, dim1_low, dim1_high, ...].
      - `value` (Float): The constant value to use for the padding elements.

      Outputs:
      - `result` (Tensor): The padded tensor.

      Note: The shape of the output tensor must match the shape of the input tensor plus the padding specified
      in the padding attribute. For example, if the input shape is [2,3] and the padding is [1,0,1,1], then
      the output shape must be [3,5].
    }];

    let arguments = (ins AnyRankedTensor:$input,
                         AnyRankedTensor:$output,
                         DenseI32ArrayAttr:$padding,
                         F32Attr:$value);

    let results = (outs AnyRankedTensor:$result);

    let hasVerifier = 1;
}

def TTIR_SliceStaticOp: TTIR_NamedOp<"slice_static"> {
    let summary = "Tensor slice operation with constant parameters.";
    let description = [{
      The `slice_static` operation extracts a sub-tensor (slice) from the input tensor across one or more dimensions.

      This operation selects a subset of elements from the input tensor based on the specified begin, end, and
      step indices for each dimension. It's similar to Python's slicing notation `tensor[begin:end:step]` but
      extended to multiple dimensions. The `begins` and `ends` parameters are attributes with fixed values.

      Example:
      ```mlir
      // Extract a 2x2 slice from a 4x4 tensor
      %input = ... : tensor<4x4xf32>  // Input tensor with values:
                                      // [[1,  2,  3,  4],
                                      //  [5,  6,  7,  8],
                                      //  [9,  10, 11, 12],
                                      //  [13, 14, 15, 16]]
      %output = ttir.empty() : tensor<2x2xf32>  // Output tensor shape
      %result = ttir.slice_static(%input, %output) {
          begins = [1, 1],  // Start indices for each dimension
          ends = [3, 3],    // End indices for each dimension (exclusive)
          step = [1, 1]     // Step size for each dimension
      } : tensor<4x4xf32>, tensor<2x2xf32> -> tensor<2x2xf32>
      // Result:
      // [[6,  7],
      //  [10, 11]]

      // Extract elements with a step of 2
      %input = ... : tensor<5xf32>  // Input tensor with values: [1, 2, 3, 4, 5]
      %output = ttir.empty() : tensor<3xf32>  // Output tensor shape
      %result = ttir.slice_static(%input, %output) {
          begins = [0],  // Start index
          ends = [5],    // End index (exclusive)
          step = [2]     // Step size
      } : tensor<5xf32>, tensor<3xf32> -> tensor<3xf32>
      // Result: [1, 3, 5]
      ```

      Inputs:
      - `input` (Tensor): The input tensor to slice.

      Attributes:
      - `begins` (Array of Integer): The starting indices for the slice in each dimension.
      - `ends` (Array of Integer): The ending indices (exclusive) for the slice in each dimension.
      - `step` (Array of Integer): The step sizes for the slice in each dimension.

      Outputs:
      - `result` (Tensor): The sliced tensor.

      Note: The shape of the output tensor is determined by the slice parameters. For each dimension i,
      the output size is calculated as `ceil((ends[i] - begins[i]) / step[i])`. The `begins`, `ends`, and
      `step` arrays must have the same length as the rank of the input tensor.
    }];

    let arguments = (ins AnyRankedTensor:$input,
                         AnyRankedTensor:$output,
                         I32ArrayAttr:$begins,
                         I32ArrayAttr:$ends,
                         I32ArrayAttr:$step);

    let results = (outs AnyRankedTensor:$result);

    let hasVerifier = 1;
}

def TTIR_SliceDynamicOp: TTIR_NamedOp<"slice_dynamic"> {
    let summary = "Tensor slice operation with dynamic parameters.";
    let description = [{
      The `slice_dynamic` operation extracts a sub-tensor (slice) from the input tensor across one or more dimensions.

      This operation selects a subset of elements from the input tensor based on the specified begin, end, and
      step indices for each dimension. It's similar to Python's slicing notation `tensor[begin:end:step]` but
      extended to multiple dimensions. The `begins` and `ends` parameters are tensor inputs determined at runtime.

      Example:
      ```mlir
      // Extract a 2x2 slice from a 4x4 tensor with dynamic begin/end indices
      %input = ... : tensor<4x4xf32>  // Input tensor with values:
                                      // [[1,  2,  3,  4],
                                      //  [5,  6,  7,  8],
                                      //  [9,  10, 11, 12],
                                      //  [13, 14, 15, 16]]
      %begins = ... : tensor<2xi32>   // Tensor with values [1, 1]
      %ends = ... : tensor<2xi32>     // Tensor with values [3, 3]
      %output = ttir.empty() : tensor<2x2xf32>  // Output tensor shape
      %result = ttir.slice_dynamic(%input, %begins, %ends, %output) {
          step = [1, 1]     // Step size for each dimension
      } : tensor<4x4xf32>, tensor<2xi32>, tensor<2xi32>, tensor<2x2xf32> -> tensor<2x2xf32>
      // Result:
      // [[6,  7],
      //  [10, 11]]

      // Extract elements with a step of 2 using dynamic indices
      %input = ... : tensor<5xf32>    // Input tensor with values: [1, 2, 3, 4, 5]
      %begins = ... : tensor<1xi32>   // Tensor with values [0]
      %ends = ... : tensor<1xi32>     // Tensor with values [5]
      %output = ttir.empty() : tensor<3xf32>  // Output tensor shape
      %result = ttir.slice_dynamic(%input, %begins, %ends, %output) {
          step = [2]        // Step size
      } : tensor<5xf32>, tensor<1xi32>, tensor<1xi32>, tensor<3xf32> -> tensor<3xf32>
      // Result: [1, 3, 5]
      ```

      Inputs:
      - `input` (Tensor): The input tensor to slice.
      - `begins` (Tensor): The starting indices for the slice in each dimension.
      - `ends` (Tensor): The ending indices (exclusive) for the slice in each dimension.

      Attributes:
      - `step` (Array of Integer): The step sizes for the slice in each dimension.

      Outputs:
      - `result` (Tensor): The sliced tensor.

      Note: The `begins` and `ends` tensors must have the same length as the rank of the input tensor.
      The output tensor shape may contain dynamic dimensions when slice parameters are runtime-determined.
    }];

    let arguments = (ins AnyRankedTensor:$input,
                         AnyRankedTensor:$begins,
                         AnyRankedTensor:$ends,
                         AnyRankedTensor:$output,
                         OptionalAttr<I32ArrayAttr>:$step);

    let results = (outs AnyRankedTensor:$result);

    let hasVerifier = 1;
}

def TTIR_IndexSelectOp: TTIR_NamedOp<"index_select"> {
    let summary = "Tensor selection operation.";
    let description = [{
      The `index_select` operation extracts a sub-tensor (slice) from the input tensor along a specified dimension.

      Unlike the more general `slice` operation, `index_select` operates on a single dimension with a specified
      starting index, length, and optional stride. This is useful for extracting specific segments of a tensor
      along a particular axis.

      Example:
      ```mlir
      // Select elements 2, 3, 4 from a 1D tensor along dimension 0
      %input = ... : tensor<6xf32>  // Input tensor with values: [1, 2, 3, 4, 5, 6]
      %output = ttir.empty() : tensor<3xf32>  // Output tensor shape
      %result = ttir.index_select(%input, %output) {
          dim = 0 : i32,     // Dimension to select from
          begin = 2 : i32,   // Start index
          length = 3 : i32,  // Number of elements to select
          stride = 0 : i32   // No stride (consecutive elements)
      } : tensor<6xf32>, tensor<3xf32> -> tensor<3xf32>
      // Result: [3, 4, 5]

      // Select every other row from a 2D tensor
      %input = ... : tensor<4x3xf32>  // Input tensor with values:
                                      // [[1, 2, 3],
                                      //  [4, 5, 6],
                                      //  [7, 8, 9],
                                      //  [10, 11, 12]]
      %output = ttir.empty() : tensor<2x3xf32>  // Output tensor shape
      %result = ttir.index_select(%input, %output) {
          dim = 0 : i32,     // Select along rows
          begin = 0 : i32,   // Start from the first row
          length = 2 : i32,  // Select 2 rows
          stride = 2 : i32   // Select every other row
      } : tensor<4x3xf32>, tensor<2x3xf32> -> tensor<2x3xf32>
      // Result:
      // [[1, 2, 3],
      //  [7, 8, 9]]
      ```

      Inputs:
      - `input` (Tensor): The input tensor to select from.

      Attributes:
      - `dim` (Integer): The dimension along which to select elements.
      - `begin` (Integer): The starting index for selection.
      - `length` (Integer): The number of elements to select.
      - `stride` (Integer, default=0): The step size for selection. A value of 0 means no stride (consecutive elements).

      Outputs:
      - `result` (Tensor): The selected tensor.

      Note: The shape of the output tensor is the same as the input tensor except for the selected dimension,
      which will have size `length`. If `stride` is non-zero, the elements selected will be at indices
      `begin`, `begin + stride`, `begin + 2*stride`, etc., up to `length` elements.
    }];

    let arguments = (ins AnyRankedTensor:$input,
                         AnyRankedTensor:$output,
                         SI32Attr:$dim,
                         SI32Attr:$begin,
                         SI32Attr:$length,
                         DefaultValuedOptionalAttr<SI32Attr, "0">:$stride);

    let results = (outs AnyRankedTensor:$result);

    let hasVerifier = 1;
}

// ANCHOR: decomposing_an_op_index_ttir
def TTIR_IndexOp: TTIR_NamedOp<"index"> {
    let summary = "Tensor indexing operation.";
    let description = [{
      The `index` operation extracts a sub-tensor (slice) from the input tensor along a specified dimension.

      This operation selects elements from the input tensor along a single dimension based on the specified
      begin, end, and step indices. It's similar to Python's slicing notation `tensor[:, begin:end:step, :]`
      where the slicing is applied only to the specified dimension.

      Example:
      ```mlir
      // Extract elements with indices 1, 3, 5 from dimension 0 of a 1D tensor
      %input = ... : tensor<6xf32>  // Input tensor with values: [1, 2, 3, 4, 5, 6]
      %output = ttir.empty() : tensor<3xf32>  // Output tensor shape
      %result = ttir.index(%input, %output) {
          dim = 0 : i32,    // Dimension to index
          begin = 1 : i32,  // Start index
          end = 6 : i32,    // End index (exclusive)
          step = 2 : i32    // Step size
      } : tensor<6xf32>, tensor<3xf32> -> tensor<3xf32>
      // Result: [2, 4, 6]

      // Extract columns 0 and 2 from a 2D tensor
      %input = ... : tensor<3x4xf32>  // Input tensor with values:
                                      // [[1, 2, 3, 4],
                                      //  [5, 6, 7, 8],
                                      //  [9, 10, 11, 12]]
      %output = ttir.empty() : tensor<3x2xf32>  // Output tensor shape
      %result = ttir.index(%input, %output) {
          dim = 1 : i32,    // Index along columns (dimension 1)
          begin = 0 : i32,  // Start from first column
          end = 3 : i32,    // End at third column (exclusive)
          step = 2 : i32    // Take every other column
      } : tensor<3x4xf32>, tensor<3x2xf32> -> tensor<3x2xf32>
      // Result:
      // [[1, 3],
      //  [5, 7],
      //  [9, 11]]
      ```

      Inputs:
      - `input` (Tensor): The input tensor to index.

      Attributes:
      - `dim` (Integer): The dimension along which to index.
      - `begin` (Integer): The starting index.
      - `end` (Integer): The ending index (exclusive).
      - `step` (Integer): The step size between indices.

      Outputs:
      - `result` (Tensor): The indexed tensor.

      Note: The shape of the output tensor is the same as the input tensor except for the indexed dimension,
      which will have size `ceil((end - begin) / step)`. The indices selected will be `begin`, `begin + step`,
      `begin + 2*step`, etc., up to but not including `end`.
    }];

    let arguments = (ins AnyRankedTensor:$input,
                         AnyRankedTensor:$output,
                         I32Attr:$dim,
                         I32Attr:$begin,
                         I32Attr:$end,
                         I32Attr:$step);

    let results = (outs AnyRankedTensor:$result);

    let hasVerifier = 1;
}
// ANCHOR_END: decomposing_an_op_index_ttir

def TTIR_SqueezeOp : TTIR_NamedOp<"squeeze"> {
    let summary = "Tensor dimension squeezing operation.";
    let description = [{
      The `squeeze` operation removes a dimension of size 1 from the shape of a tensor.

      This operation is commonly used to eliminate unnecessary singleton dimensions from a tensor's shape.
      It specifies which dimension to remove using the `dim` attribute. The specified dimension must have size 1.

      Example:
      ```mlir
      // Squeeze dimension 0 from a tensor of shape [1, 3, 4]
      %input = ... : tensor<1x3x4xf32>  // Input tensor with shape [1, 3, 4]
      %output = ttir.empty() : tensor<3x4xf32>  // Output tensor shape
      %result = ttir.squeeze(%input, %output) {
          dim = 0 : i32  // Dimension to squeeze
      } : tensor<1x3x4xf32>, tensor<3x4xf32> -> tensor<3x4xf32>
      // Result: tensor with shape [3, 4]

      // Squeeze dimension 1 from a tensor of shape [2, 1, 3]
      %input = ... : tensor<2x1x3xf32>  // Input tensor with shape [2, 1, 3]
      %output = ttir.empty() : tensor<2x3xf32>  // Output tensor shape
      %result = ttir.squeeze(%input, %output) {
          dim = 1 : i32  // Dimension to squeeze
      } : tensor<2x1x3xf32>, tensor<2x3xf32> -> tensor<2x3xf32>
      // Result: tensor with shape [2, 3]
      ```

      Inputs:
      - `input` (Tensor): The input tensor to squeeze.

      Attributes:
      - `dim` (Integer): The dimension to squeeze.

      Outputs:
      - `result` (Tensor): The squeezed tensor.

      Note: The specified dimension must have size 1. The shape of the output tensor is the same as the
      input tensor with the specified dimension removed. For example, squeezing dimension 1 of a tensor
      with shape [2, 1, 3] results in a tensor with shape [2, 3].
    }];

    let arguments = (ins AnyRankedTensor:$input,
                         AnyRankedTensor:$output,
                         SI32Attr:$dim);

    let results = (outs AnyRankedTensor:$result);

    let hasVerifier = 1;
}

def TTIR_UnsqueezeOp : TTIR_NamedOp<"unsqueeze"> {
    let summary = "Tensor dimension insertion operation.";
    let description = [{
      The `unsqueeze` operation inserts a dimension of size 1 into the shape of a tensor.

      This operation is the inverse of the `squeeze` operation and is commonly used to add a singleton dimension
      to a tensor's shape. It specifies which position to insert the new dimension using the `dim` attribute.

      Example:
      ```mlir
      // Insert a dimension at position 0 of a tensor with shape [3, 4]
      %input = ... : tensor<3x4xf32>  // Input tensor with shape [3, 4]
      %output = ttir.empty() : tensor<1x3x4xf32>  // Output tensor shape
      %result = ttir.unsqueeze(%input, %output) {
          dim = 0 : i32  // Position to insert the new dimension
      } : tensor<3x4xf32>, tensor<1x3x4xf32> -> tensor<1x3x4xf32>
      // Result: tensor with shape [1, 3, 4]

      // Insert a dimension at position 1 of a tensor with shape [2, 3]
      %input = ... : tensor<2x3xf32>  // Input tensor with shape [2, 3]
      %output = ttir.empty() : tensor<2x1x3xf32>  // Output tensor shape
      %result = ttir.unsqueeze(%input, %output) {
          dim = 1 : i32  // Position to insert the new dimension
      } : tensor<2x3xf32>, tensor<2x1x3xf32> -> tensor<2x1x3xf32>
      // Result: tensor with shape [2, 1, 3]
      ```

      Inputs:
      - `input` (Tensor): The input tensor to unsqueeze.

      Attributes:
      - `dim` (Integer): The position to insert the new dimension.

      Outputs:
      - `result` (Tensor): The unsqueezed tensor.

      Note: The shape of the output tensor is the same as the input tensor with a new dimension of size 1
      inserted at the specified position. For example, unsqueezing at position 1 of a tensor with shape [2, 3]
      results in a tensor with shape [2, 1, 3].
    }];

    let arguments = (ins AnyRankedTensor:$input,
                         AnyRankedTensor:$output,
                         SI32Attr:$dim);

    let results = (outs AnyRankedTensor:$result);

    let hasVerifier = 1;
}

def TTIR_ClampScalarOp : TTIR_NamedOp<"clamp_scalar", [TTIR_ElementwiseUnary]> {
    let summary = "Scalar value clamping operation.";
    let description = [{
      The `clamp_scalar` operation constrains all elements of a tensor to be within a specified range.

      This operation applies element-wise clamping to the input tensor, ensuring that all values fall within
      the range [min, max]. Values less than `min` are set to `min`, and values greater than `max` are set to `max`.
      This is commonly used to ensure that tensor values stay within a valid range.

      Example:
      ```mlir
      // Clamp values to the range [2.0, 5.0]
      %input = ... : tensor<1x8xf32>  // Input tensor with values:
                                      // [[0, 1, 2, 3, 4, 5, 6, 7]]
      %output = ttir.empty() : tensor<1x8xf32>  // Output tensor shape
      %result = ttir.clamp_scalar(%input, %output) {
          min = 2.0 : f32,  // Minimum value
          max = 5.0 : f32   // Maximum value
      } : tensor<1x8xf32>, tensor<1x8xf32> -> tensor<1x8xf32>
      // Result: [[2, 2, 2, 3, 4, 5, 5, 5]]
      // Values < 2.0 are clamped to 2.0, values > 5.0 are clamped to 5.0
      ```

      Inputs:
      - `input` (Tensor): The input tensor to clamp.

      Attributes:
      - `min` (Float): The minimum value for clamping.
      - `max` (Float): The maximum value for clamping.

      Outputs:
      - `result` (Tensor): The clamped tensor.
    }];

    let arguments = (ins AnyRankedTensor:$input,
                         AnyRankedTensor:$output,
                         F32Attr:$min,
                         F32Attr:$max);

    let results = (outs AnyRankedTensor:$result);

    let hasVerifier = 1;
}

def TTIR_ClampTensorOp : TTIR_NamedOp<"clamp_tensor"> {
  let summary = "Tensor value clamping operation.";
  let description = [{
    The `clamp_tensor` operation constrains elements of a tensor to be within ranges specified by min and max tensors.

    Unlike `clamp_scalar`, which uses scalar values for min and max, this operation uses tensor values for
    element-wise clamping. Each element in the input tensor is clamped between the corresponding elements
    in the min and max tensors. This allows for different clamping ranges for different elements.

    Example:
    ```mlir
    // Clamp values using min and max tensors
    %input = ... : tensor<1x8xf32>  // Input tensor with values:
                                    // [[0, 1, 2, 3, 4, 5, 6, 7]]
    %min = ... : tensor<1x8xf32>    // Min tensor with values:
                                    // [[2, 2, 2, 3, 3, 3, 0, 0]]
    %max = ... : tensor<1x8xf32>    // Max tensor with values:
                                    // [[5, 5, 5, 9, 9, 9, 6, 6]]
    %output = ttir.empty() : tensor<1x8xf32>  // Output tensor shape
    %result = ttir.clamp_tensor(%input, %min, %max, %output) :
        tensor<1x8xf32>, tensor<1x8xf32>, tensor<1x8xf32>, tensor<1x8xf32> -> tensor<1x8xf32>
    // Result: [[2, 2, 2, 3, 4, 5, 6, 6]]
    // Each element is clamped between its corresponding min and max values
    ```

    Inputs:
    - `input` (Tensor): The input tensor to clamp.
    - `min` (Tensor): The tensor containing minimum values for clamping.
    - `max` (Tensor): The tensor containing maximum values for clamping.

    Outputs:
    - `result` (Tensor): The clamped tensor.
  }];

  let arguments = (ins AnyRankedTensor:$input,
                       AnyRankedTensor:$min,
                       AnyRankedTensor:$max,
                       AnyRankedTensor:$output);

  let results = (outs AnyRankedTensor:$result);

  let hasVerifier = 1;

  let hasCanonicalizer = 1;
}

def TTIR_ReverseOp : TTIR_NamedOp<"reverse", [AllShapesMatch<["input", "result"]>]> {
  let summary = "Tensor reversal operation.";

  let description = [{
    The `reverse` operation reverses the order of elements in the input tensor along the specified dimensions.

    This operation flips the elements of a tensor along one or more axes, which is useful for operations
    like sequence reversal, matrix transposition with reversal, and other tensor manipulations that require
    changing the order of elements.

    Example:
    ```mlir
    // Reverse a 3x2 tensor along dimension 1 (columns)
    %input = ... : tensor<3x2xi32>  // Input tensor with values:
                                    // [[1, 2],
                                    //  [3, 4],
                                    //  [5, 6]]
    %output = ttir.empty() : tensor<3x2xi32>  // Output tensor shape
    %result = ttir.reverse(%input, %output) {
        dimensions = [1]  // Reverse along columns
    } : tensor<3x2xi32>, tensor<3x2xi32> -> tensor<3x2xi32>
    // Result:
    // [[2, 1],
    //  [4, 3],
    //  [6, 5]]

    // Reverse a 3x2 tensor along both dimensions
    %input = ... : tensor<3x2xi64>  // Input tensor with values:
                                    // [[1, 2],
                                    //  [3, 4],
                                    //  [5, 6]]
    %output = ttir.empty() : tensor<3x2xi64>  // Output tensor shape
    %result = ttir.reverse(%input, %output) {
        dimensions = [0, 1]  // Reverse along both rows and columns
    } : tensor<3x2xi64>, tensor<3x2xi64> -> tensor<3x2xi64>
    // Result:
    // [[6, 5],
    //  [4, 3],
    //  [2, 1]]
    ```

    Inputs:
    - `input` (Tensor): The input tensor to reverse.

    Attributes:
    - `dimensions` (Array of Integer): The dimensions along which to reverse the tensor.

    Outputs:
    - `result` (Tensor): The reversed tensor.
    }];

    let arguments = (ins AnyRankedTensor:$input,
                         AnyRankedTensor:$output,
                         DenseI64ArrayAttr:$dimensions);

    let results = (outs AnyRankedTensor:$result);

    let hasVerifier = 1;

    let hasCanonicalizer = 1;
}

def TTIR_LinearOp : TTIR_NamedOp<"linear"> {
    let summary = "Linear transformation operation.";
    let description = [{
      The `linear` operation performs a linear transformation by computing the matrix multiplication
      of tensors `a` and `b` with an optional addition of a `bias` tensor.

      This operation is commonly used in neural networks to implement fully connected layers. It computes
      the matrix multiplication of the input tensor with a weight tensor and adds an optional bias.

      Example:
      ```mlir
      // Linear transformation with bias
      %a = ... : tensor<10x64x32xbf16>  // Input tensor: batch_size=10, sequence_length=64, input_dim=32
      %b = ... : tensor<32x128xbf16>    // Weight tensor: input_dim=32, output_dim=128
      %bias = ... : tensor<128xbf16>    // Bias tensor: output_dim=128
      %output = ttir.empty() : tensor<10x64x128xbf16>  // Output tensor shape
      %result = ttir.linear(%a, %b, %bias, %output) :
          tensor<10x64x32xbf16>, tensor<32x128xbf16>, tensor<128xbf16>, tensor<10x64x128xbf16> -> tensor<10x64x128xbf16>

      // Linear transformation without bias
      %a = ... : tensor<10x64x32xf32>  // Input tensor
      %b = ... : tensor<32x128xf32>    // Weight tensor
      %output = ttir.empty() : tensor<10x64x128xf32>  // Output tensor shape
      %result = ttir.linear(%a, %b, %output) :
          tensor<10x64x32xf32>, tensor<32x128xf32>, tensor<10x64x128xf32> -> tensor<10x64x128xf32>
      ```

      Inputs:
      - `a` (Tensor): The input tensor.
      - `b` (Tensor): The weight tensor.
      - `bias` (Optional Tensor): The bias tensor to add to the result of the matrix multiplication.

      Attributes:
      - `transpose_a` (Boolean, default=false): Whether to transpose tensor `a` before multiplication.
      - `transpose_b` (Boolean, default=false): Whether to transpose tensor `b` before multiplication.

      Outputs:
      - `result` (Tensor): The result of the linear transformation.

      The operation computes: result = matmul(a, b) + bias

      Note: The shapes of the tensors must be compatible for matrix multiplication. For a 3D input tensor
      with shape [batch_size, sequence_length, input_dim], the weight tensor should have shape [input_dim, output_dim],
      and the bias tensor should have shape [output_dim]. The resulting tensor will have shape
      [batch_size, sequence_length, output_dim].
    }];

    let arguments = (ins AnyRankedTensor:$a,
                         AnyRankedTensor:$b,
                         Optional<AnyRankedTensor>:$bias,
                         AnyRankedTensor:$output,
                         DefaultValuedAttr<BoolAttr, "false">:$transpose_a,
                         DefaultValuedAttr<BoolAttr, "false">:$transpose_b);

    let results = (outs AnyRankedTensor:$result);

    let hasVerifier = 1;

    let hasCanonicalizer = 1;
}

// ANCHOR: adding_an_op_matmul_ttir
def TTIR_MatmulOp : TTIR_NamedOp<"matmul"> {
    let summary = "Matrix multiplication operation.";
    let description = [{
      The `matmul` operation computes the matrix multiplication of two tensors.

      This operation performs matrix multiplication between tensors `a` and `b`. It supports optional
      transposition of either input tensor before multiplication. For 2D tensors, this computes the standard
      matrix product. For tensors with more dimensions, it applies batched matrix multiplication.

      Example:
      ```mlir
      // Basic matrix multiplication of 2D tensors
      %a = ... : tensor<3x4xf32>  // Matrix A with shape [3,4]
      %b = ... : tensor<4x5xf32>  // Matrix B with shape [4,5]
      %output = ttir.empty() : tensor<3x5xf32>  // Output matrix shape
      %result = ttir.matmul(%a, %b, %output) :
          tensor<3x4xf32>, tensor<4x5xf32>, tensor<3x5xf32> -> tensor<3x5xf32>

      // Batched matrix multiplication with transposition
      %a = ... : tensor<2x3x4xf32>  // Batch of 2 matrices with shape [3,4]
      %b = ... : tensor<2x5x4xf32>  // Batch of 2 matrices with shape [5,4]
      %output = ttir.empty() : tensor<2x3x5xf32>  // Output shape
      %result = ttir.matmul(%a, %b, %output) {
          transpose_a = false,  // Don't transpose A
          transpose_b = true    // Transpose B before multiplication
      } : tensor<2x3x4xf32>, tensor<2x5x4xf32>, tensor<2x3x5xf32> -> tensor<2x3x5xf32>
      ```

      Inputs:
      - `a` (Tensor): The first input tensor.
      - `b` (Tensor): The second input tensor.

      Attributes:
      - `transpose_a` (Boolean, default=false): Whether to transpose tensor `a` before multiplication.
      - `transpose_b` (Boolean, default=false): Whether to transpose tensor `b` before multiplication.

      Outputs:
      - `result` (Tensor): The result of the matrix multiplication.

      Note: The inner dimensions of the input tensors must be compatible for matrix multiplication.
      If `a` has shape [..., m, k] and `b` has shape [..., k, n], then the result will have shape [..., m, n].
      If `transpose_a` is true, then `a` is treated as having shape [..., k, m].
      If `transpose_b` is true, then `b` is treated as having shape [..., n, k].
    }];

    let arguments = (ins AnyRankedTensor:$a,
                         AnyRankedTensor:$b,
                         AnyRankedTensor:$output,
                         DefaultValuedAttr<BoolAttr, "false">:$transpose_a,
                         DefaultValuedAttr<BoolAttr, "false">:$transpose_b);

    let results = (outs AnyRankedTensor:$result);

    let hasVerifier = 1;

    let hasCanonicalizer = 1;
}
// ANCHOR_END: adding_an_op_matmul_ttir

def TTIR_PermuteOp : TTIR_NamedOp<"permute", [TTIR_TensorManipulation]> {
    let summary = "Tensor dimension permutation operation.";
    let description = [{
      The `permute` operation reorders the dimensions of the input tensor according to the specified permutation.

      This operation is similar to transpose but generalizes to tensors of any rank. It rearranges the
      dimensions of the input tensor based on the permutation attribute, which specifies the new order
      of dimensions.

      Example:
      ```mlir
      // Transpose a 2D tensor (swap dimensions 0 and 1)
      %input = ... : tensor<3x4xf32>  // Input tensor with shape [3,4]
      %output = ttir.empty() : tensor<4x3xf32>  // Output tensor shape
      %result = ttir.permute(%input, %output) {
          permutation = [1, 0]  // Swap dimensions 0 and 1
      } : tensor<3x4xf32>, tensor<4x3xf32> -> tensor<4x3xf32>
      // Result: tensor with shape [4,3], equivalent to transposing the input

      // Permute a 3D tensor
      %input = ... : tensor<2x3x4xf32>  // Input tensor with shape [2,3,4]
      %output = ttir.empty() : tensor<3x4x2xf32>  // Output tensor shape
      %result = ttir.permute(%input, %output) {
          permutation = [1, 2, 0]  // Reorder dimensions to [1,2,0]
      } : tensor<2x3x4xf32>, tensor<3x4x2xf32> -> tensor<3x4x2xf32>
      // Result: tensor with shape [3,4,2]
      ```

      Inputs:
      - `input` (Tensor): The input tensor to permute.

      Attributes:
      - `permutation` (Array of Integer): The permutation of the input tensor dimensions.
        This must be a valid permutation of the indices [0, 1, ..., rank-1].

      Outputs:
      - `result` (Tensor): The permuted tensor.

      Note: The permutation attribute must contain exactly one occurrence of each integer in the range
      [0, rank-1], where rank is the number of dimensions in the input tensor. The shape of the output
      tensor is determined by permuting the dimensions of the input tensor according to the permutation.
      For example, if the input shape is [2,3,4] and the permutation is [1,2,0], then the output shape
      will be [3,4,2].
    }];

    let arguments = (ins AnyRankedTensor:$input,
                         AnyRankedTensor:$output,
                         DenseI64ArrayAttr:$permutation);

    let results = (outs AnyRankedTensor:$result);

    let hasVerifier = 1;

    let hasFolder = 1;
}

def TTIR_Upsample2dOp : TTIR_NamedOp<"upsample2d"> {
    let summary = "Upsample 2D operation.";

    let description = [{
      The `upsample2d` operation increases the spatial dimensions (height and width) of an input tensor.

      This operation is commonly used in neural networks to increase the spatial resolution of feature maps.
      It supports different upsampling algorithms such as "nearest" and "bilinear" interpolation.
      The input tensor is assumed to be in NHWC format (batch, height, width, channels).

      Example:
      ```mlir
      // Upsample a tensor with different scale factors for height and width
      %input = ... : tensor<10x64x32x3xbf16>  // Input tensor: [batch=10, height=64, width=32, channels=3]
      %output = ttir.empty() : tensor<10x128x128x3xbf16>  // Output tensor shape
      %result = ttir.upsample2d(%input, %output) {
          scale_factor = [2, 4],  // Scale height by 2, width by 4
          mode = "bilinear"       // Use bilinear interpolation
      } : tensor<10x64x32x3xbf16>, tensor<10x128x128x3xbf16> -> tensor<10x128x128x3xbf16>
      // Result: tensor with shape [10,128,128,3]

      // Upsample with the same scale factor for both dimensions
      %input = ... : tensor<1x32x32x16xf32>  // Input tensor
      %output = ttir.empty() : tensor<1x64x64x16xf32>  // Output tensor shape
      %result = ttir.upsample2d(%input, %output) {
          scale_factor = 2,     // Scale both height and width by 2
          mode = "nearest"      // Use nearest neighbor interpolation
      } : tensor<1x32x32x16xf32>, tensor<1x64x64x16xf32> -> tensor<1x64x64x16xf32>
      // Result: tensor with shape [1,64,64,16]
      ```

      Inputs:
      - `input` (Tensor): The input tensor to upsample, in NHWC format.

      Attributes:
      - `scale_factor` (Integer or Array of Integer): The scale factor for upsampling in height and width dimensions.
        If a single integer is provided, it's used for both dimensions. If an array is provided, the first value
        is used for height and the second for width.
      - `mode` (String, default="nearest"): The upsampling algorithm to use. Currently supported values are
        "nearest" for nearest neighbor interpolation and "bilinear" for bilinear interpolation.

      Outputs:
      - `result` (Tensor): The upsampled tensor.

      Note: The output height is calculated as input_height * scale_factor[0] and the output width as
      input_width * scale_factor[1]. The batch and channel dimensions remain unchanged.
    }];

    let arguments = (ins AnyRankedTensor:$input,
                         AnyRankedTensor:$output,
                         AnyAttrOf<[SI32Attr, DenseI32ArrayAttr]>:$scale_factor,
                         DefaultValuedAttr<StrAttr, "\"nearest\"">:$mode);

    let results = (outs AnyRankedTensor:$result);

    let hasVerifier = 1;
}

def TTIR_ScatterOp: TTIR_NamedOp<"scatter"> {
  let summary = "Scatter operation";
  let description = [{
    The `scatter` operation updates slices of an input tensor at indices specified by scatter_indices
    with values from the update tensor.

    This operation is the inverse of the `gather` operation. It allows for updating specific slices of a
    tensor at locations determined by indices. The operation is highly configurable through various
    dimension attributes that control how the indices and updates are interpreted.

    Example:
    ```mlir
    // Basic scatter example: update values at specific indices in a 1D tensor
    %input = ... : tensor<8xf32>        // Input tensor with values: [0, 0, 0, 0, 0, 0, 0, 0]
    %indices = ... : tensor<3xi32>      // Indices tensor with values: [1, 3, 5]
    %update = ... : tensor<3xf32>       // Update tensor with values: [10, 30, 50]
    %output = ttir.empty() : tensor<8xf32>  // Output tensor shape
    %result = ttir.scatter(%input, %indices, %update, %output) {
        update_window_dims = [],        // No window dimensions in update tensor
        inserted_window_dims = [0],     // Insert window dimension 0
        input_batching_dims = [],       // No batching dimensions in input
        scatter_indices_batching_dims = [], // No batching dimensions in indices
        scatter_dims_to_operand_dims = [0], // Map scatter dimension 0 to operand dimension 0
        index_vector_dim = 0,           // Indices are in dimension 0
        indices_are_sorted = true,      // Indices are sorted
        unique_indices = true           // Indices are unique
    } : tensor<8xf32>, tensor<3xi32>, tensor<3xf32>, tensor<8xf32> -> tensor<8xf32>
    // Result: [0, 10, 0, 30, 0, 50, 0, 0]

    // Scatter to update a 2D tensor
    %input = ... : tensor<4x4xf32>      // Input tensor (4x4 matrix of zeros)
    %indices = ... : tensor<2x2xi32>    // Indices tensor with values: [[0, 1], [2, 3]]
    %update = ... : tensor<2xf32>       // Update tensor with values: [100, 200]
    %output = ttir.empty() : tensor<4x4xf32>  // Output tensor shape
    %result = ttir.scatter(%input, %indices, %update, %output) {
        update_window_dims = [],
        inserted_window_dims = [0, 1],
        input_batching_dims = [],
        scatter_indices_batching_dims = [0],
        scatter_dims_to_operand_dims = [0, 1],
        index_vector_dim = 1,
        indices_are_sorted = false,
        unique_indices = true
    } : tensor<4x4xf32>, tensor<2x2xi32>, tensor<2xf32>, tensor<4x4xf32> -> tensor<4x4xf32>
    // Result: A 4x4 tensor with 100 at position [0,1] and 200 at position [2,3]
    ```

    Inputs:
    - `input` (Tensor): The tensor to be updated.
    - `scatter_indices` (Tensor): Tensor containing the starting indices for slices to update.
    - `update` (Tensor): Tensor containing values to scatter into the input tensor.

    Attributes:
    - `update_window_dims` (Array of Integer): Dimensions in update that are window dimensions.
    - `inserted_window_dims` (Array of Integer): Dimensions in the output that are not present in update.
    - `input_batching_dims` (Array of Integer): Batch dimensions in the input tensor.
    - `scatter_indices_batching_dims` (Array of Integer): Batch dimensions in the scatter indices tensor.
    - `scatter_dims_to_operand_dims` (Array of Integer): Maps dimensions in scatter indices to dimensions in operand.
    - `index_vector_dim` (Integer): The dimension in scatter indices that contains the index vector.
    - `indices_are_sorted` (Boolean): Whether indices are sorted lexicographically.
    - `unique_indices` (Boolean): Whether indices are guaranteed to be unique.

    Outputs:
    - `result` (Tensor): The updated tensor.

    Note: The semantics of this operation are complex and based on the StableHLO scatter operation.
    The configuration of the various dimension attributes determines exactly how the scatter indices
    are interpreted and how the update values are applied to the input tensor.
    }];

  let arguments = (ins AnyRankedTensor:$input,
                       AnyRankedTensor:$scatter_indices,
                       AnyRankedTensor:$update,
                       AnyRankedTensor:$output,
                       DenseI32ArrayAttr:$update_window_dims,
                       DenseI32ArrayAttr:$inserted_window_dims,
                       DenseI32ArrayAttr:$input_batching_dims,
                       DenseI32ArrayAttr:$scatter_indices_batching_dims,
                       DenseI32ArrayAttr:$scatter_dims_to_operand_dims,
                       I32Attr:$index_vector_dim,
                       BoolAttr:$indices_are_sorted,
                       BoolAttr:$unique_indices);

  let results = (outs AnyRankedTensor:$result);

  let hasVerifier = 1;
}

//===----------------------------------------------------------------------===//
// TTIR creation ops
//===----------------------------------------------------------------------===//

class TTIR_CreationOp<string mnemonic, list<Trait> traits = []> :
    TTIR_Op<mnemonic, [Pure, TTCore_CreationOpTrait] # traits>;


def TTIR_ArangeOp : TTIR_CreationOp<"arange"> {
  let summary = "Tensor range generation operation.";
  let description = [{
    The `arange` operation generates a tensor with evenly spaced values within a given interval.

    This operation creates a tensor with values from `start` to `end` (exclusive) with a step size of `step`,
    along the dimension specified by `arange_dimension`. It's similar to NumPy's arange function and is useful
    for creating tensors with regular sequences of values.

    Example:
    ```mlir
    // Generate a 1D tensor with values [0, 1, 2, 3, 4]
    %result = ttir.arange() {
        start = 0 : si64,
        end = 5 : si64,
        step = 1 : si64,
        arange_dimension = 0 : i64
    } : () -> tensor<5xi64>

    // Generate a 1D tensor with values [0.0, 2.0, 4.0, 6.0, 8.0]
    %result = ttir.arange() {
        start = 0 : si64,
        end = 10 : si64,
        step = 2 : si64,
        arange_dimension = 0 : i64
    } : () -> tensor<5xf32>

    // Generate a 2D tensor with the sequence along dimension 0
    %result = ttir.arange() {
        start = 0 : si64,
        end = 5 : si64,
        step = 1 : si64,
        arange_dimension = 0 : i64
    } : () -> tensor<5x3xi64>
    // Result:
    // [[0, 0, 0],
    //  [1, 1, 1],
    //  [2, 2, 2],
    //  [3, 3, 3],
    //  [4, 4, 4]]

    // Generate a 2D tensor with the sequence along dimension 1
    %result = ttir.arange() {
        start = 0 : si64,
        end = 3 : si64,
        step = 1 : si64,
        arange_dimension = 1 : i64
    } : () -> tensor<5x3xi64>
    // Result:
    // [[0, 1, 2],
    //  [0, 1, 2],
    //  [0, 1, 2],
    //  [0, 1, 2],
    //  [0, 1, 2]]
    ```

    Attributes:
    - `start` (Integer): The start value of the sequence.
    - `end` (Integer): The end value of the sequence (exclusive).
    - `step` (Integer): The step size between values in the sequence.
    - `arange_dimension` (Integer): The dimension along which to generate the sequence.

    Outputs:
    - `result` (Tensor): The generated tensor containing the sequence.
  }];

  let arguments = (ins SI64Attr:$start,
                       SI64Attr:$end,
                       SI64Attr:$step,
                       I64Attr:$arange_dimension);

  let results = (outs AnyRankedTensor:$result);
  let hasVerifier = 1;
}

def TTIR_FullOp : TTIR_CreationOp<"full",
  [ DeclareOpInterfaceMethods<BufferizableOpInterface, [ "bufferizesToMemoryRead"
                                                       , "bufferizesToMemoryWrite"
                                                       , "bufferize"
                                                       , "getAliasingValues"
                                                       , "getBufferType"
                                                       ]>
  ]> {
  let summary = "Creates a tensor filled with the specified value";
  let description = [{
    Tensor operation to create a tensor filled with a specified value.

    Given a `shape` and a `fill_value`, produces a tensor with the shape, filled with the specified value.

    Example:
      %0 = "ttir.full"() <{shape = array<i32: 64, 32, 32>, fill_value = 7 : i32}> : () -> tensor<64x32x32xi32>
      // %0: [[[7, 7, 7, ..., 7], [7, 7, 7, ..., 7], ..., [7, 7, 7, ..., 7]]]
  }];

  let arguments = (ins DenseI32ArrayAttr:$shape,
                       AnyAttrOf<[F32Attr, I32Attr]>:$fill_value);

  let results = (outs AnyRankedTensor:$result);

  let builders =
  [
    OpBuilder<(ins "Type": $resultType, "Attribute": $fillValue),
    [{
      RankedTensorType tensorType = cast<RankedTensorType>(resultType);
      build($_builder, $_state, tensorType, llvm::to_vector_of<int32_t>(tensorType.getShape()), fillValue);
    }]>
  ];

  let hasVerifier = 1;
}

def TTIR_RandOp : TTIR_CreationOp<"rand"> {
  let summary = "Random number generation operation.";
  let description = [{
    Returns a tensor filled with random numbers drawn from a uniform distribution over given interval [low, high) [Default: [0, 1)].

    Example:
      %0 = "ttir.rand"() <{dtype = bf16, high = 1.000000e+00 : f32, low = 0.000000e+00 : f32, seed = 0 : ui32, size = [32 : i32, 32 : i32]}> : () -> tensor<32x32xbf16>

    Attributes:
      - `size` (Array of Integer): The shape of the tensor to create.
      - `dtype` (mlir:Type): Data type of the returned tensor.
      - `low` (Float): The lower bound of the range (inclusive) [Default: 0.0].
      - `high` (Float): The upper bound of the range (exclusive) [Default: 1.0].
      - `seed` (Integer): Value to initialize the random number generator for reproducible results [Default: 0].

    Outputs:
      - `result` (Tensor): The generated tensor containing the random values.
  }];

  let arguments = (ins I32ArrayAttr:$size,
                       TypeAttr:$dtype,
                       DefaultValuedAttr<F32Attr, "0.0">:$low,
                       DefaultValuedAttr<F32Attr, "1.0">:$high,
                       DefaultValuedAttr<UI32Attr, "0">:$seed);

  let results = (outs AnyRankedTensor:$result);

  let hasVerifier = 1;
}

class TTIR_NamedFullOp<string mnemonic, list<Trait> traits = []> :
  TTIR_CreationOp<mnemonic, traits> {
  let summary = "Base class for tensor creation operations with a specified shape.";
  let description = [{
    The `TTIR_NamedFullOp` class serves as a base class for tensor creation operations that
    generate tensors with a specified shape and fill them with predefined values.

    This class is used by operations like `zeros` and `ones` that create tensors with a
    specific shape and initialize all elements to the same value. The shape is specified
    as a dense array of 32-bit integers.

    Attributes:
    - `shape` (Array of Integer): The shape of the tensor to create.

    Outputs:
    - `result` (Tensor): The created tensor with the specified shape.

    Note: The element type of the result tensor is determined by the return type specified
    in the operation. This class simplifies the implementation of tensor creation operations
    by providing common argument and result definitions.
  }];

  let arguments = (ins DenseI32ArrayAttr:$shape);

  let results = (outs AnyRankedTensor:$result);
}

def TTIR_ZerosOp : TTIR_NamedFullOp<"zeros"> {
  let summary = "Creates a tensor filled with zeros.";
  let description = [{
    The `zeros` operation creates a tensor filled with zeros of the specified shape.

    This operation is commonly used to initialize tensors with zero values. It takes a shape attribute
    and produces a tensor of that shape with all elements set to zero.

    Example:
    ```mlir
    // Create a 3D tensor of zeros with shape [64, 28, 28]
    %result = ttir.zeros() {
        shape = [64, 28, 28]
    } : () -> tensor<64x28x28xbf16>
    // Result: A tensor of shape [64, 28, 28] filled with zeros

    // Create a 2D tensor of zeros with shape [3, 4]
    %result = ttir.zeros() {
        shape = [3, 4]
    } : () -> tensor<3x4xf32>
    // Result: [[0.0, 0.0, 0.0, 0.0],
    //          [0.0, 0.0, 0.0, 0.0],
    //          [0.0, 0.0, 0.0, 0.0]]
    ```

    Attributes:
    - `shape` (Array of Integer): The shape of the tensor to create.

    Outputs:
    - `result` (Tensor): The tensor filled with zeros.

    Note: The element type of the result tensor is determined by the return type specified in the operation.
    This operation is useful for initializing tensors before filling them with computed values or as a
    starting point for accumulation operations.
  }];
}

def TTIR_OnesOp : TTIR_NamedFullOp<"ones"> {
  let summary = "Creates a tensor filled with ones.";
  let description = [{
    The `ones` operation creates a tensor filled with ones of the specified shape.

    This operation is commonly used to initialize tensors with one values. It takes a shape attribute
    and produces a tensor of that shape with all elements set to one.

    Example:
    ```mlir
    // Create a 3D tensor of ones with shape [64, 28, 28]
    %result = ttir.ones() {
        shape = [64, 28, 28]
    } : () -> tensor<64x28x28xbf16>
    // Result: A tensor of shape [64, 28, 28] filled with ones

    // Create a 2D tensor of ones with shape [3, 4]
    %result = ttir.ones() {
        shape = [3, 4]
    } : () -> tensor<3x4xf32>
    // Result: [[1.0, 1.0, 1.0, 1.0],
    //          [1.0, 1.0, 1.0, 1.0],
    //          [1.0, 1.0, 1.0, 1.0]]
    ```

    Attributes:
    - `shape` (Array of Integer): The shape of the tensor to create.

    Outputs:
    - `result` (Tensor): The tensor filled with ones.

    Note: The element type of the result tensor is determined by the return type specified in the operation.
    This operation is useful for initializing tensors before scaling them or as a starting point for
    operations that require tensors filled with ones, such as creating masks or constant multipliers.
  }];
}

def TTIR_EmptyOp : TTIR_CreationOp<"empty",
  [DeclareOpInterfaceMethods<BufferizableOpInterface, [ "bufferizesToMemoryRead"
                                                      , "bufferizesToMemoryWrite"
                                                      , "bufferizesToAllocation"
                                                      , "bufferize"
                                                      , "getAliasingValues"
                                                      , "getBufferType"
                                                      ]>
  ]> {
    let summary = "Empty tensor allocation operation.";
    let description = [{
      The `empty` operation creates an uninitialized tensor with the specified shape and element type.

      This operation allocates memory for a tensor but does not initialize its values. It's commonly used
      as a first step before filling the tensor with computed values. The shape and element type of the
      tensor are determined by the return type.

      Example:
      ```mlir
      // Create an uninitialized 2D tensor with shape [3, 4]
      %result = ttir.empty() : tensor<3x4xf32>

      // Create an uninitialized 3D tensor with shape [2, 3, 4]
      %result = ttir.empty() : tensor<2x3x4xi32>

      // Use empty to create a tensor for storing computation results
      %input = ... : tensor<10x20xf32>
      %output = ttir.empty() : tensor<10x20xf32>
      %result = ttir.some_computation(%input, %output) : tensor<10x20xf32>, tensor<10x20xf32> -> tensor<10x20xf32>
      ```

      Outputs:
      - `result` (Tensor): The uninitialized tensor.

      Note: Since the tensor is uninitialized, reading from it before writing may yield undefined values.
      This operation is typically used in conjunction with other operations that will fill the tensor with
      meaningful values. The `empty` operation is more efficient than `zeros` or `ones` when the tensor
      will be completely overwritten, as it avoids the initialization step.
    }];

    let results = (outs AnyRankedTensor:$result);

    let builders =
    [
      OpBuilder<(ins "ArrayRef<int64_t>": $shape, "Type": $elementType, "Attribute": $encoding),
      [{
        build($_builder, $_state, RankedTensorType::get(shape, elementType, encoding));
      }]>,
      OpBuilder<(ins "ArrayRef<int64_t>": $shape, "Type": $elementType),
      [{
        build($_builder, $_state, shape, elementType, nullptr);
      }]>
    ];

    let assemblyFormat = "`(` `)` attr-dict `:` type($result)";
}

def TTIR_ConstantOp : TTIR_CreationOp<"constant",
  [ ConstantLike
  , AllShapesMatch<["value", "result"]>
  , DeclareOpInterfaceMethods<BufferizableOpInterface, [ "bufferizesToMemoryRead"
                                                       , "bufferizesToMemoryWrite"
                                                       , "bufferize"
                                                       , "getAliasingValues"
                                                       , "getBufferType"
                                                       ]>
  ]> {
    let summary = "Tensor constant creation operation.";
    let description = [{
      The `constant` operation creates a tensor with values specified by a constant attribute.

      This operation is used to create tensors with predefined values that remain constant
      throughout program execution. It's commonly used for initializing model weights, biases,
      and other fixed parameters in neural networks.

      Example:
      ```mlir
      // Create a 2D tensor of zeros
      %result = ttir.constant() {
          value = dense<0> : tensor<2x3xi32>
      } : () -> tensor<2x3xi32>
      // Result: [[0, 0, 0], [0, 0, 0]]

      // Create a 1D tensor with specific floating-point values
      %result = ttir.constant() {
          value = dense<[0.2, 1.3]> : tensor<2xf32>
      } : () -> tensor<2xf32>
      // Result: [0.2, 1.3]

      // Create a scalar constant
      %result = ttir.constant() {
          value = dense<5.0> : tensor<f32>
      } : () -> tensor<f32>
      // Result: 5.0

      // Create a 2D tensor with different values
      %result = ttir.constant() {
          value = dense<[[1, 2, 3], [4, 5, 6]]> : tensor<2x3xi32>
      } : () -> tensor<2x3xi32>
      // Result: [[1, 2, 3], [4, 5, 6]]
      ```

      Attributes:
      - `value` (DenseElementsAttr): The constant value of the tensor.

      Outputs:
      - `result` (Tensor): The tensor with the specified constant values.

      Note: The shape and element type of the result tensor are determined by the `value` attribute.
      The `constant` operation is typically folded during compilation, allowing for optimizations
      such as constant propagation.
    }];

    let arguments = (ins ElementsAttr:$value);

    let results = (outs AnyRankedTensor:$result);

    let hasFolder = 1;

    let hasCanonicalizer = 1;

    let hasVerifier = 1;
}

//===----------------------------------------------------------------------===//
// TTIR ccl ops
//===----------------------------------------------------------------------===//

def TTIR_AllGatherOp : TTIR_NamedOp<"all_gather"> {
    let summary = "All gather operation.";
    let description = [{
      All gather op.
    }];

    let arguments = (ins AnyRankedTensor:$input,
                         AnyRankedTensor:$output,
                         SI32Attr:$all_gather_dim,
                         UI32Attr:$cluster_axis);

    let results = (outs AnyRankedTensor:$result);

    let hasVerifier = 1;
}

def TTIR_AllReduceOp : TTIR_NamedOp<"all_reduce"> {
    let summary = "AllReduce operation.";
    let description = [{
      AllReduce op.
    }];

    let arguments = (ins AnyRankedTensor:$input,
                         AnyRankedTensor:$output,
                         TTCore_ReduceTypeAttr:$reduce_type,
                         UI32Attr:$cluster_axis);

    let results = (outs AnyRankedTensor:$result);

    let hasVerifier = 1;
}

def TTIR_ReduceScatterOp : TTIR_NamedOp<"reduce_scatter"> {
    let summary = "Reduce scatter operation.";
    let description = [{
      Reduce scatter op.
    }];
    let arguments = (ins AnyRankedTensor:$input,
                         AnyRankedTensor:$output,
                         TTCore_ReduceTypeAttr:$reduce_type,
                         SI32Attr:$scatter_dim,
                         UI32Attr:$cluster_axis);

    let results = (outs AnyRankedTensor:$result);
    let hasVerifier = 1;
}

def TTIR_CollectivePermuteOp : TTIR_NamedOp<"collective_permute"> {
    let summary = "Collective permute operation.";
    let description = [{
      Collective permute op. This operation ingests a multi-device tensor spread across multi-devices and will shuffle the data according to source_target_pairs [['src', 'dest']].

      Example:
        For a 1x2 mesh, the following will take the device shard living in device 0 and move it to device 1. The device shard living in device 1 will move to device 0.
        %source_target_pairs: [[0, 1], [1, 0]]

        In the case of missing 'dest', the device shard living on that device will contain values of 0. For example, device shard living in device 0 will contain 0 values.
        %source_target_pairs: [[0, 1]]
    }];

    let arguments = (ins AnyRankedTensor:$input,
                         AnyRankedTensor:$output,
                         I64ElementsAttr:$source_target_pairs);

    let results = (outs AnyRankedTensor:$result);
    let hasVerifier = 1;
}

def TTIR_MeshShardOp: TTIR_Op<"mesh_shard",
  [ Pure
  , TTIROpInterface
  , DeclareOpInterfaceMethods<BufferizableOpInterface, [ "bufferizesToMemoryRead"
                                                       , "bufferizesToMemoryWrite"
                                                       , "bufferize"
                                                       , "getAliasingValues"
                                                       , "getBufferType"
                                                       ]>
  ]> {
    let summary = "Mesh shard operation.";
    let description = [{
      MeshShard op shards the inputs (FullToShard) or concatnates the outputs (ShardToFull) for ccl ops.

      shard_direction attribute determines whether to shard or concat.

      shard_type attribute determines how to shard or concat.
        manual: no sharding
        replicate: all devices have identical data
        maximal: only one device contains full data
        devices: shard_shape/shard_dims determine particular sharding

      shard_dims attribute determines row and column sharding dimension of input tensor

      For example, on 2x4 mesh hardware, following op shards arg0 to 8 slices, row divided by 2
      and col divided by 4.

        %1 = "ttir.mesh_shard"(%arg0) <
          {... shard_direction = #ttcore.shard_direction<full_to_shard>,
               shard_shape = array<i64: 2, 4>,
               shard_dims = array<i64: 0, 1>,
               shard_type = #ttcore.shard_type<devices>}> :  (tensor<8192x784xf32>, ...) -> tensor<4096x196xf32>

      On the other hand, this op concatnates %4 to single tensor by concatnating
      one of the top row tensor with one of the bottom row tensor.

        %6 = "ttir.mesh_shard"(%4) <
          {..., shard_direction = #ttcore.shard_direction<shard_to_full>,
                shard_shape = array<i64: 2, 1>,
                shard_dims = arrray<i64: 1, -1>,
                shard_type = #ttcore.shard_type<devices>}> : (tensor<4096x16384xf32>, ...) -> tensor<8192x16384xf32>
    }];

    let arguments = (ins AnyRankedTensorOrMemRef:$input,
                         TTCore_MeshShardTypeAttr:$shard_type,
                         TTCore_MeshShardDirectionAttr:$shard_direction,
                         DenseI64ArrayAttr:$shard_shape,
                         DenseI64ArrayAttr:$shard_dims
    );
    let results = (outs AnyRankedTensorOrMemRef:$result);

    let extraClassDefinition = [{
      bool $cppClass::bufferizesToMemoryRead(
          mlir::OpOperand &operand, const mlir::bufferization::AnalysisState &) {
        return true;
      }
      bool $cppClass::bufferizesToMemoryWrite(
          mlir::OpOperand &operand, const mlir::bufferization::AnalysisState &) {
        return false;
      }
      bufferization::AliasingValueList $cppClass::getAliasingValues(
          OpOperand &, const bufferization::AnalysisState &) {
        bufferization::AliasingValueList result;
        return result;
      }
    }];

    let hasVerifier = 1;
}

def TTIR_QuantizeOp : TTIR_NamedOp<"quantize"> {
  let summary = "Quantize operation.";
  let description = [{
      The Quantize operation converts a tensor into a quantized tensor using the `quant.uniform` type from the MLIR Quant dialect.
      This type encapsulates the scale and zero-point metadata directly within the tensor type.
      The output tensor will be of type 'quant.uniform', where each element is computed as:
      ```
      output[i] = (input[i] / scale) + zero_point
      ```

      Example:
      ```mlir
      %input = ttir.empty() : () -> tensor<64x128xf32>
      %output = ttir.empty() : () -> tensor<64x128x!quant.uniform<i32:f32, 0.1>>
      %quantized = "ttir.quantize"(%input, %output) : (tensor<64x128xf32>, tensor<64x128x!quant.uniform<i32:f32, 0.1>>) -> tensor<64x128x!quant.uniform<i32:f32, 0.1>>

      // In this example:
      // - The input is a 64x128 tensor of 32-bit floating-point values
      // - The output is a 64x128 tensor of 32-bit quantized values
      // - The scale is 0.1 (each step represents 0.1 in the original scale)
      // - The zero point is 128 (the value 128 in the quantized space represents 0.0 in the original space)
      ```

      Inputs:
      - `input` (Tensor): Input tensor to be quantized.

      Results:
      - `result` (Quantized Tensor): The quantized tensor with type `quant.uniform`.

      Note: The quantization parameters (scale and zero point) are specified in the result type.
      Quantization helps reduce model size and computational requirements by representing
      floating-point values with lower-precision integers, which is particularly useful for
      deployment on resource-constrained devices.
  }];

  let arguments = (ins AnyRankedTensor:$input,
                       AnyRankedTensor:$output);

  let results = (outs AnyRankedTensor:$result);

  let hasVerifier = 1;
}

def TTIR_DequantizeOp : TTIR_NamedOp<"dequantize"> {
  let summary = "Dequantize operation.";
  let description = [{
    The Dequantize operation converts a quantized tensor back into a floating-point tensor using the `quant.uniform` type from the MLIR Quant dialect.
    The input tensor is expected to be of type `quant.uniform.`
    The output tensor will be a floating-point tensor, where each element is computed as:
    ```
    output[i] = (input[i] - zero_point) * scale
    ```
    Example:
    ```mlir
    %input = ttir.empty() : () -> tensor<64x128x!quant.uniform<i32:f32, 0.1>>
    %output = ttir.empty() : () -> tensor<64x128xf32>
    %dequantized = "ttir.dequantize"(%input, %output) : (tensor<64x128x!quant.uniform<i32:f32, 0.1>, tensor<64x128xf32>) -> tensor<64x128xf32>

    // In this example:
    // - The input is a 64x128 tensor of 32-bit quantized values
    // - The output is a 64x128 tensor of 32-bit floating-point values
    // - The scale is 0.1 (each step represents 0.1 in the original scale)
    // - The zero point is 128 (the value 128 in the quantized space represents 0.0 in the original space)
    ```

    Inputs:
    - `input` (Quantized Tensor): The quantized tensor to be dequantized.

    Results:
    - `result` (Tensor): The floating-point tensor after dequantization.

    Note: The quantization parameters (scale and zero point) are specified in the input tensor type.
    Dequantization is the reverse process of quantization, converting quantized values back to floating-point values.
  }];

  let arguments = (ins AnyRankedTensor:$input,
                       AnyRankedTensor:$output);

  let results = (outs AnyRankedTensor:$result);

  let hasVerifier = 1;
}

def TTIR_QuantizeUnrolledOp : TTIR_NamedOp<"quantize_unrolled"> {
  let summary = "Quantize operation unrolled (scale and zero point as input operands).";
  let description = [{
    The QuantizeUnrolledOp quantizes a tensor using the scale and zero point provided as input operands.

    Inputs:
      - `input` AnyRankedTensor: The input tensor to be quantized. Must have floating-point element type.
      - `scale` AnyRankedTensor: The scale factor (or factors for per-axis quantization). Must be either a scalar (for per-tensor quantization) or a 1D tensor with size matching the dimension of the specified axis (for per-axis quantization).
      - `zero_point` AnyRankedTensor: The zero point value (or values for per-axis quantization). Must be in range of the quantized storage type.
      - `axis` Optional<i32>: The axis along which quantization is applied. Must be in range [0, rank) where rank is the rank of the input tensor.
  }];

  let arguments = (ins AnyRankedTensor:$input,
                       AnyRankedTensor:$scale,
                       AnyRankedTensor:$zero_point,
                       OptionalAttr<I32Attr>:$axis,
                       AnyRankedTensor:$output);

  let results = (outs AnyRankedTensor:$result);

  let hasVerifier = 1;
}

def TTIR_DequantizeUnrolledOp : TTIR_NamedOp<"dequantize_unrolled"> {
  let summary = "Dequantize operation unrolled (scale and zero point as input operands).";
  let description = [{
    The DequantizeUnrolledOp dequantizes a tensor using the scale and zero point provided as input operands.

    Inputs:
      - `input` AnyRankedTensor: The input tensor to be dequantized. Must have quantized element type.
      - `scale` AnyRankedTensor: The scale factor (or factors for per-axis quantization).
      - `zero_point` AnyRankedTensor: The zero point value (or values for per-axis quantization). Must be in range of the quantized storage type.
      - `axis` Optional<i32>: The axis along which quantization is applied. Must be in range [0, rank) where rank is the rank of the input tensor.
  }];

  let arguments = (ins AnyRankedTensor:$input,
                       AnyRankedTensor:$scale,
                       AnyRankedTensor:$zero_point,
                       OptionalAttr<I32Attr>:$axis,
                       AnyRankedTensor:$output);

  let results = (outs AnyRankedTensor:$result);

  let hasVerifier = 1;
}

def TTIR_RequantizeOp : TTIR_NamedOp<"requantize"> {
  let summary = "Requantize operation.";
  let description = [{
    The Requantize operation converts a quantized tensor from one scale and zero-point to another, using the `quant.uniform` type from the MLIR Quant dialect.
    The input tensor is expected to be of type `quant.uniform.`
    The output tensor will also be of type `quant.uniform.`
    Each element in the output tensor is computed as:
    ```
    output[i] = round((input[i] - input_zero_point) * (input_scale / output_scale)) + output_zero_point
    ```
    Example:
    ```mlir
    %input = ttir.empty() : () -> tensor<64x128x!quant.uniform<i32:f32, 0.1>>
    %output = ttir.empty() : () -> tensor<64x128x!quant.uniform<i32:f32, 0.2>>
    %requantized = "ttir.requantize"(%input, %output) : (tensor<64x128x!quant.uniform<i32:f32, 0.1>, tensor<64x128x!quant.uniform<i32:f32, 0.2>>) -> tensor<64x128x!quant.uniform<i32:f32, 0.2>>
    ```
  }];

  let arguments = (ins AnyRankedTensor:$input,
                       AnyRankedTensor:$output);

  let results = (outs AnyRankedTensor:$result);

  let hasVerifier = 1;

  let hasFolder = 1;
}

def TTIR_RequantizeUnrolledOp : TTIR_NamedOp<"requantize_unrolled"> {
  let summary = "Requantize operation unrolled (scale and zero point as input operands).";
  let description = [{
    The RequantizeUnrolledOp requantizes a tensor using the scale and zero point provided as input operands.

    Inputs:
      - `input` AnyRankedTensor: The input tensor to be requantized. Must have quantized element type.
      - `in_scale` AnyRankedTensor: The input scale factor (or factors for per-axis quantization). Must be either a scalar (for per-tensor quantization) or a 1D tensor with size matching the dimension of the specified axis (for per-axis quantization).
      - `in_zero_point` AnyRankedTensor: The input zero point value (or values for per-axis quantization). Must be in range of the quantized storage type.
      - `out_scale` AnyRankedTensor: The output scale factor (or factors for per-axis quantization). Must be either a scalar (for per-tensor quantization) or a 1D tensor with size matching the dimension of the specified axis (for per-axis quantization).
      - `out_zero_point` AnyRankedTensor: The output zero point value (or values for per-axis quantization). Must be in range of the quantized storage type.
      - `axis` Optional<i32>: The axis along which quantization is applied. Must be in range [0, rank) where rank is the rank of the input tensor.
  }];

  let arguments = (ins AnyRankedTensor:$input,
                       AnyRankedTensor:$in_scale,
                       AnyRankedTensor:$in_zero_point,
                       AnyRankedTensor:$out_scale,
                       AnyRankedTensor:$out_zero_point,
                       OptionalAttr<I32Attr>:$axis,
                       AnyRankedTensor:$output);

  let results = (outs AnyRankedTensor:$result);

  let hasVerifier = 1;
}

def TTIR_AllToAllOp : TTIR_NamedOp<"all_to_all"> {
    let summary = "All to All operation.";
    let description = [{
      The all_to_all operation redistributes slices of a tensor across a cluster of devices. It splits each local tensor along split_dimension, sends
      the resulting slices to other devices along cluster_axis, and then concatenates the received slices along concat_dimension.

      Example:
        For a 1x2 mesh and a local input of shape [8, 4]:
          - split_dimension = 1
          - concat_dimension = 0
          - split_count = 2
          - cluster_axis = 1

        Each device splits its [8, 4] tensor into two [8, 2] slices. After the exchange, each device concatenates the two received [8, 2] slices
        into a [16, 2] output tensor.
    }];

    let arguments = (ins AnyRankedTensor:$input,
                         AnyRankedTensor:$output,
                         SI32Attr:$split_dim,
                         SI32Attr:$concat_dim,
                         SI32Attr:$split_count,
                         I64ElementsAttr:$replica_groups);

    let results = (outs AnyRankedTensor:$result);
    let hasVerifier = 1;
}


def TTIR_CollectiveBroadcastOp : TTIR_NamedOp<"collective_broadcast"> {
  let summary = "Collective Broadcast op";
  let description = [{
    The collective_broadcast operation distributes a tensor from a single source device to all
    other devices within each replica group. Each replica group defines a subset of devices that
    participate in the broadcast, and the operation is applied independently within each group.

    By convention, the first device listed in each replica group is treated as the broadcast source.
    The value of the `input` tensor on that source device is sent to all other devices in the same
    group. The `input` tensor values on non-source devices are ignored and will be overwritten
    during the operation.

    Inputs:
      - input: The tensor to broadcast. Only the value on the first device of each replica group
              (the source) is used; values on other devices are ignored.
      - output: An allocated tensor that will be populated with the broadcasted value on all devices.
      - replica_groups: A list of replica groups. Each group is a list of device IDs, and the first
                        ID in each group is treated as the broadcast source for that group.

    Result:
      - result: The output tensor containing the broadcasted value, identical across all devices
                in the same replica group.
  }];

  let arguments = (ins AnyRankedTensor:$input,
                        AnyRankedTensor:$output,
                        I64ElementsAttr:$replica_groups);

  let results = (outs AnyRankedTensor:$result);
  let hasVerifier = 1;
  let hasFolder = 1;
}


def TTIR_ConcatenateHeadsOp: TTIR_NamedOp<"concatenate_heads"> {
  let summary = "Concatenate heads operation.";
  let description = [{
    The `concatenate_heads` operation concatenates multiple heads of a multi-head attention tensor into a single tensor.

    This operation is typically used in transformer models where the attention mechanism is split into multiple heads.
    It combines the outputs of these heads into a single tensor, allowing further processing.

    It takes an input tensor with shape `[batch_size, num_heads, sequence_size, head_size]`
    and produces an output tensor with shape `[batch_size, sequence_size, num_heads * head_size]`.

    It corresponds to a sequence of permute and reshape operations.

    Example:
    ```mlir
    // Concatenate heads from a multi-head attention output
    %input = ... : tensor<1x24x32x128xbf16> // batch_size: 1, num_heads: 24, sequence_size: 32, head_size: 128
    %output = ttir.empty() : tensor<1x32x3072xbf16>  // Concatenated output of shape [batch_size, sequence_size, num_heads * head_size]
    %result = ttir.concatenate_heads(%input, %output) : tensor<1x24x32x128xbf16>, tensor<1x32x3072xbf16> -> tensor<1x32x3072xbf16>
    // Input tensor shape: [1, 24, 32, 128]
    // Output tensor shape: [1, 32, 3072]
    ```

    Inputs:
    - `input` (Tensor): The input tensor containing multiple heads.

    Outputs:
    - `result` (Tensor): The concatenated output tensor.
  }];

  let arguments = (ins AnyRankedTensor:$input,
                       AnyRankedTensor:$output);

  let results = (outs AnyRankedTensor:$result);

  let hasVerifier = 1;
}

<<<<<<< HEAD
def TTIR_GlobalAvgPool2dOp: TTIR_NamedOp<"global_avg_pool2d">{
  let summary = "A global average pooling 2d operation";
  let description = [{
    The `global_avg_pool2d` operation applies global average pooling over the spatial dimensions 
    (height and width) of a 4D input tensor. In essence, it should be realised as the sum-reduce style operation
    under the hood, for performance reasons (since we include all elements, there is no need for kernel allocation).
    It reduces spatial dimensions to 1.

    This operation yields the same result as the standard avg_pool_2d operation when kernel_size == [input_height, input_width].
    However, it is much more memory efficient, as the underlying implementation doesn't need to allocate
    the kernel for pooling (since the operation boils down to a simple sum-reduce).
    
    Example:
    ```mlir
    // Basic global average pooling reducing 32x32 spatial dimensions to 1x1
    %input = ... : tensor<1x32x32x64xbf16>  // Input tensor with values in NHWC format
                                            // N=1 (batch), H=32 (height), W=32 (width), C=64 (channels)
    %output = ttir.empty() : tensor<1x1x1x64xbf16>
    %result = "ttir.global_avg_pool2d"(%input, %output) : (tensor<1x32x32x64xbf16>, tensor<1x1x1x64xbf16>) -> tensor<1x1x1x64xbf16>
    // Result: tensor<1x1x1x64xbf16> where each channel contains the average of all 32*32=1024 spatial locations
    
    // Example with different input sizes
    %large_input = ... : tensor<1x128x128x32xbf16>  // Large spatial dimensions
    %large_output = ttir.empty() : tensor<1x1x1x32xbf16>
    %large_result = "ttir.global_avg_pool2d"(%large_input, %large_output) : (tensor<1x128x128x32xbf16>, tensor<1x1x1x32xbf16>) -> tensor<1x1x1x32xbf16>
    // Each output channel averages across 128*128=16384 spatial locations
    ```

    Inputs:
    - `input`: 4D tensor with shape [N, H, W, C] where N is batch size, H is height, W is width, and C is channels
    - `output`: Pre-allocated output tensor with shape [N, 1, 1, C] to store the result

    Attributes:
    - None (this operation has no configurable attributes, unlike regular pooling operations)

    Outputs:
    - `result`: 4D tensor with shape [N, 1, 1, C] containing the global average pooled values

    Note: The operation reduces spatial dimensions (H, W) to (1, 1) by computing the average across 
    all spatial locations for each channel independently. This is equivalent to avg_pool2d with 
    kernel_size=[H, W], stride=[1, 1], and no padding, but implemented more efficiently.
  }];

  let arguments = (ins AnyRankedTensor:$input,
                       AnyRankedTensor:$output);
=======
def TTIR_ScaledDotProductAttentionDecodeOp : TTIR_NamedOp<"scaled_dot_product_attention_decode", [AttrSizedOperandSegments]> {
    let summary = "A version of scaled dot product attention specifically for decode.";
    let description = [{
      A version of scaled dot product attention specifically for decode.
        The implementation is Flash-Decode and it currently only supports MQA on decoding single token.

        Args:
            query (AnyRankedTensor): The query tensor [1 x batch x num_heads x head_size]. Note that there is no sequence length dimension as this op is intended for processing a single query token.
            key (AnyRankedTensor): The key tensor [batch x num_kv_heads x seq_len x head_size].
            value (AnyRankedTensor): The value tensor [batch x num_kv_heads x seq_len x head_size].
            is_causal (bool, optional): Whether the attention is causal. Defaults to `true`.
            attention_mask (AnyRankedTensor, optional): The attention mask [batch x 1 x num_heads x seq_len].
            cur_pos_tensor (AnyRankedTensor): [batch] Tensor of integers of length batch.
            attention_sink (AnyRankedTensor, optional): The attention sink [num_heads, 32] (must be a single tile wide).
            output (AnyRankedTensor): The output DPS operand [1 x batch x num_heads x head_size].
            scale (float, optional): Defaults to `None`.

        Returns:
            AnyRankedTensor: The output tensor [1 x batch x num_heads x head_size].
    }];

    let arguments = (ins AnyRankedTensor:$query,
                         AnyRankedTensor:$key,
                         AnyRankedTensor:$value,
                         DefaultValuedAttr<BoolAttr, "true">:$is_causal,
                         Optional<AnyRankedTensor>:$attention_mask,
                         AnyRankedTensor:$cur_pos_tensor,
                         Optional<AnyRankedTensor>:$attention_sink,
                         AnyRankedTensor:$output,
                         OptionalAttr<F32Attr>:$scale);

    let results = (outs AnyRankedTensor:$result);

    let hasVerifier = 1;
}

def TTIR_ScaledDotProductAttentionOp : TTIR_NamedOp<"scaled_dot_product_attention"> {
  let summary = "Scaled dot product attention operation.";
  let description = [{
    Scaled dot product attention.
    The implementation is FlashAttention-2."

    Args:
        query (AnyRankedTensor): The query tensor.          [batch x num_heads x query_seq_len x head_size]
        key (AnyRankedTensor): The key tensor.              [batch x num_kv_heads x kv_seq_len x head_size]
        value (AnyRankedTensor): The value tensor.          [batch x num_kv_heads x kv_seq_len x head_size]
        attention_mask (AnyRankedTensor, optional): Defaults to `None`. [batch x 1 x query_seq_len x kv_seq_len]. Head broadcasting is implied.
        output (AnyRankedTensor): The output DPS operand [batch x num_heads x query_seq_len x head_size].
        is_causal (bool): Whether The attention is causal. Defaults to `true`.
        scale (float, optional): Defaults to `None`.

    Returns:
        AnyRankedTensor: The output tensor [batch x num_heads x seq_len x head_size].
  }];

  let arguments = (ins AnyRankedTensor:$query,
                       AnyRankedTensor:$key,
                       AnyRankedTensor:$value,
                       Optional<AnyRankedTensor>:$attention_mask,
                       AnyRankedTensor:$output,
                       DefaultValuedAttr<BoolAttr, "true">:$is_causal,
                       OptionalAttr<F32Attr>:$scale);
>>>>>>> 41750f3f

  let results = (outs AnyRankedTensor:$result);

  let hasVerifier = 1;
}

#endif<|MERGE_RESOLUTION|>--- conflicted
+++ resolved
@@ -5362,7 +5362,7 @@
   let hasVerifier = 1;
 }
 
-<<<<<<< HEAD
+
 def TTIR_GlobalAvgPool2dOp: TTIR_NamedOp<"global_avg_pool2d">{
   let summary = "A global average pooling 2d operation";
   let description = [{
@@ -5408,7 +5408,13 @@
 
   let arguments = (ins AnyRankedTensor:$input,
                        AnyRankedTensor:$output);
-=======
+
+  let results = (outs AnyRankedTensor:$result);
+
+  let hasVerifier = 1;
+}
+
+
 def TTIR_ScaledDotProductAttentionDecodeOp : TTIR_NamedOp<"scaled_dot_product_attention_decode", [AttrSizedOperandSegments]> {
     let summary = "A version of scaled dot product attention specifically for decode.";
     let description = [{
@@ -5445,6 +5451,7 @@
     let hasVerifier = 1;
 }
 
+
 def TTIR_ScaledDotProductAttentionOp : TTIR_NamedOp<"scaled_dot_product_attention"> {
   let summary = "Scaled dot product attention operation.";
   let description = [{
@@ -5471,11 +5478,11 @@
                        AnyRankedTensor:$output,
                        DefaultValuedAttr<BoolAttr, "true">:$is_causal,
                        OptionalAttr<F32Attr>:$scale);
->>>>>>> 41750f3f
 
   let results = (outs AnyRankedTensor:$result);
 
   let hasVerifier = 1;
 }
 
+
 #endif