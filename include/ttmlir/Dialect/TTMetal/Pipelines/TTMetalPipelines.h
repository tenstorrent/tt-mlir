// SPDX-FileCopyrightText: (c) 2024 Tenstorrent AI ULC
//
// SPDX-License-Identifier: Apache-2.0

#ifndef TTMLIR_DIALECT_TTMETAL_PIPELINES_TTMETALPIPELINES_H
#define TTMLIR_DIALECT_TTMETAL_PIPELINES_TTMETALPIPELINES_H

#include "mlir/Pass/PassOptions.h"
#include "ttmlir/Dialect/TTCore/IR/TTCoreOpsTypes.h"
#include "ttmlir/Dialect/TTMetal/IR/TTMetalOpsTypes.h"

namespace mlir::tt::ttmetal {
// Options for the TTIR to TTMetal backend pipeline.
//
struct TTIRToTTMetalPipelineOptions
    : public PassPipelineOptions<TTIRToTTMetalPipelineOptions> {
  ListOption<int64_t> meshShape{
      *this, "mesh-shape", llvm::cl::desc("Set the multi-device mesh shape.")};

  ListOption<int64_t> overrideDeviceShape{
      *this, "override-device-shape",
      llvm::cl::desc("Set the device worker grid shape.")};

  // Option to provide a system descriptor flatbuffer file to compile
  // against.
  //
  Option<std::string> systemDescPath{
      *this, "system-desc-path",
      llvm::cl::desc(
          "Pass in a system descriptor flatbuffer to compile against."),
      llvm::cl::init("")};

  // Option to provide a fallback mock system descriptor arch to compile
  // against.
  //
  Option<ttcore::Arch> mockSystemDescArch{
      *this, "mock-system-desc-arch",
      llvm::cl::desc(
          "Arch name for constructing a mock system descriptor in lieu of "
          "system-desc-path."),
      llvm::cl::values(clEnumValN(ttcore::Arch::WormholeB0, "wormhole_b0",
                                  "Use mock wormhole_b0 system desc."),
                       clEnumValN(ttcore::Arch::Blackhole, "blackhole",
                                  "Use mock blackhole system desc.")),
      llvm::cl::init(ttcore::Arch::WormholeB0)};

  Option<unsigned> maxDstRegisterSizeTiles{
      *this, "max-dst-register-size-tiles",
      llvm::cl::desc("Clamp the maximum destination register size in tiles. 0 "
                     "means unset."),
      llvm::cl::init(0)};

  ListOption<int64_t> matmulInterchange{
      *this, "matmul-interchange",
      llvm::cl::desc(
          "Set an interchange for generic ops that match matmul style indexing "
          "maps and iterator types. The interchange indices here always "
          "correspond to the innermost 3 dims.")};

  // Option to control whether ttir.matmul is lowered to ttir.tile_matmul or
  // ttir.tile_matmul_block.
  Option<bool> useTileMatmul{
      *this, "use-tile-matmul",
      llvm::cl::desc("Use ttir.tile_matmul instead of ttir.tile_matmul_block"),
      llvm::cl::init(false)};

  // Options to control the default memspaces for placing input/output tensors.
  //
  Option<ttcore::MemorySpace> defaultInputMemSpace{
      *this, "default-input-memspace",
      llvm::cl::desc("Set default memspace for input tensors"),
      llvm::cl::values(
          clEnumValN(ttcore::MemorySpace::DeviceL1, "l1", "L1"),
          clEnumValN(ttcore::MemorySpace::DeviceDRAM, "dram", "DRAM")),
      llvm::cl::init(ttcore::MemorySpace::DeviceL1)};
  Option<ttcore::MemorySpace> defaultOutputMemSpace{
      *this, "default-output-memspace",
      llvm::cl::desc("Set default memspace for output tensors"),
      llvm::cl::values(
          clEnumValN(ttcore::MemorySpace::DeviceL1, "l1", "L1"),
          clEnumValN(ttcore::MemorySpace::DeviceDRAM, "dram", "DRAM")),
      llvm::cl::init(ttcore::MemorySpace::DeviceL1)};

  // This option disables back-to-back ToLayoutOp folding; this is mainly
  // useful for mocking up DMA tests that do 'unnecessary' roundtrip DMA.
  Option<bool> disableToLayoutFolding{
      *this, "disable-tolayout-folding",
      llvm::cl::desc("Disable folding of back-to-back ToLayoutOp during "
                     "canonicalization; useful for DMA testing"),
      llvm::cl::init(false)};

  // Option to insert profiler traces (DeviceZone scopes) around kernel ops.
  Option<bool> insertProfilerTraces{
      *this, "insert-profiler-traces",
      llvm::cl::desc("Insert DeviceZone scopes around selected TTKernel ops"),
      llvm::cl::init(false)};

<<<<<<< HEAD
  // Option to set  math fidelity
  Option<mlir::tt::ttmetal::MathFidelity> mathFidelity{
      *this, "set-math-fidelity", llvm::cl::desc("Set the math fidelity."),
      llvm::cl::values(
          clEnumValN(mlir::tt::ttmetal::MathFidelity::LoFi, "LoFi", "LoFi"),
          clEnumValN(mlir::tt::ttmetal::MathFidelity::HiFi2, "HiFi2", "HiFi2"),
          clEnumValN(mlir::tt::ttmetal::MathFidelity::HiFi3, "HiFi3", "HiFi3"),
          clEnumValN(mlir::tt::ttmetal::MathFidelity::HiFi4, "HiFi4", "HiFi4")),
      llvm::cl::init(mlir::tt::ttmetal::MathFidelity::HiFi4)};
=======
  // Number of backing buffers to allocate per stream storage.
  Option<unsigned> numStreamBuffers{
      *this, "num-stream-buffers",
      llvm::cl::desc("Number of backing buffers to allocate per stream storage "
                     "(>=1). Default is 2."),
      llvm::cl::init(2)};
>>>>>>> 9dd08539
};

void createTTIRBufferizationPipeline(OpPassManager &pm);

void createTTIRToTTMetalBackendPipeline(
    OpPassManager &pm, const TTIRToTTMetalPipelineOptions &options);

void registerTTMetalPipelines();
} // namespace mlir::tt::ttmetal

#endif<|MERGE_RESOLUTION|>--- conflicted
+++ resolved
@@ -95,7 +95,6 @@
       llvm::cl::desc("Insert DeviceZone scopes around selected TTKernel ops"),
       llvm::cl::init(false)};
 
-<<<<<<< HEAD
   // Option to set  math fidelity
   Option<mlir::tt::ttmetal::MathFidelity> mathFidelity{
       *this, "set-math-fidelity", llvm::cl::desc("Set the math fidelity."),
@@ -105,14 +104,13 @@
           clEnumValN(mlir::tt::ttmetal::MathFidelity::HiFi3, "HiFi3", "HiFi3"),
           clEnumValN(mlir::tt::ttmetal::MathFidelity::HiFi4, "HiFi4", "HiFi4")),
       llvm::cl::init(mlir::tt::ttmetal::MathFidelity::HiFi4)};
-=======
+
   // Number of backing buffers to allocate per stream storage.
   Option<unsigned> numStreamBuffers{
       *this, "num-stream-buffers",
       llvm::cl::desc("Number of backing buffers to allocate per stream storage "
                      "(>=1). Default is 2."),
       llvm::cl::init(2)};
->>>>>>> 9dd08539
 };
 
 void createTTIRBufferizationPipeline(OpPassManager &pm);
