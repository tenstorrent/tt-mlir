--- conflicted
+++ resolved
@@ -1327,12 +1327,8 @@
 }
 // ANCHOR_END: adding_an_op_matmul_ttnn
 
-<<<<<<< HEAD
-def TTNN_PrepareConv2dWeightsOp : TTNN_Op<"prepare_conv2d_weights", [HasOutputDTypeTrait,
-    DeclareOpInterfaceMethods<TTNN_OpModelInterface, ["getOpConstraints", "getOpRuntime"]>]> {
-=======
-def TTNN_PrepareConv2dWeightsOp : TTNN_Op<"prepare_conv2d_weights"> {
->>>>>>> 27090913
+def TTNN_PrepareConv2dWeightsOp : TTNN_Op<"prepare_conv2d_weights",
+    [DeclareOpInterfaceMethods<TTNN_OpModelInterface, ["getOpConstraints", "getOpRuntime"]>]> {
     let summary = "Prepares conv2d weights so that they can be consumed by the conv2d op.";
 
     let arguments = (ins AnyRankedTensor:$weight_tensor,
@@ -1360,12 +1356,8 @@
     let hasVerifier = 1;
 }
 
-<<<<<<< HEAD
-def TTNN_PrepareConv2dBiasOp : TTNN_Op<"prepare_conv2d_bias", [HasOutputDTypeTrait,
-    DeclareOpInterfaceMethods<TTNN_OpModelInterface, ["getOpConstraints", "getOpRuntime"]>]> {
-=======
-def TTNN_PrepareConv2dBiasOp : TTNN_Op<"prepare_conv2d_bias"> {
->>>>>>> 27090913
+def TTNN_PrepareConv2dBiasOp : TTNN_Op<"prepare_conv2d_bias",
+    [DeclareOpInterfaceMethods<TTNN_OpModelInterface, ["getOpConstraints", "getOpRuntime"]>]> {
     let summary = "Prepares conv2d bias so that it can be consumed by the conv2d op.";
 
     let arguments = (ins AnyRankedTensor:$bias_tensor,
