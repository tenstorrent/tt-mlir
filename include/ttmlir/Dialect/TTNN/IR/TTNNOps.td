--- conflicted
+++ resolved
@@ -2484,7 +2484,6 @@
   let hasVerifier = 1;
 }
 
-<<<<<<< HEAD
 def TTNN_GlobalAvgPool2dOp: TTNN_Op<"global_avg_pool2d", [
     TTNN_MemoryConfigOpInterface,
     TTNN_DtypeOpInterface
@@ -2540,7 +2539,6 @@
   let hasVerifier = 1;
 }
 
-=======
 def TTNN_ScaledDotProductAttentionDecodeOp : TTNN_Op<"scaled_dot_product_attention_decode", [TTNN_MemoryConfigOpInterface, AttrSizedOperandSegments]> {
     let summary = "A version of scaled dot product attention specifically for decode.";
     let description = [{
@@ -2609,6 +2607,5 @@
 
     let hasVerifier = 1;
 }
->>>>>>> 41750f3f
 
 #endif