// SPDX-FileCopyrightText: (c) 2024 Tenstorrent AI ULC
//
// SPDX-License-Identifier: Apache-2.0

#ifndef TTMLIR_DIALECT_TTNN_TRANSFORMS_WORKAROUNDS_DECOMPOSITION_REDUCEOPSREWRITEPATTERN_H
#define TTMLIR_DIALECT_TTNN_TRANSFORMS_WORKAROUNDS_DECOMPOSITION_REDUCEOPSREWRITEPATTERN_H

#include "ttmlir/Dialect/TTNN/IR/TTNNOps.h"

#include "mlir/IR/BuiltinAttributes.h"
#include "mlir/IR/BuiltinTypes.h"
#include "mlir/IR/PatternMatch.h"
#include "mlir/Support/LogicalResult.h"
#include "llvm/ADT/ArrayRef.h"
#include "llvm/ADT/SmallSet.h"
#include "llvm/ADT/SmallVector.h"
#include <cmath>

#include <cmath>

namespace mlir::tt::ttnn::workarounds::decomposition {

// Extracts reduce dimensions' values from the dimArg attribute. In case when
// dimArg is not specified, returns empty vector.
llvm::SmallVector<int64_t>
getReduceDims(const std::optional<mlir::ArrayAttr> &dimArg);

// Calculates the shape of the new Reduce op created in the workaround, based
// on the input shape and reducing dimensions.
llvm::SmallVector<int64_t>
calculateNewReduceShape(RankedTensorType inputType,
                        const std::optional<mlir::ArrayAttr> &dimArg);

// This workaround addresses the next Metal issue:
// https://github.com/tenstorrent/tt-metal/issues/13361
//
// TODO(mrakita): Remove this workaround once these Metal issues are fixed
// (tracked by https://github.com/tenstorrent/tt-mlir/issues/1624).

// Metal TTNN implementation of Reduce ops doesn't yet support keepDim=false
// for every case. As a workaround, we convert Reduce ops to combination of
// Reduce op with keepDim=true + Reshape op to remove the reduce dims for
// unsupported use cases, so that the rest of the graph is not affected.

template <typename ReduceOp, bool keepDimUnsupported>
class ReduceOpsKeepDimRewritePattern : public OpRewritePattern<ReduceOp> {
public:
  using OpRewritePattern<ReduceOp>::OpRewritePattern;

  LogicalResult matchAndRewrite(ReduceOp srcOp,
                                PatternRewriter &rewriter) const override {
    if (!isWorkaroundRequired(srcOp)) {
      return failure();
    }

    RankedTensorType inputType = srcOp.getInput().getType();
    RankedTensorType outputType = srcOp.getResult().getType();

    ReduceOp newReduceOp =
        createReduceOpWithKeepDim(srcOp, rewriter, inputType, outputType);

    // In case when the output tensor has the same rank as the input tensor, we
    // avoid creating unnecessary Reshape op. This can happen when we are
    // reducing 1D tensor to scalar, since TTIR doesn't support scalars we
    // promote them to 1D tensors, so then we end up reducing 1D tensor to 1D
    // tensor and the reshape is not necessary.
    if (outputType.getShape().size() < inputType.getShape().size()) {
      replaceOpWithReshapeOp(srcOp, newReduceOp, rewriter, outputType);
    } else {
      rewriter.replaceOp(srcOp, newReduceOp);
    }

    return success();
  }

private:
  ReduceOp createReduceOpWithKeepDim(ReduceOp srcOp, PatternRewriter &rewriter,
                                     RankedTensorType inputType,
                                     RankedTensorType outputType) const {
    llvm::SmallVector<int64_t> outputShapeVec =
        calculateNewReduceShape(inputType, srcOp.getDimArg());

    TTNNLayoutAttr newOutputLayoutAttr =
        mlir::cast<TTNNLayoutAttr>(outputType.getEncoding())
            .withTensorShape(outputShapeVec);

    RankedTensorType newOutputType = RankedTensorType::get(
        outputShapeVec, outputType.getElementType(), newOutputLayoutAttr);

    return rewriter.create<ReduceOp>(srcOp.getLoc(), newOutputType,
                                     srcOp.getInput(), true /*keep_dim*/,
                                     srcOp.getDimArg().value_or(nullptr));
  }

  void replaceOpWithReshapeOp(ReduceOp srcOp, ReduceOp newReduceOp,
                              PatternRewriter &rewriter,
                              RankedTensorType outputType) const {
    mlir::ArrayAttr shapeAttr = rewriter.getI32ArrayAttr(
        llvm::SmallVector<int32_t>(outputType.getShape()));

    rewriter.replaceOpWithNewOp<mlir::tt::ttnn::ReshapeOp>(
        srcOp, outputType, newReduceOp, shapeAttr, /* memory_config */ nullptr);
  }

  // Determine if the workaround is required.
  bool isWorkaroundRequired(ReduceOp srcOp) const {
    // Workaround is necessary only for keepDim==false.
    if (srcOp.getKeepDim()) {
      return false;
    }

    // If ttnn reduce op doesn't support the 'keepDim' parameter then it keeps
    // the reduced dimension, so we have to apply the workaround.
    if (keepDimUnsupported) {
      return true;
    }

    // Otherwise we have to apply the workaround only in case of full tensor
    // reduction, because metal still has a bug with keepDim==false when all
    // dimensions are being reduced.
    if (!srcOp.getDimArg() || srcOp.getDimArg()->empty() ||
        srcOp.getDimArg()->size() ==
            srcOp.getInput().getType().getShape().size()) {
      return true;
    }

    return false;
  }
};

template <typename ReduceOp>
class ReduceOpsPadInputRewritePattern : public OpRewritePattern<ReduceOp> {
public:
  using OpRewritePattern<ReduceOp>::OpRewritePattern;

  LogicalResult matchAndRewrite(ReduceOp srcOp,
                                PatternRewriter &rewriter) const override {
<<<<<<< HEAD
    RankedTensorType inputType =
        mlir::cast<RankedTensorType>(srcOp.getInput().getType());
    auto reductionDims = getReduceDims(srcOp.getDimArg());
    if (reductionDims.size() != 1) {
      return rewriter.notifyMatchFailure(
          srcOp,
          "only one dim is supported"); // TODO: Expand this to support
                                        // multiple dims. This is just for
                                        // initial implementation only.
    }
    auto reductionDim = reductionDims[0];

    auto shape = inputType.getShape();
    auto paddingArray = llvm::SmallVector<int32_t>();
    paddingArray.resize(2 * shape.size(), 0);

    auto paddingDimSize = shape[reductionDim];
    auto desiredDimSize = (paddingDimSize + 31) / 32 * 32;
    auto paddingSize = desiredDimSize - paddingDimSize;
    if (paddingSize <= 0) {
      return rewriter.notifyMatchFailure(srcOp, "padding size is negative");
    }
    paddingArray[2 * reductionDim + 1] = paddingSize;

    float paddingValue;
    if constexpr (std::is_same_v<ReduceOp, mlir::tt::ttnn::MaxOp>) {
      paddingValue = std::numeric_limits<float>::lowest();
    } else if constexpr (std::is_same_v<ReduceOp, mlir::tt::ttnn::MinOp>) {
      paddingValue = std::numeric_limits<float>::max();
    } else {
      return rewriter.notifyMatchFailure(srcOp, "unsupported reduce op type");
    }

    auto newShape = llvm::SmallVector<int64_t>(shape.begin(), shape.end());
    newShape[reductionDim] = desiredDimSize;
    auto resultType = RankedTensorType::get(
        newShape, inputType.getElementType(), inputType.getEncoding());

    auto PadOp = rewriter.create<mlir::tt::ttnn::PadOp>(
        srcOp.getLoc(), resultType, srcOp.getInput(),
        rewriter.getDenseI32ArrayAttr(paddingArray),
        rewriter.getFloatAttr(rewriter.getF32Type(), APFloat(paddingValue)),
        /* use_multicore */ rewriter.getBoolAttr(true),
        /* memory_config*/ nullptr);

    rewriter.replaceOpWithNewOp<ReduceOp>(
        srcOp, srcOp.getResult().getType(), PadOp.getResult(),
        rewriter.getBoolAttr(srcOp.getKeepDim()),
        srcOp.getDimArg().value_or(nullptr));

    return success();
  }
=======
    RankedTensorType inputType = srcOp.getInput().getType();
    llvm::SmallVector<int64_t> reductionDims = getReduceDims(srcOp.getDimArg());
    llvm::ArrayRef<int64_t> shape = inputType.getShape();
    auto newShape = llvm::SmallVector<int64_t>(shape);
    llvm::SmallVector<int32_t> paddingArray(2 * shape.size(), 0);

    constexpr int TileSize = 32;
    for (auto dim : reductionDims) {
      if (dim < 0) {
        dim += shape.size();
      }
      auto paddedSize = llvm::divideCeil(shape[dim], TileSize) * TileSize;
      newShape[dim] = paddedSize;
      paddingArray[2 * dim + 1] = paddedSize - shape[dim];
    }
    if (llvm::all_of(paddingArray, [](int32_t i) { return i == 0; })) {
      return failure();
    }

    auto resultType = RankedTensorType::get(
        newShape, inputType.getElementType(), inputType.getEncoding());
    auto padOp = rewriter.create<mlir::tt::ttnn::PadOp>(
        srcOp.getLoc(), resultType, srcOp.getInput(),
        rewriter.getDenseI32ArrayAttr(paddingArray),
        rewriter.getFloatAttr(rewriter.getF32Type(), getPaddingValue()),
        /*use_multicore=*/rewriter.getBoolAttr(true),
        /*memory_config=*/nullptr);

    rewriter.modifyOpInPlace(srcOp,
                             [&]() { srcOp.getInputMutable().assign(padOp); });

    return success();
  }

private:
  mlir::APFloat getPaddingValue() const {
    static_assert(std::is_same_v<ReduceOp, ttnn::MinOp> ||
                  std::is_same_v<ReduceOp, ttnn::MaxOp>);
    return mlir::APFloat::getInf(
        mlir::APFloat::IEEEsingle(),
        /*Negative=*/std::is_same_v<ReduceOp, mlir::tt::ttnn::MaxOp>);
  }
>>>>>>> 1c3fbe40
};
} // namespace mlir::tt::ttnn::workarounds::decomposition

#endif // TTMLIR_DIALECT_TTNN_TRANSFORMS_WORKAROUNDS_DECOMPOSITION_REDUCEOPSREWRITEPATTERN_H<|MERGE_RESOLUTION|>--- conflicted
+++ resolved
@@ -135,60 +135,6 @@
 
   LogicalResult matchAndRewrite(ReduceOp srcOp,
                                 PatternRewriter &rewriter) const override {
-<<<<<<< HEAD
-    RankedTensorType inputType =
-        mlir::cast<RankedTensorType>(srcOp.getInput().getType());
-    auto reductionDims = getReduceDims(srcOp.getDimArg());
-    if (reductionDims.size() != 1) {
-      return rewriter.notifyMatchFailure(
-          srcOp,
-          "only one dim is supported"); // TODO: Expand this to support
-                                        // multiple dims. This is just for
-                                        // initial implementation only.
-    }
-    auto reductionDim = reductionDims[0];
-
-    auto shape = inputType.getShape();
-    auto paddingArray = llvm::SmallVector<int32_t>();
-    paddingArray.resize(2 * shape.size(), 0);
-
-    auto paddingDimSize = shape[reductionDim];
-    auto desiredDimSize = (paddingDimSize + 31) / 32 * 32;
-    auto paddingSize = desiredDimSize - paddingDimSize;
-    if (paddingSize <= 0) {
-      return rewriter.notifyMatchFailure(srcOp, "padding size is negative");
-    }
-    paddingArray[2 * reductionDim + 1] = paddingSize;
-
-    float paddingValue;
-    if constexpr (std::is_same_v<ReduceOp, mlir::tt::ttnn::MaxOp>) {
-      paddingValue = std::numeric_limits<float>::lowest();
-    } else if constexpr (std::is_same_v<ReduceOp, mlir::tt::ttnn::MinOp>) {
-      paddingValue = std::numeric_limits<float>::max();
-    } else {
-      return rewriter.notifyMatchFailure(srcOp, "unsupported reduce op type");
-    }
-
-    auto newShape = llvm::SmallVector<int64_t>(shape.begin(), shape.end());
-    newShape[reductionDim] = desiredDimSize;
-    auto resultType = RankedTensorType::get(
-        newShape, inputType.getElementType(), inputType.getEncoding());
-
-    auto PadOp = rewriter.create<mlir::tt::ttnn::PadOp>(
-        srcOp.getLoc(), resultType, srcOp.getInput(),
-        rewriter.getDenseI32ArrayAttr(paddingArray),
-        rewriter.getFloatAttr(rewriter.getF32Type(), APFloat(paddingValue)),
-        /* use_multicore */ rewriter.getBoolAttr(true),
-        /* memory_config*/ nullptr);
-
-    rewriter.replaceOpWithNewOp<ReduceOp>(
-        srcOp, srcOp.getResult().getType(), PadOp.getResult(),
-        rewriter.getBoolAttr(srcOp.getKeepDim()),
-        srcOp.getDimArg().value_or(nullptr));
-
-    return success();
-  }
-=======
     RankedTensorType inputType = srcOp.getInput().getType();
     llvm::SmallVector<int64_t> reductionDims = getReduceDims(srcOp.getDimArg());
     llvm::ArrayRef<int64_t> shape = inputType.getShape();
@@ -231,7 +177,6 @@
         mlir::APFloat::IEEEsingle(),
         /*Negative=*/std::is_same_v<ReduceOp, mlir::tt::ttnn::MaxOp>);
   }
->>>>>>> 1c3fbe40
 };
 } // namespace mlir::tt::ttnn::workarounds::decomposition
 
