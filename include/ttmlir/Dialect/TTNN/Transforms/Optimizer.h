--- conflicted
+++ resolved
@@ -20,13 +20,8 @@
       llvm::StringMap<OutputLayoutOverrideParams>();
   llvm::StringMap<Conv2dConfigOverrideParams> overrideConv2dConfig =
       llvm::StringMap<Conv2dConfigOverrideParams>();
-<<<<<<< HEAD
-  bool memoryLayoutAnalysisEnabled = true;
+  bool memoryLayoutAnalysisEnabled = false;
   bool l1InterleavedAnalysisEnabled = false;
-
-=======
-  bool memoryLayoutAnalysisEnabled = false;
->>>>>>> 54d62b76
   MemoryLayoutAnalysisPolicyType memoryLayoutAnalysisPolicy =
       MemoryLayoutAnalysisPolicyType::DFSharding;
   bool memReconfigEnabled = false;
