--- conflicted
+++ resolved
@@ -170,16 +170,14 @@
       llvm::cl::desc("Enable --remove-dead-values optimization pass."),
       llvm::cl::init(false)};
 
-<<<<<<< HEAD
   Option<bool> enableConstEval{
       *this, "enable-const-eval",
       llvm::cl::desc("Enable const-eval optimization pass."),
       llvm::cl::init(false)};
-=======
+
   Option<bool> enableFP32{*this, "enable-fp32",
                           llvm::cl::desc("Enable fp32 type."),
                           llvm::cl::init(true)};
->>>>>>> f34f5332
 };
 
 // TTIR to EmitC pipeline options.
