--- conflicted
+++ resolved
@@ -84,12 +84,9 @@
     MlirAttribute *dram, size_t dramSize, MlirAttribute *eth, size_t ethSize,
     MlirAttribute *eth_inactive, size_t eth_inactiveSize);
 
-<<<<<<< HEAD
 MLIR_CAPI_EXPORTED MlirAttribute ttmlirTTCoreCoordAttrGet(MlirContext ctx,
                                                           int64_t y, int64_t x);
 
-=======
->>>>>>> 924b22c1
 #ifdef __cplusplus
 }
 #endif
