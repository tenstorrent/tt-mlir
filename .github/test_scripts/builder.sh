#!/bin/bash
# SPDX-FileCopyrightText: (c) 2024 Tenstorrent AI ULC
#
# SPDX-License-Identifier: Apache-2.0

# arg $1: path to pytest test files
# arg $2: pytest marker expression to select tests to run
# arg $3: "run-ttrt" or predefined additional flags for pytest and ttrt

set -e -o pipefail

runttrt=""
TTRT_ARGS=""
PYTEST_ARGS=""

[[ "$RUNS_ON" != "n150" ]] && PYTEST_ARGS="$PYTEST_ARGS --require-exact-mesh"
[[ "$RUNS_ON" == "p150" ]] && TTRT_ARGS="$TTRT_ARGS --disable-eth-dispatch"

for flag in $3; do
    [[ "$flag" == "run-ttrt" ]] && runttrt=1
    [[ "$flag" == "require-opmodel" ]] && PYTEST_ARGS="$PYTEST_ARGS --require-opmodel"
done

pytest "$1" -m "$2" $PYTEST_ARGS -v --junit-xml=$TEST_REPORT_PATH
if [[ "$runttrt" == "1" ]]; then
    ttrt run $TTRT_ARGS ttir-builder-artifacts/
    cp run_results.json ${TTRT_REPORT_PATH%_*}_ttir_${TTRT_REPORT_PATH##*_} || true
    cp ttrt_report.xml ${TEST_REPORT_PATH%_*}_ttir_${TEST_REPORT_PATH##*_} || true
    ttrt run $TTRT_ARGS stablehlo-builder-artifacts/
    cp run_results.json ${TTRT_REPORT_PATH%_*}_stablehlo_${TTRT_REPORT_PATH##*_} || true
<<<<<<< HEAD
    if [ -d ttir-builder-artifacts/emitc ]; then
        export TT_METAL_HOME="$PWD/third_party/tt-metal/src/tt-metal"
        export TT_METAL_LIB="$PWD/build/lib"
        pwd
        echo $TT_METAL_HOME
        python3 tools/ttnn-standalone/ci_compile_dylib.py --dir ttir-builder-artifacts/emitc
        # Create renamed copies of ttnn files so emitc can find them for comparison
        for file in ttir-builder-artifacts/ttnn/*; do
            if [ -f "$file" ]; then
                basename_file=$(basename "$file")
                renamed_file=$(echo "$basename_file" | sed 's/ttnn/emitc/')
                cp "$file" "ttir-builder-artifacts/ttnn/$renamed_file"
            fi
        done
        ttrt emitc $TTRT_ARGS ttir-builder-artifacts/emitc/ --flatbuffer ttir-builder-artifacts/ttnn/
        cp emitc_results.json ${TTRT_REPORT_PATH%_*}_ttir_${TTRT_REPORT_PATH##*_} || true
    fi
    if [ -d stablehlo-builder-artifacts/emitc ]; then
        export TT_METAL_HOME="$PWD/third_party/tt-metal/src/tt-metal"
        export TT_METAL_LIB="$PWD/build/lib"
        python3 tools/ttnn-standalone/ci_compile_dylib.py --dir stablehlo-builder-artifacts/emitc
        # Create renamed copies of ttnn files so emitc can find them for comparison
        for file in stablehlo-builder-artifacts/ttnn/*; do
            if [ -f "$file" ]; then
                basename_file=$(basename "$file")
                renamed_file=$(echo "$basename_file" | sed 's/ttnn/emitc/')
                cp "$file" "stablehlo-builder-artifacts/ttnn/$renamed_file"
            fi
        done
        ttrt emitc $TTRT_ARGS stablehlo-builder-artifacts/emitc/ --flatbuffer stablehlo-builder-artifacts/ttnn/
        cp emitc_results.json ${TTRT_REPORT_PATH%_*}_stablehlo_${TTRT_REPORT_PATH##*_} || true
    fi
    if [ -d ttir-builder-artifacts/emitpy ]; then
        # Create renamed copies of ttnn files so emitpy can find them for comparison
        for file in ttir-builder-artifacts/ttnn/*; do
            if [ -f "$file" ]; then
                basename_file=$(basename "$file")
                renamed_file=$(echo "$basename_file" | sed 's/ttnn/emitpy/')
                cp "$file" "ttir-builder-artifacts/ttnn/$renamed_file"
            fi
        done
        ttrt emitpy $TTRT_ARGS ttir-builder-artifacts/emitpy/ --flatbuffer ttir-builder-artifacts/ttnn/
=======
    cp ttrt_report.xml ${TEST_REPORT_PATH%_*}_stablehlo_${TEST_REPORT_PATH##*_} || true
    if [ -d "ttir-builder-artifacts/emitpy" ]; then
        ttrt emitpy $TTRT_ARGS ttir-builder-artifacts/emitpy/
>>>>>>> 086ed9f4
        cp emitpy_results.json ${TTRT_REPORT_PATH%_*}_ttir_${TTRT_REPORT_PATH##*_} || true
        cp ttrt_report.xml ${TEST_REPORT_PATH%_*}_ttir_emitpy_${TEST_REPORT_PATH##*_} || true
    fi
    if [ -d stablehlo-builder-artifacts/emitpy ]; then
        # Create renamed copies of ttnn files so emitpy can find them for comparison
        for file in stablehlo-builder-artifacts/ttnn/*; do
            if [ -f "$file" ]; then
                basename_file=$(basename "$file")
                renamed_file=$(echo "$basename_file" | sed 's/ttnn/emitpy/')
                cp "$file" "stablehlo-builder-artifacts/ttnn/$renamed_file"
            fi
        done
        ttrt emitpy $TTRT_ARGS stablehlo-builder-artifacts/emitpy/ --flatbuffer stablehlo-builder-artifacts/ttnn/
        cp emitpy_results.json ${TTRT_REPORT_PATH%_*}_stablehlo_${TTRT_REPORT_PATH##*_} || true
        cp ttrt_report.xml ${TEST_REPORT_PATH%_*}_stablehlo_emitpy_${TEST_REPORT_PATH##*_} || true
    fi
fi<|MERGE_RESOLUTION|>--- conflicted
+++ resolved
@@ -28,7 +28,6 @@
     cp ttrt_report.xml ${TEST_REPORT_PATH%_*}_ttir_${TEST_REPORT_PATH##*_} || true
     ttrt run $TTRT_ARGS stablehlo-builder-artifacts/
     cp run_results.json ${TTRT_REPORT_PATH%_*}_stablehlo_${TTRT_REPORT_PATH##*_} || true
-<<<<<<< HEAD
     if [ -d ttir-builder-artifacts/emitc ]; then
         export TT_METAL_HOME="$PWD/third_party/tt-metal/src/tt-metal"
         export TT_METAL_LIB="$PWD/build/lib"
@@ -71,11 +70,6 @@
             fi
         done
         ttrt emitpy $TTRT_ARGS ttir-builder-artifacts/emitpy/ --flatbuffer ttir-builder-artifacts/ttnn/
-=======
-    cp ttrt_report.xml ${TEST_REPORT_PATH%_*}_stablehlo_${TEST_REPORT_PATH##*_} || true
-    if [ -d "ttir-builder-artifacts/emitpy" ]; then
-        ttrt emitpy $TTRT_ARGS ttir-builder-artifacts/emitpy/
->>>>>>> 086ed9f4
         cp emitpy_results.json ${TTRT_REPORT_PATH%_*}_ttir_${TTRT_REPORT_PATH##*_} || true
         cp ttrt_report.xml ${TEST_REPORT_PATH%_*}_ttir_emitpy_${TEST_REPORT_PATH##*_} || true
     fi
