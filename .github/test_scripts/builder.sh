--- conflicted
+++ resolved
@@ -24,12 +24,6 @@
 pytest "$1" -m "$2" $PYTEST_ARGS -v --junit-xml=$TEST_REPORT_PATH
 
 if [[ "$runttrt" == "1" ]]; then
-<<<<<<< HEAD
-    ttrt run $TTRT_ARGS ttir-builder-artifacts/
-    cp run_results.json ${TTRT_REPORT_PATH%_*}_ttir_${TTRT_REPORT_PATH##*_} || true
-    cp ttrt_report.xml ${TEST_REPORT_PATH%_*}_ttir_${TEST_REPORT_PATH##*_} || true
-    ttrt run $TTRT_ARGS stablehlo-builder-artifacts/
-    cp run_results.json ${TTRT_REPORT_PATH%_*}_stablehlo_${TTRT_REPORT_PATH##*_} || true
     if [ -d ttir-builder-artifacts/emitpy ]; then
         # Create renamed copies of ttnn files so emitpy can find them for comparison
         for file in ttir-builder-artifacts/ttnn/*; do
@@ -88,16 +82,4 @@
         ttrt emitc $TTRT_ARGS stablehlo-builder-artifacts/emitc/ --flatbuffer stablehlo-builder-artifacts/ttnn/
         cp emitc_results.json ${TTRT_REPORT_PATH%_*}_stablehlo_${TTRT_REPORT_PATH##*_} || true
     fi
-=======
-  if [ -d "ttir-builder-artifacts/emitpy" ]; then
-        ttrt emitpy $TTRT_ARGS ttir-builder-artifacts/emitpy/
-        cp emitpy_results.json ${TTRT_REPORT_PATH%_*}_ttir_${TTRT_REPORT_PATH##*_} || true
-        cp ttrt_report.xml ${TEST_REPORT_PATH%_*}_ttir_emitpy_${TEST_REPORT_PATH##*_} || true
-  fi
-  if [ -d "stablehlo-builder-artifacts/emitpy" ]; then
-      ttrt emitpy $TTRT_ARGS stablehlo-builder-artifacts/emitpy/
-      cp emitpy_results.json ${TTRT_REPORT_PATH%_*}_stablehlo_${TTRT_REPORT_PATH##*_} || true
-      cp ttrt_report.xml ${TEST_REPORT_PATH%_*}_stablehlo_emitpy_${TEST_REPORT_PATH##*_} || true
-  fi
->>>>>>> 02f7bc13
 fi