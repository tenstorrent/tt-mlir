--- conflicted
+++ resolved
@@ -16,11 +16,7 @@
     runs-on: ubuntu-latest
     container:
       # Use the provided docker image from workflow_call or build our own for direct triggers
-<<<<<<< HEAD
       image: ${{ inputs.docker-image != '' && inputs.docker-image || 'ghcr.io/tenstorrent/tt-mlir-manylinux-2-34:latest' }}
-=======
-      image: ${{ inputs.docker-image != '' && inputs.docker-image || 'ghcr.io/tenstorrent/tt-mlir/tt-mlir-ci-ubuntu-22-04:latest' }}
->>>>>>> 40da98c3
 
     steps:
       - name: Maximize space
