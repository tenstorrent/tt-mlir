--- conflicted
+++ resolved
@@ -171,13 +171,8 @@
           {runs-on: n150,   sh-run: false, name: "run",  suite: "model_golden",      image: "tracy",  type: "builder",  path: "test/python/golden/test_ttir_models.py", flags: "-m \"not run_error and not fails_golden\"", run-ttrt: true},
           {runs-on: n150,   sh-run: false, name: "run",  suite: "op_compile",        image: "tracy",  type: "builder",  path: "test/python/golden/test_ttir_ops.py", flags: "-m \"run_error or fails_golden\"", run-ttrt: false},
           {runs-on: n150,   sh-run: false, name: "run",  suite: "model_compile",     image: "tracy",  type: "builder",  path: "test/python/golden/test_ttir_models.py", flags: "-m \"run_error or fails_golden\"", run-ttrt: false},
-<<<<<<< HEAD
-          {runs-on: n300,   sh-run: false, name: "run",  suite: "golden",            image: "tracy",  type: "builder",  path: "test/python/golden", flags: "-m \"not run_error and not fails_golden and n300\"", run-ttrt: true},
-          {runs-on: n300-llmbox, sh-run: true,  name: "run",  suite: "golden",       image: "tracy",  type: "builder",  path: "test/python/golden/test_ttir_ops_llmbox.py", flags: "-m \"not run_error and not fails_golden and llmbox\"", run-ttrt: true},
-=======
-          {runs-on: n300,   sh-run: true, name: "run",  suite: "op_golden",         image: "tracy",  type: "builder",  path: "test/python/golden/test_ttir_ops_n300.py", flags: "-m \"not run_error and not fails_golden\"", run-ttrt: true},
-          {runs-on: n300-llmbox, sh-run: true,  name: "run",  suite: "op_golden",         image: "tracy",  type: "builder",  path: "test/python/golden/test_ttir_ops_llmbox.py", flags: "-m \"not run_error and not fails_golden\"", run-ttrt: true},
->>>>>>> 0fd16283
+          {runs-on: n300,   sh-run: true, name: "run",  suite: "golden",            image: "tracy",  type: "builder",  path: "test/python/golden", flags: "-m \"not run_error and not fails_golden and n300\"", run-ttrt: true},
+          {runs-on: n300-llmbox, sh-run: true,  name: "run",  suite: "golden",       image: "tracy",  type: "builder",  path: "test/python/golden", flags: "-m \"not run_error and not fails_golden and llmbox\"", run-ttrt: true},
           # Although these runtime tests are device agnostic, they depend on n150 compiled mlir artifacts
           # Therefore running these tests on n150 specifically
           {runs-on: n150,   sh-run: true,  name: "run",  suite: "ttnn_runtime",      image: "speedy", type: "pytest",  path: "runtime/test/python/ttnn/device_agnostic"},
