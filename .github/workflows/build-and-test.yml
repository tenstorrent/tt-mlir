name: Build and Test

on:
  workflow_dispatch:
  workflow_call:
    inputs:
      metal_override:
        description: 'Git SHA of commit in tenstorrent/tt-metal'
        required: false
        type: string
      builder_build:
        description: 'Run build on builder'
        required: false
        type: boolean

permissions:
  checks: write
  packages: write

jobs:

  prepare-run:
    runs-on: ubuntu-latest
    outputs:
      other_changed_files: ${{ steps.prepare-run.outputs.other_changed_files }}
      other_deleted_files: ${{ steps.prepare-run.outputs.other_deleted_files }}
      test_matrix: ${{ steps.generate-test-matrix.outputs.test-matrix }}
    steps:
      - uses: actions/checkout@v4
        with:
          fetch-depth: 0
      - name: Ignore files
        id: prepare-run
        uses: tj-actions/changed-files@v46
        with:
          files: |
            docs/**
      - name: echo ignore_files
        run: |
          echo "any_changed=${{ steps.prepare-run.outputs.any_changed }}"
          echo "only_changed=${{ steps.prepare-run.outputs.only_changed }}"
          echo "other_changed_files=${{ steps.prepare-run.outputs.other_changed_files }}"
          echo "all_changed_files=${{ steps.prepare-run.outputs.all_changed_files }}"
          echo "other_deleted_files=${{ steps.prepare-run.outputs.other_deleted_files }}"
      - uses: actions/setup-python@v5
      - name: Generate test matrix
        id: generate-test-matrix
        shell: bash
        run: |
          python .github/scripts/python/generate_test_matrix.py .github/test_matrix/pr-push-matrix.json 25
          echo "test-matrix=$(cat _test_matrix.json | jq -c)" >> $GITHUB_OUTPUT

  build-image:
    needs: prepare-run
    if: ${{ needs.prepare-run.outputs.other_changed_files || needs.prepare-run.outputs.other_deleted_files }}
    runs-on:
      - builder
    outputs:
      docker-image-harbor: ${{ steps.build.outputs.docker-image-harbor }}
      docker-image: ${{ steps.build.outputs.docker-image }}
      docker-tag: ${{ steps.build.outputs.docker-tag }}
      runner: ${{ steps.build.outputs.runner }}
    steps:

      - name: Fix permissions
        shell: bash
        run: sudo chown ubuntu:ubuntu -R $(pwd) || true

      - uses: actions/checkout@v4
        with:
          fetch-depth: 0

      - name: Log in to GitHub Container Registry
        uses: docker/login-action@v3
        with:
          registry: ghcr.io
          username: ${{ github.repository_owner }}
          password: ${{ secrets.GITHUB_TOKEN }}

      - name: Build Docker images and output the image name
        id: build
        shell: bash
        run: |
          # Output the image name
          set pipefail
          .github/build-docker-images.sh | tee docker.log
          DOCKER_CI_IMAGE=$(tail -n 1 docker.log)
          DOCKER_TAG=$(.github/get-docker-tag.sh)
          echo "DOCKER_CI_IMAGE $DOCKER_CI_IMAGE"
          echo "DOCKER_TAG $DOCKER_TAG"
          echo "docker-image-harbor=harbor.ci.tenstorrent.net/$DOCKER_CI_IMAGE" >> "$GITHUB_OUTPUT"
          echo "docker-image=$DOCKER_CI_IMAGE" >> "$GITHUB_OUTPUT"
          echo "docker-tag=$DOCKER_TAG" >> "$GITHUB_OUTPUT"
          if [[ "${{ inputs.builder_build }}" == "true" ]]; then
            echo "runner=builder" >> "$GITHUB_OUTPUT"
          else
            echo "runner=ubuntu-latest" >> "$GITHUB_OUTPUT"
          fi

  # Build tt-mlir images

  build-ttmlir:
    needs: build-image
    timeout-minutes: 120
    strategy:
      fail-fast: false
      matrix:
        build: [
          { enable_op_model: ON, enable_emitc: ON, name: "speedy"},
          { enable_perf: ON, enable_emitc: ON, enable_runtime_debug: ON, enable_explorer: ON, enable_pykernel: ON, name: "tracy"},
        ]

    name: Build tt-mlir (${{ matrix.build.runs-on }}, ${{ matrix.build.enable_perf }}, ${{ matrix.build.enable_op_model }}, ${{ matrix.build.enable_emitc }}, ${{ matrix.build.enable_runtime_debug}}, ${{ matrix.build.name }})
    runs-on: ${{ needs.build-image.outputs.runner }}


    container:
      image: ${{ needs.build-image.outputs.docker-image }}

    steps:

    - name: Maximize space
      if: ${{ needs.build-image.outputs.runner }} == 'ubuntu-latest'
      uses: tenstorrent/tt-github-actions/.github/actions/maximize_space@main

    - uses: actions/checkout@v4
      with:
          fetch-depth: 0

    - name: Set metal override
      if: ${{ inputs.metal_override }}
      run: |
        echo "Updating tt-metal to SHA: ${{ inputs.metal_override }}"
        sed -i "s/set(TT_METAL_VERSION \".*\")/set(TT_METAL_VERSION \"${{ inputs.metal_override }}\")/" third_party/CMakeLists.txt

    - name: Fetch job id
      id: fetch-job-id
      uses: tenstorrent/tt-github-actions/.github/actions/job_id@main
      with:
        job_name: "Build tt-mlir (${{ matrix.build.runs-on }}, ${{ matrix.build.enable_perf }}, ${{ matrix.build.enable_op_model }}, ${{ matrix.build.enable_emitc }}, ${{ matrix.build.enable_runtime_debug}}, ${{ matrix.build.name }})"

    - name: Set reusable strings
      id: strings
      shell: bash
      env:
        JOB_ID: ${{ steps.fetch-job-id.outputs.job_id }}
      run: |
        echo "work-dir=$(pwd)" >> "$GITHUB_OUTPUT"
        echo "build-output-dir=$(pwd)/build" >> "$GITHUB_OUTPUT"
        echo "install-output-dir=$(pwd)/install" >> "$GITHUB_OUTPUT"
        echo "test_report_path=report_$JOB_ID.xml" >> "$GITHUB_OUTPUT"

    - name: Git safe dir
      run: git config --global --add safe.directory ${{ steps.strings.outputs.work-dir }}

    - name: ccache
      uses: hendrikmuhs/ccache-action@v1.2
      with:
        create-symlink: true
        key: ${{ matrix.build.name }}-${{ env.SDK_VERSION }}
      env:
        CCACHE_NOHASHDIR: true
        CCACHE_BASEDIR: ${{ steps.strings.outputs.work-dir }}

    - name: Run tt-mlir build
      uses: ./.github/actions/build-tt-mlir-action
      with:
        enable-perf: ${{ matrix.build.enable_perf }}
        enable-op-model: ${{ matrix.build.enable_op_model }}
        enable-emitc: ${{ matrix.build.enable_emitc }}
        enable-explorer: ${{ matrix.build.enable_explorer }}
        enable-runtime-debug: ${{ matrix.build.enable_runtime_debug }}
        enable-pykernel: ${{ matrix.build.enable_pykernel }}
        build-name: ${{ matrix.build.name }}
        build-output-dir: ${{ steps.strings.outputs.build-output-dir }}
        install-output-dir: ${{ steps.strings.outputs.install-output-dir }}
        work-dir: ${{ steps.strings.outputs.work-dir }}
        test_report_path: ${{ steps.strings.outputs.test_report_path }}

  # Run tests on TT hardware

  run-tests:

    timeout-minutes: 60
    needs:
      - build-image
      - build-ttmlir
      - prepare-run
    strategy:
      fail-fast: false
      matrix:
        build: ${{ fromJson(needs.prepare-run.outputs.test_matrix) }}
    name: "run-tests (${{ matrix.build.runs-on }},${{ matrix.build.image }},${{ strategy.job-index }})"

    runs-on: ${{ matrix.build.sh-run && format('tt-ubuntu-2204-{0}-tt-mlir', matrix.build.runs-on) || fromJson(format('["{0}", "in-service"]', matrix.build.runs-on)) }}

    container:
      image: ${{ matrix.build.sh-run && needs.build-image.outputs.docker-image-harbor || needs.build-image.outputs.docker-image }}
      options: ${{ matrix.build.container-options || '--device /dev/tenstorrent' }}
      volumes:
        - /dev/hugepages:/dev/hugepages
        - /dev/hugepages-1G:/dev/hugepages-1G
        - /etc/udev/rules.d:/etc/udev/rules.d
        - /lib/modules:/lib/modules
        - /opt/tt_metal_infra/provisioning/provisioning_env:/opt/tt_metal_infra/provisioning/provisioning_env

    env:
      # TODO: Revisit the addition of these env vars https://github.com/tenstorrent/tt-metal/issues/20161
      TRACY_NO_INVARIANT_CHECK: 1

    steps:
    - uses: actions/checkout@v4
      with:
          fetch-depth: 0

    - name: Fetch job id
      id: fetch-job-id
      uses: tenstorrent/tt-github-actions/.github/actions/job_id@main
      with:
        job_name: "run-tests (${{ matrix.build.runs-on }},${{ matrix.build.image }},${{ strategy.job-index }})"

    - name: Set reusable strings
      id: strings
      shell: bash
      env:
        JOB_ID: ${{ steps.fetch-job-id.outputs.job_id }}
      run: |
        echo "work-dir=$(pwd)" >> "$GITHUB_OUTPUT"
        echo "build-output-dir=$(pwd)/build" >> "$GITHUB_OUTPUT"
        echo "install-output-dir=$(pwd)/install" >> "$GITHUB_OUTPUT"
        echo "test_report_path=report_$JOB_ID.xml" >> "$GITHUB_OUTPUT"
        echo "perf_report_path=perf_$JOB_ID" >> "$GITHUB_OUTPUT"

    - name: Git safe dir
      run: git config --global --add safe.directory ${{ steps.strings.outputs.work-dir }}

    - name: Use install artifacts
      uses: ./.github/actions/download-artifact
      with:
        name: install-artifacts-${{ matrix.build.image }}
        path: install
        github_token: ${{ secrets.GITHUB_TOKEN }}

    - name: Remove existing whls files
      shell: bash
      run: |
        rm -f *.whl

    - name: Download ttrt run whls
      uses: actions/download-artifact@v4
      with:
        name: ttrt-whl-${{ matrix.build.image }}

    - name: Install ttrt run whls
      shell: bash
      run: |
        source env/activate
        pip show ttrt && pip uninstall -y ttrt
        pip install ttrt-${{ env.version }}*.whl --upgrade

    - name: Download Build Artifacts
      uses: ./.github/actions/download-artifact
      with:
        name: build-artifacts-${{ matrix.build.image }}
        path: build
        github_token: ${{ secrets.GITHUB_TOKEN }}

    # TG galaxy doesn't have support for dispatch on eth cores - thus need to disable it
    - name: Generate system descriptor
      shell: bash
      run: |
        source env/activate
        if [ "${{ matrix.build.runs-on }}" == "tg" ] || [ "${{ matrix.build.runs-on }}" == "p150" ]; then
          ttrt query --save-artifacts --disable-eth-dispatch
        else
          ttrt query --save-artifacts
        fi

<<<<<<< HEAD
    - name: Run Tests
=======
    - name: Generate tests
      shell: bash
      run: |
        source env/activate
        export LD_LIBRARY_PATH="${{ steps.strings.outputs.install-output-dir }}/lib:${TTMLIR_TOOLCHAIN_DIR}/lib:${LD_LIBRARY_PATH}"
        export SYSTEM_DESC_PATH="${GITHUB_WORKSPACE}/ttrt-artifacts/system_desc.ttsys"
        ln -sf ${{ steps.strings.outputs.install-output-dir }} ${{ steps.strings.outputs.build-output-dir }}
        llvm-lit -v --xunit-xml-output ${{ steps.strings.outputs.test_report_path }} ${{ steps.strings.outputs.build-output-dir }}/test

        if [ "${{ matrix.build.suite }}" == "op_model" ] || [ "${{ matrix.build.suite }}" == "unit" ]; then
          echo "Running optimizer tests"
          ${{ steps.strings.outputs.build-output-dir }}/test/unittests/Optimizer/OptimizerTests --gtest_brief=1
        fi

        if [ "${{ matrix.build.suite }}" == "op_model" ]; then
          export TT_METAL_HOME="${{ steps.strings.outputs.install-output-dir }}/tt-metal"
          echo "Running op-model test Conversion"
          ${{ steps.strings.outputs.build-output-dir }}/test/unittests/OpModel/TTNN/Conversion/TestConversion
          echo "Running op-model test Lib"
          ${{ steps.strings.outputs.build-output-dir }}/test/unittests/OpModel/TTNN/Lib/TestOpModelLib
          echo "Running op-model test Interface"
          ${{ steps.strings.outputs.build-output-dir }}/test/unittests/OpModel/TTNN/Op/TestOpModelInterface
        fi

    - name: Run Runtime Unit Tests
      shell: bash
      if: ${{ matrix.build.suite == 'runtime_debug' && matrix.build.type == 'unit' }}
      run: |
        source env/activate
        export LD_LIBRARY_PATH="${{ steps.strings.outputs.install-output-dir }}/lib:${TTMLIR_TOOLCHAIN_DIR}/lib:${LD_LIBRARY_PATH}"
        export TT_METAL_HOME="${{ steps.strings.outputs.install-output-dir }}/tt-metal"
        ln -sf ${{ steps.strings.outputs.install-output-dir }} ${{ steps.strings.outputs.build-output-dir }}
        echo "Running TTNN Runtime Unit Tests"
        ${{ steps.strings.outputs.build-output-dir }}/runtime/test/common/gtest/test_generate_sys_desc
        ${{ steps.strings.outputs.build-output-dir }}/runtime/test/common/gtest/test_handle_float_bfloat_buffer_cast
        ${{ steps.strings.outputs.build-output-dir }}/runtime/test/common/gtest/test_handle_integer_buffer_cast
        ${{ steps.strings.outputs.build-output-dir }}/runtime/test/ttnn/gtest/test_runtime_worker
        ${{ steps.strings.outputs.build-output-dir }}/runtime/test/ttnn/gtest/test_tensor_serialization


    - name: Run TTNN-Standalone test
      shell: bash
      if: ${{ matrix.build.type == 'ttnn_standalone' && matrix.build.suite == 'run' }}
      run: |
        export TT_METAL_HOME="${{ steps.strings.outputs.install-output-dir }}/tt-metal"
        export TT_METAL_LIB="${{ steps.strings.outputs.install-output-dir }}/lib"
        export LD_LIBRARY_PATH="${{ steps.strings.outputs.install-output-dir }}/lib:${TTMLIR_TOOLCHAIN_DIR}/lib:${LD_LIBRARY_PATH}"
        cd ${{ steps.strings.outputs.install-output-dir }}/${{ matrix.build.path }}
        ./ttnn-standalone

    - name: Builder Tests
      if: matrix.build.type == 'builder'
      shell: bash
      run: |
        source env/activate
        pytest ${{ matrix.build.path }} ${{ matrix.build.flags }} -v --junit-xml=${{ steps.strings.outputs.test_report_path }}
        if [[ "${{ matrix.build.run-ttrt }}" == "true" ]]; then
          ttrt run ${{ matrix.build.ttrt-flags }} ttir-builder-artifacts/
          ttrt run ${{ matrix.build.ttrt-flags }} stablehlo-builder-artifacts/
        fi


    - name: Generate EmitC tests
>>>>>>> 47da1597
      shell: bash
      run: |
        source env/activate
        export WORK_DIR="$(pwd)"
        export BUILD_DIR="${{ steps.strings.outputs.build-output-dir }}"
        export INSTALL_DIR="${{ steps.strings.outputs.install-output-dir }}"

        export LD_LIBRARY_PATH="${{ steps.strings.outputs.install-output-dir }}/lib:${TTMLIR_TOOLCHAIN_DIR}/lib:${LD_LIBRARY_PATH}"
        export SYSTEM_DESC_PATH="${GITHUB_WORKSPACE}/ttrt-artifacts/system_desc.ttsys"
        export TT_METAL_HOME="${{ steps.strings.outputs.install-output-dir }}/tt-metal"
        export RUNS_ON="${{ matrix.build.runs-on }}"
        export IMAGE_NAME="${{ matrix.build.image }}"
        ln -sf ${{ steps.strings.outputs.install-output-dir }} ${{ steps.strings.outputs.build-output-dir }}
        rm -rf test_reports || true
        mkdir -p test_reports
        rm -rf ttrt_results || true
        mkdir -p ttrt_results

        echo "Running tests on ${{ matrix.build.runs-on }} with image ${{ matrix.build.image }}"
        cat << 'EOF' > _test_to_run.json
          ${{ toJson(matrix.build.tests) }}
        EOF
        cat _test_to_run.json

        python .github/scripts/python/run_tests_from_json.py "${{ matrix.build.runs-on }}" "${{ matrix.build.image }}" "${{ steps.fetch-job-id.outputs.job_id }}"

<<<<<<< HEAD
    - name: Upload Test Durations
      if: success()
      uses: actions/upload-artifact@v4
      with:
        name: test-durations-${{ matrix.build.runs-on }}-${{ matrix.build.image }}-${{ steps.fetch-job-id.outputs.job_id }}
        path: _test_duration
        if-no-files-found: 'ignore'
=======
        # Set up PYTHONPATH to include the built packages
        export PYTHONPATH="${{ steps.strings.outputs.build-output-dir }}/python_packages:${{ steps.strings.outputs.install-output-dir }}/tt-metal/ttnn:${{ steps.strings.outputs.install-output-dir }}/tt-metal:$PYTHONPATH"
        export LD_LIBRARY_PATH="${{ steps.strings.outputs.install-output-dir }}/lib:${TTMLIR_TOOLCHAIN_DIR}/lib:${LD_LIBRARY_PATH}"
        ln -sf ${{ steps.strings.outputs.install-output-dir }} ${{ steps.strings.outputs.build-output-dir }}
        mkdir -p third_party/tt-metal
        mkdir -p third_party/tt-metal/src
        ln -sf ${{ steps.strings.outputs.install-output-dir }}/tt-metal third_party/tt-metal/src/tt-metal

        echo "Running PyKernel tests..."
        pytest -v ${{ steps.strings.outputs.work-dir }}/test/pykernel/demo/test.py
        pytest -v ${{ steps.strings.outputs.work-dir }}/test/ttnn-jit/test_unary_composite.py
        rm -rf third_party/tt-metal

    # pytest runner
    - name: Run pytest ttrt tests
      if: matrix.build.type == 'pytest'
      shell: bash
      run: |
        source env/activate
        export LD_LIBRARY_PATH="${{ steps.strings.outputs.install-output-dir }}/lib:${TTMLIR_TOOLCHAIN_DIR}/lib:${LD_LIBRARY_PATH}"
        export TT_METAL_HOME="${{ steps.strings.outputs.install-output-dir }}/tt-metal"
        ln -sf ${{ steps.strings.outputs.install-output-dir }} ${{ steps.strings.outputs.build-output-dir }}
        export TT_EXPLORER_GENERATED_MLIR_TEST_DIRS=${{ steps.strings.outputs.build-output-dir }}/test/ttmlir/Silicon/TTNN/n150/perf,${{ steps.strings.outputs.build-output-dir }}/test/python/golden/ttnn
        export TT_EXPLORER_GENERATED_TTNN_TEST_DIRS=${{ steps.strings.outputs.build-output-dir }}/test/python/golden/ttnn
        pytest -ssv ${{ matrix.build.path }} ${{ matrix.build.flags }} --junit-xml=${{ steps.strings.outputs.test_report_path }}
>>>>>>> 47da1597

    - name: Collect and Upload Perf Reports
      uses: ./.github/actions/collect-and-upload-perf-reports
      with:
        reports_dir: ttrt-artifacts
        perf_report_path: ${{ steps.strings.outputs.perf_report_path }}
        artifact_name: ${{ matrix.build.runs-on }}_${{ matrix.build.image }}_${{ steps.fetch-job-id.outputs.job_id }}

    - name: Upload ttrt test report json
      if: (success() || failure())
      uses: actions/upload-artifact@v4
      with:
        name: ${{ matrix.build.runs-on }}_${{ matrix.build.image }}_${{ steps.fetch-job-id.outputs.job_id }}_results
        path: ttrt_results
        if-no-files-found: 'ignore'

    - name: Upload Test Report xml
      uses: actions/upload-artifact@v4
      if: success() || failure()
      with:
        name: test-reports-${{ matrix.build.runs-on }}-${{ matrix.build.image }}-${{ steps.fetch-job-id.outputs.job_id }}
        path: test_reports
        if-no-files-found: 'ignore'

    - name: Show Test Report
      continue-on-error: true
      uses: mikepenz/action-junit-report@v4
      if: success() || failure()
      with:
        report_paths: ${{ steps.strings.outputs.test_report_path }}
        check_name: ${{ matrix.build.runs-on }} ${{ matrix.build.image }} ${{ strategy.job-index }} Tests



  # Dedicated job for tt-alchemist tests
  test-tt-alchemist:
    timeout-minutes: 45
    needs:
      - build-image
      - build-ttmlir
    runs-on:
      - n150
      - in-service
    container:
      image: ${{ needs.build-image.outputs.docker-image }}
      options: '--device /dev/tenstorrent'
      volumes:
        - /dev/hugepages:/dev/hugepages
        - /dev/hugepages-1G:/dev/hugepages-1G
        - /etc/udev/rules.d:/etc/udev/rules.d
        - /lib/modules:/lib/modules
        - /opt/tt_metal_infra/provisioning/provisioning_env:/opt/tt_metal_infra/provisioning/provisioning_env

    steps:

    # Sparse checkout tt-alchemist tests
    - name: Checkout tests only
      uses: actions/checkout@v4
      with:
        sparse-checkout: |
          test/ttmlir/models
          tools/tt-alchemist/test

    - name: Fetch job id
      id: fetch-job-id
      uses: tenstorrent/tt-github-actions/.github/actions/job_id@main
      with:
        job_name: "test-tt-alchemist"

    # Once boost is removed from public header APIs, this step should be removed
    # ticket: https://github.com/tenstorrent/tt-metal/issues/25354
    - name: Install non-standard boost lib
      shell: bash
      run: |
        sudo add-apt-repository ppa:mhier/libboost-latest
        sudo apt update
        sudo apt install -y libboost1.83-dev

    - name: Download tt-alchemist wheel
      uses: actions/download-artifact@v4
      with:
        name: tt-alchemist-whl-speedy

    - name: Install tt-alchemist wheel
      shell: bash
      run: |
        python3 -m venv testenv
        source testenv/bin/activate
        pip install tt_alchemist-*.whl --force-reinstall
        echo "Wheel installed successfully"

    - name: Run tt-alchemist API test - model-to-cpp
      shell: bash
      run: |
        source testenv/bin/activate
        tt-alchemist model-to-cpp tools/tt-alchemist/test/models/mnist.mlir

    - name: Run tt-alchemist API test - model-to-python
      shell: bash
      run: |
        source testenv/bin/activate
        tt-alchemist model-to-python tools/tt-alchemist/test/models/mnist.mlir

    - name: Run tt-alchemist API test - generate-cpp (mnist)
      shell: bash
      run: |
        source testenv/bin/activate
        rm -rf /tmp/test-generate-cpp-mnist
        tt-alchemist generate-cpp tools/tt-alchemist/test/models/mnist.mlir --output /tmp/test-generate-cpp-mnist --standalone
        cd /tmp/test-generate-cpp-mnist
        [ -d /tmp/test-generate-cpp-mnist ] || { echo "Directory not found: /tmp/test-generate-cpp-mnist" >&2; exit 1; }
        ./run

    - name: Run tt-alchemist API test - generate-cpp (resnet)
      shell: bash
      run: |
        source testenv/bin/activate
        rm -rf /tmp/test-generate-cpp-resnet
        tt-alchemist generate-cpp tools/tt-alchemist/test/models/resnet_hf.mlir --output /tmp/test-generate-cpp-resnet --standalone
        cd /tmp/test-generate-cpp-resnet
        [ -d /tmp/test-generate-cpp-resnet ] || { echo "Directory not found: /tmp/test-generate-cpp-resnet" >&2; exit 1; }
        ./run

    - name: Run tt-alchemist API test - generate-python
      shell: bash
      run: |
        source testenv/bin/activate
        rm -rf /tmp/test-generate-python
        tt-alchemist generate-python tools/tt-alchemist/test/models/mnist.mlir --output /tmp/test-generate-python --standalone
        cd /tmp/test-generate-python
        [ -d /tmp/test-generate-python ] || { echo "Directory not found: /tmp/test-generate-python" >&2; exit 1; }
        # ./run  # TODO: enable when fixed

  lint:
    if: github.event_name == 'pull_request'
    needs: build-image
    timeout-minutes: 120
    strategy:
      fail-fast: false
    name: Lint (clang-tidy)
    runs-on: ubuntu-latest
    container:
      image: ${{ needs.build-image.outputs.docker-image }}

    steps:
    - uses: actions/checkout@v4
      with:
          fetch-depth: 0

    - name: Set reusable strings
      id: strings
      shell: bash
      run: |
        echo "work-dir=$(pwd)" >> "$GITHUB_OUTPUT"
        echo "build-output-dir=$(pwd)/build_tidy" >> "$GITHUB_OUTPUT"

    - name: Git safe dir
      run: git config --global --add safe.directory ${{ steps.strings.outputs.work-dir }}

    - name: Configure CMake
      shell: bash
      run: |
        source env/activate
        cmake -G Ninja \
        -B ${{ steps.strings.outputs.build-output-dir }} \
        -DCMAKE_CXX_COMPILER=clang++-17 \
        -DCMAKE_C_COMPILER=clang-17 \
        -DCMAKE_BUILD_TYPE=Release \
        -DCMAKE_CXX_COMPILER_LAUNCHER=ccache \
        -DTTMLIR_ENABLE_RUNTIME=ON \
        -DTTMLIR_ENABLE_RUNTIME_TESTS=ON \
        -DTTMLIR_ENABLE_STABLEHLO=ON \
        -DTTMLIR_ENABLE_OPMODEL=ON \
        -S ${{ steps.strings.outputs.work-dir }}

    - name: Lint
      id: lint
      shell: bash
      run: |
        source env/activate
        cmake --build ${{ steps.strings.outputs.build-output-dir }} -- clang-tidy-ci

    - name: Unique-ify clang-tidy fixes
      shell: bash
      if: failure() && steps.lint.outcome == 'failure'
      run: |
        source env/activate
        python tools/scripts/filter-clang-tidy-fixes.py ${{ steps.strings.outputs.build-output-dir }}/clang-tidy-fixes.yaml

    - name: Upload clang-tidy fixes
      uses: actions/upload-artifact@v4
      if: failure() && steps.lint.outcome == 'failure'
      with:
        name: clang-tidy-result
        path: ${{ steps.strings.outputs.build-output-dir }}/clang-tidy-fixes.yaml

    - name: Clang-tidy PR Comments
      continue-on-error: true
      uses: platisd/clang-tidy-pr-comments@a8811fa17cd6bd02c52a3791b44f9840777e396a
      if: failure() && steps.lint.outcome == 'failure'
      with:
        # The GitHub token (or a personal access token)
        github_token: ${{ secrets.GITHUB_TOKEN }}
        # The path to the clang-tidy fixes generated above
        clang_tidy_fixes: ${{ steps.strings.outputs.build-output-dir }}/clang-tidy-fixes.yaml
        # Optionally set to true if you want the Action to request
        # changes in case warnings are found
        request_changes: false
        # Optionally set the number of comments per review
        # to avoid GitHub API timeouts for heavily loaded
        # pull requests
        suggestions_per_comment: 10
        python_path: "python3"

  debug:
    needs: build-image
    timeout-minutes: 120
    strategy:
      fail-fast: false
    name: Debug Build
    runs-on: ubuntu-latest
    container:
      image: ${{ needs.build-image.outputs.docker-image }}

    steps:

    - name: Maximize space
      if: ${{ matrix.build.runs-on }} == 'ubuntu-latest'
      uses: tenstorrent/tt-github-actions/.github/actions/maximize_space@main

    - uses: actions/checkout@v4
      with:
          fetch-depth: 0

    - name: Set reusable strings
      id: strings
      shell: bash
      run: |
        echo "work-dir=$(pwd)" >> "$GITHUB_OUTPUT"
        echo "build-output-dir=$(pwd)/build_debug" >> "$GITHUB_OUTPUT"

    - name: Git safe dir
      run: git config --global --add safe.directory ${{ steps.strings.outputs.work-dir }}

    - name: ccache
      uses: hendrikmuhs/ccache-action@v1.2
      with:
        create-symlink: true
        key: debug-${{ env.SDK_VERSION }}

    - name: Configure CMake
      shell: bash
      run: |
        source env/activate
        cmake -G Ninja \
        -B ${{ steps.strings.outputs.build-output-dir }} \
        -DCMAKE_CXX_COMPILER=clang++-17 \
        -DCMAKE_C_COMPILER=clang-17 \
        -DCMAKE_BUILD_TYPE=Debug \
        -DCMAKE_INSTALL_PREFIX=${{ steps.strings.outputs.install-output-dir }} \
        -DCMAKE_CXX_COMPILER_LAUNCHER=ccache \
        -DTTMLIR_ENABLE_RUNTIME=OFF \
        -DTTMLIR_ENABLE_RUNTIME_TESTS=OFF \
        -DTTMLIR_ENABLE_STABLEHLO=ON \
        -DTTMLIR_ENABLE_OPMODEL=OFF \
        -DCODE_COVERAGE=ON \
        -S ${{ steps.strings.outputs.work-dir }}

    - name: Build
      id: build
      shell: bash
      run: |
        source env/activate
        cmake --build ${{ steps.strings.outputs.build-output-dir }}

    - name: Check
      id: check
      shell: bash
      run: |
        source env/activate
        lcov --directory ${{ steps.strings.outputs.build-output-dir }} --capture --initial --output-file baseline.info --gcov-tool ${{ steps.strings.outputs.work-dir }}/.github/workflows/gcov_for_clang.sh
        # this will output `test/report.xml` in the build dir:
        cmake --build ${{ steps.strings.outputs.build-output-dir }} --target check-ttmlir

    - name: Upload Check Test Report xml
      uses: actions/upload-artifact@v4
      if: always()
      with:
        name: check_test_report.xml
        path: ${{ steps.strings.outputs.build-output-dir }}/test/report.xml
        if-no-files-found: 'ignore'

    - name: Show Check Test Report
      continue-on-error: true
      uses: mikepenz/action-junit-report@v5
      if: always()
      with:
        report_paths: ${{ steps.strings.outputs.build-output-dir }}/test/report.xml
        check_name: Debug
        detailed_summary: true
        include_time_in_summary: true
        include_passed: true

    - name: Prepare code coverage report
      run: |
        lcov --directory ${{ steps.strings.outputs.build-output-dir }} --capture --output-file coverage.info --gcov-tool ${{ steps.strings.outputs.work-dir }}/.github/workflows/gcov_for_clang.sh
        lcov --add-tracefile baseline.info --add-tracefile coverage.info --output-file coverage.total
        lcov --extract coverage.total '**/tt-mlir/*' --output-file coverage.info
        sed -i 's|SF:/__w/tt-mlir/tt-mlir/|SF:|' coverage.info
        lcov --list coverage.info

    - name: Upload coverage reports to Codecov
      if: success() || failure()
      uses: codecov/codecov-action@v5
      with:
        files: coverage.info
        disable_search: true
        token: ${{ secrets.CODECOV_TOKEN }}

    - name: Upload test results to Codecov
      if: success() || failure()
      uses: codecov/test-results-action@v1
      with:
        files: ${{ steps.strings.outputs.test_report_path }}
        disable_search: true
        token: ${{ secrets.CODECOV_TOKEN }}

  # Call wheel-build workflow to build the ttmlir wheel
  build-ttmlir-wheel:
    needs:
      - build-image
    uses: ./.github/workflows/wheel-build.yml
    with:
      docker-tag: ${{ needs.build-image.outputs.docker-tag }}<|MERGE_RESOLUTION|>--- conflicted
+++ resolved
@@ -276,73 +276,7 @@
           ttrt query --save-artifacts
         fi
 
-<<<<<<< HEAD
     - name: Run Tests
-=======
-    - name: Generate tests
-      shell: bash
-      run: |
-        source env/activate
-        export LD_LIBRARY_PATH="${{ steps.strings.outputs.install-output-dir }}/lib:${TTMLIR_TOOLCHAIN_DIR}/lib:${LD_LIBRARY_PATH}"
-        export SYSTEM_DESC_PATH="${GITHUB_WORKSPACE}/ttrt-artifacts/system_desc.ttsys"
-        ln -sf ${{ steps.strings.outputs.install-output-dir }} ${{ steps.strings.outputs.build-output-dir }}
-        llvm-lit -v --xunit-xml-output ${{ steps.strings.outputs.test_report_path }} ${{ steps.strings.outputs.build-output-dir }}/test
-
-        if [ "${{ matrix.build.suite }}" == "op_model" ] || [ "${{ matrix.build.suite }}" == "unit" ]; then
-          echo "Running optimizer tests"
-          ${{ steps.strings.outputs.build-output-dir }}/test/unittests/Optimizer/OptimizerTests --gtest_brief=1
-        fi
-
-        if [ "${{ matrix.build.suite }}" == "op_model" ]; then
-          export TT_METAL_HOME="${{ steps.strings.outputs.install-output-dir }}/tt-metal"
-          echo "Running op-model test Conversion"
-          ${{ steps.strings.outputs.build-output-dir }}/test/unittests/OpModel/TTNN/Conversion/TestConversion
-          echo "Running op-model test Lib"
-          ${{ steps.strings.outputs.build-output-dir }}/test/unittests/OpModel/TTNN/Lib/TestOpModelLib
-          echo "Running op-model test Interface"
-          ${{ steps.strings.outputs.build-output-dir }}/test/unittests/OpModel/TTNN/Op/TestOpModelInterface
-        fi
-
-    - name: Run Runtime Unit Tests
-      shell: bash
-      if: ${{ matrix.build.suite == 'runtime_debug' && matrix.build.type == 'unit' }}
-      run: |
-        source env/activate
-        export LD_LIBRARY_PATH="${{ steps.strings.outputs.install-output-dir }}/lib:${TTMLIR_TOOLCHAIN_DIR}/lib:${LD_LIBRARY_PATH}"
-        export TT_METAL_HOME="${{ steps.strings.outputs.install-output-dir }}/tt-metal"
-        ln -sf ${{ steps.strings.outputs.install-output-dir }} ${{ steps.strings.outputs.build-output-dir }}
-        echo "Running TTNN Runtime Unit Tests"
-        ${{ steps.strings.outputs.build-output-dir }}/runtime/test/common/gtest/test_generate_sys_desc
-        ${{ steps.strings.outputs.build-output-dir }}/runtime/test/common/gtest/test_handle_float_bfloat_buffer_cast
-        ${{ steps.strings.outputs.build-output-dir }}/runtime/test/common/gtest/test_handle_integer_buffer_cast
-        ${{ steps.strings.outputs.build-output-dir }}/runtime/test/ttnn/gtest/test_runtime_worker
-        ${{ steps.strings.outputs.build-output-dir }}/runtime/test/ttnn/gtest/test_tensor_serialization
-
-
-    - name: Run TTNN-Standalone test
-      shell: bash
-      if: ${{ matrix.build.type == 'ttnn_standalone' && matrix.build.suite == 'run' }}
-      run: |
-        export TT_METAL_HOME="${{ steps.strings.outputs.install-output-dir }}/tt-metal"
-        export TT_METAL_LIB="${{ steps.strings.outputs.install-output-dir }}/lib"
-        export LD_LIBRARY_PATH="${{ steps.strings.outputs.install-output-dir }}/lib:${TTMLIR_TOOLCHAIN_DIR}/lib:${LD_LIBRARY_PATH}"
-        cd ${{ steps.strings.outputs.install-output-dir }}/${{ matrix.build.path }}
-        ./ttnn-standalone
-
-    - name: Builder Tests
-      if: matrix.build.type == 'builder'
-      shell: bash
-      run: |
-        source env/activate
-        pytest ${{ matrix.build.path }} ${{ matrix.build.flags }} -v --junit-xml=${{ steps.strings.outputs.test_report_path }}
-        if [[ "${{ matrix.build.run-ttrt }}" == "true" ]]; then
-          ttrt run ${{ matrix.build.ttrt-flags }} ttir-builder-artifacts/
-          ttrt run ${{ matrix.build.ttrt-flags }} stablehlo-builder-artifacts/
-        fi
-
-
-    - name: Generate EmitC tests
->>>>>>> 47da1597
       shell: bash
       run: |
         source env/activate
@@ -369,7 +303,6 @@
 
         python .github/scripts/python/run_tests_from_json.py "${{ matrix.build.runs-on }}" "${{ matrix.build.image }}" "${{ steps.fetch-job-id.outputs.job_id }}"
 
-<<<<<<< HEAD
     - name: Upload Test Durations
       if: success()
       uses: actions/upload-artifact@v4
@@ -377,33 +310,6 @@
         name: test-durations-${{ matrix.build.runs-on }}-${{ matrix.build.image }}-${{ steps.fetch-job-id.outputs.job_id }}
         path: _test_duration
         if-no-files-found: 'ignore'
-=======
-        # Set up PYTHONPATH to include the built packages
-        export PYTHONPATH="${{ steps.strings.outputs.build-output-dir }}/python_packages:${{ steps.strings.outputs.install-output-dir }}/tt-metal/ttnn:${{ steps.strings.outputs.install-output-dir }}/tt-metal:$PYTHONPATH"
-        export LD_LIBRARY_PATH="${{ steps.strings.outputs.install-output-dir }}/lib:${TTMLIR_TOOLCHAIN_DIR}/lib:${LD_LIBRARY_PATH}"
-        ln -sf ${{ steps.strings.outputs.install-output-dir }} ${{ steps.strings.outputs.build-output-dir }}
-        mkdir -p third_party/tt-metal
-        mkdir -p third_party/tt-metal/src
-        ln -sf ${{ steps.strings.outputs.install-output-dir }}/tt-metal third_party/tt-metal/src/tt-metal
-
-        echo "Running PyKernel tests..."
-        pytest -v ${{ steps.strings.outputs.work-dir }}/test/pykernel/demo/test.py
-        pytest -v ${{ steps.strings.outputs.work-dir }}/test/ttnn-jit/test_unary_composite.py
-        rm -rf third_party/tt-metal
-
-    # pytest runner
-    - name: Run pytest ttrt tests
-      if: matrix.build.type == 'pytest'
-      shell: bash
-      run: |
-        source env/activate
-        export LD_LIBRARY_PATH="${{ steps.strings.outputs.install-output-dir }}/lib:${TTMLIR_TOOLCHAIN_DIR}/lib:${LD_LIBRARY_PATH}"
-        export TT_METAL_HOME="${{ steps.strings.outputs.install-output-dir }}/tt-metal"
-        ln -sf ${{ steps.strings.outputs.install-output-dir }} ${{ steps.strings.outputs.build-output-dir }}
-        export TT_EXPLORER_GENERATED_MLIR_TEST_DIRS=${{ steps.strings.outputs.build-output-dir }}/test/ttmlir/Silicon/TTNN/n150/perf,${{ steps.strings.outputs.build-output-dir }}/test/python/golden/ttnn
-        export TT_EXPLORER_GENERATED_TTNN_TEST_DIRS=${{ steps.strings.outputs.build-output-dir }}/test/python/golden/ttnn
-        pytest -ssv ${{ matrix.build.path }} ${{ matrix.build.flags }} --junit-xml=${{ steps.strings.outputs.test_report_path }}
->>>>>>> 47da1597
 
     - name: Collect and Upload Perf Reports
       uses: ./.github/actions/collect-and-upload-perf-reports
