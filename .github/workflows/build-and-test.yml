--- conflicted
+++ resolved
@@ -121,7 +121,6 @@
       fail-fast: false
       matrix:
         build: [
-<<<<<<< HEAD
           {runs-on: n150,   name: "run",  suite: "unit",          image: "speedy", type: "unit", container-options: "--device /dev/tenstorrent/0"},
           {runs-on: n150,   name: "run",  suite: "unit",          image: "tracy",  type: "unit", container-options: "--device /dev/tenstorrent/0"},
           {runs-on: n150,   name: "run",  suite: "run",           image: "speedy", type: "ttrt", path: "Silicon", ttrt_flags: "--non-zero", container-options: "--device /dev/tenstorrent/0"},
@@ -131,27 +130,13 @@
           {runs-on: n150,   name: "run",  suite: "runtime_debug", image: "tracy",  type: "ttrt", path: "Silicon", ttrt_flags: "--non-zero", container-options: "--device /dev/tenstorrent/0"},
           {runs-on: n300,   name: "run",  suite: "run",           image: "speedy", type: "ttrt", path: "Silicon", ttrt_flags: "--non-zero", container-options: "--device /dev/tenstorrent/0"},
           {runs-on: n300,   name: "perf", suite: "perf",          image: "tracy",  type: "ttrt", path: "Silicon/TTNN/n300/perf", container-options: "--device /dev/tenstorrent/0"},
-          # {runs-on: llmbox, name: "run",  suite: "run",           image: "speedy", type: "ttrt", path: "Silicon", ttrt_flags: "--non-zero", container-options: "--device /dev/tenstorrent/0 --device /dev/tenstorrent/1 --device /dev/tenstorrent/2 --device /dev/tenstorrent/3"},
-          # {runs-on: llmbox, name: "perf", suite: "perf",          image: "tracy",  type: "ttrt", path: "Silicon/TTNN/llmbox/perf", container-options: "--device /dev/tenstorrent/0 --device /dev/tenstorrent/1 --device /dev/tenstorrent/2 --device /dev/tenstorrent/3"},
+          {runs-on: llmbox, name: "run",  suite: "run",           image: "speedy", type: "ttrt", path: "Silicon", ttrt_flags: "--non-zero", container-options: "--device /dev/tenstorrent/0 --device /dev/tenstorrent/1 --device /dev/tenstorrent/2 --device /dev/tenstorrent/3"},
+          {runs-on: llmbox, name: "perf", suite: "perf",          image: "tracy",  type: "ttrt", path: "Silicon/TTNN/llmbox/perf", container-options: "--device /dev/tenstorrent/0 --device /dev/tenstorrent/1 --device /dev/tenstorrent/2 --device /dev/tenstorrent/3"},
           # {runs-on: tg,     name: "run",  suite: "run",           image: "speedy", type: "ttrt", path: "Silicon", ttrt_flags: "--non-zero --disable-eth-dispatch", container-options: "--device /dev/tenstorrent/0 --device /dev/tenstorrent/1 --device /dev/tenstorrent/2 --device /dev/tenstorrent/3"},
           # {runs-on: tg,     name: "perf", suite: "perf",          image: "tracy",  type: "ttrt", path: "Silicon/TTNN/tg/perf", ttrt_flags: "--disable-eth-dispatch", container-options: "--device /dev/tenstorrent/0 --device /dev/tenstorrent/1 --device /dev/tenstorrent/2 --device /dev/tenstorrent/3"},
           {runs-on: n150,   name: "perf", suite: "perf",          image: "tracy",  type: "pytest", path: "runtime/tools/python/test", container-options: "--device /dev/tenstorrent/0"},
           {runs-on: n150,   name: "run",  suite: "run",           image: "speedy", type: "pytest", path: "runtime/test/python/ttnn/test_runtime_api.py", container-options: "--device /dev/tenstorrent/0"},
           {runs-on: n150,   name: "perf", suite: "explorer",      image: "tracy",  type: "pytest", path: "tools/explorer/test/run_tests.py", container-options: "--device /dev/tenstorrent/0"},
-=======
-            {runs-on: n150, enable_perf: OFF, enable_op_model: OFF, enable_emitc: OFF, enable_async: OFF, enable_runtime_debug: OFF, name: "run", build_name: "run", ttrt_flags: "--non-zero", container-options: "--device /dev/tenstorrent/0"},
-            {runs-on: n150, enable_perf: ON, enable_op_model: OFF, enable_emitc: OFF, enable_async: OFF, enable_runtime_debug: OFF, name: "perf", build_name: "perf", container-options: "--device /dev/tenstorrent/0"},
-            {runs-on: n150, enable_perf: OFF, enable_op_model: OFF, enable_emitc: ON, enable_async: OFF, enable_runtime_debug: OFF, name: "run", build_name: "emitc", ttrt_flags: "--emitc", container-options: "--device /dev/tenstorrent/0"},
-            {runs-on: n150, enable_perf: OFF, enable_op_model: OFF, enable_emitc: OFF, enable_async: ON, enable_runtime_debug: OFF, name: "run", build_name: "async", ttrt_flags: "--non-zero --enable-async-ttnn", container-options: "--device /dev/tenstorrent/0"},
-            {runs-on: n150, enable_perf: OFF, enable_op_model: OFF, enable_emitc: OFF, enable_async: OFF, enable_runtime_debug: ON, name: "run", build_name: "runtime_debug", ttrt_flags: "--non-zero", container-options: "--device /dev/tenstorrent/0"},
-            {runs-on: n150, enable_perf: OFF, enable_op_model: ON, enable_emitc: OFF, enable_async: OFF, enable_runtime_debug: OFF, name: "run", build_name: "op_model", ttrt_flags: "--non-zero", container-options: "--device /dev/tenstorrent/0"},
-            {runs-on: n300, enable_perf: OFF, enable_op_model: OFF, enable_emitc: OFF, enable_async: OFF, enable_runtime_debug: OFF, name: "run", build_name: "run", ttrt_flags: "--non-zero", container-options: "--device /dev/tenstorrent/0"},
-            {runs-on: n300, enable_perf: ON, enable_op_model: OFF, enable_emitc: OFF, enable_async: OFF, enable_runtime_debug: OFF, name: "perf", build_name: "perf", container-options: "--device /dev/tenstorrent/0"},
-            {runs-on: llmbox, enable_perf: OFF, enable_op_model: OFF, enable_emitc: OFF, enable_async: OFF, enable_runtime_debug: OFF, name: "run", build_name: "run", ttrt_flags: "--non-zero", container-options: "--device /dev/tenstorrent/0 --device /dev/tenstorrent/1 --device /dev/tenstorrent/2 --device /dev/tenstorrent/3"},
-            {runs-on: llmbox, enable_perf: ON, enable_op_model: OFF, enable_emitc: OFF, enable_async: OFF, enable_runtime_debug: OFF, name: "perf", build_name: "perf", container-options: "--device /dev/tenstorrent/0 --device /dev/tenstorrent/1 --device /dev/tenstorrent/2 --device /dev/tenstorrent/3"},
-            # {runs-on: tg, enable_perf: OFF, enable_op_model: OFF, enable_emitc: OFF, enable_async: OFF, enable_runtime_debug: OFF, name: "run", build_name: "run", ttrt_flags: "--non-zero --disable-eth-dispatch", container-options: "--device /dev/tenstorrent/0 --device /dev/tenstorrent/1 --device /dev/tenstorrent/2 --device /dev/tenstorrent/3"},
-            # {runs-on: tg, enable_perf: ON, enable_op_model: OFF, enable_emitc: OFF, enable_async: OFF, enable_runtime_debug: OFF, name: "perf", build_name: "perf", ttrt_flags: "--disable-eth-dispatch", container-options: "--device /dev/tenstorrent/0 --device /dev/tenstorrent/1 --device /dev/tenstorrent/2 --device /dev/tenstorrent/3"},
->>>>>>> ddf19306
         ]
     name: "run-tests (${{ matrix.build.runs-on }},${{ matrix.build.image }},${{ matrix.build.suite }},${{ matrix.build.type}})"
 
