--- conflicted
+++ resolved
@@ -658,10 +658,6 @@
       shell: bash
       run: |
         source env/activate
-<<<<<<< HEAD
         export TT_EXPLORER_GENERATED_TEST_DIR=${{ steps.strings.outputs.build-output-dir }}/test/ttmlir/Silicon/TTNN
         pytest tools/explorer/test/run_tests.py
-=======
-        pytest tools/explorer/test/run_tests.py
-        # collect results
->>>>>>> 231fa959
+        # collect results