--- conflicted
+++ resolved
@@ -81,11 +81,7 @@
         source env/activate
         cmake --build ${{ steps.strings.outputs.build-output-dir }}
 
-<<<<<<< HEAD
-    - name: Install
-=======
     - name: Install (default)
->>>>>>> 0f639874
       shell: bash
       run: |
         source env/activate
@@ -98,11 +94,7 @@
       run: |
         ${{ steps.strings.outputs.work-dir }}/.github/scripts/bash/test-install.sh \
           "${{ steps.strings.outputs.install-output-dir }}"
-<<<<<<< HEAD
-
-=======
           
->>>>>>> 0f639874
     - name: Check
       id: check
       shell: bash
