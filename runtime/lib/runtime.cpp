--- conflicted
+++ resolved
@@ -76,7 +76,20 @@
   return globalRuntime;
 }
 
-<<<<<<< HEAD
+[[noreturn, maybe_unused]] static void
+fatalNotImplemented(const std::string &funcName, DeviceRuntime runtime) {
+  std::string message = "Function " + funcName + " is not implemented for " +
+                        toString(runtime) + " runtime";
+  LOG_FATAL(message);
+}
+
+void deallocateBuffers(Device device) {
+  using RetType = void;
+  return DISPATCH_TO_CURRENT_RUNTIME(
+      RetType, [&]() { ::tt::runtime::ttnn::deallocateBuffers(device); },
+      [&]() { ::tt::runtime::ttmetal::deallocateBuffers(device); });
+}
+
 void dumpDeviceProfileResults(Device device) {
 #if defined(TT_RUNTIME_ENABLE_TTNN)
   if (getCurrentRuntime() == DeviceRuntime::TTNN) {
@@ -90,36 +103,6 @@
   }
 #endif
   LOG_FATAL("runtime is not enabled");
-}
-
-void dumpMemoryReport(Device device) {
-#if defined(TT_RUNTIME_ENABLE_TTNN)
-  if (getCurrentRuntime() == DeviceRuntime::TTNN) {
-    return ::tt::runtime::ttnn::dumpMemoryReport(device);
-  }
-#endif
-
-#if defined(TT_RUNTIME_ENABLE_TTMETAL)
-  if (getCurrentRuntime() == DeviceRuntime::TTMetal) {
-    return ::tt::runtime::ttmetal::dumpMemoryReport(device);
-  }
-#endif
-
-  LOG_FATAL("runtime is not enabled");
-=======
-[[noreturn, maybe_unused]] static void
-fatalNotImplemented(const std::string &funcName, DeviceRuntime runtime) {
-  std::string message = "Function " + funcName + " is not implemented for " +
-                        toString(runtime) + " runtime";
-  LOG_FATAL(message);
->>>>>>> 7f4cd900
-}
-
-void deallocateBuffers(Device device) {
-  using RetType = void;
-  return DISPATCH_TO_CURRENT_RUNTIME(
-      RetType, [&]() { ::tt::runtime::ttnn::deallocateBuffers(device); },
-      [&]() { ::tt::runtime::ttmetal::deallocateBuffers(device); });
 }
 
 void dumpMemoryReport(Device device) {
