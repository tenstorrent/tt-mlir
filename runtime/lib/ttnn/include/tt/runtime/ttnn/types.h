// SPDX-FileCopyrightText: (c) 2024 Tenstorrent AI ULC
//
// SPDX-License-Identifier: Apache-2.0

#ifndef TT_RUNTIME_TTNN_TYPES_H
#define TT_RUNTIME_TTNN_TYPES_H

#include "tt/runtime/detail/ttnn.h"
#include "tt/runtime/types.h"
#include <optional>
#include <unordered_map>

namespace tt::runtime::ttnn {
using DeviceVariant = std::variant<std::reference_wrapper<::ttnn::IDevice>,
                                   std::reference_wrapper<::ttnn::MeshDevice>>;
struct LayoutDesc {
  ::ttnn::StorageType storageType;
  ::ttnn::Layout layout;
  ::ttnn::DataType dataType;
  std::optional<::ttnn::MemoryConfig> memoryConfig;

  LayoutDesc(const ::ttnn::StorageType &storageType,
             const ::ttnn::Layout &layout, const ::ttnn::DataType &dataType,
             const std::optional<::ttnn::MemoryConfig> &memoryConfig)
      : storageType(storageType), layout(layout), dataType(dataType),
        memoryConfig(memoryConfig) {}

  bool isOnHost() const {
    return (storageType == ::ttnn::StorageType::OWNED) ||
           (storageType == ::ttnn::StorageType::BORROWED) ||
           (storageType == ::ttnn::StorageType::MULTI_DEVICE_HOST);
  }
  bool isOnDevice() const { return !isOnHost(); }

  bool isTilized() const { return layout == ::ttnn::Layout::TILE; }
};

class LayoutConverter {
public:
  LayoutDesc inputDesc;
  LayoutDesc outputDesc;
  bool shouldTilize = false;
  bool shouldUntilize = false;
  bool shouldTypecast = false;
  bool shouldToDevice = false;
  bool shouldToMemoryConfig = false;
  bool shouldFromDevice = false;

  LayoutConverter(const LayoutDesc &inputDesc, const LayoutDesc &outputDesc);
  ::ttnn::Tensor convertTensorLayout(const ::ttnn::Tensor &input,
                                     std::optional<DeviceVariant> targetDevice);

private:
  ::ttnn::Tensor toLayoutIfNeeded(const ::ttnn::Tensor &input);
  ::ttnn::Tensor typecastIfNeeded(const ::ttnn::Tensor &input);
  ::ttnn::Tensor toDeviceIfNeeded(const ::ttnn::Tensor &input,
                                  std::optional<DeviceVariant> targetDevice,
                                  bool force = false);
  ::ttnn::Tensor toMemoryConfigIfNeeded(const ::ttnn::Tensor &input);
  ::ttnn::Tensor fromDeviceIfNeeded(const ::ttnn::Tensor &input);

  ::ttnn::Tensor
  handleHostInputNoLayoutNoTypecast(const ::ttnn::Tensor &input,
                                    std::optional<DeviceVariant> targetDevice);
  ::ttnn::Tensor
  handleHostInputLayoutNoTypecast(const ::ttnn::Tensor &input,
                                  std::optional<DeviceVariant> targetDevice);
  ::ttnn::Tensor
  handleHostInputNoLayoutTypecast(const ::ttnn::Tensor &input,
                                  std::optional<DeviceVariant> targetDevice);
  ::ttnn::Tensor
  handleHostInputLayoutTypecast(const ::ttnn::Tensor &input,
                                std::optional<DeviceVariant> targetDevice);
  ::ttnn::Tensor
  convertHostTensorLayout(const ::ttnn::Tensor &input,
                          std::optional<DeviceVariant> targetDevice);

  ::ttnn::Tensor
  handleDeviceInputNoLayoutNoTypecast(const ::ttnn::Tensor &input);
  ::ttnn::Tensor handleDeviceInputLayoutNoTypecast(const ::ttnn::Tensor &input);
  ::ttnn::Tensor handleDeviceInputNoLayoutTypecast(const ::ttnn::Tensor &input);
  ::ttnn::Tensor handleDeviceInputLayoutTypecast(const ::ttnn::Tensor &input);
  ::ttnn::Tensor convertDeviceTensorLayout(const ::ttnn::Tensor &input);
};

class ProgramTensorPool {
public:
  ProgramTensorPool(
      const std::unordered_map<uint32_t, ::ttnn::Tensor *> &liveTensors,
      const std::vector<uint32_t> &programInputIds,
      const std::vector<uint32_t> &programOutputIds)
      : programInputIds(programInputIds), programOutputIds(programOutputIds),
        liveTensors(liveTensors) {}
  ProgramTensorPool(const ProgramTensorPool &) = delete;
  ProgramTensorPool &operator=(const ProgramTensorPool &) = delete;
  ProgramTensorPool(ProgramTensorPool &&) = default;
  ProgramTensorPool &operator=(ProgramTensorPool &&) = default;

  const ::ttnn::Tensor &
  getAndValidate(const ::tt::target::ttnn::TensorRef *tensorRef) const;
  ::ttnn::Tensor &
  getAndValidate(const ::tt::target::ttnn::TensorRef *tensorRef);

  std::pair<std::unordered_map<std::uint32_t, ::ttnn::Tensor *>::iterator, bool>
  insertAndValidate(const ::tt::target::ttnn::TensorRef *tensorRef,
                    const ::ttnn::Tensor &ttnnTensor);

  size_t erase(const ::tt::target::ttnn::TensorRef *tensorRef);

  std::vector<Tensor> gatherOutputTensors();

  bool contains(const ::tt::target::ttnn::TensorRef *tensorRef) const {
    return liveTensors.contains(tensorRef->global_id());
  }

  const std::vector<std::uint32_t> &getProgramInputIds() const {
    return programInputIds;
  }

  const std::vector<std::uint32_t> &getProgramOutputIds() const {
    return programOutputIds;
  }

private:
  std::vector<std::uint32_t> programInputIds;
  std::vector<std::uint32_t> programOutputIds;
  // A superset of intermedTensors, containing pointers to all tensors created
  // by the program and the input tensors passed in by the user
  std::unordered_map<uint32_t, ::ttnn::Tensor *> liveTensors;

  // A subset of liveTensors, containing values of any intermediate tensors
  // created by the program
  std::unordered_map<std::uint32_t, ::ttnn::Tensor> intermedTensors;
};

class ProgramContext {
public:
  ProgramContext(
      const std::unordered_map<uint32_t, ::ttnn::Tensor *> &liveTensors,
<<<<<<< HEAD
      const std::vector<uint32_t> &programInputs,
      const std::vector<uint32_t> &programOutputs,
      const DylibHandleMap *programDylibs, ::ttnn::MeshDevice *parentMesh)
      : tensorPool(
            ProgramTensorPool(liveTensors, programInputs, programOutputs)),
        dylibHandles(programDylibs), parentMesh(parentMesh) {
    assert(parentMesh && "Parent mesh cannot be null");
  }
=======
      const std::vector<uint32_t> &programInputIds,
      const std::vector<uint32_t> &programOutputIds,
      ::ttnn::MeshDevice *parentMesh);
>>>>>>> 5af3d212
  ProgramContext(const ProgramContext &) = delete;
  ProgramContext &operator=(const ProgramContext &) = delete;
  ProgramContext(ProgramContext &&) = default;
  ProgramContext &operator=(ProgramContext &&) = default;

  //
  // Parent Mesh Operations
  //
  ::ttnn::MeshDevice &getParentMesh() { return *parentMesh; }

  const ::ttnn::MeshDevice &getParentMesh() const { return *parentMesh; }

  size_t parentMeshSize() const { return parentMesh->num_devices(); }

  //
  // Sub Mesh Operations
  //
  void addSubMesh(uint32_t meshId, std::shared_ptr<::ttnn::MeshDevice> subMesh);

  ::ttnn::MeshDevice &getSubMesh(uint32_t meshId);

  size_t subMeshSize(uint32_t meshId) const;

  ::ttnn::IDevice &getDeviceFromSubMesh(uint32_t meshId, int physicalDeviceId);

  ::ttnn::IDevice &getDeviceIndexFromSubMesh(
      uint32_t meshId, ::tt::tt_metal::distributed::MeshCoordinate meshCoords);

  DeviceVariant getTargetDevice(uint32_t meshId);

  void *tryGetDylibHandle(const uint32_t dylibId) {
    const auto it = dylibHandles->find(dylibId);
    return (it == dylibHandles->end()) ? nullptr : it->second;
  }

  //
  // Tensor Pool Operations
  //
  ProgramTensorPool &getTensorPool() { return tensorPool; }
  const ProgramTensorPool &getTensorPool() const { return tensorPool; }

private:
  ProgramTensorPool tensorPool;

  const DylibHandleMap *dylibHandles;
  // Contains all devices borrowed from the user that are available to the
  // program
  ::ttnn::MeshDevice *parentMesh = nullptr;

  // Contains subMeshes of the parentMesh that are used by the program
  // Will be populated by GetDevice ops
  std::unordered_map<uint32_t, std::shared_ptr<::ttnn::MeshDevice>> subMeshes;
};
} // namespace tt::runtime::ttnn

#endif<|MERGE_RESOLUTION|>--- conflicted
+++ resolved
@@ -137,7 +137,6 @@
 public:
   ProgramContext(
       const std::unordered_map<uint32_t, ::ttnn::Tensor *> &liveTensors,
-<<<<<<< HEAD
       const std::vector<uint32_t> &programInputs,
       const std::vector<uint32_t> &programOutputs,
       const DylibHandleMap *programDylibs, ::ttnn::MeshDevice *parentMesh)
@@ -146,11 +145,6 @@
         dylibHandles(programDylibs), parentMesh(parentMesh) {
     assert(parentMesh && "Parent mesh cannot be null");
   }
-=======
-      const std::vector<uint32_t> &programInputIds,
-      const std::vector<uint32_t> &programOutputIds,
-      ::ttnn::MeshDevice *parentMesh);
->>>>>>> 5af3d212
   ProgramContext(const ProgramContext &) = delete;
   ProgramContext &operator=(const ProgramContext &) = delete;
   ProgramContext(ProgramContext &&) = default;
