// SPDX-FileCopyrightText: (c) 2025 Tenstorrent AI ULC
//
// SPDX-License-Identifier: Apache-2.0

#include "tt/runtime/detail/ttnn/program_executor.h"

#include "operations/cache/load_cached.h"
#include "operations/ccl/all_gather.h"
#include "operations/ccl/collective_permute.h"
#include "operations/ccl/mesh_shard.h"
#include "operations/ccl/reduce_scatter.h"
#include "operations/context/get_device.h"
#include "operations/conv/conv2d.h"
#include "operations/conv/conv_transpose2d.h"
#include "operations/conv/prepare_conv2d_weights.h"
#include "operations/cpu/cpu.h"
#include "operations/creation/arange.h"
#include "operations/creation/constant.h"
#include "operations/creation/empty.h"
#include "operations/creation/full.h"
#include "operations/creation/full_with.h"
#include "operations/data_movement/concat.h"
#include "operations/data_movement/pad.h"
#include "operations/data_movement/permute.h"
#include "operations/data_movement/repeat.h"
#include "operations/data_movement/repeat_interleave.h"
#include "operations/data_movement/reshape.h"
#include "operations/data_movement/slice.h"
#include "operations/data_movement/transpose.h"
#include "operations/deletion/deallocate.h"
#include "operations/eltwise/binary/binary.h"
#include "operations/eltwise/binary/binary_composite.h"
#include "operations/eltwise/quantization/quantization.h"
#include "operations/eltwise/ternary/where.h"
#include "operations/eltwise/unary/unary.h"
#include "operations/eltwise/unary/unary_composite.h"
#include "operations/embedding/embedding.h"
#include "operations/embedding/embedding_backward.h"
#include "operations/kv_cache/fill_cache.h"
#include "operations/kv_cache/update_cache.h"
#include "operations/layout/from_device.h"
#include "operations/layout/to_device.h"
#include "operations/layout/to_dtype.h"
#include "operations/layout/to_layout.h"
#include "operations/layout/to_memory_config.h"
#include "operations/layout/typecast.h"
#include "operations/matmul/matmul.h"
#include "operations/moreh/moreh_cumsum.h"
#include "operations/normalization/softmax.h"
#include "operations/pool/pool2d.h"
#include "operations/pool/upsample.h"
#include "operations/reduction/argmax.h"
#include "operations/reduction/prod.h"
#include "operations/reduction/reduction.h"
#include "tt/runtime/detail/debug.h"
#include "tt/runtime/detail/ttnn/types.h"
#include "tt/runtime/utils.h"

#if defined(TT_RUNTIME_ENABLE_PERF_TRACE) && TT_RUNTIME_ENABLE_PERF_TRACE == 1
#include "tracy/Tracy.hpp"
#endif

namespace tt::runtime::ttnn {

using LogType = ::tt::runtime::logger::LogType;

static void tracyLogOpLocation(const ::tt::target::ttnn::Operation *op) {
#if defined(TT_RUNTIME_ENABLE_PERF_TRACE) && TT_RUNTIME_ENABLE_PERF_TRACE == 1
  TracyMessage(op->loc_info()->c_str(), op->loc_info()->size());
#endif
}

static const ::tt::target::ttnn::Program *
getProgram(const Binary &executableHandle, std::uint32_t programIndex) {
  const ::tt::target::ttnn::TTNNBinary &fbb =
      *utils::getBinary(executableHandle);
  const ::tt::target::ttnn::Program *program =
      fbb.programs()->Get(programIndex);
  return program;
}

ProgramExecutor::ProgramExecutor(
    const Binary &executableHandle,
    std::vector<::tt::runtime::Tensor> &programInputs,
    std::shared_ptr<::ttnn::MeshDevice> meshDevice, const size_t programIndex)
    : program(getProgram(executableHandle, programIndex)),
      executableHandle(executableHandle) {
  LOG_ASSERT(program, "Program must be provided for execution");

  std::vector<uint32_t> programInputIds;
  int inputIndex = 0;
  TensorPtrMap liveTensors;
  LOG_ASSERT(program->inputs()->size() == programInputs.size(),
             "Program input size mismatch: ", program->inputs()->size(),
             " != ", programInputs.size());
  for (const ::tt::target::ttnn::TensorRef *input : *program->inputs()) {
    auto [iter, inserted] = liveTensors.try_emplace(
        input->global_id(), &(programInputs[inputIndex++]));
    LOG_ASSERT(inserted, "Duplicate input tensor");
    programInputIds.push_back(input->global_id());
  }

  std::vector<uint32_t> programOutputIds;
  for (const ::tt::target::ttnn::TensorRef *output : *program->outputs()) {
    programOutputIds.push_back(output->global_id());
  }

  context = std::make_unique<ProgramContext>(
      programInputIds, programOutputIds, std::move(liveTensors),
      common::DylibManager(program->dylibs()), std::move(meshDevice),
      executableHandle, programIndex);
}

void ProgramExecutor::runCallback(
    std::optional<debug::Hooks::CallbackFn> callback, Binary &executableHandle,
    const ::tt::target::ttnn::Operation *opContext,
    ProgramContext *programContext) {
  if (callback) {
    std::shared_ptr<void> programContextPtr =
        ::tt::runtime::utils::unsafe_borrow_shared(programContext);
    std::shared_ptr<void> opContextPtr =
        ::tt::runtime::utils::unsafe_borrow_shared(
            const_cast<::tt::target::ttnn::Operation *>(opContext));
    (*callback)(executableHandle,
                CallbackContext(programContextPtr, DeviceRuntime::TTNN),
                OpContext(opContextPtr, DeviceRuntime::TTNN));
  }
}

void ProgramExecutor::execute() {
  LOG_DEBUG(LogType::LogRuntimeTTNN,
            "Starting execution of program: ", program->name()->c_str());
  for (const ::tt::target::ttnn::Operation *op : *program->operations()) {
    LOG_DEBUG(LogType::LogRuntimeTTNN,
              "Executing operation: ", op->debug_info()->c_str());
    tracyLogOpLocation(op);
    runCallback(debug::Hooks::get().getPreOperatorCallback(), executableHandle,
                op, context.get());
    runOperation(op);
    runCallback(debug::Hooks::get().getPostOperatorCallback(), executableHandle,
                op, context.get());
    dumpPerfCountersIfNeeded(context->getMeshDevice());
  }
  LOG_DEBUG(LogType::LogRuntimeTTNN,
            "Finished execution of program: ", program->name()->c_str());
  dumpPerfCountersIfNeeded(context->getMeshDevice(), true);
}

std::vector<::tt::runtime::Tensor> ProgramExecutor::gatherOutputTensors() {
  return context->getTensorPool().gatherOutputTensors();
}

<<<<<<< HEAD
void ProgramExecutor::dumpPerfCountersIfNeeded(::ttnn::MeshDevice &meshDevice,
                                               bool counterOverride) {
#if defined(TT_RUNTIME_ENABLE_PERF_TRACE)
=======
void ProgramExecutor::dumpPerfCountersIfNeeded(::ttnn::MeshDevice &meshDevice) {
#if defined(TT_RUNTIME_ENABLE_PERF_TRACE) && TT_RUNTIME_ENABLE_PERF_TRACE == 1
>>>>>>> 7f4cd900
  static uint32_t counter = 0;
  if (counter++ >= debug::PerfEnv::get().dumpDeviceRate || counterOverride) {
    LOG_DEBUG(LogType::LogRuntimeTTNN, "Dumping device profile results after " +
                                           std::to_string(counter - 1) +
                                           " operations");
    for (::ttnn::IDevice *ttnnDevice : meshDevice.get_devices()) {
      ::tt::tt_metal::detail::DumpDeviceProfileResults(ttnnDevice);
    }
    counter = 0;
  }
#endif
}

void ProgramExecutor::runOperation(const ::tt::target::ttnn::Operation *op) {
  switch (op->type_type()) {
  case ::tt::target::ttnn::OpType::GetDeviceOp: {
    return operations::context::run(op->type_as_GetDeviceOp(), getContext());
  }
  case ::tt::target::ttnn::OpType::ToMemoryConfigOp: {
    return operations::layout::run(op->type_as_ToMemoryConfigOp(),
                                   getContext());
  }
  case ::tt::target::ttnn::OpType::ToLayoutOp: {
    return operations::layout::run(op->type_as_ToLayoutOp(), getContext());
  }
  case ::tt::target::ttnn::OpType::ToDTypeOp: {
    return operations::layout::run(op->type_as_ToDTypeOp(), getContext());
  }
  case ::tt::target::ttnn::OpType::TypecastOp: {
    return operations::layout::run(op->type_as_TypecastOp(), getContext());
  }
  case ::tt::target::ttnn::OpType::ToDeviceOp: {
    return operations::layout::run(op->type_as_ToDeviceOp(), getContext());
  }
  case ::tt::target::ttnn::OpType::FromDeviceOp: {
    return operations::layout::run(op->type_as_FromDeviceOp(), getContext());
  }
  case ::tt::target::ttnn::OpType::EmptyOp: {
    return operations::creation::run(op->type_as_EmptyOp(), getContext());
  }
  case ::tt::target::ttnn::OpType::NamedFullOp: {
    return operations::creation::run(op->type_as_NamedFullOp(), getContext());
  }
  case ::tt::target::ttnn::OpType::FullOp: {
    return operations::creation::run(op->type_as_FullOp(), getContext());
  }
  case ::tt::target::ttnn::OpType::EltwiseBinaryOp: {
    return operations::eltwise::binary::run(op->type_as_EltwiseBinaryOp(),
                                            getContext());
  }
  case ::tt::target::ttnn::OpType::EltwiseBinaryCompositeOp: {
    return operations::eltwise::binary::run(
        op->type_as_EltwiseBinaryCompositeOp(), getContext());
  }
  case ::tt::target::ttnn::OpType::EltwiseTernaryWhereOp: {
    return operations::eltwise::ternary::run(
        op->type_as_EltwiseTernaryWhereOp(), getContext());
  }
  case ::tt::target::ttnn::OpType::EltwiseQuantizationOp: {
    return operations::eltwise::quantization::run(
        op->type_as_EltwiseQuantizationOp(), getContext());
  }
  case ::tt::target::ttnn::OpType::EltwiseUnaryOp: {
    return operations::eltwise::unary::run(op->type_as_EltwiseUnaryOp(),
                                           getContext());
  }
  case ::tt::target::ttnn::OpType::EltwiseUnaryCompositeOp: {
    return operations::eltwise::unary::run(
        op->type_as_EltwiseUnaryCompositeOp(), getContext());
  }
  case ::tt::target::ttnn::OpType::LinearOp: {
    return operations::matmul::run(op->type_as_LinearOp(), getContext());
  }
  // ANCHOR: adding_an_op_matmul_runtime_program
  case ::tt::target::ttnn::OpType::MatmulOp: {
    return operations::matmul::run(op->type_as_MatmulOp(), getContext());
  }
  // ANCHOR_END: adding_an_op_matmul_runtime_program
  case ::tt::target::ttnn::OpType::MorehCumSumOp: {
    return operations::moreh::run(op->type_as_MorehCumSumOp(), getContext());
  }
  case ::tt::target::ttnn::OpType::ReductionArgMaxOp: {
    return operations::reduction::run(op->type_as_ReductionArgMaxOp(),
                                      getContext());
  }
  case ::tt::target::ttnn::OpType::ReductionProdOp: {
    return operations::reduction::run(op->type_as_ReductionProdOp(),
                                      getContext());
  }
  case ::tt::target::ttnn::OpType::ReductionOp: {
    return operations::reduction::run(op->type_as_ReductionOp(), getContext());
  }
  case ::tt::target::ttnn::OpType::EmbeddingOp: {
    return operations::embedding::run(op->type_as_EmbeddingOp(), getContext());
  }
  case ::tt::target::ttnn::OpType::EmbeddingBackwardOp: {
    return operations::embedding_backward::run(
        op->type_as_EmbeddingBackwardOp(), getContext());
  }
  case ::tt::target::ttnn::OpType::SoftmaxOp: {
    return operations::normalization::run(op->type_as_SoftmaxOp(),
                                          getContext());
  }
  case ::tt::target::ttnn::OpType::TransposeOp: {
    return operations::data_movement::run(op->type_as_TransposeOp(),
                                          getContext());
  }
  case ::tt::target::ttnn::OpType::PadOp: {
    return operations::data_movement::run(op->type_as_PadOp(), getContext());
  }
  case ::tt::target::ttnn::OpType::ConcatOp: {
    return operations::data_movement::run(op->type_as_ConcatOp(), getContext());
  }
  case ::tt::target::ttnn::OpType::PermuteOp: {
    return operations::data_movement::run(op->type_as_PermuteOp(),
                                          getContext());
  }
  case ::tt::target::ttnn::OpType::ReshapeOp: {
    return operations::data_movement::run(op->type_as_ReshapeOp(),
                                          getContext());
  }
  case ::tt::target::ttnn::OpType::SliceOp: {
    return operations::data_movement::run(op->type_as_SliceOp(), getContext());
  }
  case ::tt::target::ttnn::OpType::RepeatOp: {
    return operations::data_movement::run(op->type_as_RepeatOp(), getContext());
  }
  case ::tt::target::ttnn::OpType::RepeatInterleaveOp: {
    return operations::data_movement::run(op->type_as_RepeatInterleaveOp(),
                                          getContext());
  }
  case ::tt::target::ttnn::OpType::PrepareConv2dWeightsOp: {
    return operations::conv::run(op->type_as_PrepareConv2dWeightsOp(),
                                 getContext());
  }
  case ::tt::target::ttnn::OpType::Conv2dOp: {
    return operations::conv::run(op->type_as_Conv2dOp(), getContext());
  }
  case ::tt::target::ttnn::OpType::ConvTranspose2dOp: {
    return operations::conv::run(op->type_as_ConvTranspose2dOp(), getContext());
  }
  case ::tt::target::ttnn::OpType::DeallocateOp: {
    return operations::deletion::run(op->type_as_DeallocateOp(), getContext());
  }
  case ::tt::target::ttnn::OpType::Pool2dOp: {
    return operations::pool::run(op->type_as_Pool2dOp(), getContext());
  }
  case ::tt::target::ttnn::OpType::AllGatherOp: {
    return operations::ccl::run(op->type_as_AllGatherOp(), getContext());
  }
  case ::tt::target::ttnn::OpType::ReduceScatterOp: {
    return operations::ccl::run(op->type_as_ReduceScatterOp(), getContext());
  }
  case ::tt::target::ttnn::OpType::CollectivePermuteOp: {
    return operations::ccl::run(op->type_as_CollectivePermuteOp(),
                                getContext());
  }
  case ::tt::target::ttnn::OpType::MeshShardOp: {
    return operations::ccl::run(op->type_as_MeshShardOp(), getContext());
  }
  case ::tt::target::ttnn::OpType::ArangeOp: {
    return operations::creation::run(op->type_as_ArangeOp(), getContext());
  }
  case ::tt::target::ttnn::OpType::UpdateCacheOp: {
    return operations::kv_cache::run(op->type_as_UpdateCacheOp(), getContext());
  }
  case ::tt::target::ttnn::OpType::FillCacheOp: {
    return operations::kv_cache::run(op->type_as_FillCacheOp(), getContext());
  }
  case ::tt::target::ttnn::OpType::UpsampleOp: {
    return operations::pool::run(op->type_as_UpsampleOp(), getContext());
  }
  case ::tt::target::ttnn::OpType::CpuOp: {
    return operations::cpu::run(op->type_as_CpuOp(), getContext());
  }
  case ::tt::target::ttnn::OpType::ConstantOp: {
    return operations::creation::run(op->type_as_ConstantOp(), getContext());
  }
  case ::tt::target::ttnn::OpType::LoadCachedOp: {
    return operations::cache::run(op->type_as_LoadCachedOp(), getContext());
  }
  default: {
    LOG_FATAL("Unsupported operation type: ",
              ::tt::target::ttnn::EnumNameOpType(op->type_type()));
  }
  }
}

} // namespace tt::runtime::ttnn<|MERGE_RESOLUTION|>--- conflicted
+++ resolved
@@ -150,14 +150,9 @@
   return context->getTensorPool().gatherOutputTensors();
 }
 
-<<<<<<< HEAD
 void ProgramExecutor::dumpPerfCountersIfNeeded(::ttnn::MeshDevice &meshDevice,
                                                bool counterOverride) {
-#if defined(TT_RUNTIME_ENABLE_PERF_TRACE)
-=======
-void ProgramExecutor::dumpPerfCountersIfNeeded(::ttnn::MeshDevice &meshDevice) {
 #if defined(TT_RUNTIME_ENABLE_PERF_TRACE) && TT_RUNTIME_ENABLE_PERF_TRACE == 1
->>>>>>> 7f4cd900
   static uint32_t counter = 0;
   if (counter++ >= debug::PerfEnv::get().dumpDeviceRate || counterOverride) {
     LOG_DEBUG(LogType::LogRuntimeTTNN, "Dumping device profile results after " +
