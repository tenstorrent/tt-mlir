// SPDX-FileCopyrightText: (c) 2024 Tenstorrent AI ULC
//
// SPDX-License-Identifier: Apache-2.0

#include <memory>

#include "tt/runtime/detail/common/common.h"
#include "tt/runtime/detail/common/logger.h"
#include "tt/runtime/detail/ttnn/debug_apis.h"
#include "tt/runtime/detail/ttnn/types/trace_cache.h"
#include "tt/runtime/detail/ttnn/types/types.h"
#include "tt/runtime/detail/ttnn/utils.h"
#include "tt/runtime/types.h"
#include "tt/runtime/utils.h"
#include "tt/runtime/workarounds.h"

namespace tt::runtime::ttnn::utils {

using ::tt::runtime::DeviceRuntime;

// TODO (bug #701)
// Currently the memory layout/location in flatbuffer is incorrect
// These methods are workarounds for operations such that we query the info
// directly from the TTNN tensor. Ideally, we should be able to get all of this
// info directly from the flatbuffer using the "inSystemMemory" API below
bool isOnHost(const ::ttnn::StorageType &storageType) {
  return storageType == ::ttnn::StorageType::HOST;
}

bool isOnDevice(const ::ttnn::StorageType &storageType) {
  return storageType == ::ttnn::StorageType::DEVICE;
}

bool inSystemMemory(const ::tt::target::ttnn::TensorRef *tensorRef) {
  const ::tt::target::ttnn::StorageType storageType =
      tensorRef->desc()->layout()->memory_desc()->storage_type();
  return storageType == ::tt::target::ttnn::StorageType::Host;
}

bool inDeviceMemory(const ::tt::target::ttnn::TensorRef *tensorRef) {
  const ::tt::target::ttnn::StorageType storageType =
      tensorRef->desc()->layout()->memory_desc()->storage_type();
  return (storageType == ::tt::target::ttnn::StorageType::Device);
}

bool isValidTileShape(const ::tt::target::Dim2d *shape) {
  return (shape->x() == 1 && shape->y() == 1) ||
         (shape->x() == 32 && shape->y() == 32);
}

bool isSharded(
    const ::tt::target::ttnn::TensorMemoryLayout &tensorMemoryLayout) {
  return tensorMemoryLayout ==
             ::tt::target::ttnn::TensorMemoryLayout::HeightSharded ||
         tensorMemoryLayout ==
             ::tt::target::ttnn::TensorMemoryLayout::WidthSharded ||
         tensorMemoryLayout ==
             ::tt::target::ttnn::TensorMemoryLayout::BlockSharded;
}

// TODO (jnie): Add support for fp32, currently there's some precision loss
// which causes some FE tests to fail.
// Tracking here: https://github.com/tenstorrent/tt-metal/issues/21023
bool canTilizeDataTypeOnDevice(const ::ttnn::DataType &dataType) {
  return dataType == ::ttnn::DataType::BFLOAT16;
}

bool canUntilizeDataTypeOnDevice(const ::ttnn::DataType &dataType) {
  return dataType == ::ttnn::DataType::BFLOAT16;
}

const ::tt::target::ttnn::TTNNBinary *
getBinary(const ::tt::runtime::Flatbuffer &binary) {
  bool isTTNN = ::tt::target::ttnn::SizePrefixedTTNNBinaryBufferHasIdentifier(
      binary.handle.get());
  LOG_ASSERT(isTTNN, "Unsupported binary format");
  return ::tt::target::ttnn::GetSizePrefixedTTNNBinary(binary.handle.get());
}

const ::tt::target::ttnn::Program *
getProgram(const ::tt::runtime::Binary &executableHandle,
           std::uint32_t programIndex) {
  const ::tt::target::ttnn::TTNNBinary &fbb = *getBinary(executableHandle);
  const ::tt::target::ttnn::Program *program =
      fbb.programs()->Get(programIndex);
  return program;
}

::ttnn::operations::reduction::ReduceType getReduceType(uint32_t reduceType) {
  switch (reduceType) {
  case 0:
    return ::ttnn::operations::reduction::ReduceType::Sum;
  case 1:
    return ::ttnn::operations::reduction::ReduceType::Mean;
  case 2:
    return ::ttnn::operations::reduction::ReduceType::Max;
  case 3:
    return ::ttnn::operations::reduction::ReduceType::Min;
  case 4:
    return ::ttnn::operations::reduction::ReduceType::Std;
  case 5:
    return ::ttnn::operations::reduction::ReduceType::Var;
  default:
    LOG_FATAL("Unsupported reduce type");
  }
}

::ttnn::DataType toTTNNDataType(::tt::target::DataType dataType) {
  switch (dataType) {
  case ::tt::target::DataType::Float32:
    return ::ttnn::DataType::FLOAT32;
  case ::tt::target::DataType::BFloat16:
    return ::ttnn::DataType::BFLOAT16;
  case ::tt::target::DataType::BFP_BFloat8:
    return ::ttnn::DataType::BFLOAT8_B;
  case ::tt::target::DataType::BFP_BFloat4:
    return ::ttnn::DataType::BFLOAT4_B;
  case ::tt::target::DataType::UInt32:
    return ::ttnn::DataType::UINT32;
  case ::tt::target::DataType::UInt16:
    return ::ttnn::DataType::UINT16;
  case ::tt::target::DataType::UInt8:
    return ::ttnn::DataType::UINT8;
  case ::tt::target::DataType::Int32:
    return ::ttnn::DataType::INT32;

  default:
    LOG_FATAL("Unsupported data type");
  }
}

::tt::target::DataType fromTTNNDataType(::ttnn::DataType dataType) {
  switch (dataType) {
  case ::ttnn::DataType::FLOAT32:
    return ::tt::target::DataType::Float32;
  case ::ttnn::DataType::BFLOAT16:
    return ::tt::target::DataType::BFloat16;
  case ::ttnn::DataType::BFLOAT8_B:
    return ::tt::target::DataType::BFP_BFloat8;
  case ::ttnn::DataType::BFLOAT4_B:
    return ::tt::target::DataType::BFP_BFloat4;
  case ::ttnn::DataType::UINT32:
    return ::tt::target::DataType::UInt32;
  case ::ttnn::DataType::UINT16:
    return ::tt::target::DataType::UInt16;
  case ::ttnn::DataType::UINT8:
    return ::tt::target::DataType::UInt8;
  case ::ttnn::DataType::INT32:
    return ::tt::target::DataType::Int32;

  default:
    LOG_FATAL("Unsupported data type");
  }
}

MathFidelity toTTNNMathFidelity(::tt::target::MathFidelity mathFidelity) {
  switch (mathFidelity) {
  case ::tt::target::MathFidelity::LoFi:
    return MathFidelity::LoFi;
  case ::tt::target::MathFidelity::HiFi2:
    return MathFidelity::HiFi2;
  case ::tt::target::MathFidelity::HiFi3:
    return MathFidelity::HiFi3;
  case ::tt::target::MathFidelity::HiFi4:
    return MathFidelity::HiFi4;
  }
}

::ttnn::Layout toTTNNLayout(::tt::target::TensorLayout layout) {
  switch (layout) {
  case ::tt::target::TensorLayout::Tile:
    return ::ttnn::Layout::TILE;
  case ::tt::target::TensorLayout::RowMajor:
    return ::ttnn::Layout::ROW_MAJOR;
  default:
    LOG_FATAL("Unsupported layout");
  }
}

::tt::target::TensorLayout fromTTNNLayout(::ttnn::Layout layout) {
  switch (layout) {
  case ::ttnn::Layout::TILE:
    return ::tt::target::TensorLayout::Tile;
  case ::ttnn::Layout::ROW_MAJOR:
    return ::tt::target::TensorLayout::RowMajor;
  default:
    LOG_FATAL("Unsupported layout");
  }
}

::ttnn::TensorMemoryLayout toTTNNTensorMemoryLayout(
    ::tt::target::ttnn::TensorMemoryLayout tensorMemoryLayout) {

  switch (tensorMemoryLayout) {
  case ::tt::target::ttnn::TensorMemoryLayout::Interleaved:
    return ::ttnn::TensorMemoryLayout::INTERLEAVED;
  case ::tt::target::ttnn::TensorMemoryLayout::HeightSharded:
    return ::ttnn::TensorMemoryLayout::HEIGHT_SHARDED;
  case ::tt::target::ttnn::TensorMemoryLayout::WidthSharded:
    return ::ttnn::TensorMemoryLayout::WIDTH_SHARDED;
  case ::tt::target::ttnn::TensorMemoryLayout::BlockSharded:
    return ::ttnn::TensorMemoryLayout::BLOCK_SHARDED;
  }
}

::tt::target::ttnn::TensorMemoryLayout
fromTTNNTensorMemoryLayout(::ttnn::TensorMemoryLayout tensorMemoryLayout) {
  switch (tensorMemoryLayout) {
  case ::ttnn::TensorMemoryLayout::INTERLEAVED:
    return ::tt::target::ttnn::TensorMemoryLayout::Interleaved;
  case ::ttnn::TensorMemoryLayout::HEIGHT_SHARDED:
    return ::tt::target::ttnn::TensorMemoryLayout::HeightSharded;
  case ::ttnn::TensorMemoryLayout::WIDTH_SHARDED:
    return ::tt::target::ttnn::TensorMemoryLayout::WidthSharded;
  case ::ttnn::TensorMemoryLayout::BLOCK_SHARDED:
    return ::tt::target::ttnn::TensorMemoryLayout::BlockSharded;
  }
}

::ttnn::BufferType toTTNNBufferType(::tt::target::BufferType bufferType) {

  switch (bufferType) {
  case ::tt::target::BufferType::DRAM:
    return ::ttnn::BufferType::DRAM;
  case ::tt::target::BufferType::L1:
    return ::ttnn::BufferType::L1;
  case ::tt::target::BufferType::SystemMemory:
    return ::ttnn::BufferType::SYSTEM_MEMORY;
  case ::tt::target::BufferType::L1Small:
    return ::ttnn::BufferType::L1_SMALL;
  case ::tt::target::BufferType::Trace:
    return ::ttnn::BufferType::TRACE;
  }
};

::tt::target::BufferType fromTTNNBufferType(::ttnn::BufferType bufferType) {

  switch (bufferType) {
  case ::ttnn::BufferType::DRAM:
    return ::tt::target::BufferType::DRAM;
  case ::ttnn::BufferType::L1:
    return ::tt::target::BufferType::L1;
  case ::ttnn::BufferType::SYSTEM_MEMORY:
    return ::tt::target::BufferType::SystemMemory;
  case ::ttnn::BufferType::L1_SMALL:
    return ::tt::target::BufferType::L1Small;
  case ::ttnn::BufferType::TRACE:
    return ::tt::target::BufferType::Trace;
  }
};

::ttnn::StorageType
toTTNNStorageType(::tt::target::ttnn::StorageType storageType) {
  switch (storageType) {
  case ::tt::target::ttnn::StorageType::Host:
    return ::ttnn::StorageType::HOST;
  case ::tt::target::ttnn::StorageType::Device:
    return ::ttnn::StorageType::DEVICE;
  }
}

::tt::target::ttnn::StorageType
fromTTNNStorageType(::ttnn::StorageType storageType) {
  switch (storageType) {
  case ::ttnn::StorageType::HOST:
    return ::tt::target::ttnn::StorageType::Host;
  case ::ttnn::StorageType::DEVICE:
    return ::tt::target::ttnn::StorageType::Device;
  }
}

::ttnn::Layout inferLayoutFromTileShape(const ::tt::target::Dim2d *tileShape) {
  LOG_ASSERT(isValidTileShape(tileShape));
  if (tileShape->x() == 1 && tileShape->y() == 1) {
    return ::ttnn::Layout::ROW_MAJOR;
  }
  return ::ttnn::Layout::TILE;
}

::ttnn::Layout
inferLayoutFromTileShape(const ::tt::target::ttnn::TensorRef *tensorRef) {
  const ::tt::target::Dim2d *tileShape =
      tensorRef->desc()->layout()->memory_desc()->tile_shape();
  return inferLayoutFromTileShape(tileShape);
}

CoreCoord toTTNNCoreCoord(const ::tt::target::ttnn::CoreCoord &coreCoord) {
  return CoreCoord(coreCoord.x(), coreCoord.y());
}

::tt::target::ttnn::CoreCoord fromTTNNCoreCoord(const CoreCoord &coreCoord) {
  return ::tt::target::ttnn::CoreCoord(coreCoord.x, coreCoord.y);
}

CoreRange toTTNNCoreRange(const tt::target::ttnn::CoreRange &coreRange) {
  CoreCoord start = toTTNNCoreCoord(coreRange.start_coord());
  CoreCoord end = toTTNNCoreCoord(coreRange.end_coord());
  return CoreRange(start, end);
}

::tt::target::ttnn::CoreRange fromTTNNCoreRange(const CoreRange &coreRange) {
  return tt::target::ttnn::CoreRange(fromTTNNCoreCoord(coreRange.start_coord),
                                     fromTTNNCoreCoord(coreRange.end_coord));
}

CoreRangeSet
toTTNNCoreRangeSet(const tt::target::ttnn::CoreRangeSet &coreRangeSet) {
  std::set<CoreRange> coreRanges;
  for (const tt::target::ttnn::CoreRange *coreRange :
       *coreRangeSet.core_ranges()) {
    coreRanges.emplace(toTTNNCoreRange(*coreRange));
  }
  return CoreRangeSet(coreRanges);
}

::flatbuffers::Offset<::tt::target::ttnn::CoreRangeSet>
fromTTNNCoreRangeSet(flatbuffers::FlatBufferBuilder &fbb,
                     const CoreRangeSet &coreRangeSet) {
  std::vector<tt::target::ttnn::CoreRange> coreRanges;
  for (const CoreRange &coreRange : coreRangeSet.ranges()) {
    coreRanges.emplace_back(fromTTNNCoreRange(coreRange));
  }
  return tt::target::ttnn::CreateCoreRangeSetDirect(fbb, &coreRanges);
}

::ttnn::ShardOrientation
toTTNNShardOrientation(tt::target::ttnn::ShardOrientation orientation) {
  switch (orientation) {
  case tt::target::ttnn::ShardOrientation::RowMajor:
    return ::ttnn::ShardOrientation::ROW_MAJOR;
  case tt::target::ttnn::ShardOrientation::ColMajor:
    return ::ttnn::ShardOrientation::COL_MAJOR;
  }
}

::tt::target::ttnn::ShardOrientation
fromTTNNShardOrientation(::ttnn::ShardOrientation orientation) {
  switch (orientation) {
  case ::ttnn::ShardOrientation::ROW_MAJOR:
    return tt::target::ttnn::ShardOrientation::RowMajor;
  case ::ttnn::ShardOrientation::COL_MAJOR:
    return tt::target::ttnn::ShardOrientation::ColMajor;
  }
}

::ttnn::ShardMode toTTNNShardMode(tt::target::ttnn::ShardMode mode) {
  switch (mode) {
  case tt::target::ttnn::ShardMode::Physical:
    return ::ttnn::ShardMode::PHYSICAL;
  case tt::target::ttnn::ShardMode::Logical:
    return ::ttnn::ShardMode::LOGICAL;
  }
}

::tt::target::ttnn::ShardMode fromTTNNShardMode(::ttnn::ShardMode mode) {
  switch (mode) {
  case ::ttnn::ShardMode::PHYSICAL:
    return tt::target::ttnn::ShardMode::Physical;
  case ::ttnn::ShardMode::LOGICAL:
    return tt::target::ttnn::ShardMode::Logical;
  }
}

::flatbuffers::Offset<::tt::target::ttnn::ShardSpec>
fromTTNNShardSpec(::flatbuffers::FlatBufferBuilder &fbb,
                  const ::tt::tt_metal::ShardSpec &ttnnShardSpec) {
  auto coreRangeSet =
      ::tt::runtime::ttnn::utils::fromTTNNCoreRangeSet(fbb, ttnnShardSpec.grid);
  std::vector<int32_t> shape(ttnnShardSpec.shape.begin(),
                             ttnnShardSpec.shape.end());
  ::tt::target::ttnn::ShardOrientation orientation =
      ::tt::runtime::ttnn::utils::fromTTNNShardOrientation(
          ttnnShardSpec.orientation);
  ::tt::target::ttnn::ShardMode mode =
      ::tt::runtime::ttnn::utils::fromTTNNShardMode(ttnnShardSpec.mode);

  std::optional<std::vector<int32_t>> physicalShardShape;
  if (ttnnShardSpec.physical_shard_shape.has_value()) {
    physicalShardShape =
        std::vector<int32_t>(ttnnShardSpec.physical_shard_shape.value().begin(),
                             ttnnShardSpec.physical_shard_shape.value().end());
  }

  return ::tt::target::ttnn::CreateShardSpecDirect(
      fbb, coreRangeSet, &shape, orientation, mode,
      physicalShardShape.has_value() ? &(physicalShardShape.value()) : nullptr);
}

CoreType toCoreType(const ::tt::target::ttnn::CoreType &coreType) {
  switch (coreType) {
  case ::tt::target::ttnn::CoreType::WORKER: {
    return ::CoreType::WORKER;
  }
  case ::tt::target::ttnn::CoreType::ETH: {
    return ::CoreType::ETH;
  }
  }
}

const ::tt::target::ttnn::MemoryConfig *
getTensorRefMemoryConfig(const ::tt::target::ttnn::TensorRef *tensorRef) {
  return tensorRef->desc()->layout()->memory_desc()->memory_config();
}

std::optional<::ttnn::MemoryConfig>
createMemoryConfigIfNeeded(const ::tt::target::ttnn::MemoryConfig *memcfg) {

  if (!memcfg) {
    return std::nullopt;
  }

  const ::tt::target::ttnn::TensorMemoryLayout targetMemoryLayout =
      memcfg->tensor_memory_layout();
  const ::tt::target::BufferType targetBufferType = memcfg->buffer_type();

  LOG_ASSERT(targetBufferType == ::tt::target::BufferType::DRAM ||
                 targetBufferType == ::tt::target::BufferType::L1,
             "Memory config buffer type should be DRAM or L1");

  ::ttnn::TensorMemoryLayout ttnnMemLayout =
      toTTNNTensorMemoryLayout(targetMemoryLayout);

  ::ttnn::BufferType ttnnBufferType = toTTNNBufferType(targetBufferType);

  // Verify that shard spec is present only for sharded memory layouts
  LOG_ASSERT((memcfg->shard_spec() != nullptr) ==
             isSharded(targetMemoryLayout));
  std::optional<::tt::tt_metal::ShardSpec> metalShardSpec = std::nullopt;

  if (isSharded(targetMemoryLayout)) {
    const ::flatbuffers::Vector<int32_t> *targetShardShape =
        memcfg->shard_spec()->shape();
    LOG_ASSERT(targetShardShape->size() == 2,
               "Only 2D shard shape is supported in TTNN backend");
    std::array<uint32_t, 2> ttnnShardShape;
    std::copy(targetShardShape->begin(), targetShardShape->end(),
              ttnnShardShape.begin());

    const tt::target::ttnn::CoreRangeSet *targetCoreRangeSet =
        memcfg->shard_spec()->core_range_set();
    CoreRangeSet ttnnCoreRangeSet = toTTNNCoreRangeSet(*targetCoreRangeSet);
    ::ttnn::ShardOrientation ttnnShardOrientation =
        toTTNNShardOrientation(memcfg->shard_spec()->orientation());
    ::ttnn::ShardMode ttnnShardMode =
        toTTNNShardMode(memcfg->shard_spec()->mode());
    LOG_ASSERT(ttnnShardMode == ::ttnn::ShardMode::PHYSICAL &&
                   memcfg->shard_spec()->physical_shard_shape() == 0,
               "Physical shard shape must be empty");
    metalShardSpec = ::tt::tt_metal::ShardSpec(
        ttnnCoreRangeSet, ttnnShardShape, ttnnShardOrientation, ttnnShardMode);
  }

  ::ttnn::MemoryConfig memoryConfig{ttnnMemLayout, ttnnBufferType,
                                    metalShardSpec};
  return std::make_optional(memoryConfig);
}

::flatbuffers::Offset<::tt::target::ttnn::MemoryConfig>
fromTTNNMemoryConfig(::flatbuffers::FlatBufferBuilder &fbb,
                     const ::ttnn::MemoryConfig &ttnnMemoryConfig) {

  ::tt::target::ttnn::TensorMemoryLayout tensorMemoryLayout =
      ::tt::runtime::ttnn::utils::fromTTNNTensorMemoryLayout(
          ttnnMemoryConfig.memory_layout());

  ::tt::target::BufferType bufferType =
      ::tt::runtime::ttnn::utils::fromTTNNBufferType(
          ttnnMemoryConfig.buffer_type());

  const std::optional<::tt::tt_metal::ShardSpec> &shardSpec =
      ttnnMemoryConfig.shard_spec();
  if (!shardSpec.has_value()) {
    return ::tt::target::ttnn::CreateMemoryConfig(fbb, tensorMemoryLayout,
                                                  bufferType, /*shard_spec=*/0);
  }

  auto fbShardSpec = fromTTNNShardSpec(fbb, shardSpec.value());

  return ::tt::target::ttnn::CreateMemoryConfig(fbb, tensorMemoryLayout,
                                                bufferType, fbShardSpec);
}

::tt::runtime::Tensor
createRuntimeTensorFromTTNN(const ::ttnn::Tensor &tensor,
                            const std::optional<::ttnn::MeshEvent> &meshEvent,
                            bool retain) {
  auto tensorPtr = std::make_shared<::tt::runtime::ttnn::TTNNTensorWrapper>(
      tensor, meshEvent, retain);

  return ::tt::runtime::Tensor(std::static_pointer_cast<void>(tensorPtr),
                               /*data=*/nullptr, DeviceRuntime::TTNN);
}

::tt::runtime::Device
createRuntimeDeviceFromTTNN(::ttnn::MeshDevice *meshDevice) {
  // Create a non-owning shared_ptr to the provided MeshDevice with no-op
  // deleter.
<<<<<<< HEAD
  std::shared_ptr<::ttnn::MeshDevice> unsafeMeshDeviceSharedPtr(meshDevice,
                                                                [](auto *) {});
  // Wrap the the device in the runtime device.
  auto ttnnTraceCache = std::make_shared<::tt::runtime::ttnn::TraceCache>(
      unsafeMeshDeviceSharedPtr);
  auto traceCache = std::make_shared<::tt::runtime::TraceCache>(
      std::static_pointer_cast<void>(ttnnTraceCache), DeviceRuntime::TTNN);

  return Device(std::static_pointer_cast<void>(unsafeMeshDeviceSharedPtr),
                traceCache, DeviceRuntime::TTNN);
=======
  std::shared_ptr<void> unsafeMeshDeviceSharedPtr =
      ::tt::runtime::utils::unsafe_borrow_shared(meshDevice);
  // Wrap the the device in the runtime device.
  auto ttnnTraceCache = std::make_shared<::tt::runtime::ttnn::TraceCache>(
      std::static_pointer_cast<::ttnn::MeshDevice>(unsafeMeshDeviceSharedPtr));
  auto traceCache = std::make_shared<::tt::runtime::TraceCache>(
      std::static_pointer_cast<void>(ttnnTraceCache), DeviceRuntime::TTNN);

  return Device(unsafeMeshDeviceSharedPtr, traceCache, DeviceRuntime::TTNN);
>>>>>>> a3669a80
}

::ttnn::Tensor &getTTNNTensorFromRuntimeTensor(::tt::runtime::Tensor tensor) {
  return tensor.as<::tt::runtime::ttnn::TTNNTensorWrapper>(DeviceRuntime::TTNN)
      .getTensor();
}

::tt::runtime::TensorRef
createRuntimeTensorRefFromTTNN(const ::tt::target::ttnn::TensorRef *tensorRef) {
  std::shared_ptr<const void> tensorRefPtr =
      ::tt::runtime::utils::unsafe_borrow_shared(tensorRef);
  return tt::runtime::TensorRef(tensorRefPtr, DeviceRuntime::TTNN);
}

std::vector<const tt::target::ttnn::TensorRef *> convertFbTensorRefsToVector(
    const flatbuffers::Vector<flatbuffers::Offset<tt::target::ttnn::TensorRef>>
        *fbVector) {
  std::vector<const tt::target::ttnn::TensorRef *> stdVector;
  if (!fbVector) {
    return stdVector;
  }

  stdVector.reserve(fbVector->size());
  for (const auto *tensorRef : *fbVector) {
    stdVector.push_back(tensorRef);
  }

  return stdVector;
}

::ttnn::TensorSpec createTensorSpec(const ::ttnn::Shape &shape,
                                    const ::ttnn::DataType &dataType,
                                    const ::ttnn::Layout &layout,
                                    const ::ttnn::MemoryConfig &memoryConfig) {
  ::ttnn::TensorSpec tensorSpec(
      shape, tt::tt_metal::TensorLayout(dataType, layout, memoryConfig));
  return tensorSpec;
}

void *getRawHostDataPtr(const ::ttnn::Tensor &tensor) {
  ::tt::tt_metal::HostBuffer hostBuffer =
      ::tt::tt_metal::host_buffer::get_host_buffer(tensor);
  return static_cast<void *>(hostBuffer.view_bytes().data());
}

} // namespace tt::runtime::ttnn::utils<|MERGE_RESOLUTION|>--- conflicted
+++ resolved
@@ -495,18 +495,6 @@
 createRuntimeDeviceFromTTNN(::ttnn::MeshDevice *meshDevice) {
   // Create a non-owning shared_ptr to the provided MeshDevice with no-op
   // deleter.
-<<<<<<< HEAD
-  std::shared_ptr<::ttnn::MeshDevice> unsafeMeshDeviceSharedPtr(meshDevice,
-                                                                [](auto *) {});
-  // Wrap the the device in the runtime device.
-  auto ttnnTraceCache = std::make_shared<::tt::runtime::ttnn::TraceCache>(
-      unsafeMeshDeviceSharedPtr);
-  auto traceCache = std::make_shared<::tt::runtime::TraceCache>(
-      std::static_pointer_cast<void>(ttnnTraceCache), DeviceRuntime::TTNN);
-
-  return Device(std::static_pointer_cast<void>(unsafeMeshDeviceSharedPtr),
-                traceCache, DeviceRuntime::TTNN);
-=======
   std::shared_ptr<void> unsafeMeshDeviceSharedPtr =
       ::tt::runtime::utils::unsafe_borrow_shared(meshDevice);
   // Wrap the the device in the runtime device.
@@ -516,7 +504,6 @@
       std::static_pointer_cast<void>(ttnnTraceCache), DeviceRuntime::TTNN);
 
   return Device(unsafeMeshDeviceSharedPtr, traceCache, DeviceRuntime::TTNN);
->>>>>>> a3669a80
 }
 
 ::ttnn::Tensor &getTTNNTensorFromRuntimeTensor(::tt::runtime::Tensor tensor) {
