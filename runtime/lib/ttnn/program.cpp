--- conflicted
+++ resolved
@@ -125,13 +125,9 @@
       runCallback(debug::Hooks::get().getPreOperatorCallback(),
                   executableHandle, op, context.get());
       runOperation(op);
-<<<<<<< HEAD
-      runCallback("post-op", executableHandle, op, context.get());
-      dumpPerfCountersIfNeeded(context->getParentMesh());
-=======
       runCallback(debug::Hooks::get().getPostOperatorCallback(),
                   executableHandle, op, context.get());
->>>>>>> 2e1f1f38
+      dumpPerfCountersIfNeeded(context->getParentMesh());
     }
   }
 
