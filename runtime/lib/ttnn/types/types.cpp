// SPDX-FileCopyrightText: (c) 2024 Tenstorrent AI ULC
//
// SPDX-License-Identifier: Apache-2.0

#include "tt/runtime/ttnn/types.h"
#include "tt/runtime/detail/logger.h"
#include "tt/runtime/ttnn/debug_apis.h"
#include "tt/runtime/ttnn/utils.h"

namespace tt::runtime::ttnn {

//
// LayoutConverter APIs
//
LayoutConverter::LayoutConverter(const LayoutDesc &inputDesc,
                                 const LayoutDesc &outputDesc)
    : inputDesc(inputDesc), outputDesc(outputDesc) {
  shouldTilize = (inputDesc.layout == ::ttnn::Layout::ROW_MAJOR &&
                  outputDesc.layout == ::ttnn::Layout::TILE);
  shouldUntilize = (inputDesc.layout == ::ttnn::Layout::TILE &&
                    outputDesc.layout == ::ttnn::Layout::ROW_MAJOR);
  shouldTypecast = (inputDesc.dataType != outputDesc.dataType);
  shouldToDevice = (inputDesc.isOnHost() && outputDesc.isOnDevice());
  shouldToMemoryConfig = (!shouldToDevice && outputDesc.isOnDevice() &&
                          (inputDesc.memoryConfig != outputDesc.memoryConfig));
  shouldFromDevice = (inputDesc.isOnDevice() && outputDesc.isOnHost());
}

::ttnn::Tensor LayoutConverter::convertTensorLayout(
    const ::ttnn::Tensor &input, std::optional<DeviceVariant> targetDevice) {
  if (inputDesc.isOnHost()) {
    return convertHostTensorLayout(input, targetDevice);
  }
  return convertDeviceTensorLayout(input);
}

::ttnn::Tensor LayoutConverter::toLayoutIfNeeded(const ::ttnn::Tensor &input) {
  if (shouldTilize) {
    return ::ttnn::to_layout(input, ::ttnn::Layout::TILE, std::nullopt,
                             std::nullopt,
                             static_cast<::ttnn::IDevice *>(nullptr));
  }
  if (shouldUntilize) {
    return ::ttnn::to_layout(input, ::ttnn::Layout::ROW_MAJOR, std::nullopt,
                             std::nullopt,
                             static_cast<::ttnn::IDevice *>(nullptr));
  }
  return input;
}

::ttnn::Tensor LayoutConverter::typecastIfNeeded(const ::ttnn::Tensor &input) {
  if (!shouldTypecast) {
    return input;
  }
  if (utils::isOnHost(input.storage_type())) {
    return ::ttnn::to_dtype(input, outputDesc.dataType);
  }
  return ::ttnn::typecast(input, outputDesc.dataType);
}

::ttnn::Tensor
LayoutConverter::toDeviceIfNeeded(const ::ttnn::Tensor &input,
                                  std::optional<DeviceVariant> targetDevice,
                                  bool force) {
  if (shouldToDevice || force) {
    LOG_ASSERT(targetDevice.has_value());
    return std::visit(
        [&](auto &&targetDevice) -> ::ttnn::Tensor {
          return ::ttnn::to_device(input, &(targetDevice.get()),
                                   outputDesc.memoryConfig);
        },
        targetDevice.value());
  }
  return input;
}

::ttnn::Tensor
LayoutConverter::toMemoryConfigIfNeeded(const ::ttnn::Tensor &input) {
  if (shouldToMemoryConfig) {
    LOG_ASSERT(outputDesc.memoryConfig.has_value());
    return ::ttnn::to_memory_config(input, outputDesc.memoryConfig.value());
  }
  return input;
}

::ttnn::Tensor
LayoutConverter::fromDeviceIfNeeded(const ::ttnn::Tensor &input) {
  if (shouldFromDevice) {
    return ::ttnn::from_device(input);
  }
  return input;
}

::ttnn::Tensor LayoutConverter::handleHostInputNoLayoutNoTypecast(
    const ::ttnn::Tensor &input, std::optional<DeviceVariant> targetDevice) {
  ::ttnn::Tensor out = toDeviceIfNeeded(input, targetDevice);
  out = toMemoryConfigIfNeeded(out);
  return out;
}

::ttnn::Tensor LayoutConverter::handleHostInputLayoutNoTypecast(
    const ::ttnn::Tensor &input, std::optional<DeviceVariant> targetDevice) {
  if (shouldUntilize) {
    ::ttnn::Tensor out = toLayoutIfNeeded(input);
    out = toDeviceIfNeeded(out, targetDevice);
    out = toMemoryConfigIfNeeded(out);
    return out;
  }

  if (shouldTilize && outputDesc.dataType == ::ttnn::DataType::BFLOAT16) {
    ::ttnn::Tensor out = toDeviceIfNeeded(input, targetDevice);
    out = toLayoutIfNeeded(out);
    out = toMemoryConfigIfNeeded(out);
    return out;
  }

  if (shouldTilize && outputDesc.dataType != ::ttnn::DataType::BFLOAT16) {
    ::ttnn::Tensor out = toLayoutIfNeeded(input);
    out = toDeviceIfNeeded(out, targetDevice);
    out = toMemoryConfigIfNeeded(out);
    return out;
  }
  LOG_FATAL("Unreachable code path");
}

::ttnn::Tensor LayoutConverter::handleHostInputNoLayoutTypecast(
    const ::ttnn::Tensor &input, std::optional<DeviceVariant> targetDevice) {
  if (outputDesc.layout == ::ttnn::Layout::TILE) {
    ::ttnn::Tensor out = toDeviceIfNeeded(input, targetDevice);
    out = typecastIfNeeded(out);
    out = toMemoryConfigIfNeeded(out);
    return out;
  }

  if (outputDesc.layout != ::ttnn::Layout::TILE) {
    ::ttnn::Tensor out = typecastIfNeeded(input);
    out = toDeviceIfNeeded(out, targetDevice);
    out = toMemoryConfigIfNeeded(out);
    return out;
  }
  LOG_FATAL("Unreachable code path");
}

::ttnn::Tensor LayoutConverter::handleHostInputLayoutTypecast(
    const ::ttnn::Tensor &input, std::optional<DeviceVariant> targetDevice) {
  if (shouldUntilize) {
    ::ttnn::Tensor out = typecastIfNeeded(input);
    out = toLayoutIfNeeded(out);
    out = toDeviceIfNeeded(out, targetDevice);
    out = toMemoryConfigIfNeeded(out);
    return out;
  }

  if (shouldTilize && inputDesc.dataType == ::ttnn::DataType::BFLOAT16) {
    ::ttnn::Tensor out = toDeviceIfNeeded(input, targetDevice);
    out = toLayoutIfNeeded(out);
    out = typecastIfNeeded(out);
    out = toMemoryConfigIfNeeded(out);
    return out;
  }

  if (shouldTilize && outputDesc.dataType == ::ttnn::DataType::BFLOAT16) {
    ::ttnn::Tensor out = typecastIfNeeded(input);
    out = toDeviceIfNeeded(out, targetDevice);
    out = toLayoutIfNeeded(input);
    out = toMemoryConfigIfNeeded(out);
    return out;
  }

  if (shouldTilize && inputDesc.dataType != ::ttnn::DataType::BFLOAT16 &&
      outputDesc.dataType != ::ttnn::DataType::BFLOAT16) {
    ::ttnn::Tensor out = typecastIfNeeded(input);
    out = toLayoutIfNeeded(out);
    out = toDeviceIfNeeded(out, targetDevice);
    out = toMemoryConfigIfNeeded(out);
    return out;
  }

  LOG_FATAL("Unreachable code path");
}

::ttnn::Tensor LayoutConverter::convertHostTensorLayout(
    const ::ttnn::Tensor &input, std::optional<DeviceVariant> targetDevice) {
  bool shouldToLayout = (shouldTilize || shouldUntilize);
  LOG_ASSERT(!shouldToDevice || targetDevice.has_value(),
             "Target device must be provided for ToDevice");
  if (!shouldToLayout && !shouldTypecast) {
    return handleHostInputNoLayoutNoTypecast(input, targetDevice);
  }
  if (shouldToLayout && !shouldTypecast) {
    return handleHostInputLayoutNoTypecast(input, targetDevice);
  }
  if (!shouldToLayout && shouldTypecast) {
    return handleHostInputNoLayoutTypecast(input, targetDevice);
  }
  if (shouldToLayout && shouldTypecast) {
    return handleHostInputLayoutTypecast(input, targetDevice);
  }
  LOG_FATAL("Unreachable code path");
}

::ttnn::Tensor LayoutConverter::handleDeviceInputNoLayoutNoTypecast(
    const ::ttnn::Tensor &input) {
  ::ttnn::Tensor out = toMemoryConfigIfNeeded(input);
  out = fromDeviceIfNeeded(out);
  return out;
}

::ttnn::Tensor LayoutConverter::handleDeviceInputLayoutNoTypecast(
    const ::ttnn::Tensor &input) {
  if (shouldUntilize && shouldFromDevice) {
    ::ttnn::Tensor out = fromDeviceIfNeeded(input);
    out = toLayoutIfNeeded(out);
    return out;
  }

  if (shouldUntilize && !shouldFromDevice) {
    LOG_WARNING("Currently no constraint checking for on-device untilize.");
    ::ttnn::Tensor out = toLayoutIfNeeded(input);
    out = toMemoryConfigIfNeeded(out);
    return out;
  }

  /* If we should tilize and the input data type is bfloat16, tilize on device
   */
  if (shouldTilize && inputDesc.dataType == ::ttnn::DataType::BFLOAT16) {
    ::ttnn::Tensor out = toLayoutIfNeeded(input);
    out = toMemoryConfigIfNeeded(out);
    out = fromDeviceIfNeeded(out);
    return out;
  }

  /* If we should tilize and the input data type is not bfloat16, tilize on
   * host */
  if (shouldTilize && inputDesc.dataType != ::ttnn::DataType::BFLOAT16 &&
      shouldFromDevice) {
    ::ttnn::Tensor out = fromDeviceIfNeeded(input);
    out = toLayoutIfNeeded(out);
    return out;
  }

  if (shouldTilize && inputDesc.dataType != ::ttnn::DataType::BFLOAT16 &&
      !shouldFromDevice) {
    LOG_WARNING("Currently no constraint checking for on-device tilize.");
    ::ttnn::Tensor out = toLayoutIfNeeded(input);
    out = toMemoryConfigIfNeeded(out);
    return out;
  }

  LOG_FATAL("Unreachable code path");
}

::ttnn::Tensor LayoutConverter::handleDeviceInputNoLayoutTypecast(
    const ::ttnn::Tensor &input) {
  if (inputDesc.isTilized()) {
    ::ttnn::Tensor out = typecastIfNeeded(input);
    out = toMemoryConfigIfNeeded(out);
    out = fromDeviceIfNeeded(input);
    return out;
  }

  if (!inputDesc.isTilized() && shouldFromDevice) {
    ::ttnn::Tensor out = fromDeviceIfNeeded(input);
    out = typecastIfNeeded(out);
    return out;
  }

  if (!inputDesc.isTilized() && !shouldFromDevice) {
    LOG_WARNING("Currently no constraint checking for on-device typecast.");
    ::ttnn::Tensor out = typecastIfNeeded(input);
    out = toMemoryConfigIfNeeded(out);
    return out;
  }
  LOG_FATAL("Unreachable code path");
}

::ttnn::Tensor
LayoutConverter::handleDeviceInputLayoutTypecast(const ::ttnn::Tensor &input) {
  if (shouldUntilize && shouldFromDevice) {
    ::ttnn::Tensor out = typecastIfNeeded(input);
    out = fromDeviceIfNeeded(input);
    out = toLayoutIfNeeded(out);
    return out;
  }

  if (shouldUntilize && !shouldFromDevice) {
    LOG_WARNING("Currently no constraint checking for on-device untilize.");
    ::ttnn::Tensor out = typecastIfNeeded(input);
    out = toLayoutIfNeeded(input);
    out = toMemoryConfigIfNeeded(out);
    return out;
  }

  if (shouldTilize && inputDesc.dataType == ::ttnn::DataType::BFLOAT16) {
    ::ttnn::Tensor out = toLayoutIfNeeded(input);
    out = typecastIfNeeded(out);
    out = toMemoryConfigIfNeeded(out);
    out = fromDeviceIfNeeded(out);
    return out;
  }

  if (shouldTilize && inputDesc.dataType != ::ttnn::DataType::BFLOAT16 &&
      shouldFromDevice) {
    ::ttnn::Tensor out = fromDeviceIfNeeded(input);
    out = toLayoutIfNeeded(out);
    out = typecastIfNeeded(out);
    return out;
  }

  if (shouldTilize && inputDesc.dataType != ::ttnn::DataType::BFLOAT16 &&
      !shouldFromDevice) {
    LOG_WARNING("Currently no constraint checking for on-device tilize.");
    ::ttnn::Tensor out = toLayoutIfNeeded(input);
    out = typecastIfNeeded(out);
    out = toMemoryConfigIfNeeded(out);
    return out;
  }

  LOG_FATAL("Unreachable code path");
}

::ttnn::Tensor
LayoutConverter::convertDeviceTensorLayout(const ::ttnn::Tensor &input) {
  bool shouldToLayout = (shouldTilize || shouldUntilize);
  if (!shouldToLayout && !shouldTypecast) {
    return handleDeviceInputNoLayoutNoTypecast(input);
  }
  if (shouldToLayout && !shouldTypecast) {
    return handleDeviceInputLayoutNoTypecast(input);
  }
  if (!shouldToLayout && shouldTypecast) {
    return handleDeviceInputNoLayoutTypecast(input);
  }
  if (shouldToLayout && shouldTypecast) {
    return handleDeviceInputLayoutTypecast(input);
  }
  LOG_FATAL("Unreachable code path");
}

//
// ProgramTensorPool APIs
//
const ::ttnn::Tensor &ProgramTensorPool::getAndValidate(
    const ::tt::target::ttnn::TensorRef *tensorRef) const {
  LOG_ASSERT(tensorRef != nullptr, "tensorRef should not be null");
  std::uint32_t globalId = tensorRef->global_id();
  LOG_ASSERT(liveTensors.contains(globalId));
  const ::ttnn::Tensor &ttnnTensor = *liveTensors.at(globalId);
  DEBUG_ASSERT(ttnnTensor.is_allocated());
  debug::checkTensorRefMatchesTTNNTensor(tensorRef, ttnnTensor);
  return ttnnTensor;
}

::ttnn::Tensor &ProgramTensorPool::getAndValidate(
    const ::tt::target::ttnn::TensorRef *tensorRef) {
  return const_cast<::ttnn::Tensor &>(
      static_cast<const ProgramTensorPool &>(*this).getAndValidate(tensorRef));
}

std::pair<std::unordered_map<std::uint32_t, ::ttnn::Tensor *>::iterator, bool>
ProgramTensorPool::insertAndValidate(
    const ::tt::target::ttnn::TensorRef *tensorRef,
    const ::ttnn::Tensor &ttnnTensor) {
  LOG_ASSERT(tensorRef != nullptr, "tensorRef should not be null");
  std::uint32_t globalId = tensorRef->global_id();
  DEBUG_ASSERT(ttnnTensor.is_allocated());
  debug::checkTensorRefMatchesTTNNTensor(tensorRef, ttnnTensor);
  auto [iter, inserted] =
      intermedTensors.insert_or_assign(globalId, ttnnTensor);
  return liveTensors.insert_or_assign(globalId, &(iter->second));
}

size_t
ProgramTensorPool::erase(const ::tt::target::ttnn::TensorRef *tensorRef) {
  LOG_ASSERT(tensorRef != nullptr, "tensorRef should not be null");
  std::uint32_t globalId = tensorRef->global_id();
  LOG_ASSERT(liveTensors.contains(globalId) &&
             intermedTensors.contains(globalId));
  intermedTensors.erase(globalId);
  return liveTensors.erase(globalId);
}

std::vector<Tensor> ProgramTensorPool::gatherOutputTensors() {
  std::vector<Tensor> outputTensors;
  outputTensors.reserve(programOutputIds.size());
  std::transform(
      programOutputIds.begin(), programOutputIds.end(),
      std::back_inserter(outputTensors), [this](uint32_t outputGlobalId) {
        LOG_ASSERT(liveTensors.contains(outputGlobalId));
        const ::ttnn::Tensor &ttnnTensor = *liveTensors.at(outputGlobalId);
        DEBUG_ASSERT(ttnnTensor.is_allocated());
        return utils::createRuntimeTensorFromTTNN(ttnnTensor);
      });
  return outputTensors;
}

//
// ProgramContext APIs
//
<<<<<<< HEAD
=======
ProgramContext::ProgramContext(
    const std::unordered_map<uint32_t, ::ttnn::Tensor *> &liveTensors,
    const std::vector<uint32_t> &programInputIds,
    const std::vector<uint32_t> &programOutputIds,
    ::ttnn::MeshDevice *parentMesh)
    : tensorPool(
          ProgramTensorPool(liveTensors, programInputIds, programOutputIds)),
      parentMesh(parentMesh) {
  LOG_ASSERT(parentMesh, "Parent mesh cannot be null");
}
>>>>>>> 5af3d212

void ProgramContext::addSubMesh(uint32_t meshId,
                                std::shared_ptr<::ttnn::MeshDevice> subMesh) {
  auto [it, inserted] = subMeshes.try_emplace(meshId, subMesh);
  LOG_ASSERT(inserted, "Submesh already exists");
}

::ttnn::MeshDevice &ProgramContext::getSubMesh(uint32_t meshId) {
  LOG_ASSERT(subMeshes.contains(meshId));
  return *subMeshes.at(meshId);
}

size_t ProgramContext::subMeshSize(uint32_t meshId) const {
  LOG_ASSERT(subMeshes.contains(meshId));
  return subMeshes.at(meshId)->num_devices();
}

::ttnn::IDevice &ProgramContext::getDeviceFromSubMesh(uint32_t meshId,
                                                      int physicalDeviceId) {
  LOG_ASSERT(subMeshes.contains(meshId));
  auto &subMesh = *subMeshes.at(meshId);
  return *subMesh.get_device(physicalDeviceId);
}

::ttnn::IDevice &ProgramContext::getDeviceIndexFromSubMesh(
    uint32_t meshId, ::tt::tt_metal::distributed::MeshCoordinate meshCoords) {
  LOG_ASSERT(subMeshes.contains(meshId));
  auto &subMesh = *subMeshes.at(meshId);
  return *subMesh.get_device(meshCoords);
}

DeviceVariant ProgramContext::getTargetDevice(uint32_t meshId) {
  LOG_ASSERT(subMeshes.contains(meshId));
  auto &subMesh = *subMeshes.at(meshId);
  if (subMesh.num_devices() == 1) {
    return std::ref(
        *subMesh.get_device(::tt::tt_metal::distributed::MeshCoordinate(0, 0)));
  }
  return std::ref(subMesh);
}

} // namespace tt::runtime::ttnn<|MERGE_RESOLUTION|>--- conflicted
+++ resolved
@@ -397,20 +397,6 @@
 //
 // ProgramContext APIs
 //
-<<<<<<< HEAD
-=======
-ProgramContext::ProgramContext(
-    const std::unordered_map<uint32_t, ::ttnn::Tensor *> &liveTensors,
-    const std::vector<uint32_t> &programInputIds,
-    const std::vector<uint32_t> &programOutputIds,
-    ::ttnn::MeshDevice *parentMesh)
-    : tensorPool(
-          ProgramTensorPool(liveTensors, programInputIds, programOutputIds)),
-      parentMesh(parentMesh) {
-  LOG_ASSERT(parentMesh, "Parent mesh cannot be null");
-}
->>>>>>> 5af3d212
-
 void ProgramContext::addSubMesh(uint32_t meshId,
                                 std::shared_ptr<::ttnn::MeshDevice> subMesh) {
   auto [it, inserted] = subMeshes.try_emplace(meshId, subMesh);
