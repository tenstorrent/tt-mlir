--- conflicted
+++ resolved
@@ -48,30 +48,19 @@
 struct Hooks {
 #if defined(TT_RUNTIME_DEBUG) && TT_RUNTIME_DEBUG == 1
   static Hooks const &
-<<<<<<< HEAD
   get(std::optional<CallbackKey> callbackKey = CallbackKey::Null,
-=======
-  get(std::optional<std::string> callbackKey = std::nullopt,
->>>>>>> 9af714cd
       std::optional<std::function<void(Binary, CallbackContext, OpContext)>>
           operatorCallback = std::nullopt);
 #else
   constexpr static Hooks get() { return Hooks(); }
 #endif
 
-<<<<<<< HEAD
   std::optional<CallbackKey> getCallbackKey() const {
 #if defined(TT_RUNTIME_DEBUG) && TT_RUNTIME_DEBUG == 1
     return callbackKey;
 #else
     return CallbackKey::Null
-=======
-  std::optional<std::string> getCallbackKey() const {
-#if defined(TT_RUNTIME_DEBUG) && TT_RUNTIME_DEBUG == 1
-    return callbackKey;
-#else
-    return std::nullopt;
->>>>>>> 9af714cd
+
 #endif
   }
 
@@ -92,31 +81,19 @@
 
   void unregisterHooks() const {
 #if defined(TT_RUNTIME_DEBUG) && TT_RUNTIME_DEBUG == 1
-<<<<<<< HEAD
     callbackKey = CallbackKey::Null;
-=======
-    callbackKey = std::nullopt;
->>>>>>> 9af714cd
     operatorCallback = std::nullopt;
 #endif
   }
 
 private:
 #if defined(TT_RUNTIME_DEBUG) && TT_RUNTIME_DEBUG == 1
-<<<<<<< HEAD
   Hooks(std::optional<CallbackKey> callbackKey,
-=======
-  Hooks(std::optional<std::string> callbackKey,
->>>>>>> 9af714cd
         std::optional<std::function<void(Binary, CallbackContext, OpContext)>>
             operatorCallback)
       : callbackKey(callbackKey), operatorCallback(operatorCallback) {}
 
-<<<<<<< HEAD
   mutable std::optional<CallbackKey> callbackKey;
-=======
-  mutable std::optional<std::string> callbackKey;
->>>>>>> 9af714cd
   mutable std::optional<std::function<void(Binary, CallbackContext, OpContext)>>
       operatorCallback;
 
