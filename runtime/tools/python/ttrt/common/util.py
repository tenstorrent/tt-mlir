--- conflicted
+++ resolved
@@ -621,10 +621,6 @@
         def populate_inputs(self, init_fn, golden_inputs=[]):
             if len(golden_inputs) > 0:
                 assert len(golden_inputs) == len(self.program["inputs"])
-<<<<<<< HEAD
-
-=======
->>>>>>> b519b1f3
                 for index, input_fb in enumerate(self.program["inputs"]):
                     reshaped = torch.reshape(
                         golden_inputs[index], input_fb["desc"]["shape"]
