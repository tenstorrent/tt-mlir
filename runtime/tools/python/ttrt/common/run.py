--- conflicted
+++ resolved
@@ -482,96 +482,6 @@
             if self["--disable-eth-dispatch"]:
                 dispatch_core_type = ttrt.runtime.DispatchCoreType.WORKER
 
-<<<<<<< HEAD
-            mesh_shape = [1, len(self.query.device_ids)]
-            mesh_options = ttrt.runtime.MeshDeviceOptions()
-            mesh_options.dispatch_core_type = dispatch_core_type
-            mesh_options.enable_async_ttnn = self["--enable-async-ttnn"]
-            device = ttrt.runtime.open_mesh_device(mesh_shape, mesh_options)
-
-            pre_op_callback_runtime_config = CallbackRuntimeConfig(
-                device,
-                "",
-                self["--pcc"],
-                self["--atol"],
-                self["--rtol"],
-                self["--save-golden-tensors"],
-                self["--save-intermediate-tensors"],
-                self.logging,
-                not self["--disable-golden"],
-                self["--memory"],
-                self["--debugger"],
-            )
-            post_op_callback_runtime_config = CallbackRuntimeConfig(
-                device,
-                "",
-                self["--pcc"],
-                self["--atol"],
-                self["--rtol"],
-                self["--save-golden-tensors"],
-                self["--save-intermediate-tensors"],
-                self.logging,
-                not self["--disable-golden"],
-                self["--memory"],
-                self["--debugger"],
-            )
-            # put this in a seperate-function?
-            """
-            if self["--import-callback-file"]:
-                from importlib import import_module
-                import sys
-
-                self.logging.debug(
-                    f"importing callback file={self['--import-callback-file']}"
-                )
-                sys.path.append("/home/jgrim/wh-01-src/tt-mlir/runtime/test/python")
-                callback_module = import_module(self["--import-callback-file"])
-                self.logging.debug(f"importing callback module={callback_module}")
-                pre_callback_func = getattr(
-                    callback_module, self["--import-pre-callback-function"]
-                )
-                post_callback_func = getattr(
-                    callback_module, self["--import-post-callback-function"]
-                )
-                callback_env = ttrt.runtime.DebugHooks.get(
-                    pre_callback_func(pre_op_callback_runtime_config),
-                    post_op_get_callback_fn(post_op_callback_runtime_config),
-                )
-            else:
-                callback_env = ttrt.runtime.DebugHooks.get(
-                    pre_op_get_callback_fn(pre_op_callback_runtime_config),
-                    post_op_get_callback_fn(post_op_callback_runtime_config),
-                )
-            """
-            pre_callback_fn = pre_op_get_callback_fn
-            post_callback_fn = post_op_get_callback_fn
-
-            if self["--import-callback-file"]:
-                from importlib import import_module
-
-                # import sys
-
-                self.logging.debug(
-                    f"importing callback file={self['--import-callback-file']}"
-                )
-                # sys.path.append("/home/jgrim/wh-01-src/tt-mlir/runtime/test/python")
-                callback_module = import_module(self["--import-callback-file"])
-                self.logging.debug(f"importing callback module={callback_module}")
-
-                if self["--import-pre-callback-function"]:
-                    pre_callback_fn = getattr(
-                        callback_module, self["--import-pre-callback-function"]
-                    )
-                if self["--import-post-callback-function"]:
-                    post_callback_fn = getattr(
-                        callback_module, self["--import-post-callback-function"]
-                    )
-
-            callback_env = ttrt.runtime.DebugHooks.get(
-                pre_callback_fn(pre_op_callback_runtime_config),
-                post_callback_fn(post_op_callback_runtime_config),
-            )
-=======
             for bin in binaries:
                 try:
                     self.logging.info(f"evaluating binary={bin.file_path}")
@@ -606,11 +516,34 @@
                         self["--debugger"],
                     )
 
+                    pre_callback_fn = pre_op_get_callback_fn
+                    post_callback_fn = post_op_get_callback_fn
+
+                    if self["--import-callback-file"]:
+                        from importlib import import_module
+
+                        # import sys
+
+                        self.logging.debug(
+                            f"importing callback file={self['--import-callback-file']}"
+                        )
+                        # sys.path.append("/home/jgrim/wh-01-src/tt-mlir/runtime/test/python")
+                        callback_module = import_module(self["--import-callback-file"])
+                        self.logging.debug(f"importing callback module={callback_module}")
+
+                        if self["--import-pre-callback-function"]:
+                            pre_callback_fn = getattr(
+                                callback_module, self["--import-pre-callback-function"]
+                            )
+                        if self["--import-post-callback-function"]:
+                            post_callback_fn = getattr(
+                                callback_module, self["--import-post-callback-function"]
+                            )
+
                     callback_env = ttrt.runtime.DebugHooks.get(
-                        pre_op_get_callback_fn(pre_op_callback_runtime_config),
-                        post_op_get_callback_fn(post_op_callback_runtime_config),
+                        pre_callback_fn(pre_op_callback_runtime_config),
+                        post_callback_fn(post_op_callback_runtime_config),
                     )
->>>>>>> 0df50c4d
 
                     if self["--save-artifacts"]:
                         self.artifacts.create_binary_artifacts_folder(bin)
