--- conflicted
+++ resolved
@@ -35,9 +35,6 @@
 from .enums import ExecutionType
 from .registry import Registry
 
-<<<<<<< HEAD
-from golden import GOLDEN_MAPPINGS
-=======
 from builder.base.builder_golden import GOLDEN_MAPPINGS, get_golden_function
 
 
@@ -87,7 +84,6 @@
         return op_class
     except (ImportError, AttributeError):
         return None
->>>>>>> 99b98797
 
 
 class GoldenExecutor:
@@ -155,14 +151,6 @@
         if op_name == "ttir.empty":
             return None
 
-<<<<<<< HEAD
-        # Validate operation is supported
-        if type(op) not in GOLDEN_MAPPINGS:
-            raise ValueError(f"Unknown op: {op.name}")
-
-        # Get the PyTorch equivalent function for this operation
-        mapping = GOLDEN_MAPPINGS[type(op)]
-=======
         # Get the operation class from operation name
         op_class = _get_op_class_from_name(op_name)
         if op_class is None:
@@ -179,7 +167,6 @@
                 f"All operations must have a builder_golden implementation. "
                 f"Operation class: {op_class}"
             )
->>>>>>> 99b98797
 
         # Get operation outputs and check if we can use cached results
         outputs = get_op_outputs(op)
@@ -199,17 +186,12 @@
         # Retrieve input tensors from the pool
         inputs = [self.golden_tensor_pool[name].execution_data for name in input_names]
 
-<<<<<<< HEAD
-        # Execute the operation using the mapped PyTorch function
-        op_result = mapping(*inputs)
-=======
         # Execute the operation using the golden function
         try:
             op_result = golden_fn(*inputs) if inputs else golden_fn()
         except Exception as e:
             print(f"Error executing golden function for {op_name}: {e}")
             raise
->>>>>>> 99b98797
 
         # Handle function returns specially
         if op.name == "func.return":
