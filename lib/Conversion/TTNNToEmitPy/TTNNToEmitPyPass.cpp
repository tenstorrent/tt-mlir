// SPDX-FileCopyrightText: (c) 2025 Tenstorrent AI ULC
//
// SPDX-License-Identifier: Apache-2.0

#include "ttmlir/Conversion/TTNNToEmitPy/EmitPyConversion.h"
#include "ttmlir/Conversion/TTNNToEmitPy/TTNNToEmitPy.h"
#include "ttmlir/Dialect/EmitPy/IR/EmitPy.h"
#include "ttmlir/Dialect/TTCore/IR/TTCoreOps.h"
#include "ttmlir/Dialect/TTCore/Transforms/Passes.h"

#include "mlir/Dialect/Func/Transforms/FuncConversions.h"
#include "mlir/Pass/PassManager.h"

using namespace mlir;
using namespace mlir::tt;

namespace mlir::tt::ttnn {

#define GEN_PASS_DEF_CONVERTTTNNTOEMITPY
#include "ttmlir/Conversion/Passes.h.inc"

} // namespace mlir::tt::ttnn

namespace {

class TTNNToEmitPyTypeConverter : public TypeConverter {
public:
  TTNNToEmitPyTypeConverter(MLIRContext *ctx) {
    addConversion([](Type type) { return type; });
    addConversion([ctx](tt::ttnn::DeviceType type) -> emitpy::OpaqueType {
      return emitpy::OpaqueType::get(ctx, "ttnn.Device");
    });
    addConversion([ctx](mlir::TensorType type) -> emitpy::OpaqueType {
      return emitpy::OpaqueType::get(ctx,
                                     ttnn_to_emitpy::TypeNameV<::ttnn::Tensor>);
    });
    addConversion([ctx](mlir::TupleType type) -> emitpy::OpaqueType {
      return emitpy::OpaqueType::get(
          ctx, ttnn_to_emitpy::TypeNameV<std::vector<::ttnn::Tensor>>);
    });
  }
};

struct ConvertTTNNToEmitPyPass
    : public tt::ttnn::impl::ConvertTTNNToEmitPyBase<ConvertTTNNToEmitPyPass> {
  void runOnOperation() override {
    mlir::ModuleOp module = getOperation();
    mlir::ConversionTarget target(getContext());
    target.addLegalDialect<emitpy::EmitPyDialect>();
    target.addIllegalDialect<tt::ttnn::TTNNDialect>();
    // mlir::ModuleOp is legal only if no attributes are present on it
    //
    target.addDynamicallyLegalOp<mlir::ModuleOp>(
        [&](mlir::ModuleOp op) { return op->getAttrs().empty(); });

    OpBuilder builder(module);

    if (module.getBodyRegion().empty()) {
      // Parent module is empty, nothing to do here
      //
      signalPassFailure();
    }

    // Set insertion point to start of first module child
    //
    builder.setInsertionPointToStart(module.getBody(0));

    // Include headers
    //
    builder.create<emitpy::ImportOp>(module->getLoc(), "ttnn", nullptr, nullptr,
                                     nullptr, nullptr);
    builder.create<emitpy::ImportOp>(module->getLoc(), "utils", nullptr,
                                     nullptr, nullptr, nullptr);

<<<<<<< HEAD
    // Unwrap device_module into top-level ModuleOp (if present)
    {
      OpPassManager pm(ModuleOp::getOperationName());
      pm.addPass(tt::ttcore::createTTCoreUnwrapDeviceModulePass());

      if (failed(runPipeline(pm, module))) {
        signalPassFailure();
        return;
      }
    }

    // Count load_cached ops to determine the size of the global cache
    // dictionary
    //
    size_t loadCachedCount = 0;
    module.walk([&](ttcore::LoadCachedOp) { ++loadCachedCount; });

    // Create global cache dictionary if any load_cached ops exist
    //
    if (loadCachedCount > 0) {
      std::string literalExpr =
          "{i: None for i in range(" + std::to_string(loadCachedCount) + ")}";
      auto opaqueAttr =
          emitpy::OpaqueAttr::get(&getContext(), StringRef(literalExpr));
      builder.create<emitpy::GlobalOp>(module->getLoc(), "_CONST_EVAL_CACHE",
                                       opaqueAttr);
    }

=======
>>>>>>> 52c11c32
    // TTNN -> EmitPy
    //
    {
      TTNNToEmitPyTypeConverter typeConverter(&getContext());
      RewritePatternSet patterns(&getContext());

      // Func dialect handling
      //
      populateFunctionOpInterfaceTypeConversionPattern<func::FuncOp>(
          patterns, typeConverter);
      target.addDynamicallyLegalOp<func::FuncOp>([&](func::FuncOp op) {
        return typeConverter.isSignatureLegal(op.getFunctionType()) &&
               typeConverter.isLegal(&op.getBody());
      });
      populateReturnOpTypeConversionPattern(patterns, typeConverter);
      target.addDynamicallyLegalOp<func::ReturnOp>(
          [&](func::ReturnOp op) { return typeConverter.isLegal(op); });
      populateCallOpTypeConversionPattern(patterns, typeConverter);
      target.addDynamicallyLegalOp<func::CallOp>(
          [&](func::CallOp op) { return typeConverter.isLegal(op); });

      // TTNN -> EmitPy patterns
      //
      populateTTNNToEmitPyPatterns(&getContext(), patterns, typeConverter);

      // Apply full conversion
      //
      if (failed(applyFullConversion(getOperation(), target,
                                     std::move(patterns)))) {
        signalPassFailure();
        return;
      }
    }
  }
};

} // namespace

namespace mlir::tt {

std::unique_ptr<OperationPass<ModuleOp>> createConvertTTNNToEmitPyPass() {
  return std::make_unique<ConvertTTNNToEmitPyPass>();
}

} // namespace mlir::tt<|MERGE_RESOLUTION|>--- conflicted
+++ resolved
@@ -72,7 +72,6 @@
     builder.create<emitpy::ImportOp>(module->getLoc(), "utils", nullptr,
                                      nullptr, nullptr, nullptr);
 
-<<<<<<< HEAD
     // Unwrap device_module into top-level ModuleOp (if present)
     {
       OpPassManager pm(ModuleOp::getOperationName());
@@ -101,8 +100,6 @@
                                        opaqueAttr);
     }
 
-=======
->>>>>>> 52c11c32
     // TTNN -> EmitPy
     //
     {
