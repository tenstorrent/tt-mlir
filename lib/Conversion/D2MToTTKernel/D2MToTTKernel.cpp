// SPDX-FileCopyrightText: (c) 2025 Tenstorrent AI ULC
//
// SPDX-License-Identifier: Apache-2.0

#include "ttmlir/Conversion/D2MToTTKernel/D2MToTTKernel.h"

#include "ttmlir/Asserts.h"
#include "ttmlir/Dialect/D2M/Analysis/CBProducerConsumer.h"
#include "ttmlir/Dialect/D2M/IR/D2MGenericRegionOps.h"
#include "ttmlir/Dialect/D2M/IR/D2MOpsInterfaces.h"
#include "ttmlir/Dialect/D2M/IR/D2MTraits.h"
#include "ttmlir/Dialect/TTCore/IR/Utils.h"
#include "ttmlir/Dialect/TTKernel/IR/TTKernelOps.h"
#include "ttmlir/Utils.h"

#include "mlir/Dialect/Affine/IR/AffineOps.h"
#include "mlir/Dialect/Affine/Utils.h"
#include "mlir/Dialect/Affine/ViewLikeInterfaceUtils.h"
#include "mlir/Dialect/Func/IR/FuncOps.h"
#include "mlir/Dialect/MemRef/IR/MemRef.h"
#include "mlir/Dialect/SCF/IR/SCF.h"
#include "mlir/IR/BuiltinTypes.h"
#include "mlir/IR/MLIRContext.h"
#include "mlir/IR/Operation.h"
#include "mlir/IR/PatternMatch.h"
#include "mlir/IR/Value.h"
#include "mlir/Transforms/DialectConversion.h"

#include <type_traits>
#include <utility>

namespace mlir::tt::ttkernel {

namespace {

static Value i32(OpBuilder &rewriter, Location loc, int32_t value) {
  return rewriter
      .create<arith::ConstantOp>(loc, rewriter.getI32Type(),
                                 rewriter.getI32IntegerAttr(value))
      .getResult();
}

static Value index(OpBuilder &rewriter, Location loc, int64_t value) {
  return rewriter
      .create<arith::ConstantOp>(loc, rewriter.getIndexType(),
                                 rewriter.getIndexAttr(value))
      .getResult();
}

static std::pair<Value, Value>
getVirtualCoordsFromLogicalCoords(OpBuilder &rewriter, Location loc,
                                  ttcore::ChipDescAttr chipDesc,
                                  ValueRange dstCoreIndex) {
  auto offset = chipDesc.getCoordTranslationOffsets();

  return {rewriter
              .create<arith::AddIOp>(dstCoreIndex[0].getLoc(), dstCoreIndex[0],
                                     index(rewriter, loc, offset[0]))
              .getResult(),
          rewriter
              .create<arith::AddIOp>(dstCoreIndex[1].getLoc(), dstCoreIndex[1],
                                     index(rewriter, loc, offset[1]))
              .getResult()};
}

static std::pair<Value, Value> getMcastEndCoords(PatternRewriter &rewriter,
                                                 Location loc, Value &nocStartY,
                                                 Value &nocStartX,
                                                 OperandRange mcastShape) {
  return {rewriter.create<arith::SubIOp>(
              nocStartY.getLoc(),
              rewriter.create<arith::AddIOp>(nocStartY.getLoc(), nocStartY,
                                             mcastShape[0]),
              index(rewriter, loc, 1)),
          rewriter.create<arith::SubIOp>(
              nocStartX.getLoc(),
              rewriter.create<arith::AddIOp>(nocStartX.getLoc(), nocStartX,
                                             mcastShape[1]),
              index(rewriter, loc, 1))};
}

static Value getCB(ConversionPatternRewriter &rewriter, Value cb) {
  if (memref::LoadOp loadOp =
          mlir::dyn_cast<memref::LoadOp>(cb.getDefiningOp());
      loadOp) {
    assert(loadOp.getIndices().size() == 1 &&
           "Expected single index in load op, failing.");
    return rewriter.getRemappedValue(loadOp.getMemref());
  }

  if (mlir::isa<memref::SubViewOp>(cb.getDefiningOp())) {
    memref::SubViewOp subViewOp =
        mlir::cast<memref::SubViewOp>(cb.getDefiningOp());
    return rewriter.getRemappedValue(subViewOp.getSource());
  }

  if (mlir::isa<memref::CastOp>(cb.getDefiningOp())) {
    memref::CastOp castOp = mlir::cast<memref::CastOp>(cb.getDefiningOp());
    return rewriter.getRemappedValue(castOp.getSource());
  }
  llvm_unreachable("Expected load or subview op");
}

static Value getDstIdxFromResult(Value d2mOpResult) {
  memref::StoreOp storeOp;
  for (Operation *op : d2mOpResult.getUsers()) {
    auto maybeStore = mlir::dyn_cast<memref::StoreOp>(op);
    if (maybeStore && ttcore::getMemorySpace(maybeStore.getMemRef()) ==
                          ttcore::MemorySpace::RegisterDst) {
      storeOp = mlir::cast<memref::StoreOp>(op);
      break;
    }
  }
  assert(storeOp && "Expected store op.");
  assert(storeOp.getIndices().size() == 1 &&
         "Expected single index in store op");
  return storeOp.getIndices().front();
}

// This is a workaround special case for getting an in/out CB. This whole
// routine should go away with issue:
// https://github.com/tenstorrent/tt-mlir/issues/3602
template <typename LoadOrStoreOp>
static Value getInOrOutCB(ConversionPatternRewriter &rewriter, Operation *op) {
  static_assert(std::is_same_v<LoadOrStoreOp, memref::LoadOp> ||
                std::is_same_v<LoadOrStoreOp, memref::StoreOp>);
  func::FuncOp func = op->getParentOfType<func::FuncOp>();
  assert(func && "Expected func op.");
  Value cb = nullptr;
  func.walk([&](LoadOrStoreOp loadStore) {
    if (ttcore::getMemorySpace(loadStore.getMemRef()) ==
        ttcore::MemorySpace::DeviceL1) {
      cb = loadStore.getMemRef();
      return WalkResult::interrupt();
    }
    return WalkResult::advance();
  });
  assert(cb && "CB not found.");
  return rewriter.getRemappedValue(cb);
}

// This is a workaround special case for getting an input CB. This whole
// routine should go away with issue:
// https://github.com/tenstorrent/tt-mlir/issues/3602
static Value getInCB(ConversionPatternRewriter &rewriter, Operation *op) {
  // Search for a load from L1.
  return getInOrOutCB<memref::LoadOp>(rewriter, op);
}

// This is a workaround special case for getting an output CB. This whole
// routine should go away with issue:
// https://github.com/tenstorrent/tt-mlir/issues/3602
static Value getOutCB(ConversionPatternRewriter &rewriter, Operation *op) {
  // Search for a store to L1.
  return getInOrOutCB<memref::StoreOp>(rewriter, op);
}

static void setInsertionPointAfterOperands(OpBuilder &rewriter,
                                           llvm::ArrayRef<Value> operands,
                                           bool allowHoisting) {
  Operation *latestDefOp = nullptr;
  for (Value operand : operands) {
    Operation *definingOp = operand.getDefiningOp();
    if (!latestDefOp ||
        (definingOp && !definingOp->isBeforeInBlock(latestDefOp))) {
      latestDefOp = definingOp;
    }
  }

  assert(latestDefOp != nullptr);

  // Only move the insertion point if we're pushing it downward in the
  // topological order.
  auto currentInsertionPoint = rewriter.getInsertionPoint();
  if (allowHoisting ||
      (latestDefOp->getBlock() == currentInsertionPoint->getBlock() &&
       currentInsertionPoint->isBeforeInBlock(latestDefOp))) {
    rewriter.setInsertionPointAfter(latestDefOp);
  }
}

} // namespace

namespace {
template <typename ConcreteOp>
class PassthroughRewriter : public OpConversionPattern<ConcreteOp> {
public:
  using OpConversionPattern<ConcreteOp>::OpConversionPattern;

  LogicalResult
  matchAndRewrite(ConcreteOp op, typename ConcreteOp::Adaptor adaptor,
                  ConversionPatternRewriter &rewriter) const final {
    rewriter.replaceOp(op, adaptor.getOperands());
    return success();
  };
};
} // namespace

namespace {
class MemRefSubviewRewriter : public OpConversionPattern<memref::SubViewOp> {
public:
  using OpConversionPattern<memref::SubViewOp>::OpConversionPattern;

  LogicalResult
  matchAndRewrite(memref::SubViewOp op,
                  typename memref::SubViewOp::Adaptor adaptor,
                  ConversionPatternRewriter &rewriter) const final {
    // We have blocked this input. We need to get the indicies for the first
    // tile in the subview.
    SmallVector<Value> indices = {index(rewriter, op.getLoc(), 0),
                                  index(rewriter, op.getLoc(), 0)};
    SmallVector<Value> sourceIndices;

    // TODO(#4717): This call alone should be enough to get the tile indices,
    // but currently it returns block index instead. Once fixed, we can remove
    // all the other calculations below.
    affine::resolveIndicesIntoOpWithOffsetsAndStrides(
        rewriter, op.getLoc(), op.getMixedOffsets(), op.getMixedStrides(),
        op.getDroppedDims(), indices, sourceIndices);

    auto resultTy = mlir::cast<MemRefType>(op.getResult().getType());
    Value rtIdx = index(rewriter, op.getLoc(), resultTy.getShape()[0]);
    Value ktIdx = index(rewriter, op.getLoc(), resultTy.getShape()[1]);
    Value tilesPerBlock =
        rewriter.create<arith::MulIOp>(op.getLoc(), rtIdx, ktIdx);

    // Convert the resolved source row offset to a block-row index.
    Value rowBlockIdx =
        rewriter.create<arith::DivSIOp>(op.getLoc(), sourceIndices[0], rtIdx);
    Value rowBase =
        rewriter.create<arith::MulIOp>(op.getLoc(), rowBlockIdx, tilesPerBlock);
    rewriter.replaceOpWithNewOp<arith::AddIOp>(op, rowBase, sourceIndices[1]);
    return success();
  };
};
} // namespace

namespace {
class AcquireDstRewriter : public OpConversionPattern<d2m::AcquireDstOp> {
public:
  using OpConversionPattern<d2m::AcquireDstOp>::OpConversionPattern;

  LogicalResult
  matchAndRewrite(d2m::AcquireDstOp op, d2m::AcquireDstOpAdaptor adaptor,
                  ConversionPatternRewriter &rewriter) const final {
    rewriter.create<ttkernel::TileRegsAcquireOp>(op.getLoc());
    // Dst is an implicit resource in TTKernel, so we can just erase it.
    rewriter.eraseOp(op);
    return success();
  };
};
} // namespace

namespace {
class ReleaseDstRewriter : public OpConversionPattern<d2m::ReleaseDstOp> {
public:
  using OpConversionPattern<d2m::ReleaseDstOp>::OpConversionPattern;

  LogicalResult
  matchAndRewrite(d2m::ReleaseDstOp op, d2m::ReleaseDstOpAdaptor adaptor,
                  ConversionPatternRewriter &rewriter) const final {
    rewriter.create<ttkernel::TileRegsReleaseOp>(op.getLoc());
    // Dst is an implicit resource in TTKernel, so we can just erase it.
    rewriter.eraseOp(op);
    return success();
  };
};
} // namespace

namespace {
class MemrefLoadRewriter : public OpConversionPattern<memref::LoadOp> {
public:
  using OpConversionPattern<memref::LoadOp>::OpConversionPattern;

  LogicalResult
  matchAndRewrite(memref::LoadOp op, memref::LoadOpAdaptor adaptor,
                  ConversionPatternRewriter &rewriter) const final {
    assert(adaptor.getIndices().size() == 1 &&
           "Expected single index in load op, failing.");
    rewriter.replaceOp(op, adaptor.getIndices().front());
    return success();
  };
};
} // namespace

namespace {
class MemrefStoreRewriter : public OpConversionPattern<memref::StoreOp> {
public:
  using OpConversionPattern<memref::StoreOp>::OpConversionPattern;

  static LogicalResult lowerCopyTile(memref::LoadOp load, memref::StoreOp store,
                                     memref::StoreOpAdaptor adaptor,
                                     ConversionPatternRewriter &rewriter) {
    assert(adaptor.getIndices().size() == 1);
    auto cb = rewriter.getRemappedValue(load.getMemref());
    auto cbIndex = adaptor.getValue();
    auto dstIndex = adaptor.getIndices().front();
    rewriter.create<ttkernel::CopyTileInitOp>(store.getLoc(), cb);
    rewriter.replaceOpWithNewOp<ttkernel::CopyTileOp>(store, cb, cbIndex,
                                                      dstIndex);
    return success();
  }

  static LogicalResult lowerPackTile(memref::StoreOp store,
                                     memref::StoreOpAdaptor adaptor,
                                     ConversionPatternRewriter &rewriter) {
    assert(adaptor.getIndices().size() == 1);
    auto dst = adaptor.getValue();
    auto cb = adaptor.getMemref();
    auto storeIdx = adaptor.getIndices().front();
    rewriter.replaceOpWithNewOp<ttkernel::PackTileOp>(
        store, dst, cb, storeIdx, rewriter.getBoolAttr(true));
    return success();
  }

  LogicalResult
  matchAndRewrite(memref::StoreOp op, memref::StoreOpAdaptor adaptor,
                  ConversionPatternRewriter &rewriter) const final {
    // Look for the load operation, potentially through a dst reinterpret cast
    Operation *definingOp = op.getValue().getDefiningOp();
    auto load = mlir::dyn_cast<memref::LoadOp>(definingOp);

    // If not a direct load, check if it's a cast wrapping a load
    if (!load && definingOp) {
      if (auto dstCast =
              mlir::dyn_cast<d2m::DstReinterpretCastOp>(definingOp)) {
        // Look through the dst reinterpret cast to find the actual load
        load = mlir::dyn_cast_or_null<memref::LoadOp>(
            dstCast.getInput().getDefiningOp());
      }
    }

    bool storeToDst = ttcore::getMemorySpace(op.getMemRef()) ==
                      ttcore::MemorySpace::RegisterDst;

    if (load && storeToDst) {
      // If we are coming from a load, then we are a copy tile. Pattern:
      //    %0 = memref.load %arg0, %c0 : memref<1x!tt.tile, l1>
      //    tt.store %0, %arg1, %c0 : memref<1x!tt.tile, dst>
      // OR with dst reinterpret cast:
      //    %0 = memref.load %arg0, %c0 : memref<1x!tt.tile, l1>
      //    %1 = d2m.dst_reinterpret_cast %0 : type1 -> type2
      //    tt.store %1, %arg1, %c0 : memref<1x!tt.tile, dst>
      return lowerCopyTile(load, op, adaptor, rewriter);
    }

    if (storeToDst) {
      // Otherwise we're storing the result of an op:
      //    %0 = d2m.tile_sigmoid %arg0
      //    tt.store %0, %arg2, %c0 : memref<1x!tt.tile, dst>
      rewriter.eraseOp(op);
      return success();
    }

    // Otherwise we're packing the result from dst:
    //    %0 = memref.load %arg0, %c0 : memref<1x!tt.tile, dst>
    //    tt.store %0, %arg2, %c0 : memref<1x!tt.tile, l1>
    return lowerPackTile(op, adaptor, rewriter);
  };
};
} // namespace

template <typename... Pairs>
struct OpMap {};

// clang-format off
using ComputeOpMap = OpMap<
  // FPU.
  std::pair<d2m::TileMatmulOp,      std::pair<ttkernel::MatmulInitOp,              ttkernel::MatmulTilesOp>>,
  std::pair<d2m::TileMatmulBlockOp, std::pair<ttkernel::MatmulBlockInitOp,         ttkernel::ExperimentalMatmulBlockOp>>,

  // Elementwise SFPU Unary.
  std::pair<d2m::TileAbsOp,         std::pair<ttkernel::AbsTileInitOp,             ttkernel::AbsTileOp>>,
  std::pair<d2m::TileBitwiseNotOp,  std::pair<ttkernel::BitwiseNotTileInitOp,      ttkernel::BitwiseNotTileOp>>,
  std::pair<d2m::TileCeilOp,        std::pair<ttkernel::RoundingTileInitOp,        ttkernel::CeilTileOp>>,
  std::pair<d2m::TileCosOp,         std::pair<ttkernel::CosTileInitOp,             ttkernel::CosTileOp>>,
  std::pair<d2m::TileExpOp,         std::pair<ttkernel::ExpTileInitOp,             ttkernel::ExpTileOp>>,
  std::pair<d2m::TileFloorOp,       std::pair<ttkernel::RoundingTileInitOp,        ttkernel::FloorTileOp>>,
  std::pair<d2m::TileGeluOp,        std::pair<ttkernel::GeluTileInitOp,            ttkernel::GeluTileOp>>,
  std::pair<d2m::TileLogOp,         std::pair<ttkernel::LogTileInitOp,             ttkernel::LogTileOp>>,
  std::pair<d2m::TileLogicalNotOp,  std::pair<ttkernel::LogicalNotUnaryTileInitOp, ttkernel::LogicalNotUnaryTileOp>>,
  std::pair<d2m::TileNegativeOp,    std::pair<ttkernel::NegativeTileInitOp,        ttkernel::NegativeTileOp>>,
  std::pair<d2m::TileRecipOp,       std::pair<ttkernel::RecipTileInitOp,           ttkernel::RecipTileOp>>,
  std::pair<d2m::TileReluOp,        std::pair<ttkernel::ReluTileInitOp,            ttkernel::ReluTileOp>>,
  std::pair<d2m::TileRsqrtOp,       std::pair<ttkernel::RsqrtTileInitOp,           ttkernel::RsqrtTileOp>>,
  std::pair<d2m::TileSqrtOp,        std::pair<ttkernel::SqrtTileInitOp,            ttkernel::SqrtTileOp>>,
  std::pair<d2m::TileSigmoidOp,     std::pair<ttkernel::SigmoidTileInitOp,         ttkernel::SigmoidTileOp>>,
  std::pair<d2m::TileSiluOp,        std::pair<ttkernel::SiluTileInitOp,            ttkernel::SiluTileOp>>,
  std::pair<d2m::TileSinOp,         std::pair<ttkernel::SinTileInitOp,             ttkernel::SinTileOp>>,
  std::pair<d2m::TileTanOp,         std::pair<ttkernel::TanTileInitOp,             ttkernel::TanTileOp>>,
  std::pair<d2m::TileEqzOp,         std::pair<ttkernel::EqzTileInitOp,             ttkernel::EqzTileOp>>,
  std::pair<d2m::TileNezOp,         std::pair<ttkernel::NezTileInitOp,             ttkernel::NezTileOp>>,
  std::pair<d2m::TileGtzOp,         std::pair<ttkernel::GtzTileInitOp,             ttkernel::GtzTileOp>>,
  std::pair<d2m::TileGezOp,         std::pair<ttkernel::GezTileInitOp,             ttkernel::GezTileOp>>,
  std::pair<d2m::TileLtzOp,         std::pair<ttkernel::LtzTileInitOp,             ttkernel::LtzTileOp>>,
  std::pair<d2m::TileLezOp,         std::pair<ttkernel::LezTileInitOp,             ttkernel::LezTileOp>>,
  std::pair<d2m::TileTypecastOp,    std::pair<ttkernel::TypecastTileInitOp,        ttkernel::TypecastTileOp>>,

  // Elementwise SFPU Binary (can also handle scalar operands).
  std::pair<d2m::TileAddOp,         std::pair<ttkernel::AddBinaryTilesInitOp,      ttkernel::AddBinaryTilesOp>>,
  std::pair<d2m::TileDivOp,         std::pair<ttkernel::DivBinaryTilesInitOp,      ttkernel::DivBinaryTilesOp>>,
  std::pair<d2m::TileMaximumOp,     std::pair<ttkernel::MaxTilesInitOp,            ttkernel::MaxTilesOp>>,
  std::pair<d2m::TileMulOp,         std::pair<ttkernel::MulBinaryTilesInitOp,      ttkernel::MulBinaryTilesOp>>,
  std::pair<d2m::TilePowOp,         std::pair<ttkernel::PowBinaryTilesInitOp,      ttkernel::PowBinaryTilesOp>>,
  std::pair<d2m::TileSubOp,         std::pair<ttkernel::SubBinaryTilesInitOp,      ttkernel::SubBinaryTilesOp>>,

  // Reductions FPU
  std::pair<d2m::TileReduceSumOp,   std::pair<ttkernel::ComputeKernelHWStartupOp, ttkernel::ReduceTileOp>>,
  std::pair<d2m::TileReduceMaxOp,   std::pair<ttkernel::ComputeKernelHWStartupOp, ttkernel::ReduceTileOp>>
>;
// clang-format on

template <typename SrcOp, typename OpMap>
struct OpMapLookup;

template <typename SrcOp>
struct OpMapLookup<SrcOp, OpMap<>> {
  using type = std::pair<void, void>;
};

template <typename SrcOp, typename Key, typename Value, typename... Rest>
struct OpMapLookup<SrcOp, OpMap<std::pair<Key, Value>, Rest...>> {
  using type =
      std::conditional_t<std::is_same_v<SrcOp, Key>, Value,
                         typename OpMapLookup<SrcOp, OpMap<Rest...>>::type>;
};

template <typename SrcOp, typename OpMap>
using TTKernelOpPair = typename OpMapLookup<SrcOp, OpMap>::type;

namespace {

template <typename ConcreteOp>
class D2MFPUOpsRewriter : public OpConversionPattern<ConcreteOp> {
public:
  using OpConversionPattern<ConcreteOp>::OpConversionPattern;
  using KernelOpPair = TTKernelOpPair<ConcreteOp, ComputeOpMap>;
  using InitOp = typename KernelOpPair::first_type;
  using FPUOp = typename KernelOpPair::second_type;

  static_assert(FPUOp::template hasTrait<TTKernelFPUOpTrait>(),
                "FPUOp must have TTKernelFPUOpTrait");

  static constexpr int arity = FPUOp::arity;

  LogicalResult
  matchAndRewrite(ConcreteOp op, typename ConcreteOp::Adaptor adaptor,
                  ConversionPatternRewriter &rewriter) const final {
    assert(op->hasOneUse() || op->use_empty());
    if constexpr (arity == 1) {
      assert(op->getNumOperands() == 1u);
    } else if constexpr (arity == 2) {
      assert(op->getNumOperands() == 2u);
      auto insertionPoint = rewriter.getInsertionPoint();
      auto cbA = getCB(rewriter, op.getLhs());
      auto cbB = getCB(rewriter, op.getRhs());
      auto outCB = getOutCB(rewriter, op);
      setInsertionPointAfterOperands(rewriter, {cbA, cbB, outCB},
                                     /*allowHoisting*/ true);
      rewriter.create<ttkernel::BinaryOpInitCommonOp>(op->getLoc(), cbA, cbB,
                                                      outCB);
      rewriter.setInsertionPoint(insertionPoint->getBlock(), insertionPoint);
    } else {
      static_assert(arity == 3 && !ttmlir::utils::always_false<ConcreteOp>(),
                    "FPUOp must be unary, binary or ternary");
      assert(op->getNumOperands() == 3u);
    }

    if constexpr (std::is_same_v<ConcreteOp, d2m::TileMatmulOp>) {
      auto insertionPoint = rewriter.getInsertionPoint();
      auto cbA = getCB(rewriter, op.getA());
      auto cbB = getCB(rewriter, op.getB());
      auto outCB = getOutCB(rewriter, op);
      setInsertionPointAfterOperands(rewriter, {cbA, cbB, outCB},
                                     /*allowHoisting*/ true);
      auto transpose = i32(rewriter, op->getLoc(), 0);
      rewriter.create<ttkernel::MatmulInitOp>(op->getLoc(), cbA, cbB, outCB,
                                              transpose);
      rewriter.setInsertionPoint(insertionPoint->getBlock(), insertionPoint);
      rewriter.create<ttkernel::MatmulInitShortOp>(op->getLoc(), cbA, cbB,
                                                   transpose);
      rewriter.create<ttkernel::MatmulTilesOp>(op->getLoc(), cbA, cbB,
                                               adaptor.getA(), adaptor.getB(),
                                               adaptor.getC(), transpose);
    } else if constexpr (std::is_same_v<ConcreteOp, d2m::TileMatmulBlockOp>) {
      auto insertionPoint = rewriter.getInsertionPoint();
      auto cbA = getCB(rewriter, op.getA());
      auto cbB = getCB(rewriter, op.getB());
      auto outCB = getCB(rewriter, op.getOutput());
      setInsertionPointAfterOperands(rewriter, {cbA, cbB, outCB},
                                     /*allowHoisting*/ true);

      // destIndex is always 0 because we call an experimental LLK that fills up
      // the entire dest in a loop.
      Value destIndex = index(rewriter, op->getLoc(), 0);

      auto typeA = llvm::cast<MemRefType>(op.getA().getType());
      auto typeB = llvm::cast<MemRefType>(op.getB().getType());
      auto rt_i32 = i32(rewriter, op->getLoc(), typeA.getShape()[0]);
      auto kt_i32 = i32(rewriter, op->getLoc(), typeA.getShape()[1]);
      auto ct_i32 = i32(rewriter, op->getLoc(), typeB.getShape()[1]);

      auto getNumColumns = [](Value view) {
        if (auto castOp =
                dyn_cast_or_null<memref::CastOp>(view.getDefiningOp())) {
          view = castOp.getSource();
        } else if (auto svOp = dyn_cast_or_null<memref::SubViewOp>(
                       view.getDefiningOp())) {
          view = svOp.getSource();
        }
        auto srcTy = cast<MemRefType>(view.getType());
        return srcTy.getShape()[1];
      };
      auto nt_i32 = i32(rewriter, op->getLoc(), getNumColumns(op.getB()));

      auto transpose = i32(rewriter, op->getLoc(), 0);

      rewriter.create<ttkernel::MatmulBlockInitOp>(
          op->getLoc(), cbA, cbB, outCB, transpose, ct_i32, rt_i32, kt_i32);
      rewriter.setInsertionPoint(insertionPoint->getBlock(), insertionPoint);
      rewriter.create<ttkernel::MatmulBlockInitShortOp>(
          op->getLoc(), cbA, cbB, transpose, ct_i32, rt_i32, kt_i32);

      // Get the tile index for each input in the global memref. This is done by
      // resolving tile (0,0) from the subview, representing a block, into the
      // address space of the source memref.
      Value aTileIndex = adaptor.getA();
      Value bTileIndex = adaptor.getB();

      // If the input didn't come from a subview, we'll expect the CB directly
      // which implicitly comes from an unrealized conversion cast.  This is a
      // special case where we're reading from offset 0.
      if (mlir::isa_and_nonnull<UnrealizedConversionCastOp>(
              aTileIndex.getDefiningOp())) {
        aTileIndex = index(rewriter, op.getLoc(), 0);
      }
      if (mlir::isa_and_nonnull<UnrealizedConversionCastOp>(
              bTileIndex.getDefiningOp())) {
        bTileIndex = index(rewriter, op.getLoc(), 0);
      }

      rewriter.create<ttkernel::ExperimentalMatmulBlockOp>(
          op->getLoc(), cbA, cbB, aTileIndex, bTileIndex, destIndex, transpose,
          ct_i32, rt_i32, kt_i32, nt_i32);
    } else if constexpr (std::is_same_v<ConcreteOp, d2m::TileReduceSumOp> ||
                         std::is_same_v<ConcreteOp, d2m::TileReduceMaxOp>) {
      ttkernel::ReduceType reduce_type;
      d2m::ReduceDim reduce_dim = op.getReduceDim();
      if constexpr (std::is_same_v<ConcreteOp, d2m::TileReduceSumOp>) {
        reduce_type = ttkernel::ReduceType::Sum;
      } else {
        reduce_type = ttkernel::ReduceType::Max;
      }
      ttkernel::ReduceDim kernel_reduce_dim;
      switch (reduce_dim) {
      case d2m::ReduceDim::C:
        kernel_reduce_dim = ttkernel::ReduceDim::Col;
        break;
      case d2m::ReduceDim::R:
        kernel_reduce_dim = ttkernel::ReduceDim::Row;
        break;
      case d2m::ReduceDim::RC:
        kernel_reduce_dim = ttkernel::ReduceDim::Scalar;
        break;
      }

      auto insertionPoint = rewriter.getInsertionPoint();
      auto cbA = getCB(rewriter, op.getA());
      auto cbB = getCB(rewriter, op.getB());
      auto outCB = getOutCB(rewriter, op);
      setInsertionPointAfterOperands(rewriter, {cbA, cbB, outCB},
                                     /*allowHoisting*/ true);
      rewriter.create<ttkernel::ComputeKernelHWStartupOp>(op->getLoc(), cbA,
                                                          cbB, outCB);
      rewriter.setInsertionPoint(insertionPoint->getBlock(), insertionPoint);
      rewriter.create<ttkernel::ReduceInitOp>(op->getLoc(), cbA, cbB, outCB,
                                              reduce_type, kernel_reduce_dim);
      rewriter.create<ttkernel::ReduceTileOp>(
          op->getLoc(), cbA, cbB, adaptor.getA(), adaptor.getB(),
          adaptor.getC(), reduce_type, kernel_reduce_dim);
    } else if constexpr (arity == 2) {
      auto dstIdx = getDstIdxFromResult(op.getResult());
      rewriter.create<InitOp>(op->getLoc(), getCB(rewriter, op.getLhs()),
                              getCB(rewriter, op.getRhs()));
      rewriter.create<FPUOp>(op->getLoc(), getCB(rewriter, op.getLhs()),
                             getCB(rewriter, op.getRhs()), adaptor.getLhs(),
                             adaptor.getRhs(), dstIdx);
    } else {
      return llvm::failure();
    }

    rewriter.eraseOp(op);
    return success();
  }
};

} // namespace

namespace {

template <typename ConcreteOp>
class D2MSFPUOpsRewriter : public OpConversionPattern<ConcreteOp> {
public:
  using OpConversionPattern<ConcreteOp>::OpConversionPattern;
  using KernelOpPair = TTKernelOpPair<ConcreteOp, ComputeOpMap>;
  using InitOp = typename KernelOpPair::first_type;
  using SFPUOp = typename KernelOpPair::second_type;

  static_assert(SFPUOp::template hasTrait<TTKernelSFPUOpTrait>(),
                "SFPUOp must have TTKernelSFPUOpTrait");

  static constexpr int arity = SFPUOp::arity;

  static_assert(arity == 1 || arity == 2,
                "Only unary and binary SFPUOps are supported");

  LogicalResult
  matchAndRewrite(ConcreteOp op, typename ConcreteOp::Adaptor adaptor,
                  ConversionPatternRewriter &rewriter) const final {
    auto insertionPoint = rewriter.getInsertionPoint();
    auto inCB = getInCB(rewriter, op);
    auto outCB = getOutCB(rewriter, op);
    rewriter.setInsertionPointToStart(rewriter.getInsertionBlock());
    setInsertionPointAfterOperands(rewriter, {inCB, outCB},
                                   /*allowHoisting*/ true);
    rewriter.create<ttkernel::InitSFPUOp>(op->getLoc(), inCB, outCB);
    rewriter.setInsertionPoint(insertionPoint->getBlock(), insertionPoint);

    // For binary ops (arity == 2), check if rhs is a scalar to create the right
    // init op
    if constexpr (arity == 2 && !std::is_same_v<SFPUOp, ttkernel::MaxTilesOp>) {
      auto rhsType = adaptor.getRhs().getType();
      bool isScalarRhs = rhsType.isIntOrFloat();

      if (isScalarRhs) {
        // Use scalar-specific init ops
        if constexpr (std::is_same_v<ConcreteOp, d2m::TilePowOp>) {
          rewriter.create<ttkernel::PowerTileInitOp>(op->getLoc());
        } else {
          rewriter.create<ttkernel::BinopWithScalarTileInitOp>(op->getLoc());
        }
      } else {
        rewriter.create<InitOp>(op->getLoc());
      }
    } else {
      rewriter.create<InitOp>(op->getLoc());
    }
    if constexpr (std::is_same_v<SFPUOp, ttkernel::CeilTileOp> ||
                  std::is_same_v<SFPUOp, ttkernel::FloorTileOp>) {
      const auto elemType =
          mlir::cast<ttcore::TileType>(op.getInput().getType())
              .getElementType();
      const bool isCBF32 = llvm::isa<Float32Type>(elemType);
      if (isCBF32) {
        if (std::is_same_v<SFPUOp, ttkernel::CeilTileOp>) {
          rewriter.create<ttkernel::CeilTileF32Op>(op->getLoc(),
                                                   adaptor.getInput());
        } else {
          rewriter.create<ttkernel::FloorTileF32Op>(op->getLoc(),
                                                    adaptor.getInput());
        }
      } else {
        rewriter.create<SFPUOp>(op->getLoc(), adaptor.getInput());
      }
    } else if constexpr (std::is_same_v<SFPUOp, ttkernel::AbsTileOp> ||
                         std::is_same_v<SFPUOp,
                                        ttkernel::LogicalNotUnaryTileOp> ||
                         std::is_same_v<SFPUOp, ttkernel::ReluTileOp>) {
      const auto elemType =
          mlir::cast<ttcore::TileType>(op.getInput().getType())
              .getElementType();
      bool isCBI32 = false;
      if (llvm::isa<IntegerType>(elemType)) {
        isCBI32 = mlir::cast<IntegerType>(elemType).isSigned() &&
                  mlir::cast<IntegerType>(elemType).getWidth() == 32;
      }
      if (isCBI32) {
        if (std::is_same_v<SFPUOp, ttkernel::AbsTileOp>) {
          rewriter.create<ttkernel::AbsTileI32Op>(op->getLoc(),
                                                  adaptor.getInput());
        } else if (std::is_same_v<SFPUOp, ttkernel::LogicalNotUnaryTileOp>) {
          rewriter.create<ttkernel::LogicalNotUnaryTileI32Op>(
              op->getLoc(), adaptor.getInput());
        } else if (std::is_same_v<SFPUOp, ttkernel::ReluTileOp>) {
          rewriter.create<ttkernel::ReluTileI32Op>(op->getLoc(),
                                                   adaptor.getInput());
        }
      } else {
        rewriter.create<SFPUOp>(op->getLoc(), adaptor.getInput());
      }
    } else if constexpr (std::is_same_v<SFPUOp, ttkernel::EqzTileOp> ||
                         std::is_same_v<SFPUOp, ttkernel::NezTileOp> ||
                         std::is_same_v<SFPUOp, ttkernel::GtzTileOp> ||
                         std::is_same_v<SFPUOp, ttkernel::GezTileOp> ||
                         std::is_same_v<SFPUOp, ttkernel::LtzTileOp> ||
                         std::is_same_v<SFPUOp, ttkernel::LezTileOp>) {
      const auto elemType =
          mlir::cast<ttcore::TileType>(op.getInput().getType())
              .getElementType();
      bool isCBI32 = false;
      if (llvm::isa<IntegerType>(elemType)) {
        isCBI32 = mlir::cast<IntegerType>(elemType).isSigned() &&
                  mlir::cast<IntegerType>(elemType).getWidth() == 32;
      }
      if (isCBI32) {
        if constexpr (std::is_same_v<SFPUOp, ttkernel::EqzTileOp>) {
          rewriter.create<ttkernel::EqzTileI32Op>(op->getLoc(),
                                                  adaptor.getInput());
        } else if constexpr (std::is_same_v<SFPUOp, ttkernel::NezTileOp>) {
          rewriter.create<ttkernel::NezTileI32Op>(op->getLoc(),
                                                  adaptor.getInput());
        } else if constexpr (std::is_same_v<SFPUOp, ttkernel::GtzTileOp>) {
          rewriter.create<ttkernel::GtzTileI32Op>(op->getLoc(),
                                                  adaptor.getInput());
        } else if constexpr (std::is_same_v<SFPUOp, ttkernel::GezTileOp>) {
          rewriter.create<ttkernel::GezTileI32Op>(op->getLoc(),
                                                  adaptor.getInput());
        } else if constexpr (std::is_same_v<SFPUOp, ttkernel::LtzTileOp>) {
          rewriter.create<ttkernel::LtzTileI32Op>(op->getLoc(),
                                                  adaptor.getInput());
        } else if constexpr (std::is_same_v<SFPUOp, ttkernel::LezTileOp>) {
          rewriter.create<ttkernel::LezTileI32Op>(op->getLoc(),
                                                  adaptor.getInput());
        }
      } else {
        rewriter.create<SFPUOp>(op->getLoc(), adaptor.getInput());
      }
    } else if constexpr (std::is_same_v<SFPUOp, ttkernel::TypecastTileOp>) {
      const auto inDtype =
          mlir::cast<ttcore::TileType>(op.getInput().getType()).getDataType();
      const auto outDtype =
          mlir::cast<ttcore::TileType>(op.getResult().getType()).getDataType();
      rewriter.create<ttkernel::TypecastTileOp>(
          op->getLoc(), adaptor.getInput(), inDtype, outDtype);
    } else if constexpr (arity == 1) {
      rewriter.create<SFPUOp>(op->getLoc(), adaptor.getInput());
    } else if constexpr (std::is_same_v<SFPUOp, ttkernel::MaxTilesOp>) {
      rewriter.create<SFPUOp>(op->getLoc(), adaptor.getLhs(), adaptor.getRhs());
    } else {
<<<<<<< HEAD
      OpBuilder::InsertionGuard guard(rewriter);
      setInsertionPointAfterOperands(
          rewriter, {adaptor.getLhs(), adaptor.getRhs()},
          /*allowHoisting*/ false);
      auto dstIdx = getDstIdxFromResult(op.getResult());
      rewriter.create<SFPUOp>(op->getLoc(), adaptor.getLhs(), adaptor.getRhs(),
                              dstIdx);
=======
      // Check if rhs is a scalar (float or integer) at runtime
      auto rhsType = adaptor.getRhs().getType();
      bool isScalarRhs = rhsType.isIntOrFloat();

      if (isScalarRhs) {
        // Handle scalar operand - need to use unary scalar ops
        const auto dstIdx = adaptor.getLhs();
        auto loc = op->getLoc();

        // Create the appropriate unary scalar op based on the D2M op type
        if constexpr (std::is_same_v<ConcreteOp, d2m::TileAddOp>) {
          // Bitcast the scalar value to i32 to pass as parameter
          auto scalarParam = rewriter.create<arith::BitcastOp>(
              loc, rewriter.getI32Type(), adaptor.getRhs());
          rewriter.create<ttkernel::AddUnaryTileOp>(loc, dstIdx, scalarParam);
        } else if constexpr (std::is_same_v<ConcreteOp, d2m::TileSubOp>) {
          auto scalarParam = rewriter.create<arith::BitcastOp>(
              loc, rewriter.getI32Type(), adaptor.getRhs());
          rewriter.create<ttkernel::SubUnaryTileOp>(loc, dstIdx, scalarParam);
        } else if constexpr (std::is_same_v<ConcreteOp, d2m::TileMulOp>) {
          auto scalarParam = rewriter.create<arith::BitcastOp>(
              loc, rewriter.getI32Type(), adaptor.getRhs());
          rewriter.create<ttkernel::MulUnaryTileOp>(loc, dstIdx, scalarParam);
        } else if constexpr (std::is_same_v<ConcreteOp, d2m::TileDivOp>) {
          auto scalarParam = rewriter.create<arith::BitcastOp>(
              loc, rewriter.getI32Type(), adaptor.getRhs());
          rewriter.create<ttkernel::DivUnaryTileOp>(loc, dstIdx, scalarParam);
        } else if constexpr (std::is_same_v<ConcreteOp, d2m::TilePowOp>) {
          // For power, convert float value to integer (not bitcast)
          auto scalarParam = rewriter.create<arith::FPToSIOp>(
              loc, rewriter.getI32Type(), adaptor.getRhs());
          rewriter.create<ttkernel::PowUnaryTileOp>(loc, dstIdx, scalarParam);
        }
      } else {
        // Binary tile operation
        OpBuilder::InsertionGuard guard(rewriter);
        const auto dstIdx = getDstIdxFromResult(op.getResult());
        setInsertionPointAfterOperands(
            rewriter, {adaptor.getLhs(), adaptor.getRhs(), dstIdx},
            /*allowHoisting*/ false);
        rewriter.create<SFPUOp>(op->getLoc(), adaptor.getLhs(),
                                adaptor.getRhs(), dstIdx);
      }
>>>>>>> 41fe90f9
    }

    rewriter.eraseOp(op);
    return success();
  }
};

} // namespace

namespace {
template <typename ConcreteOp, typename BlockOp>
class D2MTilizeUntilizeRewriter : public OpConversionPattern<ConcreteOp> {
public:
  using OpConversionPattern<ConcreteOp>::OpConversionPattern;

  static Value findPreLinearizedMemref(Value memref) {
    if (mlir::isa_and_nonnull<d2m::WaitOp, d2m::ReserveOp>(
            memref.getDefiningOp())) {
      return memref;
    }
    if (auto collapseOp = mlir::dyn_cast_if_present<memref::CollapseShapeOp>(
            memref.getDefiningOp())) {
      return findPreLinearizedMemref(collapseOp.getSrc());
    }
    llvm_unreachable("Expected BlockArgument or CollapseShapeOp");
  }

  LogicalResult
  matchAndRewrite(ConcreteOp op, typename ConcreteOp::Adaptor adaptor,
                  ConversionPatternRewriter &rewriter) const final {
    Value src = adaptor.getInput();
    Value dst = adaptor.getOutput();
    bool constexpr tilize =
        std::is_same_v<BlockOp, ttkernel::ExperimentalTilizeBlockOp>;
    auto preLinearizedMemrefType = mlir::cast<MemRefType>(
        findPreLinearizedMemref(tilize ? op.getOutput() : op.getInput())
            .getType());
    auto collapsed2DShape =
        ttcore::collapseGridTo2D(preLinearizedMemrefType.getShape());

    auto blockR = i32(rewriter, op->getLoc(), collapsed2DShape[0]);
    auto blockC = i32(rewriter, op->getLoc(), collapsed2DShape[1]);
    rewriter.create<ttkernel::ComputeKernelHWStartupOp>(op->getLoc(), src,
                                                        nullptr, dst);

    if constexpr (std::is_same_v<BlockOp,
                                 ttkernel::ExperimentalTilizeBlockOp>) {
      rewriter.create<ttkernel::TilizeInitOp>(op->getLoc(), src, blockC, dst);
    } else if constexpr (std::is_same_v<
                             BlockOp, ttkernel::ExperimentalUntilizeBlockOp>) {
      rewriter.create<ttkernel::UntilizeInitOp>(op->getLoc(), src);
    } else {
      llvm_unreachable("unsupported tilize/untilize op");
    }

    rewriter.create<BlockOp>(op->getLoc(), src, dst, blockR, blockC);

    rewriter.eraseOp(op);

    return success();
  };
};
} // namespace

namespace {
class D2MTileTransposeRewriter
    : public OpConversionPattern<d2m::TileTransposeOp> {
public:
  using OpConversionPattern<d2m::TileTransposeOp>::OpConversionPattern;

  LogicalResult
  matchAndRewrite(d2m::TileTransposeOp op, d2m::TileTransposeOpAdaptor adaptor,
                  ConversionPatternRewriter &rewriter) const final {
    // TileTransposeOp is a unary op that takes an input tile and produces
    // an output tile.

    Value inCB = getInCB(rewriter, op);

    Value outCB = getOutCB(rewriter, op);

    auto insertionPoint = rewriter.getInsertionPoint();
    setInsertionPointAfterOperands(rewriter, {inCB, outCB},
                                   /*allowHoisting*/ true);
    rewriter.create<ttkernel::TransposeInitOp>(op->getLoc(), inCB, outCB);
    rewriter.setInsertionPoint(insertionPoint->getBlock(), insertionPoint);

    // Get the tile index from the input operand.
    Value tileIndex = adaptor.getInput();

    // Get the destination index where the result will be stored.
    Value dstIdx = getDstIdxFromResult(op.getResult());

    rewriter.create<ttkernel::TransposeTileOp>(op->getLoc(), inCB, tileIndex,
                                               dstIdx);

    rewriter.eraseOp(op);
    return success();
  }
};
} // namespace

namespace {

class D2MDstReinterpretCastRewriter
    : public OpConversionPattern<d2m::DstReinterpretCastOp> {
public:
  using OpConversionPattern<d2m::DstReinterpretCastOp>::OpConversionPattern;

  LogicalResult
  matchAndRewrite(d2m::DstReinterpretCastOp op,
                  d2m::DstReinterpretCastOpAdaptor adaptor,
                  ConversionPatternRewriter &rewriter) const final {
    rewriter.replaceOp(op, adaptor.getInput());
    return success();
  };
};
} // namespace

namespace {
template <typename D2MCBOp, typename TTKernelAcquireOp,
          typename TTKernelReleaseOp>
class D2MCBOpRewriter : public OpConversionPattern<D2MCBOp> {
public:
  using OpConversionPattern<D2MCBOp>::OpConversionPattern;

  static_assert(std::is_same_v<D2MCBOp, d2m::WaitOp> ||
                std::is_same_v<D2MCBOp, d2m::ReserveOp>);

  // Check if there's an explicit push/pop for this CB in the same block
  static bool hasExplicitRelease(D2MCBOp op) {
    Block *block = op->getBlock();
    Value cb = op.getCb();

    // Check for explicit d2m.push (for reserve) or d2m.pop (for wait)
    for (Operation &blockOp : *block) {
      if constexpr (std::is_same_v<D2MCBOp, d2m::ReserveOp>) {
        if (auto pushOp = dyn_cast<d2m::PushOp>(&blockOp)) {
          if (pushOp.getCb() == cb) {
            return true;
          }
        }
      } else if constexpr (std::is_same_v<D2MCBOp, d2m::WaitOp>) {
        if (auto popOp = dyn_cast<d2m::PopOp>(&blockOp)) {
          if (popOp.getCb() == cb) {
            return true;
          }
        }
      }
    }
    return false;
  }

  LogicalResult
  matchAndRewrite(D2MCBOp op, typename D2MCBOp::Adaptor adaptor,
                  ConversionPatternRewriter &rewriter) const final {
    // For ops in merged DMA regions, each original thread is scoped in a
    // separate scf.execute_region to ensure CB release ops for
    // reader-writer kernels do not conflict. Now that the release ops are being
    // inserted, remove the no_inline attribute so the scf.execute_region ops
    // can be canonicalized.
    if (auto executeRegionOp =
            dyn_cast<scf::ExecuteRegionOp>(op->getParentOp())) {
      if (executeRegionOp->hasAttr("no_inline")) {
        rewriter.modifyOpInPlace(executeRegionOp, [&]() {
          executeRegionOp->removeAttr("no_inline");
        });
      }
    }

    auto device = ttcore::lookupDevice(op);

    auto cbNumPages = device.getMemrefCBNumPages(
        op.getCb().getType().template getUnderlyingAs<MemRefType>());
    auto numPages = i32(rewriter, op->getLoc(), cbNumPages);

    rewriter.create<TTKernelAcquireOp>(op.getLoc(), adaptor.getCb(), numPages);

    // Only insert automatic release if there's no explicit push/pop
    if (!hasExplicitRelease(op)) {
      Block *block = op->getBlock();
      auto release = rewriter.create<TTKernelReleaseOp>(
          op.getLoc(), adaptor.getCb(), numPages);
      if (block->mightHaveTerminator()) {
        rewriter.moveOpBefore(release, block->getTerminator());
      } else {
        rewriter.moveOpAfter(release, &block->back());
      }
    }

    rewriter.replaceOp(op, adaptor.getCb());

    return success();
  };
};
} // namespace

namespace {
// Template rewriter for d2m.push/pop → ttkernel.cb_push_back/cb_pop_front
template <typename D2MReleaseOp, typename TTKernelReleaseOp>
class D2MCBReleaseOpRewriter : public OpConversionPattern<D2MReleaseOp> {
public:
  using OpConversionPattern<D2MReleaseOp>::OpConversionPattern;

  static_assert(std::is_same_v<D2MReleaseOp, d2m::PushOp> ||
                std::is_same_v<D2MReleaseOp, d2m::PopOp>);

  LogicalResult
  matchAndRewrite(D2MReleaseOp op, typename D2MReleaseOp::Adaptor adaptor,
                  ConversionPatternRewriter &rewriter) const final {
    auto device = ttcore::lookupDevice(op);

    auto cbNumPages = device.getMemrefCBNumPages(
        op.getCb().getType().template getUnderlyingAs<MemRefType>());
    auto numPages = i32(rewriter, op->getLoc(), cbNumPages);

    rewriter.replaceOpWithNewOp<TTKernelReleaseOp>(op, adaptor.getCb(),
                                                   numPages);
    return success();
  }
};
} // namespace

namespace {

static Value castCBTypeAsAddress(OpBuilder &rewriter, Location loc, Value cb) {
  // This is required because we blanket convert Memrefs into CBs with a type
  // converter, however there are actually two paths a memref can take:
  // 1. It can be a CBType, which is the case for local memrefs
  // 2. It can represent remote data, which we need to lower to a compile time
  // address (I32 type)
  // More information on ticket #3172
  return rewriter
      .create<UnrealizedConversionCastOp>(loc, rewriter.getI32Type(), cb)
      ->getResult(0);
}

static Value buildNocAddress(OpBuilder &rewriter, Location loc, Value cb,
                             ValueRange index, ttcore::ChipDescAttr chipDesc,
                             ttcore::MemorySpace memspace) {
  assert(memspace == ttcore::MemorySpace::DeviceL1 ||
         memspace == ttcore::MemorySpace::DeviceDRAM);
  auto baseAddr = castCBTypeAsAddress(rewriter, loc, cb);
  assert(index.size() == 3);
  Value noc_addr_op;
  if (memspace == ttcore::MemorySpace::DeviceL1) {
    auto gridY = index[0];
    auto gridX = index[1];
    auto offset = index[2];
    auto offsetInt =
        rewriter.create<arith::IndexCastOp>(loc, rewriter.getI32Type(), offset);
    auto addr = rewriter.create<arith::AddIOp>(loc, baseAddr, offsetInt);
    // Translate the src coordinates to virtual coordinates.
    auto [virtY, virtX] = getVirtualCoordsFromLogicalCoords(
        rewriter, loc, chipDesc, ValueRange{gridY, gridX});
    noc_addr_op =
        rewriter.create<ttkernel::GetNocAddrOp>(loc, virtX, virtY, addr);
  } else {
    auto bankID = index[1];
    auto bankIDInt =
        rewriter.create<arith::IndexCastOp>(loc, rewriter.getI32Type(), bankID);
    auto offset = index[2];
    auto offsetInt =
        rewriter.create<arith::IndexCastOp>(loc, rewriter.getI32Type(), offset);
    auto addr = rewriter.create<arith::AddIOp>(loc, baseAddr, offsetInt);

    return rewriter.create<ttkernel::GetNocAddrFromBankIDOp>(loc, bankIDInt,
                                                             addr);
  }
  return noc_addr_op;
}

template <typename ReadWritePtrOp>
static Value buildL1Address(OpBuilder &rewriter, Location loc, Value cb,
                            ValueRange index) {
  // Use the cb addr as the write address since it is local.
  Value baseAddr = rewriter.create<ReadWritePtrOp>(loc, cb);
  auto offset =
      rewriter.create<arith::IndexCastOp>(loc, rewriter.getI32Type(), index[0]);
  return rewriter.create<arith::AddIOp>(loc, baseAddr, offset);
}

class D2MDMAReadRewriter : public OpConversionPattern<d2m::DMAReadOp> {
public:
  D2MDMAReadRewriter(TypeConverter &typeConverter, MLIRContext *context,
                     const d2m::AssociatedDMAWaits *associatedDMAWaits,
                     const d2m::CBProducerConsumer *cbProducerConsumer)
      : OpConversionPattern<d2m::DMAReadOp>(typeConverter, context),
        associatedDMAWaits(associatedDMAWaits),
        cbProducerConsumer(cbProducerConsumer) {}

  LogicalResult
  matchAndRewrite(d2m::DMAReadOp op, d2m::DMAReadOpAdaptor adaptor,
                  ConversionPatternRewriter &rewriter) const final {

    auto chipDesc = ttcore::getOpChipDescAttr(op);

    // NOTE: All reads must be from remote locations in DMAReadOp
    // local->local transfers are lowered as nocAsyncWrites, which require
    // write barriers.
    auto srcNocAddr =
        buildNocAddress(rewriter, op.getLoc(), adaptor.getSrc(),
                        op.getSrcIndices(), chipDesc, op.getSrcMemorySpace());
    auto dstCBMapping = cbProducerConsumer->get(op.getDst());
    TT_assertv((dstCBMapping == d2m::ThreadCBOrientation::Producer ||
                dstCBMapping == d2m::ThreadCBOrientation::Default),
               "Expected dst cb of a read op to have a producer or default "
               "orientation, failing.");
    Value dstL1Addr = buildL1Address<ttkernel::GetWritePtrOp>(
        rewriter, op.getLoc(), adaptor.getDst(), op.getDstIndices());

    auto size = i32(rewriter, op->getLoc(), op.getSizeBytes());
    rewriter.create<ttkernel::NocAsyncReadOp>(op.getLoc(), srcNocAddr,
                                              dstL1Addr, size);

    // Add attribute marking whether the DMA wait is for a read or write
    // operation This will be used when loweing the wait ops because the current
    // DMA op will be replaced with a NullTx.
    auto dmaWaitOps = associatedDMAWaits->get(op);
    for (auto dmaWaitOp : dmaWaitOps) {
      rewriter.modifyOpInPlace(dmaWaitOp, [&]() {
        dmaWaitOp->setDiscardableAttr("ttkernel.lowering.associated_noc_read",
                                      rewriter.getUnitAttr());
      });
    }

    rewriter.replaceOpWithNewOp<d2m::NullTxOp>(op);

    return success();
  }

private:
  const d2m::AssociatedDMAWaits *associatedDMAWaits;
  const d2m::CBProducerConsumer *cbProducerConsumer;
};

class D2MDMAWriteRewriter : public OpConversionPattern<d2m::DMAWriteOp> {
public:
  D2MDMAWriteRewriter(TypeConverter &typeConverter, MLIRContext *context,
                      const d2m::AssociatedDMAWaits *associatedDMAWaits,
                      const d2m::CBProducerConsumer *cbProducerConsumer)
      : OpConversionPattern<d2m::DMAWriteOp>(typeConverter, context),
        associatedDMAWaits(associatedDMAWaits),
        cbProducerConsumer(cbProducerConsumer) {}

  LogicalResult
  matchAndRewrite(d2m::DMAWriteOp op, d2m::DMAWriteOpAdaptor adaptor,
                  ConversionPatternRewriter &rewriter) const final {

    auto chipDesc = ttcore::getOpChipDescAttr(op);

    if (op.isDstLocal()) {
      // Local to Local Datamovement & Multicast

      // Both src and dst are local, use the metal cb pointers to determine
      // addressing
      Value srcL1Start;
      auto srcCBMapping = cbProducerConsumer->get(op.getSrc());
      if (srcCBMapping == d2m::ThreadCBOrientation::Producer) {
        srcL1Start = rewriter.create<ttkernel::GetWritePtrOp>(op.getLoc(),
                                                              adaptor.getSrc());
      } else {
        srcL1Start = rewriter.create<ttkernel::GetReadPtrOp>(op.getLoc(),
                                                             adaptor.getSrc());
      }
      auto dstCBMapping = cbProducerConsumer->get(op.getDst());
      TT_assertv((dstCBMapping == d2m::ThreadCBOrientation::Producer ||
                  dstCBMapping == d2m::ThreadCBOrientation::ProducerConsumer ||
                  dstCBMapping == d2m::ThreadCBOrientation::Default),
                 "Expected dst cb of a write op to have a producer, "
                 "producer-consumer or default orientation, failing.");
      Value dstL1Start = rewriter.create<ttkernel::GetWritePtrOp>(
          op.getLoc(), adaptor.getDst());

      Value transferSize = i32(rewriter, op->getLoc(), op.getSizeBytes());
      if (op.isMcast()) {
        // Multicast lowering
        // Get virtual start coordinates from DMA op logical coordinates
        auto [virtY, virtX] = getVirtualCoordsFromLogicalCoords(
            rewriter, op.getLoc(), chipDesc, op.getMcastStartIndex());
        // Get the multicast end coordinates from the virtual start coordinates
        // and mcast shape
        auto [mcastEndY, mcastEndX] = getMcastEndCoords(
            rewriter, op.getLoc(), virtY, virtX, op.getMcastShape());
        auto numDestsIdx = rewriter.create<arith::MulIOp>(
            op.getLoc(), op.getMcastShape()[0], op.getMcastShape()[1]);
        auto numDests = rewriter.create<arith::IndexCastOp>(
            op.getLoc(), rewriter.getI32Type(), numDestsIdx);
        auto mcastAddr =
            rewriter.create<ttkernel::ExperimentalGetNocMulticastAddrOp>(
                op.getLoc(), virtX, virtY, mcastEndX, mcastEndY, dstL1Start,
                nullptr);
        if (adaptor.getSrc() == adaptor.getDst()) {
          // If src and dst refer to the same memref, we do not loopback mcast
          // Dests are one less because the sender core is not included
          rewriter.create<ttkernel::NocAsyncWriteMulticastOp>(
              op.getLoc(), srcL1Start, mcastAddr, transferSize, numDests,
              nullptr, nullptr, nullptr);
        } else {
          // If src != dst, we loopback mcast
          rewriter.create<ttkernel::NocAsyncWriteMulticastLoopbackSrcOp>(
              op.getLoc(), srcL1Start, mcastAddr, transferSize, numDests,
              nullptr, nullptr, nullptr);
        }
      } else {
        // Local L1 to Local L1 local data movement lowering
        // Get local coordinates using myY and myX ops
        auto myY = rewriter.create<d2m::CoreIndexOp>(
            op.getLoc(), rewriter.getIndexType(),
            rewriter.getI64IntegerAttr(0));
        auto myX = rewriter.create<d2m::CoreIndexOp>(
            op.getLoc(), rewriter.getIndexType(),
            rewriter.getI64IntegerAttr(1));
        // Convert local coordinates to virtual coordinates
        auto [virtY, virtX] = getVirtualCoordsFromLogicalCoords(
            rewriter, op.getLoc(), chipDesc, ValueRange{myY, myX});
        auto nocAddr = rewriter.create<ttkernel::GetNocAddrOp>(
            op.getLoc(), virtX, virtY, dstL1Start);
        rewriter.create<ttkernel::NocAsyncWriteOp>(op.getLoc(), srcL1Start,
                                                   nocAddr, transferSize);
      }
    } else if (op.isDstRemote()) {
      auto srcL1Addr = buildL1Address<ttkernel::GetReadPtrOp>(
          rewriter, op.getLoc(), adaptor.getSrc(), op.getSrcIndices());
      auto dstNocAddr =
          buildNocAddress(rewriter, op.getLoc(), adaptor.getDst(),
                          op.getDstIndices(), chipDesc, op.getDstMemorySpace());
      auto size = i32(rewriter, op->getLoc(), op.getSizeBytes());
      rewriter.create<ttkernel::NocAsyncWriteOp>(op.getLoc(), srcL1Addr,
                                                 dstNocAddr, size);
    }

    // Add attribute marking whether the DMA wait is for a read or write
    // operation This will be used when loweing the wait ops because the current
    // DMA op will be replaced with a NullTx.
    auto dmaWaitOps = associatedDMAWaits->get(op);
    for (auto dmaWaitOp : dmaWaitOps) {
      rewriter.modifyOpInPlace(dmaWaitOp, [&]() {
        dmaWaitOp->setDiscardableAttr("ttkernel.lowering.associated_noc_write",
                                      rewriter.getUnitAttr());
      });
    }

    rewriter.replaceOpWithNewOp<d2m::NullTxOp>(op);
    return success();
  }

private:
  const d2m::AssociatedDMAWaits *associatedDMAWaits;
  const d2m::CBProducerConsumer *cbProducerConsumer;
};
} // namespace

namespace {
class D2MCoreIndexRewriter : public OpConversionPattern<d2m::CoreIndexOp> {
public:
  using OpConversionPattern<d2m::CoreIndexOp>::OpConversionPattern;

  LogicalResult
  matchAndRewrite(d2m::CoreIndexOp op, d2m::CoreIndexOpAdaptor adaptor,
                  ConversionPatternRewriter &rewriter) const final {

    auto chipDesc = ttcore::getOpChipDescAttr(op);

    assert(op.getDim() == 0 ||
           op.getDim() == 1 &&
               "Expected core index dim to be in range 0-1, failing.");
    if (op.getDim()) {
      auto coreIndex = rewriter.create<ttkernel::MyXOp>(op.getLoc(), nullptr);
      auto normalizedCoreIndex = rewriter.create<arith::SubIOp>(
          op.getLoc(), coreIndex,
          index(rewriter, op->getLoc(),
                chipDesc.getCoordTranslationOffsets()[1]));
      rewriter.replaceOp(op, normalizedCoreIndex);
    } else {
      auto coreIndex = rewriter.create<ttkernel::MyYOp>(op.getLoc(), nullptr);
      auto normalizedCoreIndex = rewriter.create<arith::SubIOp>(
          op.getLoc(), coreIndex,
          index(rewriter, op->getLoc(),
                chipDesc.getCoordTranslationOffsets()[0]));
      rewriter.replaceOp(op, normalizedCoreIndex);
    }
    return success();
  }
};
} // namespace

namespace {
class D2MDMAWaitRewriter : public OpConversionPattern<d2m::DMAWaitOp> {
public:
  using OpConversionPattern<d2m::DMAWaitOp>::OpConversionPattern;

  LogicalResult
  matchAndRewrite(d2m::DMAWaitOp op, d2m::DMAWaitOpAdaptor adaptor,
                  ConversionPatternRewriter &rewriter) const final {
    auto isRead =
        op->getDiscardableAttr("ttkernel.lowering.associated_noc_read");
    auto isWrite =
        op->getDiscardableAttr("ttkernel.lowering.associated_noc_write");
    assert(isRead || isWrite);

    if (isRead) {
      rewriter.create<ttkernel::NocAsyncReadBarrierOp>(op.getLoc());
    }

    if (isWrite) {
      rewriter.create<ttkernel::NocAsyncWriteBarrierOp>(op.getLoc());
    }

    rewriter.eraseOp(op);
    return success();
  }
};
} // namespace

namespace {
class D2MGetGlobalOperandRewriter
    : public OpConversionPattern<d2m::GetGlobalOperandOp> {
public:
  D2MGetGlobalOperandRewriter(TypeConverter &typeConverter,
                              MLIRContext *context, bool ttnnMode)
      : OpConversionPattern<d2m::GetGlobalOperandOp>(typeConverter, context),
        ttnnMode(ttnnMode) {}

  LogicalResult
  matchAndRewrite(d2m::GetGlobalOperandOp op,
                  d2m::GetGlobalOperandOpAdaptor adaptor,
                  ConversionPatternRewriter &rewriter) const final {
    func::FuncOp entry = op->getParentOfType<func::FuncOp>();
    auto arg =
        rewriter.getAttr<ArgAttr>(ArgType::BufferAddress, op.getOperandIndex());
    size_t argIndex;
    if (ttnnMode) {
      rewriter.modifyOpInPlace(entry, [&]() {
        argIndex = ArgSpecAttr::appendRuntimeArg(entry, arg);
      });
      rewriter.replaceOpWithNewOp<ttkernel::GetCommonArgValOp>(
          op, rewriter.getI32Type(), index(rewriter, op->getLoc(), argIndex));
    } else {
      rewriter.modifyOpInPlace(entry, [&]() {
        argIndex = ArgSpecAttr::appendCompileTimeArg(entry, arg);
      });
      rewriter.replaceOpWithNewOp<ttkernel::GetCompileArgValOp>(
          op, rewriter.getI32Type(), argIndex);
    }
    return success();
  }

private:
  bool ttnnMode;
};
} // namespace

namespace {
class D2MNullTxRewriter : public OpConversionPattern<d2m::NullTxOp> {
public:
  using OpConversionPattern<d2m::NullTxOp>::OpConversionPattern;

  LogicalResult
  matchAndRewrite(d2m::NullTxOp op, d2m::NullTxOpAdaptor adaptor,
                  ConversionPatternRewriter &rewriter) const final {
    rewriter.replaceOpWithNewOp<arith::ConstantOp>(op, rewriter.getIndexType(),
                                                   rewriter.getIndexAttr(0));
    return success();
  }
};
} // namespace

namespace {
class D2MPackerMaskResetRewriter
    : public OpConversionPattern<d2m::PackerMaskResetOp> {
public:
  using OpConversionPattern<d2m::PackerMaskResetOp>::OpConversionPattern;

  LogicalResult
  matchAndRewrite(d2m::PackerMaskResetOp op,
                  d2m::PackerMaskResetOpAdaptor adaptor,
                  ConversionPatternRewriter &rewriter) const final {
    rewriter.replaceOpWithNewOp<ttkernel::ReduceUninitOp>(op);
    return success();
  }
};
} // namespace

namespace {
class MemRefCollapseRewriter
    : public OpConversionPattern<memref::CollapseShapeOp> {
public:
  using OpConversionPattern<memref::CollapseShapeOp>::OpConversionPattern;

  LogicalResult
  matchAndRewrite(memref::CollapseShapeOp op,
                  memref::CollapseShapeOpAdaptor adaptor,
                  ConversionPatternRewriter &rewriter) const final {
    rewriter.replaceOp(op, adaptor.getSrc());
    return success();
  }
};
} // namespace

namespace {
class D2MKernelFunctionArgsRewriter : public OpConversionPattern<func::FuncOp> {
public:
  using OpConversionPattern<func::FuncOp>::OpConversionPattern;

  static ThreadType getTTKernelThreadType(func::FuncOp op) {
    d2m::ThreadAttr threadAttr =
        op->getAttrOfType<d2m::ThreadAttr>(d2m::ThreadAttr::name);
    switch (threadAttr.getThreadType()) {
    case d2m::ThreadType::Compute: {
      return ThreadType::Compute;
    }
    case d2m::ThreadType::Datamovement: {
      return ThreadType::Noc;
    }
    }
  }

  static void convertFunctionAttrs(Builder &builder, func::FuncOp op,
                                   ArrayRef<ArgAttr> rtArgs,
                                   ArrayRef<ArgAttr> ctArgs) {

    // Get the TTKernel thread type and replace D2M thread type with TTKernel
    // thread type
    ThreadType threadType = getTTKernelThreadType(op);
    op->removeAttr(d2m::ThreadAttr::name);
    op->setAttr(ThreadTypeAttr::name,
                builder.getAttr<ThreadTypeAttr>(threadType));
    ArgSpecAttr::setArgSpec(op, builder.getAttr<ArgSpecAttr>(rtArgs, ctArgs));
  }

  LogicalResult
  matchAndRewrite(func::FuncOp op, func::FuncOpAdaptor adaptor,
                  ConversionPatternRewriter &rewriter) const final {
    if (!op->hasAttr(d2m::ThreadAttr::name) ||
        (op.getFunctionType().getNumInputs() == 0)) {
      return failure();
    }

    Block *block = &op.getCallableRegion()->front();
    auto blockArgs = block->getArguments();
    assert(!blockArgs.empty());

    SmallVector<ArgAttr> rtArgSpecVector;
    SmallVector<ArgAttr> ctArgSpecVector;
    size_t currentSemaphoreIndex = 0;
    TypeConverter::SignatureConversion signatureConverter(op.getNumArguments());
    OpBuilder::InsertionGuard funcInsertionGuard(rewriter);
    rewriter.setInsertionPointToStart(block);
    for (auto arg : blockArgs) {
      Type argType = getTypeConverter()->convertType(arg.getType());
      if (mlir::isa<CBType>(argType)) {
        auto cb = rewriter.create<GetCompileArgValOp>(
            op.getLoc(), argType,
            rewriter.getI32IntegerAttr(arg.getArgNumber()));
        signatureConverter.remapInput(arg.getArgNumber(), {cb});
        ctArgSpecVector.push_back(
            rewriter.getAttr<ArgAttr>(ArgType::CBPort, arg.getArgNumber()));
      } else if (mlir::isa<SemaphoreType>(argType)) {
        if (getTTKernelThreadType(op) != ThreadType::Noc) {
          continue;
        }
        size_t ctArgIndex = ctArgSpecVector.size();
        auto semaphoreIndex = rewriter.create<GetCompileArgValOp>(
            op.getLoc(), rewriter.getI32Type(),
            rewriter.getI32IntegerAttr(ctArgIndex));
        auto semaphore =
            rewriter.create<GetSemaphoreOp>(op.getLoc(), semaphoreIndex);
        signatureConverter.remapInput(arg.getArgNumber(),
                                      semaphore.getResult());
        ctArgSpecVector.push_back(rewriter.getAttr<ArgAttr>(
            ArgType::Semaphore, currentSemaphoreIndex++));
      } else {
        llvm_unreachable("unexpected block argument type");
      }
    }

    rewriter.applySignatureConversion(block, signatureConverter,
                                      getTypeConverter());
    rewriter.modifyOpInPlace(op, [&]() {
      op.setType(rewriter.getFunctionType(TypeRange(), TypeRange()));
      convertFunctionAttrs(rewriter, op, rtArgSpecVector, ctArgSpecVector);
    });
    return success();
  }
};
} // namespace

namespace {
template <typename ConcreteOp>
class D2MSemaphoreUpdateRewriter : public OpConversionPattern<ConcreteOp> {
public:
  using OpConversionPattern<ConcreteOp>::OpConversionPattern;

  static_assert(std::is_same_v<ConcreteOp, d2m::SemaphoreSetOp> ||
                    std::is_same_v<ConcreteOp, d2m::SemaphoreIncOp>,
                "Expected SemaphoreSet or SemaphoreInc op passed to "
                "D2MSemaphoreUpdateRewriter.");

  LogicalResult
  matchAndRewrite(ConcreteOp op, typename ConcreteOp::Adaptor adaptor,
                  ConversionPatternRewriter &rewriter) const final {

    auto chipDesc = ttcore::getOpChipDescAttr(op);

    Value value = op.getValue();
    Value semaphoreAddr = adaptor.getSemaphore();

    if (op.getDstCoreIndex().empty()) {
      assert(!mlir::isa<d2m::SemaphoreIncOp>(op) &&
             "d2m.semaphore_inc to local core is illegal.");

      // Local semaphore set
      auto semaphorePtr =
          rewriter.create<ttkernel::CastToL1PtrOp>(op.getLoc(), semaphoreAddr);

      rewriter.replaceOpWithNewOp<ttkernel::NocSemaphoreSetOp>(op, semaphorePtr,
                                                               value);
    } else if (op.getMcastShape().empty()) {
      assert(!mlir::isa<d2m::SemaphoreSetOp>(op) &&
             "d2m.semaphore_set to single remote core is illegal.");
      auto [virtY, virtX] = getVirtualCoordsFromLogicalCoords(
          rewriter, op.getLoc(), chipDesc, op.getDstCoreIndex());
      auto nocAddr = rewriter.create<ttkernel::GetNocAddrOp>(
          op.getLoc(), virtX, virtY, semaphoreAddr);
      rewriter.replaceOpWithNewOp<ttkernel::NocSemaphoreIncOp>(op, nocAddr,
                                                               value, nullptr);
    } else {
      assert(!mlir::isa<d2m::SemaphoreIncOp>(op) &&
             "d2m.semaphore_inc multicast is illegal.");

      auto [virtY, virtX] = getVirtualCoordsFromLogicalCoords(
          rewriter, op.getLoc(), chipDesc, op.getDstCoreIndex());
      auto [mcastEndY, mcastEndX] = getMcastEndCoords(
          rewriter, op.getLoc(), virtY, virtX, op.getMcastShape());
      Value numDestsIdx = rewriter.create<arith::MulIOp>(
          op.getLoc(), op.getMcastShape()[0], op.getMcastShape()[1]);
      Value numDests = rewriter.create<arith::IndexCastOp>(
          op.getLoc(), rewriter.getI32Type(), numDestsIdx);
      auto mcastAddr =
          rewriter.create<ttkernel::ExperimentalGetNocMulticastAddrOp>(
              op.getLoc(), virtX, virtY, mcastEndX, mcastEndY, semaphoreAddr,
              nullptr);

      auto semaphorePtr =
          rewriter.create<ttkernel::CastToL1PtrOp>(op.getLoc(), semaphoreAddr);
      rewriter.create<ttkernel::NocSemaphoreSetOp>(op.getLoc(), semaphorePtr,
                                                   value);
      rewriter.replaceOpWithNewOp<ttkernel::NocSemaphoreSetMulticastOp>(
          op, semaphoreAddr, mcastAddr, numDests, nullptr, nullptr);
    }

    return success();
  }
};
} // namespace

namespace {
class D2MSemaphoreWaitRewriter
    : public OpConversionPattern<d2m::SemaphoreWaitOp> {
public:
  using OpConversionPattern<d2m::SemaphoreWaitOp>::OpConversionPattern;

  LogicalResult
  matchAndRewrite(d2m::SemaphoreWaitOp op, d2m::SemaphoreWaitOpAdaptor adaptor,
                  ConversionPatternRewriter &rewriter) const final {

    Value semaphoreAddr = adaptor.getSemaphore();
    auto semaphorePtr =
        rewriter.create<ttkernel::CastToL1PtrOp>(op.getLoc(), semaphoreAddr);

    rewriter.replaceOpWithNewOp<ttkernel::NocSemaphoreWaitOp>(op, semaphorePtr,
                                                              op.getValue());
    if (op.getResetValue()) {
      rewriter.create<ttkernel::NocSemaphoreSetOp>(op.getLoc(), semaphorePtr,
                                                   op.getResetValue());
    }

    return success();
  }
};
} // namespace

} // namespace mlir::tt::ttkernel

namespace mlir::tt {

void populateD2MToTTKernelPatterns(
    MLIRContext *ctx, RewritePatternSet &patterns, TypeConverter &typeConverter,
    const d2m::AssociatedDMAWaits &associatedDMAWaits,
    const d2m::CBProducerConsumer &cbProducerConsumer, bool ttnnMode) {
  // clang-format off
  patterns.add<ttkernel::D2MKernelFunctionArgsRewriter,
               ttkernel::PassthroughRewriter<memref::CastOp>,
               ttkernel::MemRefSubviewRewriter,

               // FPU.
               ttkernel::D2MFPUOpsRewriter<d2m::TileMatmulOp>,
               ttkernel::D2MFPUOpsRewriter<d2m::TileMatmulBlockOp>,

               // Reductions FPU.
               ttkernel::D2MFPUOpsRewriter<d2m::TileReduceSumOp>,
               ttkernel::D2MFPUOpsRewriter<d2m::TileReduceMaxOp>,

               // Elementwise SFPU Unary.
               ttkernel::D2MSFPUOpsRewriter<d2m::TileAbsOp>,
               ttkernel::D2MSFPUOpsRewriter<d2m::TileBitwiseNotOp>,
               ttkernel::D2MSFPUOpsRewriter<d2m::TileCeilOp>,
               ttkernel::D2MSFPUOpsRewriter<d2m::TileCosOp>,
               ttkernel::D2MSFPUOpsRewriter<d2m::TileExpOp>,
               ttkernel::D2MSFPUOpsRewriter<d2m::TileFloorOp>,
               ttkernel::D2MSFPUOpsRewriter<d2m::TileGeluOp>,
               ttkernel::D2MSFPUOpsRewriter<d2m::TileLogOp>,
               ttkernel::D2MSFPUOpsRewriter<d2m::TileLogicalNotOp>,
               ttkernel::D2MSFPUOpsRewriter<d2m::TileNegativeOp>,
               ttkernel::D2MSFPUOpsRewriter<d2m::TileRecipOp>,
               ttkernel::D2MSFPUOpsRewriter<d2m::TileReluOp>,
               ttkernel::D2MSFPUOpsRewriter<d2m::TileRsqrtOp>,
               ttkernel::D2MSFPUOpsRewriter<d2m::TileSqrtOp>,
               ttkernel::D2MSFPUOpsRewriter<d2m::TileSigmoidOp>,
               ttkernel::D2MSFPUOpsRewriter<d2m::TileSiluOp>,
               ttkernel::D2MSFPUOpsRewriter<d2m::TileSinOp>,
               ttkernel::D2MSFPUOpsRewriter<d2m::TileTanOp>,
               ttkernel::D2MSFPUOpsRewriter<d2m::TileEqzOp>,
               ttkernel::D2MSFPUOpsRewriter<d2m::TileNezOp>,
               ttkernel::D2MSFPUOpsRewriter<d2m::TileGtzOp>,
               ttkernel::D2MSFPUOpsRewriter<d2m::TileGezOp>,
               ttkernel::D2MSFPUOpsRewriter<d2m::TileLtzOp>,
               ttkernel::D2MSFPUOpsRewriter<d2m::TileLezOp>,
               ttkernel::D2MSFPUOpsRewriter<d2m::TileTypecastOp>,

               // Elementwise SFPU Binary (also handles scalar operands).
               ttkernel::D2MSFPUOpsRewriter<d2m::TileAddOp>,
               ttkernel::D2MSFPUOpsRewriter<d2m::TileDivOp>,
               ttkernel::D2MSFPUOpsRewriter<d2m::TileMaximumOp>,
               ttkernel::D2MSFPUOpsRewriter<d2m::TileMulOp>,
               ttkernel::D2MSFPUOpsRewriter<d2m::TilePowOp>,
               ttkernel::D2MSFPUOpsRewriter<d2m::TileSubOp>,

               ttkernel::D2MTilizeUntilizeRewriter<d2m::TileTilizeBlockOp, ttkernel::ExperimentalTilizeBlockOp>,
               ttkernel::D2MTilizeUntilizeRewriter<d2m::TileUntilizeBlockOp, ttkernel::ExperimentalUntilizeBlockOp>,
               ttkernel::D2MTileTransposeRewriter,
               ttkernel::D2MDstReinterpretCastRewriter,
               ttkernel::AcquireDstRewriter,
               ttkernel::ReleaseDstRewriter,
               ttkernel::MemrefLoadRewriter,
               ttkernel::MemrefStoreRewriter,
               ttkernel::D2MCBOpRewriter<d2m::WaitOp, ttkernel::CBWaitFrontOp, ttkernel::CBPopFrontOp>,
               ttkernel::D2MCBOpRewriter<d2m::ReserveOp, ttkernel::CBReserveBackOp, ttkernel::CBPushBackOp>,
               ttkernel::D2MCBReleaseOpRewriter<d2m::PushOp, ttkernel::CBPushBackOp>,
               ttkernel::D2MCBReleaseOpRewriter<d2m::PopOp, ttkernel::CBPopFrontOp>,
               ttkernel::D2MDMAWaitRewriter,
               ttkernel::D2MCoreIndexRewriter,
               ttkernel::D2MNullTxRewriter,
               ttkernel::D2MPackerMaskResetRewriter,
               ttkernel::MemRefCollapseRewriter,
               ttkernel::D2MSemaphoreUpdateRewriter<d2m::SemaphoreSetOp>,
               ttkernel::D2MSemaphoreUpdateRewriter<d2m::SemaphoreIncOp>,
               ttkernel::D2MSemaphoreWaitRewriter>(typeConverter, ctx);

  patterns.add<ttkernel::D2MGetGlobalOperandRewriter>(typeConverter, ctx, ttnnMode);
  patterns.add<ttkernel::D2MDMAReadRewriter>(typeConverter, ctx, &associatedDMAWaits, &cbProducerConsumer);
  patterns.add<ttkernel::D2MDMAWriteRewriter>(typeConverter, ctx, &associatedDMAWaits, &cbProducerConsumer);
  // clang-format on
}

} // namespace mlir::tt<|MERGE_RESOLUTION|>--- conflicted
+++ resolved
@@ -737,15 +737,6 @@
     } else if constexpr (std::is_same_v<SFPUOp, ttkernel::MaxTilesOp>) {
       rewriter.create<SFPUOp>(op->getLoc(), adaptor.getLhs(), adaptor.getRhs());
     } else {
-<<<<<<< HEAD
-      OpBuilder::InsertionGuard guard(rewriter);
-      setInsertionPointAfterOperands(
-          rewriter, {adaptor.getLhs(), adaptor.getRhs()},
-          /*allowHoisting*/ false);
-      auto dstIdx = getDstIdxFromResult(op.getResult());
-      rewriter.create<SFPUOp>(op->getLoc(), adaptor.getLhs(), adaptor.getRhs(),
-                              dstIdx);
-=======
       // Check if rhs is a scalar (float or integer) at runtime
       auto rhsType = adaptor.getRhs().getType();
       bool isScalarRhs = rhsType.isIntOrFloat();
@@ -782,14 +773,13 @@
       } else {
         // Binary tile operation
         OpBuilder::InsertionGuard guard(rewriter);
-        const auto dstIdx = getDstIdxFromResult(op.getResult());
+        auto dstIdx = getDstIdxFromResult(op.getResult());
         setInsertionPointAfterOperands(
             rewriter, {adaptor.getLhs(), adaptor.getRhs(), dstIdx},
             /*allowHoisting*/ false);
         rewriter.create<SFPUOp>(op->getLoc(), adaptor.getLhs(),
                                 adaptor.getRhs(), dstIdx);
       }
->>>>>>> 41fe90f9
     }
 
     rewriter.eraseOp(op);
