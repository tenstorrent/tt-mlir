--- conflicted
+++ resolved
@@ -2249,7 +2249,6 @@
     RankedTensorType reduceOutputType = mlir::cast<RankedTensorType>(
         getTypeConverter()->convertType(op.getResult().getType()));
 
-<<<<<<< HEAD
     mlir::Value sumOp = ttir::utils::createDPSOp<ttir::SumOp>(
         rewriter, op.getLoc(), reduceOutputType, adaptor.getInput(),
         op.getKeepDim(), op.getDimArgAttr());
@@ -2280,11 +2279,6 @@
     // Typecast boolean result to float type.
     ttir::utils::replaceOpWithNewDPSOp<ttir::TypecastOp>(
         rewriter, op, reduceOutputType, cmpOp);
-=======
-    rewriter.replaceOpWithNewOp<ttir::SumOp>(
-        op, reduceOutputType, adaptor.getInput(), op.getKeepDim(),
-        op.getDimArgAttr());
->>>>>>> e16a4946
 
     return success();
   }
