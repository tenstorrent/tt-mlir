// SPDX-FileCopyrightText: (c) 2025 Tenstorrent AI ULC
//
// SPDX-License-Identifier: Apache-2.0

#include "ttmlir/Conversion/TTIRToD2M/TTIRToD2M.h"

#include "ttmlir/Dialect/TTCore/IR/TTCore.h"
#include "ttmlir/Dialect/TTCore/IR/TTCoreOpsTypes.h"
#include "ttmlir/Dialect/TTIR/IR/TTIROps.h"
// D2M generic/region ops
#include "ttmlir/Dialect/D2M/IR/D2M.h"
#include "ttmlir/Dialect/D2M/IR/D2MGenericRegionOps.h"
#include "ttmlir/Dialect/D2M/Utils/Utils.h"

#include "ttmlir/Dialect/D2M/IR/D2M.h"
#include "ttmlir/Dialect/D2M/IR/D2MGenericRegionOps.h"
#include "ttmlir/Dialect/TTCore/IR/TTCoreOpsTypes.h"
#include "ttmlir/Dialect/TTIR/IR/TTIROps.h"
#include "ttmlir/Dialect/TTNN/IR/TTNNOpsAttrs.h"

#include "mlir/Dialect/Linalg/IR/Linalg.h"
<<<<<<< HEAD
#include "mlir/Dialect/SCF/IR/SCF.h"
#include "mlir/Dialect/Tensor/IR/Tensor.h"
=======
>>>>>>> 14de9a59
#include "mlir/Dialect/Utils/StructuredOpsUtils.h"
#include "mlir/IR/AffineExpr.h"
#include "mlir/IR/AffineMap.h"
#include "mlir/IR/BuiltinTypes.h"
#include "mlir/IR/TypeRange.h"
#include "mlir/IR/ValueRange.h"
#include "mlir/Transforms/DialectConversion.h"
#include "llvm/ADT/STLExtras.h"
#include "llvm/ADT/SmallVector.h"
#include "llvm/Support/LogicalResult.h"

#include <array>

namespace mlir::tt {

namespace {
class D2MNamedRewriterCommon {
protected:
  using base = D2MNamedRewriterCommon;

  D2MNamedRewriterCommon(ttcore::MemorySpace defaultInputMemSpace,
                         ttcore::MemorySpace defaultOutputMemSpace,
                         const llvm::SmallVector<int64_t> &targetGridShape,
                         bool ttnnMode, bool collapseTensors)
      : memorySpaces{defaultInputMemSpace, defaultOutputMemSpace},
        targetGridShape(targetGridShape),
        targetSquareGridShape(d2m::utils::getSquareTargetGrid(targetGridShape)),
        ttnnMode(ttnnMode), collapseTensors(collapseTensors) {
    assert(!targetGridShape.empty());
  }

  // Compute optimal grid shape that works for all provided layout infos.
  llvm::SmallVector<int64_t>
  computeOptimalGrid(ArrayRef<int64_t> physicalShape) const {
    llvm::SmallVector<int64_t> grid;
    grid.reserve(physicalShape.size());

    assert(physicalShape.size() >= targetSquareGridShape.size());

    const size_t gridRankDiff =
        physicalShape.size() - targetSquareGridShape.size();
    grid.assign(gridRankDiff, 1);

    for (size_t i = gridRankDiff; i < physicalShape.size(); ++i) {
      const int64_t dim = physicalShape[i];
      assert(dim > 0);
      // Find largest grid dimension that divides evenly.
      for (int64_t g = targetSquareGridShape[i - gridRankDiff]; g > 0; g--) {
        if (dim % g == 0) {
          grid.push_back(g);
          break;
        }
      }
    }

    assert(grid.size() == physicalShape.size());

    return grid;
  }

  static bool isTTNNTensor(Type type) {
    auto tensor = mlir::dyn_cast<RankedTensorType>(type);
    return tensor &&
           mlir::isa_and_nonnull<ttnn::TTNNLayoutAttr>(tensor.getEncoding());
  }

  void assertTTNNLayoutSupported(ttnn::TTNNLayoutAttr ttnnLayout) const {
    assert(ttnnLayout.isDeviceBufferType() && "Must be a device tensor");

    // With these assumptions we can use the default alignment and dim
    // collapsing behavior in the MetalLayoutAttr.
    assert(ttnnLayout.isTiled() &&
           "Row major TTNN layouts are not supported yet");
    assert(
        mlir::cast<ttcore::TileType>(ttnnLayout.getElementType()).getHeight() ==
            ttcore::TileType::getDefaultShape()[0] &&
        "Only default tile shape is supported");
    bool isBlockSharded = ttnnLayout.hasL1BufferType() &&
                          ttnnLayout.getMemLayout().getValue() ==
                              ttnn::TensorMemoryLayout::BlockSharded;
    bool isInterleaved = ttnnLayout.hasInterleavedDRAMTensorMemoryLayout();
    assert((isBlockSharded || isInterleaved) &&
           "Only block sharded L1 or interleaved DRAM tensor memory layouts "
           "are supported");
  }

  RankedTensorType
  getMetalTensorFromTTNNTensor(mlir::ConversionPatternRewriter &rewriter,
                               Value value) const {
    auto tensorType = mlir::cast<mlir::RankedTensorType>(value.getType());
    auto ttnnLayout =
        mlir::cast<ttnn::TTNNLayoutAttr>(tensorType.getEncoding());

    assertTTNNLayoutSupported(ttnnLayout);

    ttcore::MemorySpace memSpace =
        ttnnLayout.getBufferType() == ttnn::BufferType::DRAM
            ? ttcore::MemorySpace::DeviceDRAM
            : ttcore::MemorySpace::DeviceL1;

    // Hardcode collapse intervals to [[0, -1)] to match ttnn.
    auto i64Ty = IntegerType::get(rewriter.getContext(), 64);
    auto intervalTy = RankedTensorType::get({1, 2}, i64Ty);
    DenseIntElementsAttr collapsedIntervals =
        DenseIntElementsAttr::get(intervalTy, llvm::ArrayRef<int64_t>({0, -1}));

    ttcore::TensorMemoryLayout memLayout =
        (ttnnLayout.getMemLayout().getValue() ==
         ttnn::TensorMemoryLayout::Interleaved)
            ? ttcore::TensorMemoryLayout::Interleaved
            : ttcore::TensorMemoryLayout::Sharded;

    // For tiled tensors the tile dims need to be 32 aligned.
    llvm::SmallVector<int64_t> dimAlignments(tensorType.getShape().size(), 1);
    dimAlignments[dimAlignments.size() - 1] = 32;
    dimAlignments[dimAlignments.size() - 2] = 32;

    // The index map in TTNNLayoutAttr is for collapsing an N-D tensor on to
    // the grid. It has no relevance to the index map in MetalLayoutAttr.
    // MetalLayoutAttr takes the grid shape of the device, not the grid on which
    // the tensor is sharded.
    auto metalLayout = ttcore::MetalLayoutAttr::get(
        rewriter.getContext(), tensorType.getShape(), targetSquareGridShape,
        ttcore::OOBVal::Undef, memSpace, memLayout, collapsedIntervals,
        dimAlignments);

    llvm::SmallVector<int64_t> unshardedShape =
        metalLayout.getPhysicalShape(ttcore::TileType::getDefaultShape());

    llvm::SmallVector<int64_t> shardedShape = metalLayout.getDeviceShape(
        ttnnLayout.getGrid().getShape(), ttcore::TileType::getDefaultShape());

    Type elementType = ttnnLayout.getElementType();
    return mlir::RankedTensorType::get(shardedShape, elementType, metalLayout);
  }

  // Create a ToLayout op for a value using the provided layout info and grid.
  Value
  createOptimalLayoutOp(Value value, ttcore::MemorySpace memSpace, bool tiled,
                        mlir::ConversionPatternRewriter &rewriter,
                        std::optional<mlir::ArrayRef<int64_t>> gridOverride =
                            std::nullopt) const {
    if (isTTNNTensor(value.getType())) {
      assert(ttnnMode && "Unexpected TTNN tensor as op operand");
      return rewriter.create<ttir::TTNNMetalLayoutCastOp>(
          value.getLoc(), getMetalTensorFromTTNNTensor(rewriter, value), value);
    }

    auto tensorType = mlir::cast<mlir::RankedTensorType>(value.getType());
    SmallVector<int64_t> logicalShape(tensorType.getShape());

    Type elementType = tensorType.getElementType();
    llvm::SmallVector<int64_t> tileShape;
    if (tiled) {
      constexpr std::array<int64_t, 2> defaultShape =
          ttcore::TileType::getDefaultShape();
      tileShape.assign(defaultShape.begin(), defaultShape.end());
      elementType = ttcore::TileType::get(elementType, tileShape);
    }

    ttcore::MetalLayoutAttr layout;
    if (!collapseTensors) {
      auto emptyIntervalType = RankedTensorType::get(
          {0, 2}, IntegerType::get(rewriter.getContext(), 64));

      DenseIntElementsAttr emptyCollapseIntervals =
          DenseIntElementsAttr::get(emptyIntervalType, ArrayRef<int64_t>{});

      layout = ttcore::MetalLayoutAttr::get(
          rewriter.getContext(), logicalShape, targetSquareGridShape,
          ttcore::OOBVal::Undef, memSpace, ttcore::TensorMemoryLayout::Sharded,
          emptyCollapseIntervals);

    } else {
      // Default-constructed collapse intervals will collapse to 2D.
      layout = ttcore::MetalLayoutAttr::get(
          rewriter.getContext(), logicalShape, targetSquareGridShape,
          ttcore::OOBVal::Undef, memSpace, ttcore::TensorMemoryLayout::Sharded);
    }

    // Get raw, unsharded physical shape.
    llvm::SmallVector<int64_t> unshardedShape =
        layout.getPhysicalShape(tileShape);

    // Calculate optimal grid for given physical shape.
    llvm::SmallVector<int64_t> optimalGrid = llvm::to_vector(
        gridOverride.value_or(computeOptimalGrid(unshardedShape)));

    // Get optimal sharded, on-device shape.
    llvm::SmallVector<int64_t> shardedShape =
        layout.getDeviceShape(optimalGrid, tileShape);

    auto emptyOp = rewriter.create<d2m::EmptyOp>(value.getLoc(), shardedShape,
                                                 elementType, layout);
    return rewriter.create<d2m::ToLayoutOp>(value.getLoc(), value, emptyOp)
        ->getResult(0);
  }

  // Insert toLayout ops for a genericOp's operands and results; this includes
  // sharding, tilizing, etc. This func computes appropriate optimal grid shape
  // as well.
  std::array<mlir::SmallVector<Value>, 2> toLayoutOperandsAndResults(
      mlir::ConversionPatternRewriter &rewriter,
      std::array<mlir::SmallVector<Value>, 2> operandsAndResults, bool tiled,
      std::optional<mlir::ArrayRef<int64_t>> gridOverride =
          std::nullopt) const {
    std::array<mlir::SmallVector<Value>, 2> result;

    for (Value operand : operandsAndResults[0]) {
      result[0].push_back(createOptimalLayoutOp(operand, memorySpaces[0], tiled,
                                                rewriter, gridOverride));
    }
    for (Value operand : operandsAndResults[1]) {
      result[1].push_back(createOptimalLayoutOp(operand, memorySpaces[1], tiled,
                                                rewriter, gridOverride));
    }

    return result;
  }

  Operation *unLayoutResult(mlir::ConversionPatternRewriter &rewriter,
                            Value fromValue, Type toResultType) const {
    if (isTTNNTensor(toResultType)) {
      assert(ttnnMode && "Unexpected TTNN tensor as op result");
      return rewriter.create<ttir::TTNNMetalLayoutCastOp>(
          fromValue.getLoc(), toResultType, fromValue);
    }
    auto output =
        rewriter.create<d2m::EmptyOp>(fromValue.getLoc(), toResultType);
    return rewriter.create<d2m::ToLayoutOp>(fromValue.getLoc(), fromValue,
                                            output);
  }

  // Common need to navigate DPS (<inputs>;<inits>) operand split:
  // note that this requires only 'getDpsInits()' to be available.
  template <typename Adaptor>
  static std::array<mlir::SmallVector<Value>, 2>
  splitDpsSignature(Adaptor adaptor, size_t numDPSInits) {
    auto numOperands = adaptor.getOperands().size();
    assert(numDPSInits <= numOperands && "expected numDPSInits <= numOperands");
    auto numInputs = numOperands - numDPSInits;
    mlir::ValueRange inputs = adaptor.getOperands().take_front(numInputs);
    mlir::ValueRange outputs = adaptor.getOperands().drop_front(numInputs);
    return {inputs, outputs};
  }

  static SmallVector<mlir::AffineMap>
  getIdentityAffineMapsArray(mlir::OpBuilder &builder, std::size_t arity,
                             std::size_t rank) {
    return SmallVector<mlir::AffineMap>(arity,
                                        builder.getMultiDimIdentityMap(rank));
  }

  // Convert from ttir enum to equivalent linalg enum.
  template <typename Iterable>
  static SmallVector<mlir::utils::IteratorType>
  iteratorTypeTTIRToLinalg(mlir::OpBuilder &builder,
                           const Iterable &iterators) {
    auto parallel = ttcore::IteratorTypeAttr::get(
        builder.getContext(), ttcore::IteratorType::Parallel);
    auto reduction = ttcore::IteratorTypeAttr::get(
        builder.getContext(), ttcore::IteratorType::Reduction);

    SmallVector<mlir::utils::IteratorType> r;
    for (auto iterator : iterators) {
      if (parallel == iterator) {
        r.emplace_back(mlir::utils::IteratorType::parallel);
      } else if (reduction == iterator) {
        r.emplace_back(mlir::utils::IteratorType::reduction);
      } else {
        llvm_unreachable("unexpected ttir iterator type");
      }
    }
    return r;
  }

  static SmallVector<Value> createBlockArguments(mlir::OpBuilder &builder,
                                                 mlir::Block *block,
                                                 mlir::Location loc,
                                                 mlir::TypeRange inputs,
                                                 mlir::TypeRange outputs) {
    auto fn = [&](Type t) {
      mlir::RankedTensorType tensorType = mlir::cast<mlir::RankedTensorType>(t);
      ttcore::MetalLayoutAttr layout =
          mlir::cast<ttcore::MetalLayoutAttr>(tensorType.getEncoding());
      auto shardShape = layout.getShardShape(tensorType);
      block->addArgument(d2m::CBType::get(mlir::RankedTensorType::get(
                             shardShape, tensorType.getElementType())),
                         loc);
    };

    llvm::for_each(mlir::TypeRange(inputs), fn);
    llvm::for_each(mlir::TypeRange(outputs), fn);

    SmallVector<Value> operands;
    for (auto arg : block->getArguments()) {
      Value acquire =
          (arg.getArgNumber() < inputs.size())
              ? builder.create<d2m::PopOp>(loc, arg).getResult()
              : builder.create<d2m::ReserveOp>(loc, arg).getResult();
      operands.push_back(acquire);
    }
    return operands;
  }

  template <typename ConcreteOp>
  static ttcore::MemorySpace getDefaultMemorySpace(ConcreteOp op,
                                                   ttcore::MemorySpace dflt) {
    mlir::ModuleOp parent = op->template getParentOfType<mlir::ModuleOp>();
    if (!parent) {
      return dflt;
    }
    ttcore::MemorySpaceAttr defaultMemSpaceAttr =
        parent->getAttrOfType<ttcore::MemorySpaceAttr>(
            ttcore::MemorySpaceAttr::name);
    return defaultMemSpaceAttr ? defaultMemSpaceAttr.getValue() : dflt;
  }

  // Helper to access a canonicalized form of input grid.  This will ensure two
  // things:
  // 1. We square-ify grids, so that transpose etc. will work. e.g. 13x10 ->
  // 10x10.
  // 2. If we wish to have uncollapsed tensors of rank greater than 2, we will
  // 1-pad the leading grid dims.  E.g. a 3d grid will be 1xXxY.
  const llvm::SmallVector<int64_t>
  paddedAndSquaredInputGridShape(size_t rank) const {
    assert(rank >= targetSquareGridShape.size());
    llvm::SmallVector<int64_t> grid(rank, 1);
    const size_t diff = rank - targetSquareGridShape.size();
    for (size_t i = 0; i < targetSquareGridShape.size(); ++i) {
      grid[i + diff] = targetSquareGridShape[i];
    }
    return grid;
  }

  // Helper to get output grid shape--this will be the canonical grid shape,
  // padded with 1s in leading dimensions as needed to match output grid rank.
  ttcore::GridAttr getOutputGrid(MLIRContext *ctx,
                                 ShapedType outputType) const {
    const size_t outputGridRank = outputType.getRank() / 2;
    return ttcore::GridAttr::get(
        ctx, paddedAndSquaredInputGridShape(outputGridRank));
  }

protected:
  // Default memory spaces for {inputs, outputs}.
  std::array<ttcore::MemorySpace, 2> memorySpaces;

private:
  // Actual HW grid shape.
  llvm::SmallVector<int64_t> targetGridShape;

  // Workaround variable to represent maximum square grid actual target grid can
  // hold. We need this to make Blackhole's nonsquare grid work properly for
  // tranpose.  This will treat e.g. 13x10 grid as 10x10 (take minimum element
  // in targetGridShape, and extend it to all indexes).
  llvm::SmallVector<int64_t> targetSquareGridShape;

protected:
  // Translate TTNN Tensors to Metal Tensors.
  bool ttnnMode;

  // Automatically collapse higher-rank tensors to 2D.
  bool collapseTensors;
};
} // namespace

namespace {
// ----------------------------------------------------------------------------
//
// Rewrite elementwise ops by emitting a matching D2M tile version of the op
// into a d2m.generic/linalg.generic nest.
template <typename ConcreteOp, typename TileOp>
class D2MNamedElementwiseRewriter final
    : public mlir::OpConversionPattern<ConcreteOp>,
      D2MNamedRewriterCommon {

public:
  D2MNamedElementwiseRewriter<ConcreteOp, TileOp>(
      const TypeConverter &typeConverter, mlir::MLIRContext *ctx,
      ttcore::MemorySpace defaultInputMemSpace,
      ttcore::MemorySpace defaultOutputMemSpace,
      const llvm::SmallVector<int64_t> &targetGridShape, bool ttnnMode,
      bool collapseTensors)
      : OpConversionPattern<ConcreteOp>(typeConverter, ctx),
        D2MNamedRewriterCommon(defaultInputMemSpace, defaultOutputMemSpace,
                               targetGridShape, ttnnMode, collapseTensors) {}

private:
  static constexpr bool isComparisonOp =
      std::is_same_v<TileOp, d2m::TileEqzOp> ||
      std::is_same_v<TileOp, d2m::TileNezOp> ||
      std::is_same_v<TileOp, d2m::TileGtzOp> ||
      std::is_same_v<TileOp, d2m::TileGezOp> ||
      std::is_same_v<TileOp, d2m::TileLtzOp> ||
      std::is_same_v<TileOp, d2m::TileLezOp>;

  void createComputeRegion(mlir::OpBuilder &bbBuilder, mlir::Location bbLoc,
                           mlir::ValueRange bbArgs,
                           mlir::ConversionPatternRewriter &rewriter,
                           mlir::Location loc, const size_t numInputs,
                           const size_t numOutputs) const {
    mlir::ValueRange operands = bbArgs.take_front(numInputs);
    mlir::TypeRange resultTypes = bbArgs.take_back(numOutputs);

    mlir::Value yield;
    if constexpr (isComparisonOp) {
      // For comparison ops, first subtract then compare with zero.
      yield = bbBuilder.create<d2m::TileSubOp>(loc, resultTypes, operands);
      yield = bbBuilder.create<TileOp>(loc, resultTypes, yield);
    } else {
      yield = bbBuilder.create<TileOp>(loc, resultTypes, operands);
    }

    bbBuilder.create<mlir::linalg::YieldOp>(bbLoc, yield);
  }

  LogicalResult
  matchAndRewrite(ConcreteOp op, typename ConcreteOp::Adaptor adaptor,
                  mlir::ConversionPatternRewriter &rewriter) const final {
    mlir::MLIRContext *ctx = rewriter.getContext();
    mlir::Location loc = op->getLoc();

    auto [origInputs, origOutputs] =
        splitDpsSignature(adaptor, op.getDpsInits().size());
    auto [inputs, outputs] =
        toLayoutOperandsAndResults(rewriter, {origInputs, origOutputs},
                                   /*tiled*/ true);

    const std::size_t numInputs = inputs.size();
    const std::size_t numOutputs = outputs.size();
    const std::size_t numOperands = (numInputs + numOutputs);

    assert(numOperands == op->getNumOperands());

    ttcore::GridAttr grid =
        getOutputGrid(ctx, mlir::cast<ShapedType>(outputs[0].getType()));

    const std::size_t rank = grid.getShape().size();

    SmallVector<mlir::AffineMap> indexingMaps =
        getAffineMapsArray(rewriter, numOperands, rank);
    SmallVector<mlir::Attribute> iteratorTypes =
        getIteratorTypesArray(rewriter, rank);

    // Create 'd2m.generic' accepting 'op's operands.
    auto generic = rewriter.create<d2m::GenericOp>(
        loc, inputs, outputs, rewriter.getAffineMapArrayAttr(indexingMaps),
        rewriter.getArrayAttr(iteratorTypes));

    // Create one bb in 'generic''s region and set its arguments.
    auto insertPoint = rewriter.saveInsertionPoint();
    rewriter.startOpModification(generic);
    {
      mlir::Region &region = generic->getRegions().front();
      mlir::Block *block = rewriter.createBlock(&region);

      // Populate 'block'.
      {
        auto blockArgsVec = createBlockArguments(
            rewriter, block, loc, TypeRange(inputs), TypeRange(outputs));
        ArrayRef<Value> blockArgs(blockArgsVec);

        // Create 'linalg.generic' accepting 'blockArgs'.

        SmallVector<mlir::AffineMap> linalgIndexingMaps =
            getAffineMapsArray(rewriter, numOperands, rank);
        SmallVector<mlir::utils::IteratorType> linalgIteratorTypes =
            iteratorTypeTTIRToLinalg(rewriter, iteratorTypes);

        auto linalgGeneric = rewriter.create<mlir::linalg::GenericOp>(
            loc,
            /* result tensor types */
            llvm::to_vector(
                mlir::ValueRange(blockArgs.take_back(numOutputs)).getTypes()),
            /* inputs */ blockArgs.take_front(numInputs),
            /* outputs */ blockArgs.take_back(numOutputs), linalgIndexingMaps,
            linalgIteratorTypes,
            [&](mlir::OpBuilder &bbBuilder, mlir::Location bbLoc,
                mlir::ValueRange bbArgs) {
              createComputeRegion(bbBuilder, bbLoc, bbArgs, rewriter, loc,
                                  numInputs, numOutputs);
            });

        rewriter.create<d2m::YieldOp>(loc, linalgGeneric->getResults());
      }
    }
    rewriter.finalizeOpModification(generic);
    rewriter.restoreInsertionPoint(insertPoint);

    rewriter.replaceOp(op, unLayoutResult(rewriter, generic->getResult(0),
                                          op->getResult(0).getType()));
    return llvm::success();
  }

  static SmallVector<mlir::AffineMap>
  getAffineMapsArray(mlir::OpBuilder &builder, std::size_t arity,
                     std::size_t rank) {
    return getIdentityAffineMapsArray(builder, arity, rank);
  }

  static SmallVector<mlir::Attribute>
  getIteratorTypesArray(mlir::OpBuilder &builder, std::size_t rank) {
    auto parallel = ttcore::IteratorTypeAttr::get(
        builder.getContext(), ttcore::IteratorType::Parallel);
    return SmallVector<mlir::Attribute>(rank, parallel);
  }
};
} // namespace

// ----------------------------------------------------------------------------
//
// Rewriting reduction ops is similar to the elementwise group except for
// ops whose tiled counterparts require a scaler operand ('weights', etc).
// This rewriter will emit a single tile scaler operand that will be
// broadcast across the lhs indexing space.
namespace {
template <typename ConcreteOp, typename TileOp>
class D2MNamedReductionRewriter final
    : public mlir::OpConversionPattern<ConcreteOp>,
      D2MNamedRewriterCommon {

public:
  D2MNamedReductionRewriter<ConcreteOp, TileOp>(
      const TypeConverter &typeConverter, mlir::MLIRContext *ctx,
      ttcore::MemorySpace defaultInputMemSpace,
      ttcore::MemorySpace defaultOutputMemSpace,
      const llvm::SmallVector<int64_t> &targetGridShape, bool ttnnMode,
      bool collapseTensors)
      : OpConversionPattern<ConcreteOp>(typeConverter, ctx),
        D2MNamedRewriterCommon(defaultInputMemSpace, defaultOutputMemSpace,
                               targetGridShape, ttnnMode, collapseTensors) {}

private:
  LogicalResult
  matchAndRewrite(ConcreteOp op, typename ConcreteOp::Adaptor adaptor,
                  mlir::ConversionPatternRewriter &rewriter) const final {
    checkPreconditions(op);

    mlir::MLIRContext *ctx = rewriter.getContext();
    mlir::Location loc = op->getLoc();

    auto [origInputs, origOutputs] =
        splitDpsSignature(adaptor, op.getDpsInits().size());
    SmallVector<mlir::Value> newInputs(origInputs.begin(), origInputs.end());
    newInputs.emplace_back(createScaler(
        rewriter, loc,
        mlir::cast<mlir::RankedTensorType>(origInputs.front().getType())
            .getElementType()));
    auto [inputs, outputs] =
        toLayoutOperandsAndResults(rewriter, {newInputs, origOutputs},
                                   /*tiled*/ true);

    const std::size_t numInputs = inputs.size();
    const std::size_t numOutputs = outputs.size();
    const std::size_t numOperands = (numInputs + numOutputs);

    // Minus 1 for the scaler operand.
    assert((numOperands - 1) == op->getNumOperands());

    ttcore::GridAttr grid =
        getOutputGrid(ctx, mlir::cast<ShapedType>(outputs[0].getType()));

    const std::size_t rank = grid.getShape().size();

    SmallVector<mlir::AffineMap> indexingMaps =
        getAffineMapsArray(rewriter, op, numOperands, rank);
    SmallVector<mlir::Attribute> iteratorTypes =
        getIteratorTypesArray(rewriter, op, rank);

    // Create 'd2m.generic' accepting extended operands.
    auto generic = rewriter.create<d2m::GenericOp>(
        loc, inputs, outputs, rewriter.getAffineMapArrayAttr(indexingMaps),
        rewriter.getArrayAttr(iteratorTypes));

    // Create one bb in 'generic''s region and set its arguments.
    auto insertPoint = rewriter.saveInsertionPoint();
    rewriter.startOpModification(generic);
    {
      mlir::Region &region = generic->getRegions().front();
      mlir::Block *block = rewriter.createBlock(&region);

      // Populate 'block'.
      {
        auto blockArgsVec = createBlockArguments(
            rewriter, block, loc, TypeRange(inputs), TypeRange(outputs));
        ArrayRef<Value> blockArgs(blockArgsVec);
        assert(blockArgs.size() == numOperands);

        // Create 'linalg.generic' accepting 'blockArgs'.

        SmallVector<mlir::AffineMap> linalgIndexingMaps =
            getAffineMapsArray(rewriter, op, numOperands, rank);
        SmallVector<mlir::utils::IteratorType> linalgIteratorTypes =
            iteratorTypeTTIRToLinalg(rewriter, iteratorTypes);

        // Propagate attributes.

        SmallVector<mlir::NamedAttribute> attributes;
        {
          // Propagate 'dim_arg' as 'ReduceDim'.
          attributes.emplace_back(
              d2m::ReduceDimAttr::getMnemonic(),
              d2m::ReduceDimAttr::get(ctx, dimArgAsReduceDim(op, rank)));
        }

        auto linalgGeneric = rewriter.create<mlir::linalg::GenericOp>(
            loc,
            /* result tensor types */
            llvm::to_vector(
                mlir::ValueRange(blockArgs.take_back(numOutputs)).getTypes()),
            /* inputs */ blockArgs.take_front(numInputs),
            /* outputs */ blockArgs.take_back(numOutputs), linalgIndexingMaps,
            linalgIteratorTypes,
            [&](mlir::OpBuilder &bbBuilder, mlir::Location bbLoc,
                mlir::ValueRange bbArgs) {
              mlir::Value yield = bbBuilder.create<TileOp>(
                  loc,
                  /* resultTypes */ bbArgs.take_back(numOutputs).getTypes(),
                  /* operands */ bbArgs, attributes);
              bbBuilder.create<mlir::linalg::YieldOp>(bbLoc, yield);
            });

        rewriter.create<d2m::YieldOp>(loc, linalgGeneric->getResults());
      }
    }
    rewriter.finalizeOpModification(generic);
    rewriter.restoreInsertionPoint(insertPoint);

    rewriter.replaceOp(op, unLayoutResult(rewriter, generic->getResult(0),
                                          op->getResult(0).getType()));
    return llvm::success();
  }

  static void checkPreconditions(ConcreteOp op) {
    // For reductions, require 'dim_arg' and 'keep_dim'=true for now.
    assert(op.getDimArg() && "expected dim_arg attribute to be set");
    assert(op.getKeepDimAttr().getValue() && "expected default keep_dim=true");
  }

  static SmallVector<mlir::AffineMap>
  getAffineMapsArray(mlir::OpBuilder &builder, ConcreteOp op, std::size_t arity,
                     std::size_t rank) {
    assert(rank > 0);
    mlir::ArrayAttr dimArg = getDimArg(op);

    mlir::AffineExpr zero =
        mlir::getAffineConstantExpr(0, builder.getContext());

    mlir::MutableAffineMap accumulator(builder.getMultiDimIdentityMap(rank));
    forAllDims(rank, dimArg, [&](std::size_t index, bool dropped) {
      if (dropped) {
        accumulator.setResult(index, zero);
      }
    });
    SmallVector<mlir::AffineMap> maps(arity - 2,
                                      builder.getMultiDimIdentityMap(rank));
    std::array<mlir::AffineExpr, 2> zeros{zero, zero};
    maps.emplace_back(mlir::AffineMap::get(/* dimCount */ rank,
                                           /* symbolCount */ 0, zeros,
                                           builder.getContext()));
    maps.emplace_back(accumulator.getAffineMap());

    return maps;
  }

  static SmallVector<mlir::Attribute>
  getIteratorTypesArray(mlir::OpBuilder &builder, ConcreteOp op,
                        std::size_t rank) {
    mlir::ArrayAttr dimArg = getDimArg(op);

    auto parallel = ttcore::IteratorTypeAttr::get(
        builder.getContext(), ttcore::IteratorType::Parallel);
    auto reduction = ttcore::IteratorTypeAttr::get(
        builder.getContext(), ttcore::IteratorType::Reduction);

    SmallVector<mlir::Attribute> iterators(rank, parallel);
    forAllDims(rank, dimArg, [&](std::size_t index, bool dropped) {
      if (dropped) {
        iterators[index] = reduction;
      }
    });
    return iterators;
  }

  // Create a reduction scaler value for a given type of tensor operand
  // (at the current 'builder' insertion point).
  static mlir::Value createScaler(mlir::OpBuilder &builder, mlir::Location loc,
                                  mlir::Type elementType) {
    mlir::RankedTensorType scalerType =
        RankedTensorType::get(ttcore::TileType::getDefaultShape(), elementType);

    mlir::Attribute one;
    if (mlir::isa<mlir::FloatType>(elementType)) {
      one = mlir::FloatAttr::get(elementType, 1.0);
    } else if (mlir::isa<mlir::IntegerType>(elementType)) {
      one = mlir::IntegerAttr::get(elementType, 1);
    } else {
      llvm_unreachable("unexpected input element type");
    }

    mlir::DenseElementsAttr scalerValue =
        mlir::SplatElementsAttr::get(scalerType, one);

    return builder.create<ttir::ConstantOp>(loc, scalerType, scalerValue);
  }

  static d2m::ReduceDim dimArgAsReduceDim(ConcreteOp op, std::size_t rank) {
    // TODO(#2613) This implements a very simple case; more work is required
    // to decompose more than 2 right-most dims being reduced over.
    assert(rank <= 64 && "rank value too large for a 64-bit set");
    std::uint64_t bits = 0;
    forAllDims(rank, getDimArg(op), [&](std::size_t index, bool dropped) {
      if (dropped) {
        bits |= (1L << index);
      }
    });

    switch (bits) {
    case 1:
      return d2m::ReduceDim::C;
    case 2:
      return d2m::ReduceDim::R;
    case 3:
      return d2m::ReduceDim::RC;
    }
    llvm_unreachable("unexpected dimArg bit pattern");
  }

  static mlir::ArrayAttr getDimArg(ConcreteOp op) {
    std::optional<::mlir::ArrayAttr> attr = op.getDimArg();
    assert(attr.has_value() && "expected 'dim_arg' attribute to be present");
    return *attr;
  }

  template <typename F>
  static void forAllDims(std::size_t rank, mlir::ArrayAttr dimArg, F &&fn) {
    SmallVector<bool> dims(rank, false);
    for (auto reduceDim : dimArg) {
      int64_t dim = mlir::cast<IntegerAttr>(reduceDim).getInt();
      dim = (dim + rank) % rank;
      assert(0 <= dim && dim < static_cast<std::int64_t>(rank));
      dims[dim] = true;
    }
    for (std::size_t d = 0; d < rank; ++d) {
      std::forward<F>(fn)(d, dims[d]);
    }
  }
};
} // namespace

// ----------------------------------------------------------------------------
//
// Rewrite a MatmulOp into either a D2M TileMatmulOp or TileMatmulBlockOp
// (selected by TileOp template).
namespace {
template <typename TileOp>
class D2MMatmulRewriter final
    : public mlir::OpConversionPattern<ttir::MatmulOp>,
      D2MNamedRewriterCommon {

  using ConcreteOp = ttir::MatmulOp;
  static_assert(std::is_same_v<TileOp, d2m::TileMatmulBlockOp> ||
                    std::is_same_v<TileOp, d2m::TileMatmulOp>,
                "Unsupported Matmul TileOp");

public:
  D2MMatmulRewriter(const TypeConverter &typeConverter, mlir::MLIRContext *ctx,
                    ttcore::MemorySpace defaultInputMemSpace,
                    ttcore::MemorySpace defaultOutputMemSpace,
                    const llvm::SmallVector<int64_t> &targetGridShape,
                    bool ttnnMode, bool collapseTensors)
      : OpConversionPattern<ConcreteOp>(typeConverter, ctx),
        D2MNamedRewriterCommon(defaultInputMemSpace, defaultOutputMemSpace,
                               targetGridShape, ttnnMode, collapseTensors) {}

private:
  LogicalResult
  matchAndRewrite(ConcreteOp op, typename ConcreteOp::Adaptor adaptor,
                  mlir::ConversionPatternRewriter &rewriter) const final {
    checkPreconditions(op);

    mlir::MLIRContext *ctx = rewriter.getContext();
    mlir::Location loc = op->getLoc();

    auto [origInputs, origOutputs] =
        splitDpsSignature(adaptor, op.getDpsInits().size());
    auto [inputs, outputs] = toLayoutOperandsAndResults(
        rewriter, {origInputs, origOutputs}, /*tiled*/ true);

    const std::size_t numInputs = inputs.size();
    const std::size_t numOutputs = outputs.size();
    const std::size_t numOperands = (numInputs + numOutputs);

    assert(numOperands == op->getNumOperands());

    ttcore::GridAttr grid =
        getOutputGrid(ctx, mlir::cast<ShapedType>(outputs[0].getType()));

    const std::size_t rank = grid.getShape().size();

    // TODO(#2591) handle 'transpose_{a,b}' attributes.

    SmallVector<mlir::AffineMap> indexingMaps =
        getAffineMapsArray(rewriter, numOperands, rank);
    SmallVector<mlir::Attribute> iteratorTypes =
        getIteratorTypesArray(rewriter, rank);

    // Create 'd2m.generic' accepting 'op's operands.
    auto generic = rewriter.create<d2m::GenericOp>(
        loc, inputs, outputs, rewriter.getAffineMapArrayAttr(indexingMaps),
        rewriter.getArrayAttr(iteratorTypes));

    // Create one bb in 'generic''s region and set its arguments.
    auto insertPoint = rewriter.saveInsertionPoint();
    rewriter.startOpModification(generic);
    {
      mlir::Region &region = generic->getRegions().front();
      mlir::Block *block = rewriter.createBlock(&region);

      // Populate 'block'.
      {
        auto blockArgsVec = createBlockArguments(
            rewriter, block, loc, TypeRange(inputs), TypeRange(outputs));
        ArrayRef<Value> blockArgs(blockArgsVec);

        // Delegate next level of nesting to a "block" op.

        if constexpr (std::is_same_v<d2m::TileMatmulBlockOp, TileOp>) {
          rewriter.create<TileOp>(loc,
                                  /* resultTypes */ mlir::TypeRange(),
                                  /* operands */ blockArgs);
          // In pure tensor semantics, explicitly yield the output shard.
          rewriter.create<d2m::YieldOp>(loc, blockArgs.take_back(numOutputs));

        } else if constexpr (std::is_same_v<d2m::TileMatmulOp, TileOp>) {

          static constexpr std::size_t tileOpNumInputs = 3;
          static constexpr std::size_t tileOpNumOutputs = 1;

          SmallVector<mlir::AffineMap> linalgIndexingMaps =
              getAffineMapsArray(rewriter, numOperands, rank);
          SmallVector<mlir::utils::IteratorType> linalgIteratorTypes =
              iteratorTypeTTIRToLinalg(rewriter, iteratorTypes);

          auto linalgGeneric = rewriter.create<mlir::linalg::GenericOp>(
              loc,
              /* result tensor types */
              llvm::to_vector(
                  mlir::ValueRange(blockArgs.take_back(numOutputs)).getTypes()),
              /* inputs */ blockArgs.take_front(numInputs),
              /* outputs */ blockArgs.take_back(numOutputs), linalgIndexingMaps,
              linalgIteratorTypes,
              [&](mlir::OpBuilder &bbBuilder, mlir::Location bbLoc,
                  mlir::ValueRange bbArgs) {
                mlir::Value yield = bbBuilder.create<TileOp>(
                    loc, /* resultTypes */
                    bbArgs.take_back(tileOpNumOutputs).getTypes(),
                    /* operands */ bbArgs.take_front(tileOpNumInputs));

                bbBuilder.create<mlir::linalg::YieldOp>(bbLoc, yield);
              });

          rewriter.create<d2m::YieldOp>(loc, linalgGeneric->getResults());
        }
      }
    }
    rewriter.finalizeOpModification(generic);
    rewriter.restoreInsertionPoint(insertPoint);

    rewriter.replaceOp(op, unLayoutResult(rewriter, generic->getResult(0),
                                          op->getResult(0).getType()));
    return llvm::success();
  }

  static void checkPreconditions(ConcreteOp op) {
    assert((!op.getTransposeA() && !op.getTransposeB()) &&
           "TODO(#2591) expected no transpose attributes");
  }

  static SmallVector<mlir::AffineMap>
  getAffineMapsArray(mlir::OpBuilder &builder, std::size_t arity,
                     std::size_t rank) {
    assert(arity == 3 && "expected 3 operands");
    // TODO(#2592) handle higher ranks, if needed in this pass.
    assert(rank == 2 && "expected a rank 2 operation");
    mlir::MLIRContext *ctx = builder.getContext();

    return SmallVector<mlir::AffineMap>{makeAffineMap(ctx, {0, 2}),
                                        makeAffineMap(ctx, {2, 1}),
                                        makeAffineMap(ctx, {0, 1})};
  }

  static SmallVector<mlir::Attribute>
  getIteratorTypesArray(mlir::OpBuilder &builder, std::size_t rank) {
    assert(rank == 2 && "expected a rank 2 operation");
    auto parallel = ttcore::IteratorTypeAttr::get(
        builder.getContext(), ttcore::IteratorType::Parallel);
    auto reduction = ttcore::IteratorTypeAttr::get(
        builder.getContext(), ttcore::IteratorType::Reduction);
    return SmallVector<mlir::Attribute>{parallel, parallel, reduction};
  }

  static mlir::AffineMap makeAffineMap(mlir::MLIRContext *ctx,
                                       std::array<unsigned, 2> targets) {
    return mlir::AffineMap::getMultiDimMapWithTargets(3, targets, ctx);
  }
};
} // namespace

// ----------------------------------------------------------------------------
//
// Lower PermuteOp into a D2M StreamLayoutOp (to reblock into new tile-level
// shape) + GenericOp (to transpose individual tiles).
namespace {
class D2MPermuteRewriter final
    : public mlir::OpConversionPattern<ttir::PermuteOp>,
      D2MNamedRewriterCommon {

  using ConcreteOp = ttir::PermuteOp;

public:
  D2MPermuteRewriter(const TypeConverter &typeConverter, mlir::MLIRContext *ctx,
                     ttcore::MemorySpace defaultInputMemSpace,
                     ttcore::MemorySpace defaultOutputMemSpace,
                     const llvm::SmallVector<int64_t> &targetGridShape,
                     bool ttnnMode, bool collapseTensors)
      : OpConversionPattern<ConcreteOp>(typeConverter, ctx),
        D2MNamedRewriterCommon(defaultInputMemSpace, defaultOutputMemSpace,
                               targetGridShape, ttnnMode, collapseTensors) {}

  LogicalResult
  matchAndRewrite(ttir::PermuteOp op, typename ConcreteOp::Adaptor adaptor,
                  mlir::ConversionPatternRewriter &rewriter) const final {
    auto permutation = op.getPermutation();

    const int64_t permuteSize = static_cast<int64_t>(permutation.size());
    // Transpose pattern on inner dims.
    if (permuteSize == 2 || permutation[permuteSize - 2] == permuteSize - 1 ||
        permutation[permuteSize - 1] == permuteSize - 2) {
      return permuteInnerDims(op, adaptor, rewriter);
    }
    // Unhandled conversion case.
    return failure();
  }

  // Handler for permutation of inner dims (i.e. transpose).
  LogicalResult
  permuteInnerDims(ttir::PermuteOp op, typename ConcreteOp::Adaptor adaptor,
                   mlir::ConversionPatternRewriter &rewriter) const {
    auto permutation = op.getPermutation();
    assert(permutation.size() == 2 && permutation[0] == 1 &&
           permutation[1] == 0 && "Only 2D transpose supported");

    mlir::MLIRContext *ctx = rewriter.getContext();
    mlir::Location loc = op->getLoc();

    auto [origInputs, origOutputs] =
        splitDpsSignature(adaptor, op.getDpsInits().size());

    auto [inputs, outputs] =
        toLayoutOperandsAndResults(rewriter, {origInputs, origOutputs},
                                   /*tiled*/ true);

    auto inputTensorType =
        mlir::cast<mlir::RankedTensorType>(inputs[0].getType());
    auto inputShape = inputTensorType.getShape();
    const unsigned deviceRank = static_cast<unsigned>(inputShape.size());

    // Compute permutation map and permuted shape.
    auto [transposeMap, resultShape] = computePermutationMapAndShape(
        rewriter, permutation, inputShape, deviceRank);

    // Create the result layout by composing with input layout.
    auto inputLayout =
        mlir::cast<ttcore::MetalLayoutAttr>(inputTensorType.getEncoding());
    AffineMap composedMap = transposeMap.compose(
        inputLayout.getIndexAffineMapOrIdentity(deviceRank));

    auto resultLayout = ttcore::MetalLayoutAttr::get(
        ctx, inputLayout.getLogicalShape(), inputLayout.getDimAlignments(),
        inputLayout.getCollapsedIntervals(), inputLayout.getOobVal(),
        inputLayout.getMemorySpace(), inputLayout.getMemoryLayout(),
        composedMap);

    auto viewType = mlir::RankedTensorType::get(
        resultShape, inputTensorType.getElementType(), resultLayout);

    // For inner permute, we need as streamLayout to do reblocking.
    auto storage = rewriter.create<d2m::EmptyOp>(
        loc, resultShape, inputTensorType.getElementType(), resultLayout);
    auto stream =
        rewriter.create<d2m::StreamLayoutOp>(loc, viewType, inputs[0], storage);
    inputs[0] = stream.getResult();

    // For inner permute, we alse need a GenericOp to transpose each individual
    // tile.
    auto generic = rewriter.create<d2m::GenericOp>(
        loc, inputs, outputs,
        [&](OpBuilder &builder, Location bodyLoc, ValueRange blockArgs) {
          assert(blockArgs.size() == 2);
          auto identityMap = builder.getMultiDimIdentityMap(2);
          SmallVector<mlir::utils::IteratorType> linalgIteratorTypes(
              2, mlir::utils::IteratorType::parallel);

          auto input =
              builder.create<d2m::PopOp>(bodyLoc, blockArgs[0]).getResult();
          auto output =
              builder.create<d2m::ReserveOp>(bodyLoc, blockArgs[1]).getResult();

          auto linalgGeneric = builder.create<mlir::linalg::GenericOp>(
              bodyLoc, output.getType(), input, output,
              SmallVector<mlir::AffineMap>{identityMap, identityMap},
              linalgIteratorTypes,
              [&](mlir::OpBuilder &bbBuilder, mlir::Location bbLoc,
                  mlir::ValueRange bbArgs) {
                mlir::Value yield = bbBuilder.create<d2m::TileTransposeOp>(
                    bbLoc, bbArgs.take_back(1).getTypes(),
                    bbArgs.take_front(1));
                bbBuilder.create<mlir::linalg::YieldOp>(bbLoc, yield);
              });

          builder.create<d2m::YieldOp>(bodyLoc, linalgGeneric->getResults());
        });

    rewriter.replaceOp(op, unLayoutResult(rewriter, generic->getResult(0),
                                          op->getResult(0).getType()));
    return success();
  }

private:
  // Apply permutation mapping to affine map and input shape to get permuted map
  // and shape.
  std::pair<AffineMap, SmallVector<int64_t>> computePermutationMapAndShape(
      mlir::ConversionPatternRewriter &rewriter, ArrayRef<int64_t> permutation,
      ArrayRef<int64_t> inputShape, unsigned deviceRank) const {

    unsigned logicalRank = deviceRank / 2;
    assert(logicalRank == permutation.size());
    SmallVector<AffineExpr> results(deviceRank);
    SmallVector<int64_t> resultShape(deviceRank);

    for (auto [dstIdx, srcIdx] : llvm::enumerate(permutation)) {
      // Permute grid mapping.
      results[dstIdx] = rewriter.getAffineDimExpr(srcIdx);
      // Permute shard mapping.
      results[logicalRank + dstIdx] =
          rewriter.getAffineDimExpr(logicalRank + srcIdx);

      // Permute grid shape.
      resultShape[dstIdx] = inputShape[srcIdx];
      // Permute shard shape.
      resultShape[dstIdx + logicalRank] = inputShape[srcIdx + logicalRank];
    }

    AffineMap transposeMap =
        AffineMap::get(deviceRank, 0, results, rewriter.getContext());
    return {transposeMap, resultShape};
  }
};
} // namespace

// Simple conversion for ttir.to_layout -> d2m.to_layout.
namespace {
class D2MToLayoutOpRewriter : public OpConversionPattern<ttir::ToLayoutOp> {
  using OpConversionPattern<ttir::ToLayoutOp>::OpConversionPattern;
  LogicalResult
  matchAndRewrite(ttir::ToLayoutOp op, OpAdaptor adaptor,
                  ConversionPatternRewriter &rewriter) const override {
    auto outType = mlir::cast<RankedTensorType>(op.getOutput().getType());
    Value empty = rewriter.create<d2m::EmptyOp>(op.getLoc(), outType.getShape(),
                                                outType.getElementType(),
                                                outType.getEncoding());
    auto newOp = rewriter.create<d2m::ToLayoutOp>(
        op.getLoc(), adaptor.getInput(), empty, nullptr);
    rewriter.replaceOp(op, newOp.getResult(0));
    return success();
  }
};
} // namespace

// Simple conversion for ttir.empty -> d2m.empty.
namespace {
class D2MEmptyOpRewriter : public OpConversionPattern<ttir::EmptyOp> {
  using OpConversionPattern<ttir::EmptyOp>::OpConversionPattern;

  LogicalResult
  matchAndRewrite(ttir::EmptyOp op, ttir::EmptyOp::Adaptor adaptor,
                  ConversionPatternRewriter &rewriter) const override {
    auto resultType = op.getResult().getType();
    auto tensorType = cast<RankedTensorType>(resultType);

    // Create d2m.empty with same shape and element type.
    auto d2mEmpty = rewriter.create<d2m::EmptyOp>(
        op.getLoc(), tensorType.getShape(), tensorType.getElementType(),
        tensorType.getEncoding());

    rewriter.replaceOp(op, d2mEmpty.getResult());
    return success();
  }
};
} // namespace

namespace {
class D2MMatmulBlockToLinalgGeneric final
    : public mlir::OpConversionPattern<d2m::TileMatmulBlockOp>,
      D2MNamedRewriterCommon {
public:
  D2MMatmulBlockToLinalgGeneric(
      const TypeConverter &typeConverter, mlir::MLIRContext *ctx,
      ttcore::MemorySpace defaultInputMemSpace,
      ttcore::MemorySpace defaultOutputMemSpace,
      const llvm::SmallVector<int64_t> &targetGridShape, bool ttnnMode, bool collapseTensors)
      : OpConversionPattern<d2m::TileMatmulBlockOp>(typeConverter, ctx),
        D2MNamedRewriterCommon(defaultInputMemSpace, defaultOutputMemSpace,
                               targetGridShape, ttnnMode, collapseTensors) {}

private:
  LogicalResult
  matchAndRewrite(d2m::TileMatmulBlockOp op,
                  typename d2m::TileMatmulBlockOp::Adaptor adaptor,
                  mlir::ConversionPatternRewriter &rewriter) const final {
    if (llvm::any_of(adaptor.getOperands(), [](Value operand) {
          RankedTensorType type =
              mlir::cast<RankedTensorType>(operand.getType());
          return !mlir::isa<ttcore::TileType>(type.getElementType());
        })) {
      return llvm::failure();
    }

    RankedTensorType tensorA =
        mlir::cast<RankedTensorType>(adaptor.getA().getType());
    auto linalgGeneric = rewriter.create<mlir::linalg::GenericOp>(
        op.getLoc(), adaptor.getOutput().getType(),
        SmallVector<Value>{adaptor.getA(), adaptor.getB()}, adaptor.getOutput(),
        getAffineMapsArray(rewriter, adaptor.getOperands().size(),
                           tensorA.getRank()),
        getIteratorTypesArray(rewriter, tensorA.getRank()),
        [&](mlir::OpBuilder &bbBuilder, mlir::Location bbLoc,
            mlir::ValueRange bbArgs) {
          mlir::Value mm = bbBuilder.create<d2m::TileMatmulOp>(
              bbLoc, bbArgs.take_back(1).getTypes(), bbArgs);
          bbBuilder.create<mlir::linalg::YieldOp>(bbLoc, mm);
        });

    rewriter.replaceOpWithNewOp<d2m::YieldOp>(op, linalgGeneric.getResult(0));

    // HACK
    for (auto user : op.getOutput().getUsers()) {
      if (mlir::isa<d2m::YieldOp>(user)) {
        rewriter.eraseOp(user);
      }
    }

    return llvm::success();
  }

  static SmallVector<mlir::AffineMap>
  getAffineMapsArray(mlir::OpBuilder &builder, std::size_t arity,
                     std::size_t rank) {
    assert(arity == 3 && "expected 3 operands");
    // TODO(#2592) handle higher ranks, if needed in this pass
    assert(rank == 2 && "expected a rank 2 operation");
    mlir::MLIRContext *ctx = builder.getContext();

    return SmallVector<mlir::AffineMap>{makeAffineMap(ctx, {0, 2}),
                                        makeAffineMap(ctx, {2, 1}),
                                        makeAffineMap(ctx, {0, 1})};
  }

  static SmallVector<mlir::utils::IteratorType>
  getIteratorTypesArray(mlir::OpBuilder &builder, std::size_t rank) {
    assert(rank == 2 && "expected a rank 2 operation");
    return SmallVector<mlir::utils::IteratorType>{
        mlir::utils::IteratorType::parallel,
        mlir::utils::IteratorType::parallel,
        mlir::utils::IteratorType::reduction,
    };
  }

  static mlir::AffineMap makeAffineMap(mlir::MLIRContext *ctx,
                                       std::array<unsigned, 2> targets) {
    return mlir::AffineMap::getMultiDimMapWithTargets(3, targets, ctx);
  }
};
} // namespace

namespace {
class D2MGenericNonDeviceLayoutRewriter final
    : public mlir::OpConversionPattern<d2m::GenericOp>,
      D2MNamedRewriterCommon {
public:
  D2MGenericNonDeviceLayoutRewriter(
      const TypeConverter &typeConverter, mlir::MLIRContext *ctx,
      ttcore::MemorySpace defaultInputMemSpace,
      ttcore::MemorySpace defaultOutputMemSpace,
      const llvm::SmallVector<int64_t> &targetGridShape, bool ttnnMode,
      bool collapseTensors)
      : OpConversionPattern<d2m::GenericOp>(typeConverter, ctx),
        D2MNamedRewriterCommon(defaultInputMemSpace, defaultOutputMemSpace,
                               targetGridShape, ttnnMode, collapseTensors) {}

private:
  LogicalResult
  matchAndRewrite(d2m::GenericOp op, typename d2m::GenericOp::Adaptor adaptor,
                  mlir::ConversionPatternRewriter &rewriter) const final {
    if (llvm::any_of(adaptor.getOperands(), hasMetalLayout)) {
      assert(llvm::all_of(adaptor.getOperands(), hasMetalLayout));
      return llvm::failure();
    }

    const bool tilize = true;
    auto gridShape = op.getGrid().getShape();

    auto [origInputs, origOutputs] =
        splitDpsSignature(adaptor, op.getDpsInits().size());

    auto [inputs, outputs] = toLayoutOperandsAndResults(
        rewriter, {origInputs, origOutputs}, tilize, gridShape);

    if (op.hasExplicitBlockFactors()) {
      int64_t operandIndex = 0;
      for (Value &operand : llvm::concat<Value>(inputs, outputs)) {
        RankedTensorType tensorType =
            mlir::cast<RankedTensorType>(operand.getType());
        auto layout =
            mlir::cast<ttcore::DeviceLayoutInterface>(tensorType.getEncoding());
        SmallVector<int64_t> blockFactors =
            op.getExplicitBlockFactors(operandIndex++);
        SmallVector<int64_t> viewGrid(layout.getGridShape(tensorType));
        SmallVector<int64_t> viewShard(layout.getShardShape(tensorType));
        assert(blockFactors.size() == viewShard.size());
        for (size_t i = 0; i < viewShard.size(); ++i) {
          assert(viewShard[i] % blockFactors[i] == 0);
          viewGrid[i] *= blockFactors[i];
          viewShard[i] /= blockFactors[i];
        }
        auto viewShape =
            llvm::to_vector(llvm::concat<int64_t>(viewGrid, viewShard));
        operand =
            rewriter.create<d2m::ViewLayoutOp>(op.getLoc(), operand, viewShape);
      }
    }

    auto generic = rewriter.create<d2m::GenericOp>(
        op.getLoc(), TypeRange(outputs), inputs, outputs, op.getGrid(),
        op.getBlockFactors(), op.getIndexingMaps(), op.getIteratorTypes(),
        op.getThreads(), op.getNumRegions());

    assert(op->getNumRegions() > 0);
    llvm::SmallVector<Type> blockTypes = llvm::map_to_vector(
        llvm::enumerate(TypeRange(op->getRegion(0).getArguments())),
        [&](auto pair) -> Type {
          auto [i, t] = pair;

          bool isCB = false;
          if (auto cbType = mlir::dyn_cast<d2m::CBType>(t)) {
            t = cbType.getUnderlying();
            isCB = true;
          }

          if (mlir::isa<RankedTensorType>(t)) {
            // Convert the top level device tensor layout into it's equivalent
            // block arg.
            auto tensorType =
                mlir::cast<RankedTensorType>(generic.getOperand(i).getType());
            assert(tensorType.getEncoding());
            auto layout =
                mlir::cast<ttcore::MetalLayoutAttr>(tensorType.getEncoding());
            auto shardShape = layout.getShardShape(tensorType);
            t = mlir::RankedTensorType::get(shardShape,
                                               tensorType.getElementType());
          }

          return isCB ? d2m::CBType::get(t.getContext(), mlir::cast<ShapedType>(t)) : t;
        });

    for (mlir::Region &region : generic.getRegions()) {
      OpBuilder::InsertionGuard guard(rewriter);

      mlir::Region &origRegion = op.getRegion(region.getRegionNumber());
      llvm::SmallVector<mlir::Location> locs =
          llvm::map_to_vector(origRegion.getArguments(),
                              [](BlockArgument arg) { return arg.getLoc(); });
      Block *block =
          rewriter.createBlock(&region, region.end(), blockTypes, locs);
      assert(region.getNumArguments() == origRegion.getNumArguments());

      mlir::IRMapping irMapper;
      // Premap top level generic operands.
      for (unsigned operandI = 0; operandI < generic.getNumOperands();
           ++operandI) {
        irMapper.map(op.getOperand(operandI), generic.getOperand(operandI));
      }

      // Premap all region block args.
      for (unsigned argI = 0; argI < origRegion.getNumArguments(); ++argI) {
        irMapper.map(origRegion.getArgument(argI), region.getArgument(argI));
      }

      rewriter.setInsertionPointToStart(block);
      for (auto &op : origRegion.getOps()) {
        Operation *newOp = rewriter.clone(op, irMapper);
        SmallVector<Operation*> needsVisit = {newOp};
        while (!needsVisit.empty()) {
          Operation* visitOp = needsVisit.pop_back_val();
          for (auto result : visitOp->getResults()) {
            RankedTensorType tensorType =
                mlir::dyn_cast<RankedTensorType>(result.getType());
            if (!tensorType ||
                mlir::isa<ttcore::TileType>(tensorType.getElementType())) {
              continue;
            }
            result.setType(reblockTensor(tensorType, gridShape, tilize));
          }

          for (mlir::Region &visitRegion : visitOp->getRegions()) {
            auto opPointers = llvm::map_range(visitRegion.getOps(), [](Operation &op) { return &op; });
            needsVisit.append(opPointers.begin(), opPointers.end());
          }
        }
      }
    }

    rewriter.replaceOp(op, unLayoutResult(rewriter, generic->getResult(0),
                                          op->getResult(0).getType()));

    return llvm::success();
  }

  static RankedTensorType reblockTensor(RankedTensorType tensorType, ArrayRef<int64_t> gridShape, bool tilize) {
    assert(tensorType);
    assert(gridShape.size() == 2);
    constexpr std::array<int64_t, 2> defaultShape =
        ttcore::TileType::getDefaultShape();
    llvm::SmallVector<int64_t> tileShape;
    tileShape.assign(defaultShape.begin(), defaultShape.end());
    ttcore::TileType tileType =
        ttcore::TileType::get(tensorType.getElementType(), tileShape);
    llvm::SmallVector<int64_t> tiledTensorShape(tensorType.getShape());
    assert(tiledTensorShape.size() >= 2);
    tiledTensorShape[tiledTensorShape.size() - 2] = ttmlir::utils::alignUpDiv(
        tiledTensorShape[tiledTensorShape.size() - 2], tileShape[0] * gridShape[0]);
    tiledTensorShape[tiledTensorShape.size() - 1] = ttmlir::utils::alignUpDiv(
        tiledTensorShape[tiledTensorShape.size() - 1], tileShape[1] * gridShape[1]);
    return mlir::RankedTensorType::get(tiledTensorShape, tileType);
  }
};
} // namespace

} // namespace mlir::tt

namespace mlir::tt {
void populateTTIRToD2MPatterns(
    MLIRContext *ctx, RewritePatternSet &patterns, TypeConverter &typeConverter,
    ttcore::MemorySpace defaultInputMemSpace,
    ttcore::MemorySpace defaultOutputMemSpace,
    const llvm::SmallVector<int64_t> &targetGridShape, bool ttnnMode,
    bool collapseTensors) {
  // clang-format off
  patterns.add<
    // Elementwise.
    D2MNamedElementwiseRewriter<ttir::AbsOp,        d2m::TileAbsOp>,
    D2MNamedElementwiseRewriter<ttir::AddOp,        d2m::TileAddOp>,
    D2MNamedElementwiseRewriter<ttir::CeilOp,       d2m::TileCeilOp>,
    D2MNamedElementwiseRewriter<ttir::CosOp,        d2m::TileCosOp>,
    D2MNamedElementwiseRewriter<ttir::DivOp,        d2m::TileDivOp>,
    D2MNamedElementwiseRewriter<ttir::ExpOp,        d2m::TileExpOp>,
    D2MNamedElementwiseRewriter<ttir::FloorOp,      d2m::TileFloorOp>,
    D2MNamedElementwiseRewriter<ttir::GeluOp,       d2m::TileGeluOp>,
    D2MNamedElementwiseRewriter<ttir::LogOp,        d2m::TileLogOp>,
    D2MNamedElementwiseRewriter<ttir::LogicalNotOp, d2m::TileLogicalNotOp>,
    D2MNamedElementwiseRewriter<ttir::MultiplyOp,   d2m::TileMulOp>,
    D2MNamedElementwiseRewriter<ttir::MaximumOp,    d2m::TileMaximumOp>,
    D2MNamedElementwiseRewriter<ttir::NegOp,        d2m::TileNegativeOp>,
    D2MNamedElementwiseRewriter<ttir::PowOp,        d2m::TilePowOp>,
    D2MNamedElementwiseRewriter<ttir::ReciprocalOp, d2m::TileRecipOp>,
    D2MNamedElementwiseRewriter<ttir::RsqrtOp,      d2m::TileRsqrtOp>,
    D2MNamedElementwiseRewriter<ttir::SigmoidOp,    d2m::TileSigmoidOp>,
    D2MNamedElementwiseRewriter<ttir::SinOp,        d2m::TileSinOp>,
    D2MNamedElementwiseRewriter<ttir::SqrtOp,       d2m::TileSqrtOp>,
    D2MNamedElementwiseRewriter<ttir::SubtractOp,   d2m::TileSubOp>,
    D2MNamedElementwiseRewriter<ttir::TanOp,        d2m::TileTanOp>,

    // Comparison.
    D2MNamedElementwiseRewriter<ttir::EqualOp,        d2m::TileEqzOp>,
    D2MNamedElementwiseRewriter<ttir::NotEqualOp,     d2m::TileNezOp>,
    D2MNamedElementwiseRewriter<ttir::GreaterThanOp,  d2m::TileGtzOp>,
    D2MNamedElementwiseRewriter<ttir::GreaterEqualOp, d2m::TileGezOp>,
    D2MNamedElementwiseRewriter<ttir::LessThanOp,     d2m::TileLtzOp>,
    D2MNamedElementwiseRewriter<ttir::LessEqualOp,    d2m::TileLezOp>,

    // Reduction.
    D2MNamedReductionRewriter<ttir::MaxOp,          d2m::TileReduceMaxOp>,
    D2MNamedReductionRewriter<ttir::SumOp,          d2m::TileReduceSumOp>,
    // Data movement.
    D2MNamedElementwiseRewriter<ttir::TypecastOp,     d2m::TileTypecastOp>,
    // Permute (handles tranpose ops, since they're canonicalized into permutes).
    D2MPermuteRewriter,

    D2MMatmulBlockToLinalgGeneric,

    // Non metal_layout Generic rewriter
    D2MGenericNonDeviceLayoutRewriter
  >(typeConverter, ctx, defaultInputMemSpace, defaultOutputMemSpace, targetGridShape, ttnnMode, collapseTensors);

  // ToLayout 1:1 conversion.
  patterns.add<D2MToLayoutOpRewriter>(typeConverter, ctx);

  // Creation ops 1:1 conversion.
  patterns.add<D2MEmptyOpRewriter>(typeConverter, ctx);

  // Matmul.
  patterns.add<D2MMatmulRewriter<d2m::TileMatmulOp>>(typeConverter, ctx, defaultInputMemSpace, defaultOutputMemSpace, targetGridShape, ttnnMode, collapseTensors);
  // clang-format on
}

#define GEN_PASS_DEF_TTIRTOD2M
#include "ttmlir/Conversion/Passes.h.inc"

namespace {
class TTIRToD2MPass final
    : public mlir::tt::impl::TTIRToD2MBase<TTIRToD2MPass> {
public:
  using Base = mlir::tt::impl::TTIRToD2MBase<TTIRToD2MPass>;

  TTIRToD2MPass() = default;

  TTIRToD2MPass(const TTIRToD2MOptions &options) : Base() {
    this->defaultInputMemSpace = options.defaultInputMemSpace;
    this->defaultOutputMemSpace = options.defaultOutputMemSpace;
    this->overrideDeviceShape = options.overrideDeviceShape;
    this->ttnnMode = options.ttnnMode;
    this->collapseTensorsTo2D = options.collapseTensorsTo2D;
  }

  TTIRToD2MPass(const TTIRToD2MPass &rhs) : Base(rhs) {
    // Workaround: Passes are required to be copy-constructible but autogen'ed
    // base class copy constructors ignore Pass option fields.
    this->defaultInputMemSpace = rhs.defaultInputMemSpace;
    this->defaultOutputMemSpace = rhs.defaultOutputMemSpace;
    this->overrideDeviceShape = rhs.overrideDeviceShape;
    this->ttnnMode = rhs.ttnnMode;
    this->collapseTensorsTo2D = rhs.collapseTensorsTo2D;
  }

  void runOnOperation() override {
    MLIRContext *ctx = &getContext();
    ModuleOp module = getOperation();

    // Get target grid shape from device or override.
    llvm::SmallVector<int64_t> gridShape = getTargetGridShape();

    TypeConverter typeConverter;
    typeConverter.addConversion([](Type t) { return t; });

    RewritePatternSet patterns(ctx);
    populateTTIRToD2MPatterns(ctx, patterns, typeConverter,
                              defaultInputMemSpace, defaultOutputMemSpace,
                              gridShape, ttnnMode, collapseTensorsTo2D);

    ConversionTarget target(*ctx);
    target.addIllegalDialect<mlir::tt::ttir::TTIRDialect>();
    target.addLegalDialect<::mlir::BuiltinDialect>();
    target.addLegalDialect<::mlir::func::FuncDialect>();
    target.addLegalDialect<::mlir::linalg::LinalgDialect>();
    target.addLegalDialect<mlir::tt::d2m::D2MDialect>();
    target.addLegalDialect<mlir::tt::ttcore::TTCoreDialect>();
    target.addLegalDialect<mlir::arith::ArithDialect>();
    target.addLegalDialect<mlir::scf::SCFDialect>();

    // Keep some TTIR ops legal if they don't have D2M equivalents.
    target.addLegalOp<mlir::tt::ttir::ConstantOp>();
    target.addLegalOp<mlir::tt::ttir::FullOp>();
    target.addLegalOp<ttir::MeshShardOp>();
    target.addLegalOp<ttir::TTNNMetalLayoutCastOp>();

    target.addDynamicallyLegalOp<d2m::GenericOp>([](d2m::GenericOp op) {
      return llvm::all_of(op.getOperands(), hasMetalLayout);
    });
    target.addIllegalOp<d2m::TileMatmulBlockOp>();

    if (failed(applyPartialConversion(module, target, std::move(patterns)))) {
      signalPassFailure();
    }
  }

private:
  // Helper to get defined device shape if an override is not provided.
  llvm::SmallVector<int64_t> getTargetGridShape() {
    if (!overrideDeviceShape.empty()) {
      return llvm::to_vector(overrideDeviceShape);
    }

    // Get from device if no override given.
    ::mlir::ModuleOp moduleOp = getOperation();
    mlir::tt::ttcore::DeviceAttr device =
        mlir::tt::ttcore::lookupDevice(moduleOp);
    assert(device && "Device not found");
    return llvm::to_vector(device.getWorkerGrid().getShape());
  }
};
} // namespace

std::unique_ptr<OperationPass<ModuleOp>> createTTIRToD2MPass() {
  return std::make_unique<TTIRToD2MPass>();
}

std::unique_ptr<OperationPass<ModuleOp>>
createTTIRToD2MPass(const TTIRToD2MOptions &options) {
  return std::make_unique<TTIRToD2MPass>(options);
}

} // namespace mlir::tt<|MERGE_RESOLUTION|>--- conflicted
+++ resolved
@@ -19,11 +19,7 @@
 #include "ttmlir/Dialect/TTNN/IR/TTNNOpsAttrs.h"
 
 #include "mlir/Dialect/Linalg/IR/Linalg.h"
-<<<<<<< HEAD
 #include "mlir/Dialect/SCF/IR/SCF.h"
-#include "mlir/Dialect/Tensor/IR/Tensor.h"
-=======
->>>>>>> 14de9a59
 #include "mlir/Dialect/Utils/StructuredOpsUtils.h"
 #include "mlir/IR/AffineExpr.h"
 #include "mlir/IR/AffineMap.h"
@@ -1136,7 +1132,8 @@
       const TypeConverter &typeConverter, mlir::MLIRContext *ctx,
       ttcore::MemorySpace defaultInputMemSpace,
       ttcore::MemorySpace defaultOutputMemSpace,
-      const llvm::SmallVector<int64_t> &targetGridShape, bool ttnnMode, bool collapseTensors)
+      const llvm::SmallVector<int64_t> &targetGridShape, bool ttnnMode,
+      bool collapseTensors)
       : OpConversionPattern<d2m::TileMatmulBlockOp>(typeConverter, ctx),
         D2MNamedRewriterCommon(defaultInputMemSpace, defaultOutputMemSpace,
                                targetGridShape, ttnnMode, collapseTensors) {}
@@ -1295,10 +1292,12 @@
                 mlir::cast<ttcore::MetalLayoutAttr>(tensorType.getEncoding());
             auto shardShape = layout.getShardShape(tensorType);
             t = mlir::RankedTensorType::get(shardShape,
-                                               tensorType.getElementType());
+                                            tensorType.getElementType());
           }
 
-          return isCB ? d2m::CBType::get(t.getContext(), mlir::cast<ShapedType>(t)) : t;
+          return isCB ? d2m::CBType::get(t.getContext(),
+                                         mlir::cast<ShapedType>(t))
+                      : t;
         });
 
     for (mlir::Region &region : generic.getRegions()) {
@@ -1327,9 +1326,9 @@
       rewriter.setInsertionPointToStart(block);
       for (auto &op : origRegion.getOps()) {
         Operation *newOp = rewriter.clone(op, irMapper);
-        SmallVector<Operation*> needsVisit = {newOp};
+        SmallVector<Operation *> needsVisit = {newOp};
         while (!needsVisit.empty()) {
-          Operation* visitOp = needsVisit.pop_back_val();
+          Operation *visitOp = needsVisit.pop_back_val();
           for (auto result : visitOp->getResults()) {
             RankedTensorType tensorType =
                 mlir::dyn_cast<RankedTensorType>(result.getType());
@@ -1341,7 +1340,8 @@
           }
 
           for (mlir::Region &visitRegion : visitOp->getRegions()) {
-            auto opPointers = llvm::map_range(visitRegion.getOps(), [](Operation &op) { return &op; });
+            auto opPointers = llvm::map_range(
+                visitRegion.getOps(), [](Operation &op) { return &op; });
             needsVisit.append(opPointers.begin(), opPointers.end());
           }
         }
@@ -1354,7 +1354,9 @@
     return llvm::success();
   }
 
-  static RankedTensorType reblockTensor(RankedTensorType tensorType, ArrayRef<int64_t> gridShape, bool tilize) {
+  static RankedTensorType reblockTensor(RankedTensorType tensorType,
+                                        ArrayRef<int64_t> gridShape,
+                                        bool tilize) {
     assert(tensorType);
     assert(gridShape.size() == 2);
     constexpr std::array<int64_t, 2> defaultShape =
@@ -1365,10 +1367,12 @@
         ttcore::TileType::get(tensorType.getElementType(), tileShape);
     llvm::SmallVector<int64_t> tiledTensorShape(tensorType.getShape());
     assert(tiledTensorShape.size() >= 2);
-    tiledTensorShape[tiledTensorShape.size() - 2] = ttmlir::utils::alignUpDiv(
-        tiledTensorShape[tiledTensorShape.size() - 2], tileShape[0] * gridShape[0]);
-    tiledTensorShape[tiledTensorShape.size() - 1] = ttmlir::utils::alignUpDiv(
-        tiledTensorShape[tiledTensorShape.size() - 1], tileShape[1] * gridShape[1]);
+    tiledTensorShape[tiledTensorShape.size() - 2] =
+        ttmlir::utils::alignUpDiv(tiledTensorShape[tiledTensorShape.size() - 2],
+                                  tileShape[0] * gridShape[0]);
+    tiledTensorShape[tiledTensorShape.size() - 1] =
+        ttmlir::utils::alignUpDiv(tiledTensorShape[tiledTensorShape.size() - 1],
+                                  tileShape[1] * gridShape[1]);
     return mlir::RankedTensorType::get(tiledTensorShape, tileType);
   }
 };
