--- conflicted
+++ resolved
@@ -115,21 +115,12 @@
     return mlir::RankedTensorType::get(shardedShape, elementType, metalLayout);
   }
 
-<<<<<<< HEAD
-  // Create a ToLayout op for a value using the provided layout info and grid.
-  Value
-  createOptimalLayoutOp(Value value, ttcore::MemorySpace memSpace, bool tiled,
-                        mlir::ConversionPatternRewriter &rewriter,
-                        std::optional<mlir::ArrayRef<int64_t>> gridOverride =
-                            std::nullopt) const {
-=======
   // Create a ToLayout operation for a value using the provided layout
   // information with a simple 1x1 grid; actual grid optimization and proper
   // dimension alignments are computed later in the D2MGridSelection pass.
   Value createOptimalLayoutOp(Value value, ttcore::MemorySpace memSpace,
                               bool tiled,
                               mlir::ConversionPatternRewriter &rewriter) const {
->>>>>>> fd9a61a1
     if (isTTNNTensor(value.getType())) {
       assert(ttnnMode && "Unexpected TTNN tensor as op operand");
       return rewriter.create<ttir::TTNNMetalLayoutCastOp>(
@@ -170,14 +161,8 @@
     llvm::SmallVector<int64_t> unshardedShape =
         layout.getPhysicalShape(tileShape);
 
-<<<<<<< HEAD
-    // Calculate optimal grid for given physical shape.
-    llvm::SmallVector<int64_t> optimalGrid = llvm::to_vector(
-        gridOverride.value_or(computeOptimalGrid(unshardedShape)));
-=======
     // Use a placeholder, 1-filled grid for this pass.
     llvm::SmallVector<int64_t> simpleGrid(unshardedShape.size(), 1);
->>>>>>> fd9a61a1
 
     llvm::SmallVector<int64_t> shardedShape =
         layout.getDeviceShape(simpleGrid, tileShape);
@@ -193,18 +178,17 @@
   // happens later in the D2MGridSelection pass.
   std::array<mlir::SmallVector<Value>, 2> toLayoutOperandsAndResults(
       mlir::ConversionPatternRewriter &rewriter,
-      std::array<mlir::SmallVector<Value>, 2> operandsAndResults, bool tiled,
-      std::optional<mlir::ArrayRef<int64_t>> gridOverride =
-          std::nullopt) const {
+      std::array<mlir::SmallVector<Value>, 2> operandsAndResults,
+      bool tiled) const {
     std::array<mlir::SmallVector<Value>, 2> result;
 
     for (Value operand : operandsAndResults[0]) {
-      result[0].push_back(createOptimalLayoutOp(operand, memorySpaces[0], tiled,
-                                                rewriter, gridOverride));
+      result[0].push_back(
+          createOptimalLayoutOp(operand, memorySpaces[0], tiled, rewriter));
     }
     for (Value operand : operandsAndResults[1]) {
-      result[1].push_back(createOptimalLayoutOp(operand, memorySpaces[1], tiled,
-                                                rewriter, gridOverride));
+      result[1].push_back(
+          createOptimalLayoutOp(operand, memorySpaces[1], tiled, rewriter));
     }
 
     return result;
@@ -288,11 +272,7 @@
     for (auto arg : block->getArguments()) {
       Value acquire =
           (arg.getArgNumber() < inputs.size())
-<<<<<<< HEAD
-              ? builder.create<d2m::PopOp>(loc, arg).getResult()
-=======
               ? builder.create<d2m::WaitOp>(loc, arg).getResult()
->>>>>>> fd9a61a1
               : builder.create<d2m::ReserveOp>(loc, arg).getResult();
       operands.push_back(acquire);
     }
@@ -951,11 +931,7 @@
               2, mlir::utils::IteratorType::parallel);
 
           auto input =
-<<<<<<< HEAD
-              builder.create<d2m::PopOp>(bodyLoc, blockArgs[0]).getResult();
-=======
               builder.create<d2m::WaitOp>(bodyLoc, blockArgs[0]).getResult();
->>>>>>> fd9a61a1
           auto output =
               builder.create<d2m::ReserveOp>(bodyLoc, blockArgs[1]).getResult();
 
@@ -1078,15 +1054,14 @@
     : public mlir::OpConversionPattern<d2m::TileMatmulBlockOp>,
       D2MNamedRewriterCommon {
 public:
-  D2MMatmulBlockToLinalgGeneric(
-      const TypeConverter &typeConverter, mlir::MLIRContext *ctx,
-      ttcore::MemorySpace defaultInputMemSpace,
-      ttcore::MemorySpace defaultOutputMemSpace,
-      const llvm::SmallVector<int64_t> &targetGridShape, bool ttnnMode,
-      bool collapseTensors)
+  D2MMatmulBlockToLinalgGeneric(const TypeConverter &typeConverter,
+                                mlir::MLIRContext *ctx,
+                                ttcore::MemorySpace defaultInputMemSpace,
+                                ttcore::MemorySpace defaultOutputMemSpace,
+                                bool ttnnMode, bool collapseTensors)
       : OpConversionPattern<d2m::TileMatmulBlockOp>(typeConverter, ctx),
         D2MNamedRewriterCommon(defaultInputMemSpace, defaultOutputMemSpace,
-                               targetGridShape, ttnnMode, collapseTensors) {}
+                               ttnnMode, collapseTensors) {}
 
 private:
   LogicalResult
@@ -1165,15 +1140,14 @@
     : public mlir::OpConversionPattern<d2m::GenericOp>,
       D2MNamedRewriterCommon {
 public:
-  D2MGenericNonDeviceLayoutRewriter(
-      const TypeConverter &typeConverter, mlir::MLIRContext *ctx,
-      ttcore::MemorySpace defaultInputMemSpace,
-      ttcore::MemorySpace defaultOutputMemSpace,
-      const llvm::SmallVector<int64_t> &targetGridShape, bool ttnnMode,
-      bool collapseTensors)
+  D2MGenericNonDeviceLayoutRewriter(const TypeConverter &typeConverter,
+                                    mlir::MLIRContext *ctx,
+                                    ttcore::MemorySpace defaultInputMemSpace,
+                                    ttcore::MemorySpace defaultOutputMemSpace,
+                                    bool ttnnMode, bool collapseTensors)
       : OpConversionPattern<d2m::GenericOp>(typeConverter, ctx),
         D2MNamedRewriterCommon(defaultInputMemSpace, defaultOutputMemSpace,
-                               targetGridShape, ttnnMode, collapseTensors) {}
+                               ttnnMode, collapseTensors) {}
 
 private:
   LogicalResult
@@ -1190,8 +1164,8 @@
     auto [origInputs, origOutputs] =
         splitDpsSignature(adaptor, op.getDpsInits().size());
 
-    auto [inputs, outputs] = toLayoutOperandsAndResults(
-        rewriter, {origInputs, origOutputs}, tilize, gridShape);
+    auto [inputs, outputs] =
+        toLayoutOperandsAndResults(rewriter, {origInputs, origOutputs}, tilize);
 
     if (op.hasExplicitBlockFactors()) {
       int64_t operandIndex = 0;
@@ -1401,20 +1375,16 @@
     D2MNamedReductionRewriter<ttir::SumOp,          d2m::TileReduceSumOp>,
     // Data movement.
     D2MNamedElementwiseRewriter<ttir::TypecastOp,     d2m::TileTypecastOp>,
+
+    D2MMatmulBlockToLinalgGeneric,
+
+    // Non metal_layout Generic rewriter
+    D2MGenericNonDeviceLayoutRewriter,
+
     // Permute (handles tranpose ops, since they're canonicalized into permutes).
-<<<<<<< HEAD
-    D2MPermuteRewriter,
-
-    D2MMatmulBlockToLinalgGeneric,
-
-    // Non metal_layout Generic rewriter
-    D2MGenericNonDeviceLayoutRewriter
-  >(typeConverter, ctx, defaultInputMemSpace, defaultOutputMemSpace, targetGridShape, ttnnMode, collapseTensors);
-=======
     D2MPermuteRewriter
   >(typeConverter, ctx, defaultInputMemSpace, defaultOutputMemSpace, ttnnMode, collapseTensors);
 
->>>>>>> fd9a61a1
 
   // ToLayout 1:1 conversion.
   patterns.add<D2MToLayoutOpRewriter>(typeConverter, ctx);
