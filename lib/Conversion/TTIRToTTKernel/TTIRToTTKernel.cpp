--- conflicted
+++ resolved
@@ -307,40 +307,6 @@
 
 // clang-format off
 using ComputeOpMap = OpMap<
-<<<<<<< HEAD
-  // Elementwise FPU
-  std::pair<ttir::TileAddOp,        std::pair<ttkernel::AddTilesInitOp,            ttkernel::AddTilesOp>>,
-  std::pair<ttir::TileMatmulOp,     std::pair<ttkernel::MatmulInitOp,              ttkernel::MatmulTilesOp>>,
-  std::pair<ttir::TileMatmulBlockOp, std::pair<ttkernel::MatmulBlockInitOp,        ttkernel::ExperimentalMatmulBlockOp>>,
-  std::pair<ttir::TileMulOp,        std::pair<ttkernel::MulTilesInitOp,            ttkernel::MulTilesOp>>,
-  std::pair<ttir::TileSubOp,        std::pair<ttkernel::SubTilesInitOp,            ttkernel::SubTilesOp>>,
-
-  // Elementwise SFPU
-  std::pair<ttir::TileAbsOp,        std::pair<ttkernel::AbsTileInitOp,             ttkernel::AbsTileOp>>,
-  std::pair<ttir::TileCeilOp,       std::pair<ttkernel::RoundingTileInitOp,        ttkernel::CeilTileOp>>,
-  std::pair<ttir::TileCosOp,        std::pair<ttkernel::CosTileInitOp,             ttkernel::CosTileOp>>,
-  std::pair<ttir::TileDivOp,        std::pair<ttkernel::DivBinaryTilesInitOp,      ttkernel::DivBinaryTilesOp>>,
-  std::pair<ttir::TileExpOp,        std::pair<ttkernel::ExpTileInitOp,             ttkernel::ExpTileOp>>,
-  std::pair<ttir::TileFloorOp,      std::pair<ttkernel::RoundingTileInitOp,        ttkernel::FloorTileOp>>,
-  std::pair<ttir::TileLogOp,        std::pair<ttkernel::LogTileInitOp,             ttkernel::LogTileOp>>,
-  std::pair<ttir::TileLogicalNotOp, std::pair<ttkernel::LogicalNotUnaryTileInitOp, ttkernel::LogicalNotUnaryTileOp>>,
-  std::pair<ttir::TileMaximumOp,    std::pair<ttkernel::MaxTilesInitOp,            ttkernel::MaxTilesOp>>,
-  std::pair<ttir::TileNegativeOp,   std::pair<ttkernel::NegativeTileInitOp,        ttkernel::NegativeTileOp>>,
-  std::pair<ttir::TilePowOp,        std::pair<ttkernel::PowBinaryTilesInitOp,      ttkernel::PowBinaryTilesOp>>,
-  std::pair<ttir::TileRecipOp,      std::pair<ttkernel::RecipTileInitOp,           ttkernel::RecipTileOp>>,
-  std::pair<ttir::TileRsqrtOp,      std::pair<ttkernel::RsqrtTileInitOp,           ttkernel::RsqrtTileOp>>,
-  std::pair<ttir::TileSqrtOp,       std::pair<ttkernel::SqrtTileInitOp,            ttkernel::SqrtTileOp>>,
-  std::pair<ttir::TileSigmoidOp,    std::pair<ttkernel::SigmoidTileInitOp,         ttkernel::SigmoidTileOp>>,
-  std::pair<ttir::TileSinOp,        std::pair<ttkernel::SinTileInitOp,             ttkernel::SinTileOp>>,
-  std::pair<ttir::TileTanOp,        std::pair<ttkernel::TanTileInitOp,             ttkernel::TanTileOp>>,
-  std::pair<ttir::TileSubBinaryOp,  std::pair<ttkernel::SubBinaryTilesInitOp,      ttkernel::SubBinaryTilesOp>>,
-  std::pair<ttir::TileEqzOp,        std::pair<ttkernel::EqzTileInitOp,             ttkernel::EqzTileOp>>,
-  std::pair<ttir::TileNezOp,        std::pair<ttkernel::NezTileInitOp,             ttkernel::NezTileOp>>,
-  std::pair<ttir::TileGtzOp,        std::pair<ttkernel::GtzTileInitOp,             ttkernel::GtzTileOp>>,
-  std::pair<ttir::TileGezOp,        std::pair<ttkernel::GezTileInitOp,             ttkernel::GezTileOp>>,
-  std::pair<ttir::TileLtzOp,        std::pair<ttkernel::LtzTileInitOp,             ttkernel::LtzTileOp>>,
-  std::pair<ttir::TileLezOp,        std::pair<ttkernel::LezTileInitOp,             ttkernel::LezTileOp>>
-=======
   // Elementwise FPU.
   std::pair<ttir::TileAddOp,         std::pair<ttkernel::AddTilesInitOp,            ttkernel::AddTilesOp>>,
   std::pair<ttir::TileMatmulOp,      std::pair<ttkernel::MatmulInitOp,              ttkernel::MatmulTilesOp>>,
@@ -363,12 +329,18 @@
   std::pair<ttir::TileSigmoidOp,     std::pair<ttkernel::SigmoidTileInitOp,         ttkernel::SigmoidTileOp>>,
   std::pair<ttir::TileSinOp,         std::pair<ttkernel::SinTileInitOp,             ttkernel::SinTileOp>>,
   std::pair<ttir::TileTanOp,         std::pair<ttkernel::TanTileInitOp,             ttkernel::TanTileOp>>,
+  std::pair<ttir::TileEqzOp,         std::pair<ttkernel::EqzTileInitOp,             ttkernel::EqzTileOp>>,
+  std::pair<ttir::TileNezOp,         std::pair<ttkernel::NezTileInitOp,             ttkernel::NezTileOp>>,
+  std::pair<ttir::TileGtzOp,         std::pair<ttkernel::GtzTileInitOp,             ttkernel::GtzTileOp>>,
+  std::pair<ttir::TileGezOp,         std::pair<ttkernel::GezTileInitOp,             ttkernel::GezTileOp>>,
+  std::pair<ttir::TileLtzOp,         std::pair<ttkernel::LtzTileInitOp,             ttkernel::LtzTileOp>>,
+  std::pair<ttir::TileLezOp,         std::pair<ttkernel::LezTileInitOp,             ttkernel::LezTileOp>>,
 
   // Elementwise SFPU Binary.
+  std::pair<ttir::TileSubBinaryOp,   std::pair<ttkernel::SubBinaryTilesInitOp,      ttkernel::SubBinaryTilesOp>>,
   std::pair<ttir::TileDivOp,         std::pair<ttkernel::DivBinaryTilesInitOp,      ttkernel::DivBinaryTilesOp>>,
   std::pair<ttir::TileMaximumOp,     std::pair<ttkernel::MaxTilesInitOp,            ttkernel::MaxTilesOp>>,
   std::pair<ttir::TilePowOp,         std::pair<ttkernel::PowBinaryTilesInitOp,      ttkernel::PowBinaryTilesOp>>
->>>>>>> 8821285b
 >;
 // clang-format on
 
@@ -1396,9 +1368,9 @@
                ttkernel::TTIRSFPUOpsRewriter<ttir::TileGezOp>,
                ttkernel::TTIRSFPUOpsRewriter<ttir::TileLtzOp>,
                ttkernel::TTIRSFPUOpsRewriter<ttir::TileLezOp>,
+
+               // Elementwise SFPU Binary.
                ttkernel::TTIRSFPUOpsRewriter<ttir::TileSubBinaryOp>,
-
-               // Elementwise SFPU Binary.
                ttkernel::TTIRSFPUOpsRewriter<ttir::TileDivOp>,
                ttkernel::TTIRSFPUOpsRewriter<ttir::TileMaximumOp>,
                ttkernel::TTIRSFPUOpsRewriter<ttir::TilePowOp>,
