// SPDX-FileCopyrightText: (c) 2024 Tenstorrent AI ULC
//
// SPDX-License-Identifier: Apache-2.0

#include "ttmlir/Conversion/TTIRToLinalg/TTIRToLinalg.h"

#include "ttmlir/Dialect/TT/IR/TTOpsTypes.h"
#include "ttmlir/Dialect/TTIR/IR/TTIROps.h"

#include "mlir/Dialect/Traits.h"
#include "mlir/IR/Attributes.h"
#include "mlir/IR/BuiltinAttributes.h"
#include "mlir/IR/BuiltinTypes.h"
#include "mlir/IR/Types.h"
#include "mlir/IR/Value.h"
#include "mlir/IR/ValueRange.h"
#include "mlir/Support/LogicalResult.h"
#include "mlir/Transforms/DialectConversion.h"
#include "ttmlir/Utils.h"
#include "llvm/ADT/SmallVector.h"
#include "llvm/Support/Casting.h"
#include "llvm/Support/ErrorHandling.h"

#include <cstdint>

using namespace mlir;
using namespace mlir::tt;

namespace {
// Get the dimensions to broadcast.
//
// This function calculates the dimensions to broadcast. We assume that input
// and target shapes are broadcastable. For example if input shape is [4, 1, 3]
// and we want to broadcast to [1, 4, 5, 3], the function will return [0, 2]
// since we want to broadcast 0th and 2nd dimension of result shape.
static SmallVector<int64_t, 2> getBroadcastDims(ArrayRef<int64_t> inputShape,
                                                ArrayRef<int64_t> targetShape) {
  const int64_t sizeDiff = targetShape.size() - inputShape.size();
  assert(sizeDiff >= 0 && "targetShape cannot be smaller than inputShape!");

  // Create padded input shape by prepending 1s.
  SmallVector<int64_t> paddedInput;
  paddedInput.append(sizeDiff, 1); // Prepend with 1s
  paddedInput.append(inputShape.begin(), inputShape.end());

  // Find broadcast dimensions we want to broadcast along (including padding
  // dimensions).
  SmallVector<int64_t, 2> broadcastDims;
  for (const auto &it : llvm::enumerate(llvm::zip(paddedInput, targetShape))) {
    const size_t i = it.index();
    const auto &[inputDim, targetDim] = it.value();
    // Prepended dimensions are always broadcasted.
    if (i < static_cast<size_t>(sizeDiff) || inputDim != targetDim) {
      broadcastDims.push_back(i);
    }
  }

  return broadcastDims;
}

// Get the dimensions to collapse.
//
// This function calculates the dimensions to collapse. We assume that input
// and target shapes are broadcastable. linalg.broadcast requires that input
// tensor only contains dimensions that won't be broadcasted in input tensor.
// For example if input shape is [4, 1, 3] and we want to broadcast to [4, 5,
// 3], then we need to collapse the first dimension of input tensor to [4, 3].
// This function calculates the dimensions to collapse. In case above, we will
// return [[0], [1, 2]].
SmallVector<SmallVector<int64_t, 2>, 2>
getCollapseDims(ArrayRef<int64_t> inputShape, ArrayRef<int64_t> targetShape) {
  // Calculate the size difference.
  const size_t sizeDiff = targetShape.size() - inputShape.size();

  // Create the padded input shape by prepending 1s.
  SmallVector<int64_t> paddedInput(sizeDiff, 1);
  paddedInput.append(inputShape.begin(), inputShape.end());

  SmallVector<int64_t, 2> collapseDims;
  SmallVector<SmallVector<int64_t, 2>, 2> reassocIndexes;
  for (size_t i = sizeDiff; i < targetShape.size(); ++i) {
    const size_t inputDim = paddedInput[i];
    const size_t targetDim = targetShape[i];
    // Adjust the index to account for the prepended dimensions
    // that are not part of the input shape.
    collapseDims.push_back(i - sizeDiff);
    if (inputDim == targetDim) {
      reassocIndexes.push_back(collapseDims);
      collapseDims.clear();
    }
  }

  if (!collapseDims.empty()) {
    if (reassocIndexes.empty()) {
      reassocIndexes.push_back(collapseDims);
    } else {
      reassocIndexes.back().append(collapseDims.begin(), collapseDims.end());
    }
  }

  return reassocIndexes;
}

// Conversion pattern of operations which have exactly 2 input and 1 output
// operands.
template <typename TTIROpTy, typename LinalgOpTy,
          typename OpAdaptor = typename TTIROpTy::Adaptor>
class ElementwiseBinaryOpConversionPattern
    : public OpConversionPattern<TTIROpTy> {
public:
  using OpConversionPattern<TTIROpTy>::OpConversionPattern;

  LogicalResult
  matchAndRewrite(TTIROpTy op, OpAdaptor adaptor,
                  ConversionPatternRewriter &rewriter) const override {
    Location loc = op.getLoc();

    // First, compute broadcasted shape from operands.
    SmallVector<Value, 2> inputs = adaptor.getInputs();
    assert(inputs.size() == 2 &&
           "Binary element-wise operations must have 2 inputs!");
    ArrayRef<int64_t> input0Shape =
        dyn_cast<RankedTensorType>(inputs[0].getType()).getShape();
    ArrayRef<int64_t> input1Shape =
        dyn_cast<RankedTensorType>(inputs[1].getType()).getShape();

    SmallVector<int64_t, 4> broadcastedShape;
    if (!OpTrait::util::getBroadcastedShape(input0Shape, input1Shape,
                                            broadcastedShape)) {
      return rewriter.notifyMatchFailure(op, "Operands are not broadcastable!");
    }

    // Rewrite inputs to target dims with broadcast and collapse shape ops, as
    // needed.
    SmallVector<Value, 2> broadcastedInputs;
    for (Value input : inputs) {
      auto inputRankedTensorType = dyn_cast<RankedTensorType>(input.getType());
      assert(inputRankedTensorType &&
             "Binary element-wise operations must be ranked tensor types!");

      // Insert and use a broadcast op if input does not perfectly match target
      // shape.
      SmallVector<int64_t, 2> broadcastDims =
          getBroadcastDims(inputRankedTensorType.getShape(), broadcastedShape);

      // If we need to broadcast along all dims, then we need to collapse to a
      // scalar via empty collapseDimGroups.
      SmallVector<SmallVector<int64_t, 2>, 2> collapseDimGroups =
          (broadcastDims.size() != broadcastedShape.size())
              ? getCollapseDims(inputRankedTensorType.getShape(),
                                broadcastedShape)
              : SmallVector<SmallVector<int64_t, 2>, 2>();

      if (!broadcastDims.empty()) {
        Value broadcastInput = input;
        // The broadcast op requires we actually collapse any dimensions with
        // size 1 we want to broadcast along.
        if (collapseDimGroups.size() !=
            inputRankedTensorType.getShape().size()) {
          broadcastInput = rewriter.create<tensor::CollapseShapeOp>(
              loc, input, collapseDimGroups);
        }
        auto initTensor = rewriter.create<tensor::EmptyOp>(
            loc, broadcastedShape, inputRankedTensorType.getElementType());
        auto broadcastOp = rewriter.create<linalg::BroadcastOp>(
            loc, broadcastInput, initTensor.getResult(), broadcastDims);
        broadcastedInputs.push_back(broadcastOp.getResults().front());
      } else {
        broadcastedInputs.push_back(input);
      }
    }

    // Perform the actual op substitution, using broadcasted operands when
    // needed.
    SmallVector<Type> resultTypes;
    if (failed(this->getTypeConverter()->convertTypes(op->getResultTypes(),
                                                      resultTypes))) {
      return failure();
    }
    rewriter.replaceOpWithNewOp<LinalgOpTy>(op, resultTypes, broadcastedInputs,
                                            adaptor.getOutputs());
    return success();
  }
};
} // namespace

namespace {
// General elementwise conversion pattern, without implicit broadcasting etc.
// Appropriate for unary ops, or other ops without broadcasting.
template <typename TTIROpTy, typename LinAlgOpTy,
          typename OpAdaptor = typename TTIROpTy::Adaptor>
class ElementwiseOpConversionPattern : public OpConversionPattern<TTIROpTy> {
public:
  using OpConversionPattern<TTIROpTy>::OpConversionPattern;

  LogicalResult
  matchAndRewrite(TTIROpTy op, OpAdaptor adaptor,
                  ConversionPatternRewriter &rewriter) const override {
    SmallVector<Type> resultTypes;
    if (failed(this->getTypeConverter()->convertTypes(op->getResultTypes(),
                                                      resultTypes))) {
      return failure();
    }

    rewriter.replaceOpWithNewOp<LinAlgOpTy>(
        op, resultTypes, adaptor.getInputs(), adaptor.getOutputs());
    return success();
  }
};
} // namespace

namespace {
<<<<<<< HEAD
class TransposeOpConversionPattern
    : public OpConversionPattern<ttir::TransposeOp> {
public:
  using OpConversionPattern<ttir::TransposeOp>::OpConversionPattern;

  LogicalResult
  matchAndRewrite(ttir::TransposeOp op, OpAdaptor adaptor,
                  ConversionPatternRewriter &rewriter) const override {

    Value input = adaptor.getInput();
    const size_t permSize =
        dyn_cast<RankedTensorType>(input.getType()).getShape().size();
    SmallVector<int64_t> permutation;
    permutation.resize(permSize);
    for (size_t i = 0; i < permSize; i++) {
      permutation[i] = i;
    }

    auto dim0 = op.getDim0();
    auto dim1 = op.getDim1();

    if (dim0 < 0) {
      dim0 = permSize + dim0;
    }
    if (dim1 < 0) {
      dim1 = permSize + dim1;
    }

    permutation[dim1] = dim0;
    permutation[dim0] = dim1;
    rewriter.replaceOpWithNewOp<linalg::TransposeOp>(
        op, input, adaptor.getOutput(), permutation);
=======
class SoftmaxOpConversionPattern : public OpConversionPattern<ttir::SoftmaxOp> {
public:
  using OpConversionPattern<ttir::SoftmaxOp>::OpConversionPattern;

  LogicalResult
  matchAndRewrite(ttir::SoftmaxOp op, OpAdaptor adaptor,
                  ConversionPatternRewriter &rewriter) const override {

    Value input = adaptor.getInput();
    const size_t inputSize =
        dyn_cast<RankedTensorType>(input.getType()).getShape().size();
    const int32_t dimension = (op.getDimension() < 0)
                                  ? op.getDimension() + inputSize
                                  : op.getDimension();

    rewriter.replaceOpWithNewOp<linalg::SoftmaxOp>(
        op, this->getTypeConverter()->convertType(op.getType()), input,
        adaptor.getOutput(), dimension);
>>>>>>> 432a73ef
    return success();
  }
};
} // namespace

namespace mlir::tt {

void populateTTIRToLinalgPatterns(MLIRContext *ctx, RewritePatternSet &patterns,
                                  TypeConverter &typeConverter) {
  patterns.add<
      ElementwiseBinaryOpConversionPattern<ttir::AddOp, linalg::AddOp>,
      ElementwiseBinaryOpConversionPattern<ttir::MultiplyOp, linalg::MulOp>,
      ElementwiseBinaryOpConversionPattern<ttir::SubtractOp, linalg::SubOp>,
      ElementwiseBinaryOpConversionPattern<ttir::DivOp, linalg::DivOp>,
      ElementwiseBinaryOpConversionPattern<ttir::PowerOp, linalg::PowFOp>,
      ElementwiseOpConversionPattern<ttir::AbsOp, linalg::AbsOp>,
      ElementwiseOpConversionPattern<ttir::SqrtOp, linalg::SqrtOp>,
      ElementwiseOpConversionPattern<ttir::RsqrtOp, linalg::RsqrtOp>,
      ElementwiseOpConversionPattern<ttir::ExpOp, linalg::ExpOp>,
      ElementwiseOpConversionPattern<ttir::LogOp, linalg::LogOp>,
      ElementwiseOpConversionPattern<ttir::CeilOp, linalg::CeilOp>,
      ElementwiseOpConversionPattern<ttir::FloorOp, linalg::FloorOp>,
      ElementwiseOpConversionPattern<ttir::TanhOp, linalg::TanhOp>,
      ElementwiseOpConversionPattern<ttir::ReciprocalOp, linalg::ReciprocalOp>,
<<<<<<< HEAD
      TransposeOpConversionPattern>(typeConverter, ctx);
=======
      SoftmaxOpConversionPattern>(typeConverter, ctx);
>>>>>>> 432a73ef
}

} // namespace mlir::tt<|MERGE_RESOLUTION|>--- conflicted
+++ resolved
@@ -210,7 +210,6 @@
 } // namespace
 
 namespace {
-<<<<<<< HEAD
 class TransposeOpConversionPattern
     : public OpConversionPattern<ttir::TransposeOp> {
 public:
@@ -243,7 +242,12 @@
     permutation[dim0] = dim1;
     rewriter.replaceOpWithNewOp<linalg::TransposeOp>(
         op, input, adaptor.getOutput(), permutation);
-=======
+    return success();
+  }
+};
+} // namespace
+
+namespace {
 class SoftmaxOpConversionPattern : public OpConversionPattern<ttir::SoftmaxOp> {
 public:
   using OpConversionPattern<ttir::SoftmaxOp>::OpConversionPattern;
@@ -262,7 +266,6 @@
     rewriter.replaceOpWithNewOp<linalg::SoftmaxOp>(
         op, this->getTypeConverter()->convertType(op.getType()), input,
         adaptor.getOutput(), dimension);
->>>>>>> 432a73ef
     return success();
   }
 };
@@ -287,11 +290,8 @@
       ElementwiseOpConversionPattern<ttir::FloorOp, linalg::FloorOp>,
       ElementwiseOpConversionPattern<ttir::TanhOp, linalg::TanhOp>,
       ElementwiseOpConversionPattern<ttir::ReciprocalOp, linalg::ReciprocalOp>,
-<<<<<<< HEAD
-      TransposeOpConversionPattern>(typeConverter, ctx);
-=======
+      TransposeOpConversionPattern,
       SoftmaxOpConversionPattern>(typeConverter, ctx);
->>>>>>> 432a73ef
 }
 
 } // namespace mlir::tt