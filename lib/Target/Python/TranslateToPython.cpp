--- conflicted
+++ resolved
@@ -149,10 +149,6 @@
 /// Determine whether op result should be emitted in a deferred way.
 static bool hasDeferredEmission(Operation *op) {
   return isa_and_nonnull<LiteralOp, GetGlobalOp>(op);
-<<<<<<< HEAD
-  return isa_and_nonnull<LiteralOp, GetGlobalOp>(op);
-=======
->>>>>>> ecfc4b01
 }
 
 StringRef PythonEmitter::getOrCreateName(Value value) {
