--- conflicted
+++ resolved
@@ -15,23 +15,4 @@
   ${MLIR_MAIN_INCLUDE_DIR}/mlir/Conversion/ArithToLLVM
 
   LINK_LIBS PUBLIC
-<<<<<<< HEAD
-  ${link_libs}
-=======
-  MLIRLLVMTransforms
-  MLIRLinalgTransforms
-  MLIRArithToLLVM
-  MLIRBufferizationPipelines
-  MLIRBufferizationToMemRef
-  MLIRControlFlowToLLVM
-  MLIRFuncToLLVM
-  MLIRMemRefToLLVM
-  MLIRMemRefTransforms
-  MLIRReconcileUnrealizedCasts
-  MLIRSCFToControlFlow
-  MLIRTensorToLinalg
-  MLIRTTIRDialect
-  MLIRPass
-  MLIRTransforms
->>>>>>> 8757549a
-)+  ${link_libs}