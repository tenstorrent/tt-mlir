--- conflicted
+++ resolved
@@ -2890,15 +2890,9 @@
   // cast, we necessarily have one of:
   //   1. metal_0->ttnn->metal_1
   //   2. ttnn_0->metal->ttnn_1
-<<<<<<< HEAD
-  // The cast is purely representational and no layout conversion is performed.
-  // At op creation time it is guaranteed that the input and output are the same
-  // tensor. Therefore we can assume that:
-=======
   // The cast is purely representational and no layout change is performed.
   // At op creation time it is guaranteed that the input and output are the same
   // tensor in the same underlying layout. Therefore we can be sure that:
->>>>>>> 7324b9a3
   //   metal_0 == metal_1 in 1
   //   ttnn_0 == ttnn_1 in 2
 
@@ -2925,10 +2919,6 @@
       return failure();
     }
 
-<<<<<<< HEAD
-    // Because of the verifier, we know that
-=======
->>>>>>> 7324b9a3
     rewriter.replaceOp(op, producerOp.getInput());
     return success();
   });
