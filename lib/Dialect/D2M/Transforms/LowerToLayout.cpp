// SPDX-FileCopyrightText: (c) 2025 Tenstorrent AI ULC
//
// SPDX-License-Identifier: Apache-2.0

#include "ttmlir/Dialect/D2M/IR/D2MOps.h"
#include "ttmlir/Dialect/D2M/Transforms/Passes.h"
#include "ttmlir/Dialect/D2M/Utils/Utils.h"
#include "ttmlir/Dialect/TTCore/IR/TTCore.h"
#include "ttmlir/Utils.h"

#include "mlir/Dialect/Bufferization/IR/Bufferization.h"
#include "mlir/Transforms/GreedyPatternRewriteDriver.h"
#include "llvm/ADT/ArrayRef.h"

namespace mlir::tt::d2m {
#define GEN_PASS_DEF_D2MLOWERTOLAYOUT
#include "ttmlir/Dialect/D2M/Transforms/Passes.h.inc"

// Helper struct to encapsulate tensor info; this allows us to package
// MetalLayoutAttr as optional gracefully.
namespace {
struct TensorInfo {
  RankedTensorType type;
  std::optional<ttcore::MetalLayoutAttr> layout;

  static TensorInfo from(Value val) {
    auto type = mlir::cast<RankedTensorType>(val.getType());
    auto layout =
        mlir::dyn_cast_if_present<ttcore::MetalLayoutAttr>(type.getEncoding());
    return {type, layout ? std::optional(layout) : std::nullopt};
  }

  bool hasLayout() const { return layout.has_value(); }

  ttcore::MemorySpace getMemorySpace() const {
    return layout ? layout->getMemorySpace() : ttcore::MemorySpace::System;
  }

  bool isL1() const {
    return hasLayout() &&
           layout->getMemorySpace() == ttcore::MemorySpace::DeviceL1;
  }

  bool isDRAM() const {
    return hasLayout() &&
           layout->getMemorySpace() == ttcore::MemorySpace::DeviceDRAM;
  }

  bool isSystem() const {
    return !hasLayout() ||
           layout->getMemorySpace() == ttcore::MemorySpace::System;
  }

  ArrayRef<int64_t> getGridShape() const {
    assert(hasLayout() && "Cannot get grid shape without layout");
    return layout->getGridShape(type);
  }
};
} // namespace

namespace {
class D2MLowerToLayoutRewriter : public OpRewritePattern<ToLayoutOp> {
public:
  using OpRewritePattern<ToLayoutOp>::OpRewritePattern;

  static LogicalResult lowerLayoutChange(PatternRewriter &rewriter,
                                         ToLayoutOp op) {
    assert(false &&
           "TODO issue https://github.com/tenstorrent/tt-mlir/issues/3037");
  }

  static LogicalResult lowerSystemLayoutChange(PatternRewriter &rewriter,
                                               ToLayoutOp op) {
    auto inputInfo = TensorInfo::from(op.getInput());
    auto outputInfo = TensorInfo::from(op.getOutput());

    assert(inputInfo.isSystem() != outputInfo.isSystem() &&
           "one of input or output must be system for now");

    if (op.getLayout()) {
      // Already lowered.
      return failure();
    }

    // Use the layout of whichever side has a layout (input or output).
    auto deviceLayout =
        inputInfo.isSystem() ? outputInfo.layout : inputInfo.layout;
    assert(deviceLayout.has_value() && "Device side must have a layout");

    rewriter.replaceOpWithNewOp<ToLayoutOp>(op, op.getInput(), op.getOutput(),
                                            *deviceLayout);
    return success();
  }

  // Return true if the input operand to a ToLayoutOp is itself a result of a
  // device->device memspace ToLayoutOp.
  static bool producerMustBeLoweredFirst(ToLayoutOp op) {
    if (auto producer = op.getInput().getDefiningOp<ToLayoutOp>()) {
      auto producerInputInfo = TensorInfo::from(producer.getInput());
      auto producerOutputInfo = TensorInfo::from(producer.getOutput());

      // Check if both producer's input and output are on device
      // (i.e., both have layouts and neither is system memory)
      if (producerInputInfo.hasLayout() && producerOutputInfo.hasLayout() &&
          !producerInputInfo.isSystem() && !producerOutputInfo.isSystem()) {
        return true;
      }
    }
    return false;
  }

  static LogicalResult lowerDatamovementGeneric(PatternRewriter &rewriter,
                                                ToLayoutOp op) {
    auto inputInfo = TensorInfo::from(op.getInput());
    auto outputInfo = TensorInfo::from(op.getOutput());

    if (inputInfo.isSystem() || outputInfo.isSystem()) {
      return lowerSystemLayoutChange(rewriter, op);
    }

    // Both input and output should have layouts at this point.
    assert(inputInfo.hasLayout() && outputInfo.hasLayout());

    Value viewInput = op.getInput();

    bool isSrcDramOrReblock =
        inputInfo.isDRAM() ||
        (!outputInfo.isDRAM() &&
         (inputInfo.getGridShape() != outputInfo.getGridShape()));

    assert(!(isSrcDramOrReblock && outputInfo.isDRAM()) &&
           "input and output cannot both be remote");

    auto buildConcreteView = [&](Value fromVal, RankedTensorType fromTy,
                                 RankedTensorType toTy) -> Value {
      auto *ctx = rewriter.getContext();
      AffineMap map = mlir::tt::d2m::utils::calculateReblockMap(
          fromTy.getShape(), toTy.getShape(), ctx);
      auto baseLayout =
          mlir::cast<ttcore::MetalLayoutAttr>(fromTy.getEncoding());

      auto enc = ttcore::MetalLayoutAttr::get(
          ctx, baseLayout.getLogicalShape(), baseLayout.getDimAlignments(),
          baseLayout.getCollapsedIntervals(), baseLayout.getOobVal(),
          baseLayout.getMemorySpace(), baseLayout.getMemoryLayout(), map);
      auto resultTy =
          RankedTensorType::get(toTy.getShape(), toTy.getElementType(), enc);
      return rewriter
          .create<ViewLayoutOp>(op.getLoc(), resultTy, fromVal,
                                /*reinterpretLayout=*/false)
          .getResult();
    };

    if (isSrcDramOrReblock) {
      viewInput =
          buildConcreteView(op.getInput(), inputInfo.type, outputInfo.type);
    }

    Value viewOutput = op.getOutput();
    if (outputInfo.isDRAM()) {
      viewOutput =
          buildConcreteView(op.getOutput(), outputInfo.type, inputInfo.type);
    }

    const size_t gridRank = outputInfo.getGridShape().size();

    ArrayAttr indexingMaps, iteratorTypes;
    std::tie(indexingMaps, iteratorTypes) =
        GenericOp::buildParallelAffineMapsAndIteratorTypes(
            rewriter, /*arity=*/2, gridRank);
    auto indexingMap = mlir::cast<AffineMapAttr>(indexingMaps[0]);

    rewriter.replaceOpWithNewOp<GenericOp>(
        op, viewInput, viewOutput,
        [&](OpBuilder &builder, Location loc, ValueRange blockArgs) {
<<<<<<< HEAD
          Value outputCB =
              builder.create<ReserveOp>(loc, blockArgs[1]).getResult();
          DMAOp dma;
          if (isSrcDramOrReblock) {
            dma = builder.create<d2m::DMAOp>(loc, viewInput, indexingMap,
                                             outputCB);
          } else {
            Value inputCB =
                builder.create<PopOp>(loc, blockArgs[0]).getResult();
            dma = builder.create<d2m::DMAOp>(loc, inputCB, viewOutput,
                                             indexingMap);
          }
          builder.create<d2m::DMAWaitOp>(loc, dma);
          builder.create<YieldOp>(loc, outputCB);
=======
          DMAOp dma;
          Value yield;
          if (isSrcDramOrReblock) {
            Value outputCB =
                builder.create<ReserveOp>(loc, blockArgs[1]).getResult();
            dma = builder.create<d2m::DMAOp>(loc, viewInput, indexingMap,
                                             outputCB);
            yield = outputCB;
          } else {
            // Note: Naturally you'd think to use a WaitOp since this is in
            // input cb, but in the layout lowering there is no producer thread.
            // The ReserveOp here effectively unwraps the CB so the DMA can
            // access it.
            Value inputCB =
                builder.create<ReserveOp>(loc, blockArgs[0]).getResult();
            dma = builder.create<d2m::DMAOp>(loc, inputCB, viewOutput,
                                             indexingMap);
            yield = inputCB;
          }
          builder.create<d2m::DMAWaitOp>(loc, dma);
          builder.create<YieldOp>(loc, yield);
>>>>>>> fd9a61a1
        },
        ThreadType::Datamovement);

    return success();
  }

  static LogicalResult lowerFormatConversionGeneric(PatternRewriter &rewriter,
                                                    ToLayoutOp op) {
    auto inputType = mlir::cast<RankedTensorType>(op.getInput().getType());
    auto outputType = mlir::cast<RankedTensorType>(op.getOutput().getType());
    bool inputTiled = ttcore::isTiled(inputType);
    bool outputTiled = ttcore::isTiled(outputType);
    assert(inputTiled != outputTiled &&
           "one of input or output must be tiled for now");

    rewriter.replaceOpWithNewOp<GenericOp>(
        op, op.getInput(), op.getOutput(),
        [=](OpBuilder &builder, Location loc, ValueRange blockArgs) {
<<<<<<< HEAD
          Value src = builder.create<PopOp>(loc, blockArgs[0]).getResult();
=======
          Value src = builder.create<WaitOp>(loc, blockArgs[0]).getResult();
>>>>>>> fd9a61a1
          Value dst = builder.create<ReserveOp>(loc, blockArgs[1]).getResult();
          if (inputTiled) {
            builder.create<TileUntilizeBlockOp>(loc, src, dst);
          } else {
            builder.create<TileTilizeBlockOp>(loc, src, dst);
          }
          builder.create<YieldOp>(loc, dst);
        });

    return success();
  }

  LogicalResult matchAndRewrite(ToLayoutOp op,
                                PatternRewriter &rewriter) const final {
    auto components = op.compoundComponents();

    if (components.isCompound()) {
      return failure();
    }

    // By convention, consecutive device->device ToLayout ops must be converted
    // in **producer to consumer order**, such that the consumer ops DO NOT
    // apply a view to an output that will itself be wrapped in a view by the
    // producer op.
    //
    // The GreedyPatternRewriteDriver will handle iterating until all ToLayout
    // ops have been rewritten in producer to consumer order.
    if (producerMustBeLoweredFirst(op)) {
      return failure();
    }

    if (components.isLayoutChange) {
      return lowerLayoutChange(rewriter, op);
    }

    if (components.isGridChange || components.isMemorySpaceChange) {
      return lowerDatamovementGeneric(rewriter, op);
    }

    if (components.isFormatChange) {
      return lowerFormatConversionGeneric(rewriter, op);
    }

    llvm_unreachable("Unknown compound component");
  }
};
} // namespace

namespace {
class D2MSplitCompoundLayoutRewriter : public OpRewritePattern<ToLayoutOp> {
  // Helper struct to build intermediate bounce types.
  // This builder will always create a MetalLayoutAttr directly through the
  // primary constructor--it should never make any decisions w.r.t. to grid
  // shape, etc. (those decisions were already made in D2MToD2MGeneric, here
  // we simply decompose ToLayoutOps).
  class BounceTypeBuilder {
  public:
    explicit BounceTypeBuilder(MLIRContext *ctx) : ctx(ctx) {}

    // Create a device tensor type from a system tensor type, using reference
    // layout's characteristics to populate the MetalLayoutAttr appropriately.
    RankedTensorType createDeviceType(RankedTensorType systemType,
                                      ttcore::MetalLayoutAttr referenceLayout,
                                      RankedTensorType referenceType,
                                      ttcore::MemorySpace memSpace) {

      // Extract the tensor grid from the reference device tensor.
      auto tensorGridShape = referenceLayout.getGridShape(referenceType);

      // Preserve all layout decisions from the referenceType tensor.
      auto layout = ttcore::MetalLayoutAttr::get(
          ctx, referenceLayout.getLogicalShape(),
          referenceLayout.getDimAlignments(),
          referenceLayout.getCollapsedIntervals(), referenceLayout.getOobVal(),
          memSpace, referenceLayout.getMemoryLayout(),
          referenceLayout.getIndexAffineMap());

      // Compute the device shape using the referenceType's grid shape.
      ArrayRef<int64_t> tileShape;
      if (ttcore::isTiled(systemType)) {
        tileShape = ttcore::getTensorTileShape(systemType);
      }
      auto deviceShape = layout.getDeviceShape(tensorGridShape, tileShape);

      return RankedTensorType::get(deviceShape, systemType.getElementType(),
                                   layout);
    }

    // Modify an existing device tensor type while preserving layout
    // characteristics.
    RankedTensorType
    modifyDeviceType(RankedTensorType baseType,
                     ttcore::MetalLayoutAttr baseLayout,
                     std::optional<ttcore::MemorySpace> newMemSpace = {},
                     std::optional<ArrayRef<int64_t>> newTensorGrid = {},
                     std::optional<Type> newElementType = {},
                     std::optional<ArrayRef<int64_t>> newTileShape = {}) {

      assert(baseLayout && "modifyDeviceType requires a layout");

      auto memSpace = newMemSpace.value_or(baseLayout.getMemorySpace());
      auto elementType = newElementType.value_or(baseType.getElementType());

      SmallVector<int64_t> tensorGrid;
      if (newTensorGrid.has_value()) {
        tensorGrid.assign(newTensorGrid->begin(), newTensorGrid->end());
      } else {
        auto currentGrid = baseLayout.getGridShape(baseType);
        tensorGrid.assign(currentGrid.begin(), currentGrid.end());
      }

      auto layout = ttcore::MetalLayoutAttr::get(
          ctx, baseLayout.getLogicalShape(), baseLayout.getDimAlignments(),
          baseLayout.getCollapsedIntervals(), baseLayout.getOobVal(), memSpace,
          baseLayout.getMemoryLayout(), baseLayout.getIndexAffineMap());

      ArrayRef<int64_t> tileShape;
      if (mlir::isa<ttcore::TileType>(elementType)) {
        tileShape =
            newTileShape.value_or(ttcore::getTensorTileShapeOrEmpty(baseType));
      }
      auto deviceShape = layout.getDeviceShape(tensorGrid, tileShape);

      return RankedTensorType::get(deviceShape, elementType, layout);
    }

  private:
    MLIRContext *ctx;
  };

public:
  D2MSplitCompoundLayoutRewriter(MLIRContext *context)
      : OpRewritePattern(context, PatternBenefit(2)) {}

  d2m::ToLayoutOp createToLayoutOp(PatternRewriter &rewriter, Location loc,
                                   Value input,
                                   RankedTensorType desiredType) const {
    // Create empty tensor with desired type and layout
    auto layout = mlir::dyn_cast_or_null<ttcore::MetalLayoutAttr>(
        desiredType.getEncoding());
    auto output = rewriter.create<d2m::EmptyOp>(
        loc, desiredType.getShape(), desiredType.getElementType(), layout);
    return rewriter.create<d2m::ToLayoutOp>(loc, input, output);
  }

  Value bounce(PatternRewriter &rewriter, ToLayoutOp op,
               RankedTensorType bounceType) const {
    auto bounced =
        createToLayoutOp(rewriter, op.getLoc(), op.getInput(), bounceType);
    return rewriter
        .replaceOpWithNewOp<d2m::ToLayoutOp>(op, bounced->getResult(0),
                                             op.getOutput())
        ->getResult(0);
  }

  LogicalResult matchAndRewrite(ToLayoutOp op,
                                PatternRewriter &rewriter) const final {
    auto components = op.compoundComponents();

    if (!components.isCompound()) {
      return failure();
    }

    auto inputInfo = TensorInfo::from(op.getInput());
    auto outputInfo = TensorInfo::from(op.getOutput());

    BounceTypeBuilder typeBuilder(rewriter.getContext());

    // Handle system <-> device transitions specially.
    if (inputInfo.hasLayout() != outputInfo.hasLayout()) {
      if (!inputInfo.hasLayout()) {
        // System -> Device: move to L1 using output's layout characteristics.
        assert(outputInfo.layout &&
               "Output must have layout for system->device");
        auto bounceType = typeBuilder.createDeviceType(
            inputInfo.type, *outputInfo.layout, outputInfo.type,
            ttcore::MemorySpace::DeviceL1);
        bounce(rewriter, op, bounceType);
      } else {
        // Device -> System: need intermediate in L1 with input's
        // characteristics.
        assert(inputInfo.layout && "Input must have layout for device->system");
        auto bounceType = typeBuilder.modifyDeviceType(
            inputInfo.type, *inputInfo.layout, ttcore::MemorySpace::DeviceL1,
            /*newTensorGrid=*/{}, outputInfo.type.getElementType());
        bounce(rewriter, op, bounceType);
      }
      return success();
    }

    // If neither has a layout, both are in system memory.
    if (!inputInfo.hasLayout() && !outputInfo.hasLayout()) {
      // Pure host-side operation - should have been handled by
      // compoundComponents
      assert(false && "Host-side only operations should not be compound");
      return failure();
    }

    // Otherwise, if both have layouts, we need to handle device-side
    // transformations.
    assert(inputInfo.layout && outputInfo.layout);

    // Prioritize L1 operations.
    if (!inputInfo.isL1()) {
      // Move input to L1, preserving its grid and layout characteristics.
      auto bounceType = typeBuilder.modifyDeviceType(
          inputInfo.type, *inputInfo.layout, ttcore::MemorySpace::DeviceL1);
      bounce(rewriter, op, bounceType);
    } else if (!outputInfo.isL1()) {
      // Move output to L1, preserving its grid and layout characteristics.
      auto bounceType = typeBuilder.modifyDeviceType(
          outputInfo.type, *outputInfo.layout, ttcore::MemorySpace::DeviceL1);
      bounce(rewriter, op, bounceType);
    } else if (ttcore::isTiled(inputInfo.type) !=
               ttcore::isTiled(outputInfo.type)) {
      // Format conversion
      if (ttcore::isTiled(inputInfo.type)) {
        // Tilized -> scalar: use output's layout/grid, change element type.
        auto bounceType = typeBuilder.modifyDeviceType(
            outputInfo.type, *outputInfo.layout,
            /*memSpace=*/{},
            /*newTensorGrid=*/{}, inputInfo.type.getElementType(),
            ttcore::getTensorTileShape(inputInfo.type));
        bounce(rewriter, op, bounceType);
      } else {
        // Scalar -> tilized: use input's layout/grid, change element type.
        auto bounceType = typeBuilder.modifyDeviceType(
            inputInfo.type, *inputInfo.layout,
            /*memSpace=*/{},
            /*newTensorGrid=*/{}, outputInfo.type.getElementType(),
            ttcore::getTensorTileShape(outputInfo.type));
        bounce(rewriter, op, bounceType);
      }
    } else if (components.isLayoutChange && ttcore::isTiled(inputInfo.type)) {
      // Layout change with tiled data - bounce through scalar.
      Type scalarType = inputInfo.type.getElementType();
      if (auto tileType = mlir::dyn_cast<ttcore::TileType>(scalarType)) {
        scalarType = tileType.getElementType();
      }

      auto bounceType =
          typeBuilder.modifyDeviceType(inputInfo.type, *inputInfo.layout,
                                       /*memSpace=*/{},
                                       /*newTensorGrid=*/{}, scalarType,
                                       /*tileShape=*/std::nullopt);
      bounce(rewriter, op, bounceType);
    } else if (components.isGridChange) {
      // Grid change - create intermediate with input's grid but output's
      // layout.
      auto bounceType = typeBuilder.modifyDeviceType(
          outputInfo.type, *outputInfo.layout,
          /*memSpace=*/{}, inputInfo.getGridShape());
      bounce(rewriter, op, bounceType);
    } else {
      // Note we should eventually support DRAM <-> DRAM, or System <-> System
      // w/ format conversion via streaming supported.
      assert(false && "Unsupported compound layout change");
      return failure();
    }

    return success();
  }
};
} // namespace

namespace {
class D2MLowerToLayout : public impl::D2MLowerToLayoutBase<D2MLowerToLayout> {
public:
  using impl::D2MLowerToLayoutBase<D2MLowerToLayout>::D2MLowerToLayoutBase;

  void runOnOperation() final {
    RewritePatternSet patterns(&getContext());
    patterns.add<D2MSplitCompoundLayoutRewriter, D2MLowerToLayoutRewriter>(
        &getContext());
    if (failed(applyPatternsGreedily(getOperation(), std::move(patterns)))) {
      signalPassFailure();
      return;
    }
  }
};
} // namespace

} // namespace mlir::tt::d2m<|MERGE_RESOLUTION|>--- conflicted
+++ resolved
@@ -173,22 +173,6 @@
     rewriter.replaceOpWithNewOp<GenericOp>(
         op, viewInput, viewOutput,
         [&](OpBuilder &builder, Location loc, ValueRange blockArgs) {
-<<<<<<< HEAD
-          Value outputCB =
-              builder.create<ReserveOp>(loc, blockArgs[1]).getResult();
-          DMAOp dma;
-          if (isSrcDramOrReblock) {
-            dma = builder.create<d2m::DMAOp>(loc, viewInput, indexingMap,
-                                             outputCB);
-          } else {
-            Value inputCB =
-                builder.create<PopOp>(loc, blockArgs[0]).getResult();
-            dma = builder.create<d2m::DMAOp>(loc, inputCB, viewOutput,
-                                             indexingMap);
-          }
-          builder.create<d2m::DMAWaitOp>(loc, dma);
-          builder.create<YieldOp>(loc, outputCB);
-=======
           DMAOp dma;
           Value yield;
           if (isSrcDramOrReblock) {
@@ -210,7 +194,6 @@
           }
           builder.create<d2m::DMAWaitOp>(loc, dma);
           builder.create<YieldOp>(loc, yield);
->>>>>>> fd9a61a1
         },
         ThreadType::Datamovement);
 
@@ -229,11 +212,7 @@
     rewriter.replaceOpWithNewOp<GenericOp>(
         op, op.getInput(), op.getOutput(),
         [=](OpBuilder &builder, Location loc, ValueRange blockArgs) {
-<<<<<<< HEAD
-          Value src = builder.create<PopOp>(loc, blockArgs[0]).getResult();
-=======
           Value src = builder.create<WaitOp>(loc, blockArgs[0]).getResult();
->>>>>>> fd9a61a1
           Value dst = builder.create<ReserveOp>(loc, blockArgs[1]).getResult();
           if (inputTiled) {
             builder.create<TileUntilizeBlockOp>(loc, src, dst);
