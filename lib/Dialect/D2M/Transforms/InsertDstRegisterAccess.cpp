// SPDX-FileCopyrightText: (c) 2025 Tenstorrent AI ULC
//
// SPDX-License-Identifier: Apache-2.0

#include "ttmlir/Asserts.h"
#include "ttmlir/Dialect/D2M/IR/D2MGenericRegionOps.h"
#include "ttmlir/Dialect/D2M/Transforms/Passes.h"
#include "ttmlir/Dialect/D2M/Utils/TileMatmulUtils.h"
#include "ttmlir/Dialect/D2M/Utils/Utils.h"
#include "ttmlir/Dialect/TTCore/IR/TTCoreOpsTypes.h"
#include "ttmlir/Utils.h"

#include "mlir/Dialect/Affine/IR/AffineOps.h"
#include "mlir/Dialect/Arith/IR/Arith.h"
#include "mlir/Dialect/Func/IR/FuncOps.h"
#include "mlir/Dialect/Linalg/IR/Linalg.h"
#include "mlir/Dialect/Linalg/Transforms/Transforms.h"
#include "mlir/Dialect/MemRef/IR/MemRef.h"
#include "mlir/Dialect/SCF/IR/SCF.h"
#include "mlir/IR/BuiltinAttributes.h"
#include "mlir/Transforms/GreedyPatternRewriteDriver.h"

namespace mlir::tt::d2m {
#define GEN_PASS_DEF_D2MINSERTDSTREGISTERACCESS
#include "ttmlir/Dialect/D2M/Transforms/Passes.h.inc"

namespace {

struct OperationTypes {
  bool hasComputeOps = false;
  bool hasLinalgGeneric = false;
  bool hasMarkedAffineLoops = false;
};

struct D2MInsertDstRegisterAccessRewriter final
    : public OpRewritePattern<GenericOp> {
public:
  D2MInsertDstRegisterAccessRewriter(mlir::MLIRContext *ctx, bool useTileMatmul,
                                     unsigned maxDstPhysicalSizeTiles)
      : OpRewritePattern<GenericOp>(ctx), useTileMatmul(useTileMatmul),
        maxDstPhysicalSizeTiles(maxDstPhysicalSizeTiles) {};

  // Records a CB<->DST affine.load/store op, which DST slice it accesses, and
  // some special considerations for looping over the tensor shard while doing
  // DST accumulation/broadcast. The CB->load->bcast->DST sequence is also
  // modeled as a CB->DST load.
  template <typename LoadOrStoreTy>
  struct LoadStoreRecord {
    LoadOrStoreTy loadStore = nullptr;
    std::optional<d2m::TileBcastOp> bcast = std::nullopt;
    int dstSlice = -1;
    std::set<int64_t> guardDims = {};

    LoadStoreRecord(LoadOrStoreTy loadStore,
                    std::optional<d2m::TileBcastOp> bcast, int dstSlice,
                    const std::set<int64_t> &guardDims)
        : loadStore(loadStore), bcast(bcast), dstSlice(dstSlice),
          guardDims(guardDims) {}
  };

  // Stores all DST<->CB loads/stores that are under the same affine loop nest.
  struct CopyInfo {
    void record(affine::AffineLoadOp load, int dstSlice,
                const std::set<int64_t> &guardDims) {
      loads.emplace_back(load, std::nullopt, dstSlice, guardDims);
    }

    void record(affine::AffineLoadOp load, d2m::TileBcastOp bcast, int dstSlice,
                const std::set<int64_t> &guardDims) {
      loads.emplace_back(load, bcast, dstSlice, guardDims);
    }

    void record(affine::AffineStoreOp store, int dstSlice,
                const std::set<int64_t> &) {
      // Guards are only useful for load loops atm.
      stores.emplace_back(store, std::nullopt, dstSlice, std::set<int64_t>{});
    }

    SmallVector<LoadStoreRecord<affine::AffineLoadOp>> loads;
    SmallVector<LoadStoreRecord<affine::AffineStoreOp>> stores;
  };

  using CopyInfoMap = DenseMap<Operation *, CopyInfo>;

  // Maps a compute op whose result will be consumed by another compute op, to
  // its assigned DST slice and its ancestor loop nest.
  struct DstIntermediateResult {
    int dstSlice;
    Operation *outermostLoop;
  };
  using DstIntermediatesMap = DenseMap<Operation *, DstIntermediateResult>;

  struct DstAccessCollection {
    CopyInfoMap copyInfos;
    DstIntermediatesMap dstIntermediates;
  };

  class DstSliceAllocationState {
  public:
    int allocate() { return nextSliceIndex++; }

    void setStoreToDst() { storedToDst = true; }
    bool didStoreToDst() { return storedToDst; }
    int getCurrSliceIndex() { return nextSliceIndex - 1; }

  private:
    int nextSliceIndex = 0;
    bool storedToDst = false;
  };

  LogicalResult matchAndRewrite(GenericOp gOp,
                                PatternRewriter &rewriter) const final {
    bool modified = false;
    for (unsigned regionIndex = 0; regionIndex < gOp.getNumRegions();
         regionIndex++) {
      if (gOp.getRegionThreadType(regionIndex) != ThreadType::Compute) {
        continue;
      }

      Region *genericRegion = &gOp.getRegion(regionIndex);
      Block &block = genericRegion->getBlocks().front();

      // Check if this region has any operations that this pass can handle.
      OperationTypes opTypes = getOperationTypes(gOp, regionIndex);
      if (!opTypes.hasComputeOps && !opTypes.hasLinalgGeneric &&
          !opTypes.hasMarkedAffineLoops) {
        return failure();
      }

      Type largestDstType = utils::getRegionLargestDstElemType(*genericRegion);
      const unsigned dstCapacity =
          ttcore::getOpChipDescAttr(gOp).getDstLogicalSizeTiles(
              largestDstType, false, maxDstPhysicalSizeTiles);

      // Process linalg.generic ops that were not converted by LinalgToAffine
      // (these are tile_matmul ops when useTileMatmul=false).
<<<<<<< HEAD
      if (!useTileMatmul) {
        if (failed(utils::processTileMatmulLinalgOps(
                rewriter, op, *genericRegion,
                [&](RewriterBase &rewriter, Region &region,
                    Operation *outermostLoop) -> LogicalResult {
                  bool inserted = insertDstRegisterAccess(
                      rewriter, op, region, dstCapacity, outermostLoop);
                  modified |= inserted;
                  return success(inserted);
                }))) {
          return rewriter.notifyMatchFailure(
              op, "failed to process tile_matmul linalg operations");
        }
=======
      WalkResult walkResult =
          block.walk([&](linalg::GenericOp linalgGenericOp) {
            if (!useTileMatmul && hasTileMatmul(linalgGenericOp)) {
              // Only use tile matmul block rewrite when not in explicit
              // datamovement form. Explicit datamovement form should fall
              // through to regular linalg-to-affine conversion.
              if (!gOp.isExplicitDatamovementForm()) {
                if (rewriteTileMatmulAsTileMatmulBlock(
                        rewriter, gOp, *genericRegion, linalgGenericOp,
                        dstCapacity, modified)) {
                  return WalkResult::interrupt();
                }
                return WalkResult::advance();
              }
            }

            // This should not happen - all other linalg ops should have been
            // converted by LinalgToAffine pass.
            return WalkResult::interrupt();
          });

      if (walkResult.wasInterrupted()) {
        return rewriter.notifyMatchFailure(
            gOp, "linalg.generic operations were not converted to affine "
                 "loops");
>>>>>>> 99959e18
      }

      // Process affine loops marked by LinalgToAffine pass.
      block.walk([&](affine::AffineForOp forOp) {
        // Only process root loops marked by LinalgToAffine
        if (!forOp->hasAttr("d2m.linalg_root")) {
          return;
        }

        // Remove the marker attribute after identifying the loop.
        forOp->removeAttr("d2m.linalg_root");

        // Insert DST register access for this loop nest.
        Region &dstRegisterAccessRegion = forOp.getRegion();
        modified |= insertDstRegisterAccess(
            rewriter, gOp, dstRegisterAccessRegion, dstCapacity, forOp);
      });
    }
    return success(modified);
  }

  static bool
<<<<<<< HEAD
  insertDstRegisterAccess(RewriterBase &rewriter, GenericOp op, Region &region,
                          unsigned dstCapacity,
=======
  insertDstRegisterAccess(PatternRewriter &rewriter, GenericOp gOp,
                          Region &region, unsigned dstCapacity,
>>>>>>> 99959e18
                          Operation *outermostInnerComputeLoop = nullptr) {
    assert(region.getBlocks().size() == 1);
    if (hasAcquireDstOp(region)) {
      return false;
    }

    Location loc = gOp.getLoc();

    // 1. Collect relevant DST accesses, grouped under their common loop nests.
    auto [copyInfos, dstIntermediates] =
        collectDstAccesses(gOp, region, outermostInnerComputeLoop);
    if (copyInfos.empty()) {
      return false;
    }

    // 2. Determine DST slicing and insert acquire_dst.
    AcquireDstOp acquireDst =
        insertAcquireDst(rewriter, loc, region, copyInfos,
                         outermostInnerComputeLoop, dstCapacity);
    Value dst = acquireDst.getResult();

    // 3. Generate data copy affine loops for DST I/O.
    dataCopyGenerate(rewriter, loc, dst, copyInfos);

    // 4. Fix the passing of intermediate results through the DST.
    fixDstIntermediateResults(rewriter, loc, dst, dstIntermediates);

    return true;
  }

  static bool hasAcquireDstOp(Region &region) {
    return !region.getOps<AcquireDstOp>().empty();
  }

  static OperationTypes getOperationTypes(GenericOp gOp, unsigned regionIndex) {
    OperationTypes types;
    types.hasComputeOps = gOp.hasComputeOpsInRegion(regionIndex);

    Region *genericRegion = &gOp.getRegion(regionIndex);
    Block &block = genericRegion->getBlocks().front();

    block.walk([&](Operation *op) {
      if (isa<linalg::GenericOp>(op)) {
        types.hasLinalgGeneric = true;
      } else if (auto forOp = dyn_cast<affine::AffineForOp>(op)) {
        if (forOp->hasAttr("d2m.linalg_root")) {
          types.hasMarkedAffineLoops = true;
        }
      }
    });

    return types;
  }

  static std::pair<MemRefType, int>
  inferCbInfoFromAllAccesses(const CopyInfoMap &copyInfos) {
    MemRefType canonicalType = nullptr;
    int maxDstSlice = -1;

    auto updateCanonicalType = [&](MemRefType memref, int idx) {
      if (canonicalType == nullptr) {
        canonicalType = memref;
      } else {
        TT_assertv(memref.getShape() == canonicalType.getShape(),
                   "Multiple interpretations of DST not supported.");
      }
      maxDstSlice = std::max(maxDstSlice, idx);
    };

    for (auto [loopNest, copyInfo] : copyInfos) {
      for (auto &[loadOp, bcastOp, idx, guardDims] : copyInfo.loads) {
        updateCanonicalType(loadOp.getMemRefType(), idx);
      }
      for (auto &[storeOp, bcastOp, idx, guardDims] : copyInfo.stores) {
        updateCanonicalType(storeOp.getMemRefType(), idx);
      }
    }
    TT_assert(canonicalType != nullptr);
    TT_assert(maxDstSlice >= 0);
    return {canonicalType, maxDstSlice};
  }

  static AcquireDstOp insertAcquireDst(RewriterBase &rewriter, Location loc,
                                       Region &region,
                                       const CopyInfoMap &copyInfos,
                                       Operation *outermostInnerComputeLoop,
                                       unsigned dstCapacity) {
    assert(!copyInfos.empty());
    if (outermostInnerComputeLoop) {
      rewriter.setInsertionPoint(outermostInnerComputeLoop);
    } else {
      rewriter.setInsertionPointToStart(&region.front());
    }

    auto [cbType, maxDstSlice] = inferCbInfoFromAllAccesses(copyInfos);
    // Calculate dst shape as N slices of cb shape.
    const int64_t volume = ttmlir::utils::volume(cbType.getShape());
    TT_assert(volume <= dstCapacity);
    const int64_t numDstSlices = dstCapacity / volume;
    TT_assertv(maxDstSlice < numDstSlices,
               "Insufficient DST capacity for all operands.");
    SmallVector<int64_t> dstShape({numDstSlices});
    dstShape.append(cbType.getShape().begin(), cbType.getShape().end());
    MemRefType dstType =
        MemRefType::get(dstShape, cbType.getElementType(),
                        mlir::AffineMap::getMultiDimIdentityMap(
                            dstShape.size(), rewriter.getContext()),
                        rewriter.getAttr<ttcore::MemorySpaceAttr>(
                            ttcore::MemorySpace::RegisterDst));

    AcquireDstOp acquireDst = rewriter.create<AcquireDstOp>(loc, dstType);
    return acquireDst;
  }

  // Walk all compute ops in the region and collect:
  // 1. CB->DST->ComputeOp loads.
  // 2. CB->DST->ComputeOp load-bcasts.
  // 3. ComputeOp->DST->CB stores.
  // 4. ComputeOp->DST->ComputeOp intermediates.
  // Loads & stores are organized under their common loop nests.
  // Implements a simple linear DST slice allocator such that multiple operands
  // get unique DST slices. Currently this routine only does allocation for
  // loads and assumes that stores get exclusive access.
  static DstAccessCollection
  collectDstAccesses(GenericOp gOp, Region &region,
                     Operation *outermostInnerComputeLoop) {
    CopyInfoMap copyInfos;
    DstSliceAllocationState dstSliceAllocationState;
    DstIntermediatesMap dstIntermediates;
    region.walk([&](OperandLoadStoreRegisterOpInterface computeOp) {
      // Filter out non CB<->DST loads & stores.
      auto notDstMemspace = [](auto op) {
        return op && ttcore::getMemorySpace(op.getMemRef()) !=
                         ttcore::MemorySpace::RegisterDst;
      };

      // Collect CB->DST loads for this op's operands.
      for (int64_t operandIdx : computeOp.getOperandsLoadFromDstRegister()) {
        // Skip scalar operands - they don't need to be loaded from dst.
        if (computeOp.isScalarOperand(operandIdx)) {
          continue;
        }

        auto potentialLoad = computeOp->getOperand(operandIdx)
                                 .getDefiningOp<affine::AffineLoadOp>();
        if (potentialLoad && notDstMemspace(potentialLoad)) {
          collectDstLoadOrStore<affine::AffineLoadOp>(
              gOp, potentialLoad, copyInfos, dstSliceAllocationState.allocate(),
              outermostInnerComputeLoop);
        }
      }

      const bool dstRegInPlace = computeOp.getDstRegInPlace();

      for (auto *user : computeOp->getUsers()) {
        if (auto potentialStore = mlir::dyn_cast<affine::AffineStoreOp>(user);
            notDstMemspace(potentialStore)) {
          // Collect DST->CB stores for this op's operands.
          assert(!dstSliceAllocationState.didStoreToDst() &&
                 "Multiple stores from last op to dst not supported");

          // For ops that support tile+scalar, check if rhs is a scalar.
          const bool rhsIsScalar = computeOp.isScalarOperand(1);

          int dstSlice = -1;
          // If op has scalar rhs, treat it as in-place (unary-like behavior).
          if (dstRegInPlace || rhsIsScalar) {
            bool isUnaryOp = computeOp->getNumOperands() == 1;
            bool isTileMatmul = mlir::isa<d2m::TileMatmulOp>(computeOp);
            bool isReduction = mlir::isa<d2m::TileReduceMaxOp>(computeOp) ||
                               mlir::isa<d2m::TileReduceSumOp>(computeOp);
            assert(
                (isUnaryOp || isTileMatmul || isReduction || rhsIsScalar) &&
                "Only unary ops, tile matmul, reductions, and tile+scalar ops "
                "supported for destination register in place, multi-operand "
                "ops "
                "would reference wrong tile, but those ops should be setting "
                "output tile.");
            dstSlice = dstSliceAllocationState.getCurrSliceIndex();
          } else {
            dstSlice = dstSliceAllocationState.allocate();
            dstSliceAllocationState.setStoreToDst();
          }
<<<<<<< HEAD
          collectDstAccess<affine::AffineStoreOp>(op, potentialStore, copyInfos,
                                                  dstSliceIndex,
                                                  outermostInnerComputeLoop);

          // Attach result_dst_index attribute to the compute operation.
          // This enables the backend to retrieve the DST index without
          // searching for store operations (which may not exist with register
          // reuse).
          computeOp->setAttr(
              "result_dst_index",
              mlir::IntegerAttr::get(
                  mlir::IntegerType::get(computeOp->getContext(), 64),
                  dstSliceIndex));
        }
        // If the user isn't a store, it must be another compute consumer and we
        // need to set or allocate a dest register intermediate for it.
        else {
=======
          collectDstLoadOrStore<affine::AffineStoreOp>(
              gOp, potentialStore, copyInfos, dstSlice,
              outermostInnerComputeLoop);
        } else {
          // The consumer is another compute op, set or allocate an intermediate
          // DST slice for it.
>>>>>>> 99959e18
          assert(user->hasTrait<D2MGenericRegionComputeOpTrait>());
          assert(computeOp->hasOneUse() &&
                 "Currently we do not support multiple "
                 "users in the same compute dst region.");
          assert(computeOp->getNumResults() == 1);
          assert(!dstIntermediates.contains(computeOp));

          // If op stores to dst in place or has scalar rhs, we don't need to
          // allocate a new dst register, just use the current dst index.
          int dstSlice =
              (computeOp.getDstRegInPlace() || computeOp.isScalarOperand(1))
                  ? dstSliceAllocationState.getCurrSliceIndex()
                  : dstSliceAllocationState.allocate();

<<<<<<< HEAD
          dstRegisterAllocation[computeOp] = {allocatedIndex,
                                              outermostInnerComputeLoop};

          // Attach result_dst_index attribute for intermediate values.
          computeOp->setAttr(
              "result_dst_index",
              mlir::IntegerAttr::get(
                  mlir::IntegerType::get(computeOp->getContext(), 64),
                  allocatedIndex));
=======
          // Exception: the CB load of the load-bcast pair won't be captured by
          // the CB->DST load handling loop above.
          if (mlir::isa<d2m::TileBcastOp>(computeOp)) {
            auto loadOp =
                computeOp->getOperand(0).getDefiningOp<affine::AffineLoadOp>();
            TT_assert(loadOp != nullptr);
            auto bcastOp = mlir::cast<d2m::TileBcastOp>(computeOp);
            collectDstLoadThenBcast(gOp, loadOp, bcastOp, copyInfos, dstSlice,
                                    outermostInnerComputeLoop);
          } else {
            dstIntermediates[computeOp] = {dstSlice, outermostInnerComputeLoop};
          }
>>>>>>> 99959e18
        }
      }
    });
    return {copyInfos, dstIntermediates};
  }

  static BlockArgument lookThroughSubView(Value memref) {
    while (auto subView = mlir::dyn_cast_or_null<memref::SubViewOp>(
               memref.getDefiningOp())) {
      memref = subView.getSource();
    }
    if (auto *definingOp = memref.getDefiningOp();
        mlir::isa_and_nonnull<d2m::WaitOp, d2m::ReserveOp>(definingOp)) {
      memref = definingOp->getOperand(0);
    }
    return mlir::dyn_cast<BlockArgument>(memref);
  }

  // Collect a single load or store and determine its loop guard.
  template <typename LoadOrStoreTy>
  static void collectDstLoadOrStore(GenericOp gOp, LoadOrStoreTy loadOrStore,
                                    CopyInfoMap &copyInfos, int dstSlice,
                                    Operation *outermostInnerComputeLoop) {
    if (!outermostInnerComputeLoop) {
      // If there is no outermostInnerComputeLoop, the common ancestor is the
      // operation itself.
      outermostInnerComputeLoop = loadOrStore;
    }

    auto [iter, _] = copyInfos.try_emplace(outermostInnerComputeLoop);
    BlockArgument blockArg = lookThroughSubView(loadOrStore.getMemRef());

    std::set<int64_t> guardDims = {};
    if (blockArg && !gOp.isExplicitDatamovementForm()) {
      auto nonParticipatingLoopDims =
          gOp.getNonParticipatingLoopDims(blockArg.getArgNumber());
      auto iteratorTypes = gOp.getIteratorTypesValue();

      for (int64_t dim : nonParticipatingLoopDims) {
        TT_assert(iteratorTypes[dim] == ttcore::IteratorType::Reduction);
        guardDims.insert(dim);
      }
    }

    iter->second.record(loadOrStore, dstSlice, guardDims);
  }

  // Collect a load-bcast pair.
  static void collectDstLoadThenBcast(GenericOp gOp,
                                      affine::AffineLoadOp loadOp,
                                      d2m::TileBcastOp bcastOp,
                                      CopyInfoMap &copyInfos, int dstSlice,
                                      Operation *outermostInnerComputeLoop) {
    if (!outermostInnerComputeLoop) {
      // If there is no outermostInnerComputeLoop, the common ancestor is the
      // operation itself.
      outermostInnerComputeLoop = loadOp;
    }

    auto [iter, _] = copyInfos.try_emplace(outermostInnerComputeLoop);
    BlockArgument blockArg = lookThroughSubView(loadOp.getMemRef());

    std::set<int64_t> guardDims = {};
    if (blockArg && !gOp.isExplicitDatamovementForm()) {
      auto nonParticipatingLoopDims =
          gOp.getNonParticipatingLoopDims(blockArg.getArgNumber());
      auto iteratorTypes = gOp.getIteratorTypesValue();

      for (int64_t dim : nonParticipatingLoopDims) {
        TT_assert(iteratorTypes[dim] == ttcore::IteratorType::Parallel);
        guardDims.insert(dim);
      }
    }

    iter->second.record(loadOp, bcastOp, dstSlice, guardDims);
  }

  /*
    Expand a linalg.generic op that contains a tile_matmul into a
    tile_matmul_block.

    - Uses the linalg.generic and affine semantics to generate copy/pack loops.
    - Deletes the compute loop nest since tile_matmul_block includes the loops
    inside it.
  */
<<<<<<< HEAD

  static void dataCopyGenerate(RewriterBase &rewriter, Location loc, Value dst,
                               const CopyInfoMap &copyInfos) {
=======
  static bool rewriteTileMatmulAsTileMatmulBlock(
      PatternRewriter &rewriter, GenericOp gOp, Region &region,
      linalg::GenericOp linalgGenericOp, unsigned dstCapacity, bool &modified) {
    assert(linalgGenericOp.getInputs().size() == 2 &&
           "Expected exactly 2 input for tile matmul");
    assert(linalgGenericOp.getOutputs().size() == 1 &&
           "Expected exactly 1 output for tile matmul");

    Value inputAMemref = linalgGenericOp.getInputs()[0];
    Value inputBMemref = linalgGenericOp.getInputs()[1];
    Value outputCMemref = linalgGenericOp.getOutputs()[0];

    rewriter.setInsertionPoint(linalgGenericOp);

    auto linalgLoops = linalg::linalgOpToAffineLoops(rewriter, linalgGenericOp);
    if (failed(linalgLoops)) {
      return false;
    }
    rewriter.eraseOp(linalgGenericOp);
    modified |= insertDstRegisterAccess(
        rewriter, gOp, region, dstCapacity,
        !linalgLoops.value().empty() ? linalgLoops.value().front() : nullptr);

    Operation *outerLoop = linalgLoops.value()[0];
    Block *parentBlk = outerLoop->getBlock();
    auto insertPos = std::next(Block::iterator(outerLoop));

    rewriter.setInsertionPoint(parentBlk, insertPos);
    for (Operation *loopOp : llvm::reverse(linalgLoops.value())) {
      rewriter.eraseOp(loopOp);
    }
    rewriter.create<d2m::TileMatmulBlockOp>(gOp.getLoc(), inputAMemref,
                                            inputBMemref, outputCMemref);
    return true;
  }

  // Consumes the recorded load/store info to generate two data copy loops: one
  // for loads and one for stores.
  static void dataCopyGenerate(PatternRewriter &rewriter, Location loc,
                               Value dst, const CopyInfoMap &copyInfos) {
>>>>>>> 99959e18
    for (const auto &[loopNestOrOp, copyInfo] : copyInfos) {
      // Save this insertion point as loopNestOrOp may be replaced.
      rewriter.setInsertionPointAfter(loopNestOrOp);
      auto insertionPointAfterLoopNest = rewriter.saveInsertionPoint();

      // Step 1: generate affine copy loop for loads & load-bcasts.
      rewriter.setInsertionPoint(loopNestOrOp);
<<<<<<< HEAD
      auto guard = insertGuardForLoopNest(rewriter, loc, copyInfo.guardIndices);
      if (guard) {
        rewriter.setInsertionPointToStart(&guard.getThenRegion().front());
      }
      dataCopyGenerate<affine::AffineLoadOp>(
          rewriter, loopNestOrOp, copyInfo.loads,
          // Load/store dst access generation.
          [&](RewriterBase &rewriter, Location loc, Value cb,
=======
      // Insert CB->DST load in the cloned loop skeleton, with proper guards.
      auto loadAccessGenerator =
          [&](PatternRewriter &rewriter,
              LoadStoreRecord<affine::AffineLoadOp> record,
>>>>>>> 99959e18
              AffineMap l1AccessMap, ValueRange l1AccessIndices,
              AffineMap dstAccessMap, ValueRange dstAccessIndices) {
            auto loc = record.loadStore.getLoc();
            Value cb = record.loadStore.getMemref();
            const bool isBcastGuard = record.bcast.has_value();
            auto guard = createLoadLoopGuard(rewriter, loc, record.guardDims,
                                             isBcastGuard);
            if (guard) {
              rewriter.setInsertionPointToStart(&guard.getThenRegion().front());
            }
            auto cbLoad = rewriter.create<affine::AffineLoadOp>(
                loc, cb, l1AccessMap, l1AccessIndices);
            Value valueToStore = cbLoad.getResult();

            if (isBcastGuard) {
              rewriter.setInsertionPointAfter(cbLoad);
              auto *clonedBcast =
                  rewriter.clone(*(record.bcast->getOperation()));
              clonedBcast->setOperand(0, valueToStore);
              valueToStore = clonedBcast->getResult(0);
            }

            rewriter.create<affine::AffineStoreOp>(
<<<<<<< HEAD
                loc, l1Load.getResult(), dst, dstAccessMap, dstAccessIndices);
          },
          // Replacement of the original load with one from dst.
          [&](RewriterBase &rewriter, affine::AffineLoadOp op,
=======
                loc, valueToStore, dst, dstAccessMap, dstAccessIndices);

            if (guard) {
              rewriter.setInsertionPointAfter(guard);
            }
          };

      // Replace the original load with one from the DST.
      auto loadAccessRewriter =
          [&](PatternRewriter &rewriter,
              LoadStoreRecord<affine::AffineLoadOp> record,
>>>>>>> 99959e18
              AffineMap dstAccessMap, ValueRange dstAccessIndices) {
            auto dstLoad = rewriter.create<affine::AffineLoadOp>(
                record.loadStore.getLoc(), dst, dstAccessMap, dstAccessIndices);
            if (record.bcast.has_value()) {
              // Keep the original load in case another bcastOp uses it.
              record.bcast->getResult().replaceAllUsesWith(dstLoad.getResult());
              rewriter.eraseOp(*record.bcast);
            } else {
              rewriter.replaceOp(record.loadStore, dstLoad.getResult());
            }
          };

      createCopyLoop<affine::AffineLoadOp>(rewriter, loopNestOrOp,
                                           copyInfo.loads, loadAccessGenerator,
                                           loadAccessRewriter);

      // Step 2: generate affine copy loop for stores.
      rewriter.restoreInsertionPoint(insertionPointAfterLoopNest);
<<<<<<< HEAD
      dataCopyGenerate<affine::AffineStoreOp>(
          rewriter, loopNestOrOp, copyInfo.stores,
          // Load/store dst access generation.
          [&](RewriterBase &rewriter, Location loc, Value cb,
=======
      // Insert DST->CB store in the cloned loop skeleton.
      auto storeAccessGenerator =
          [&](PatternRewriter &rewriter,
              LoadStoreRecord<affine::AffineStoreOp> record,
>>>>>>> 99959e18
              AffineMap l1AccessMap, ValueRange l1AccessIndices,
              AffineMap dstAccessMap, ValueRange dstAccessIndices) {
            auto loc = record.loadStore.getLoc();
            Value cb = record.loadStore.getMemref();
            auto dstLoad = rewriter.create<affine::AffineLoadOp>(
                loc, dst, dstAccessMap, dstAccessIndices);
            Value valueToStore = dstLoad.getResult();

            // Insert DST reinterpret cast if destination CB type differs from
            // DST type.
            auto cbType = mlir::cast<MemRefType>(cb.getType());
            if (valueToStore.getType() != cbType.getElementType()) {
              valueToStore = rewriter
                                 .create<d2m::DstReinterpretCastOp>(
                                     loc, cbType.getElementType(), valueToStore)
                                 .getResult();
            }

            rewriter.create<affine::AffineStoreOp>(
                loc, valueToStore, cb, l1AccessMap, l1AccessIndices);
<<<<<<< HEAD
          },
          // Replacement of the original store with one from dst.
          [&](RewriterBase &rewriter, affine::AffineStoreOp op,
=======
          };

      // Replace the original store with one to the DST.
      auto storeAccessRewriter =
          [&](PatternRewriter &rewriter,
              LoadStoreRecord<affine::AffineStoreOp> record,
>>>>>>> 99959e18
              AffineMap dstAccessMap, ValueRange dstAccessIndices) {
            Value valueToStore = record.loadStore.getValue();
            // Insert DST reinterpret cast if value type differs from DST type.
            auto dstType = mlir::cast<MemRefType>(dst.getType());
            if (valueToStore.getType() != dstType.getElementType()) {
              valueToStore = rewriter
                                 .create<d2m::DstReinterpretCastOp>(
                                     record.loadStore.getLoc(),
                                     dstType.getElementType(), valueToStore)
                                 .getResult();
            }
            rewriter.replaceOpWithNewOp<affine::AffineStoreOp>(
                record.loadStore, valueToStore, dst, dstAccessMap,
                dstAccessIndices);
          };

      createCopyLoop<affine::AffineStoreOp>(
          rewriter, loopNestOrOp, copyInfo.stores, storeAccessGenerator,
          storeAccessRewriter);
    }
  }

<<<<<<< HEAD
  static scf::IfOp insertGuardForLoopNest(RewriterBase &rewriter, Location loc,
                                          ArrayRef<int64_t> guardIndices) {
    if (guardIndices.empty()) {
=======
  // Generates two types of load loop guards for initializing a DST tile.
  // - Bcast: do the CB->DST initialization load only when all the bcast dims
  //   are at the 1st iter. Enables efficient tile reuse.
  // - Accum: skip the CB->DST reload unless any of the reduction dims is not
  //   at the 1st iter. So the accumulation starts with an all-zeros DST tile.
  static scf::IfOp createLoadLoopGuard(PatternRewriter &rewriter, Location loc,
                                       const std::set<int64_t> &guardDims,
                                       const bool isBcastGuard) {
    if (guardDims.empty()) {
>>>>>>> 99959e18
      return nullptr;
    }

    // Initial condition:
    // - Bcast: load-if-all, start with true and disable when false shows up.
    // - Accum: skip-unless-any, start with false and enable when true shows up.
    Value guard =
        rewriter
            .create<arith::ConstantOp>(loc, rewriter.getI1Type(),
                                       rewriter.getBoolAttr(isBcastGuard))
            .getResult();

    // Check:
    // - Bcast: IS 1st iter?
    // - Accum: NOT 1st iter?
    const auto cmpPredicate =
        isBcastGuard ? arith::CmpIPredicate::eq : arith::CmpIPredicate::ne;

    auto zero = rewriter.create<arith::ConstantOp>(
        loc, rewriter.getIndexType(),
        rewriter.getIntegerAttr(rewriter.getIndexType(), 0));

    for (int64_t idx : guardDims) {
      Value iterIdx = rewriter.create<d2m::IterIndexOp>(loc, idx);
      Value cmp =
          rewriter.create<arith::CmpIOp>(loc, cmpPredicate, iterIdx, zero);
      // Aggregation:
      if (isBcastGuard) {
        // - Bcast: load if ALL(&&) bcast dims ARE at the 1st iter.
        guard = rewriter.create<arith::AndIOp>(loc, guard, cmp).getResult();
      } else {
        // - Accum: reload if ANY(||) reduce dims is NOT at the 1st iter.
        guard = rewriter.create<arith::OrIOp>(loc, guard, cmp).getResult();
      }
    }

    return rewriter.create<scf::IfOp>(loc, guard);
  }

<<<<<<< HEAD
  template <typename LoadStoreOpTy>
  static void dataCopyGenerate(
      RewriterBase &rewriter, Operation *loopNestOrOp,
      ArrayRef<OpAndIndexOffset<LoadStoreOpTy>> loadStoreOps,
      llvm::function_ref<void(RewriterBase &, Location, Value, AffineMap,
                              ValueRange, AffineMap, ValueRange)>
          loadStoreDstAccessGenerator,
      llvm::function_ref<void(RewriterBase &, LoadStoreOpTy, AffineMap,
                              ValueRange)>
          dstAccessReplacement) {
    if (loadStoreOps.empty()) {
=======
  template <typename LoadOrStoreTy>
  static void createCopyLoop(
      PatternRewriter &rewriter, Operation *loopNestOrOp,
      ArrayRef<LoadStoreRecord<LoadOrStoreTy>> loadStoreRecords,
      llvm::function_ref<void(PatternRewriter &, LoadStoreRecord<LoadOrStoreTy>,
                              AffineMap, ValueRange, AffineMap, ValueRange)>
          dstAccessGenerator,
      llvm::function_ref<void(PatternRewriter &, LoadStoreRecord<LoadOrStoreTy>,
                              AffineMap, ValueRange)>
          dstAccessRewriter) {
    if (loadStoreRecords.empty()) {
>>>>>>> 99959e18
      return;
    }

    mlir::IRMapping irMapper;
    // Only Clone loop nests if a loop exists.
    if (mlir::isa<affine::AffineForOp>(loopNestOrOp)) {
      rewriter.clone(*loopNestOrOp, irMapper)->walk([&](Operation *op) {
        // Erase the loop bodies except for other nested loops / yields.
        if (!mlir::isa<affine::AffineForOp, affine::AffineYieldOp,
                       affine::AffineApplyOp>(op)) {
          op->dropAllUses();
          rewriter.eraseOp(op);
        }
      });
    }

    for (auto record : loadStoreRecords) {
      // Find insertion point in the cloned loop.
      Block *fromScope = record.loadStore->getBlock();
      Block *toScope = irMapper.lookupOrNull(fromScope);
      if (toScope) {
        Operation *terminator = toScope->getTerminator();
        if (terminator) {
          rewriter.setInsertionPoint(terminator);
        } else {
          rewriter.setInsertionPointToEnd(toScope);
        }
      }

      auto loadStoreLoc = record.loadStore.getLoc();
      auto loadStoreIndices = record.loadStore.getIndices();
      auto loadStoreMap = record.loadStore.getMap();

      // Generate the data copy loop for the load store.
      {
        auto [l1AccessMap, l1AccessIndices, dstAccessMap, dstAccessIndices] =
            buildIndices(rewriter, loadStoreLoc, irMapper, loadStoreIndices,
                         record.dstSlice, loadStoreMap);
        dstAccessGenerator(rewriter, record, l1AccessMap, l1AccessIndices,
                           dstAccessMap, dstAccessIndices);
      }

      // Replace the original load store with one from dst.
      {
        // Empty IR mapper because we want to preserve original loop vars.
        mlir::IRMapping dummyIRMapper;
        rewriter.setInsertionPoint(record.loadStore);
        auto [l1AccessMap, l1AccessIndices, dstAccessMap, dstAccessIndices] =
            buildIndices(rewriter, loadStoreLoc, dummyIRMapper,
                         loadStoreIndices, record.dstSlice, loadStoreMap);
        dstAccessRewriter(rewriter, record, dstAccessMap, dstAccessIndices);
      }
    }
  }

  // Extract loop induction variables from the outermost loop operation.
  // This collects induction variables from all nested loops in the nest.
  static SmallVector<Value> extractLoopInductionVars(Operation *outermostLoop) {
    SmallVector<Value> loopInductionVars;
    if (!outermostLoop) {
      return loopInductionVars;
    }

    // Collect induction variables from all loops in the nest.
    outermostLoop->walk([&](affine::AffineForOp loop) {
      loopInductionVars.push_back(loop.getBody()->getArgument(0));
    });

    // Reverse to get innermost loops first.
    std::reverse(loopInductionVars.begin(), loopInductionVars.end());
    return loopInductionVars;
  }

  // Rewrite stores to use dst register based on allocation map.
<<<<<<< HEAD
  static void insertDstRegisterAllocation(
      RewriterBase &rewriter, Location loc, Value dst,
      const DstRegisterAllocation &dstRegisterAllocation) {
=======
  static void
  fixDstIntermediateResults(PatternRewriter &rewriter, Location loc, Value dst,
                            const DstIntermediatesMap &dstIntermediates) {
>>>>>>> 99959e18
    auto dstType = dyn_cast<MemRefType>(dst.getType());
    if (!dstType) {
      return;
    }
    const unsigned dstRank = dstType.getRank();

    // Iterate directly through dst register allocation entries.
    for (const auto &[op, dstInfo] : dstIntermediates) {
      int dstSlice = dstInfo.dstSlice;
      SmallVector<Value> loopInductionVars =
          extractLoopInductionVars(dstInfo.outermostLoop);

      // Store the result of this operation to dst register.
      rewriter.setInsertionPoint(op);

      SmallVector<Value> storeIndices;

      // Build store indices: [dstSlice, loop_vars..., 0, 0, ...] using loop
      // induction variables for the dimensions that correspond to loops.
      storeIndices.push_back(
          rewriter.create<arith::ConstantIndexOp>(loc, dstSlice));

      // Use induction variables from the allocation.
      storeIndices.append(loopInductionVars);

      // Pad with zeros for remaining dimensions.
      while (storeIndices.size() < dstRank) {
        storeIndices.push_back(rewriter.create<arith::ConstantIndexOp>(loc, 0));
      }

      // Ensure storeIndices matches the destination memref rank.
      assert(storeIndices.size() == dstRank &&
             "storeIndices size must match destination memref rank. If it's "
             "greater, probably need to use getNonParticipatingLoopDims to "
             "skip loop dimensions: "
             "https://github.com/tenstorrent/tt-mlir/pull/"
             "5081#discussion_r2376709558");

      auto storeMap =
          AffineMap::getMultiDimIdentityMap(dstRank, rewriter.getContext());

      rewriter.setInsertionPointAfter(op);

      // Insert dst reinterpret cast if compute result type differs from
      // dst type
      Value originalResult = op->getResult(0);
      Type originalType = originalResult.getType();
      Value valueToStore = originalResult;
      Operation *castOp = nullptr;
      bool needsTypeCast = (originalType != dstType.getElementType());

      if (needsTypeCast) {
        auto cast = rewriter.create<d2m::DstReinterpretCastOp>(
            loc, dstType.getElementType(), valueToStore);
        valueToStore = cast.getResult();
        castOp = cast.getOperation();
      }

      auto storeOp = rewriter.create<affine::AffineStoreOp>(
          loc, valueToStore, dst, storeMap, storeIndices);

      auto loadedResult = rewriter.create<affine::AffineLoadOp>(
          loc, dst, storeMap, storeIndices);

      // If we cast for storage, we need to cast back to the original type
      // after loading, since downstream ops expect the original type.
      Value replacementValue = loadedResult.getResult();
      Operation *castBackOp = nullptr;
      if (needsTypeCast) {
        auto castBack = rewriter.create<d2m::DstReinterpretCastOp>(
            loc, originalType, replacementValue);
        replacementValue = castBack.getResult();
        castBackOp = castBack.getOperation();
      }

      // Replace all uses of the original result with the (possibly cast back)
      // loaded result from dst register, but exclude the store operation and
      // cast operations to avoid circular dependencies.
      rewriter.replaceUsesWithIf(
          originalResult, replacementValue, [&](mlir::OpOperand &operand) {
            Operation *owner = operand.getOwner();
            return owner != storeOp && owner != castOp && owner != castBackOp;
          });
    }
  }

  // Returns the indices and the map for the load store from L1 and Dst.
  //   tuple(l1AccessMap, l1AccessIndices, dstAccessMap, dstAccessIndices).
  static std::tuple<AffineMap, SmallVector<Value>, AffineMap,
                    SmallVector<Value>>
  buildIndices(RewriterBase &rewriter, Location loc,
               const mlir::IRMapping &irMapper, ValueRange currentIndices,
               int dstSlice, AffineMap map) {
    AffineMap l1AccessMap = map;
    SmallVector<Value> l1AccessIndices =
        llvm::to_vector(llvm::map_range(currentIndices, [&](Value index) {
          return irMapper.lookupOrDefault(index);
        }));

    AffineMap dstAccessMap = map.insertResult(
        getAffineConstantExpr(dstSlice, rewriter.getContext()), 0);
    SmallVector<Value> dstAccessIndices = l1AccessIndices;
    return {l1AccessMap, l1AccessIndices, dstAccessMap, dstAccessIndices};
  }

  bool useTileMatmul = false;
  unsigned maxDstPhysicalSizeTiles = 0;
};
} // namespace

namespace {
template <typename TileReduceOp>
class D2MPackerMaskResetRewriter : public OpRewritePattern<TileReduceOp> {
public:
  using OpRewritePattern<TileReduceOp>::OpRewritePattern;

  Value index(OpBuilder &rewriter, Location loc, int64_t val) const {
    return rewriter.create<arith::ConstantOp>(loc, rewriter.getIndexType(),
                                              rewriter.getIndexAttr(val));
  }

  LogicalResult matchAndRewrite(TileReduceOp op,
                                PatternRewriter &rewriter) const final {

    bool packerResetFound = false;
    op->getBlock()->walk([&](Operation *op) {
      if (auto packerReset =
              mlir::dyn_cast_or_null<d2m::PackerMaskResetOp>(op)) {
        packerResetFound = true;
      }
    });
    if (packerResetFound) {
      return failure();
    }

    rewriter.setInsertionPointAfter(op);
    ReduceDim reduceDim = op.getReduceDim();
    SmallVector<int64_t> loopBounds =
        op->template getParentOfType<GenericOp>().getLoopBounds();

    scf::IfOp ifOp;
    if (reduceDim == ReduceDim::R) {
      auto iterIndex = rewriter.create<d2m::IterIndexOp>(
          op.getLoc(), static_cast<int64_t>(1));
      auto condOp = rewriter.create<arith::CmpIOp>(
          op.getLoc(), arith::CmpIPredicate::ne, iterIndex,
          index(rewriter, op.getLoc(), loopBounds[1] - 1));
      ifOp = rewriter.create<scf::IfOp>(op.getLoc(), condOp);
    } else if (reduceDim == ReduceDim::C) {
      auto iterIndex = rewriter.create<d2m::IterIndexOp>(
          op.getLoc(), static_cast<int64_t>(0));
      auto condOp = rewriter.create<arith::CmpIOp>(
          op.getLoc(), arith::CmpIPredicate::ne, iterIndex,
          index(rewriter, op.getLoc(), loopBounds[0] - 1));
      ifOp = rewriter.create<scf::IfOp>(op.getLoc(), condOp);
    } else if (reduceDim == ReduceDim::RC) {
      auto iterIndexR = rewriter.create<d2m::IterIndexOp>(
          op.getLoc(), static_cast<int64_t>(1));
      auto iterIndexC = rewriter.create<d2m::IterIndexOp>(
          op.getLoc(), static_cast<int64_t>(0));
      auto condOp = rewriter.create<arith::CmpIOp>(
          op.getLoc(), arith::CmpIPredicate::ne, iterIndexR,
          index(rewriter, op.getLoc(), loopBounds[1] - 1));
      auto condOp2 = rewriter.create<arith::CmpIOp>(
          op.getLoc(), arith::CmpIPredicate::ne, iterIndexC,
          index(rewriter, op.getLoc(), loopBounds[0] - 1));
      auto finalCondOp =
          rewriter.create<arith::OrIOp>(op.getLoc(), condOp, condOp2);
      ifOp = rewriter.create<scf::IfOp>(op.getLoc(), finalCondOp);
    }
    rewriter.setInsertionPointToStart(&ifOp.getThenRegion().front());
    rewriter.create<d2m::PackerMaskResetOp>(op.getLoc());

    return success();
  }
};

} // namespace

namespace {
class D2MInsertDstRegisterAccess
    : public impl::D2MInsertDstRegisterAccessBase<D2MInsertDstRegisterAccess> {
public:
  using impl::D2MInsertDstRegisterAccessBase<
      D2MInsertDstRegisterAccess>::D2MInsertDstRegisterAccessBase;

  void runOnOperation() final {
    ModuleOp moduleOp = getOperation();

    // Check precondition: linalg.generic ops should be converted to affine,
    // EXCEPT those with tile_matmul when useTileMatmul=false (they'll be
    // handled by the tile_matmul_block rewrite in the pattern).
    WalkResult walkResult = moduleOp->walk([&](linalg::GenericOp op) {
      // Allow linalg ops with tile_matmul when useTileMatmul=false
      if (!useTileMatmul && utils::hasTileMatmulOp(op)) {
        return WalkResult::advance();
      }
      // All other linalg ops should have been converted
      return WalkResult::interrupt();
    });

    if (walkResult.wasInterrupted()) {
      moduleOp.emitOpError()
          << "found linalg.generic operations that were not converted to "
             "affine loops. Please run --d2m-linalg-to-affine before the "
             "--d2m-insert-dst-register-access pass.";
      return signalPassFailure();
    }

    MLIRContext *ctx = moduleOp.getContext();
    RewritePatternSet patterns(ctx);

    patterns.add<D2MInsertDstRegisterAccessRewriter>(
        ctx, useTileMatmul, maxDstPhysicalSizeTiles.getValue());

    patterns.add<D2MPackerMaskResetRewriter<TileReduceSumOp>,
                 D2MPackerMaskResetRewriter<TileReduceMaxOp>>(ctx);

    if (failed(applyPatternsGreedily(moduleOp, std::move(patterns)))) {
      signalPassFailure();
    }
  }
};
} // namespace

} // namespace mlir::tt::d2m<|MERGE_RESOLUTION|>--- conflicted
+++ resolved
@@ -134,21 +134,6 @@
 
       // Process linalg.generic ops that were not converted by LinalgToAffine
       // (these are tile_matmul ops when useTileMatmul=false).
-<<<<<<< HEAD
-      if (!useTileMatmul) {
-        if (failed(utils::processTileMatmulLinalgOps(
-                rewriter, op, *genericRegion,
-                [&](RewriterBase &rewriter, Region &region,
-                    Operation *outermostLoop) -> LogicalResult {
-                  bool inserted = insertDstRegisterAccess(
-                      rewriter, op, region, dstCapacity, outermostLoop);
-                  modified |= inserted;
-                  return success(inserted);
-                }))) {
-          return rewriter.notifyMatchFailure(
-              op, "failed to process tile_matmul linalg operations");
-        }
-=======
       WalkResult walkResult =
           block.walk([&](linalg::GenericOp linalgGenericOp) {
             if (!useTileMatmul && hasTileMatmul(linalgGenericOp)) {
@@ -174,7 +159,6 @@
         return rewriter.notifyMatchFailure(
             gOp, "linalg.generic operations were not converted to affine "
                  "loops");
->>>>>>> 99959e18
       }
 
       // Process affine loops marked by LinalgToAffine pass.
@@ -197,13 +181,8 @@
   }
 
   static bool
-<<<<<<< HEAD
-  insertDstRegisterAccess(RewriterBase &rewriter, GenericOp op, Region &region,
-                          unsigned dstCapacity,
-=======
   insertDstRegisterAccess(PatternRewriter &rewriter, GenericOp gOp,
                           Region &region, unsigned dstCapacity,
->>>>>>> 99959e18
                           Operation *outermostInnerComputeLoop = nullptr) {
     assert(region.getBlocks().size() == 1);
     if (hasAcquireDstOp(region)) {
@@ -387,10 +366,9 @@
             dstSlice = dstSliceAllocationState.allocate();
             dstSliceAllocationState.setStoreToDst();
           }
-<<<<<<< HEAD
-          collectDstAccess<affine::AffineStoreOp>(op, potentialStore, copyInfos,
-                                                  dstSliceIndex,
-                                                  outermostInnerComputeLoop);
+          collectDstLoadOrStore<affine::AffineStoreOp>(
+              gOp, potentialStore, copyInfos, dstSlice,
+              outermostInnerComputeLoop);
 
           // Attach result_dst_index attribute to the compute operation.
           // This enables the backend to retrieve the DST index without
@@ -401,18 +379,9 @@
               mlir::IntegerAttr::get(
                   mlir::IntegerType::get(computeOp->getContext(), 64),
                   dstSliceIndex));
-        }
-        // If the user isn't a store, it must be another compute consumer and we
-        // need to set or allocate a dest register intermediate for it.
-        else {
-=======
-          collectDstLoadOrStore<affine::AffineStoreOp>(
-              gOp, potentialStore, copyInfos, dstSlice,
-              outermostInnerComputeLoop);
         } else {
           // The consumer is another compute op, set or allocate an intermediate
           // DST slice for it.
->>>>>>> 99959e18
           assert(user->hasTrait<D2MGenericRegionComputeOpTrait>());
           assert(computeOp->hasOneUse() &&
                  "Currently we do not support multiple "
@@ -427,17 +396,6 @@
                   ? dstSliceAllocationState.getCurrSliceIndex()
                   : dstSliceAllocationState.allocate();
 
-<<<<<<< HEAD
-          dstRegisterAllocation[computeOp] = {allocatedIndex,
-                                              outermostInnerComputeLoop};
-
-          // Attach result_dst_index attribute for intermediate values.
-          computeOp->setAttr(
-              "result_dst_index",
-              mlir::IntegerAttr::get(
-                  mlir::IntegerType::get(computeOp->getContext(), 64),
-                  allocatedIndex));
-=======
           // Exception: the CB load of the load-bcast pair won't be captured by
           // the CB->DST load handling loop above.
           if (mlir::isa<d2m::TileBcastOp>(computeOp)) {
@@ -449,8 +407,14 @@
                                     outermostInnerComputeLoop);
           } else {
             dstIntermediates[computeOp] = {dstSlice, outermostInnerComputeLoop};
+
+            // Attach result_dst_index attribute for intermediate values.
+            computeOp->setAttr(
+                "result_dst_index",
+                mlir::IntegerAttr::get(
+                    mlir::IntegerType::get(computeOp->getContext(), 64),
+                    allocatedIndex));
           }
->>>>>>> 99959e18
         }
       }
     });
@@ -536,11 +500,6 @@
     - Deletes the compute loop nest since tile_matmul_block includes the loops
     inside it.
   */
-<<<<<<< HEAD
-
-  static void dataCopyGenerate(RewriterBase &rewriter, Location loc, Value dst,
-                               const CopyInfoMap &copyInfos) {
-=======
   static bool rewriteTileMatmulAsTileMatmulBlock(
       PatternRewriter &rewriter, GenericOp gOp, Region &region,
       linalg::GenericOp linalgGenericOp, unsigned dstCapacity, bool &modified) {
@@ -581,7 +540,6 @@
   // for loads and one for stores.
   static void dataCopyGenerate(PatternRewriter &rewriter, Location loc,
                                Value dst, const CopyInfoMap &copyInfos) {
->>>>>>> 99959e18
     for (const auto &[loopNestOrOp, copyInfo] : copyInfos) {
       // Save this insertion point as loopNestOrOp may be replaced.
       rewriter.setInsertionPointAfter(loopNestOrOp);
@@ -589,21 +547,10 @@
 
       // Step 1: generate affine copy loop for loads & load-bcasts.
       rewriter.setInsertionPoint(loopNestOrOp);
-<<<<<<< HEAD
-      auto guard = insertGuardForLoopNest(rewriter, loc, copyInfo.guardIndices);
-      if (guard) {
-        rewriter.setInsertionPointToStart(&guard.getThenRegion().front());
-      }
-      dataCopyGenerate<affine::AffineLoadOp>(
-          rewriter, loopNestOrOp, copyInfo.loads,
-          // Load/store dst access generation.
-          [&](RewriterBase &rewriter, Location loc, Value cb,
-=======
       // Insert CB->DST load in the cloned loop skeleton, with proper guards.
       auto loadAccessGenerator =
           [&](PatternRewriter &rewriter,
               LoadStoreRecord<affine::AffineLoadOp> record,
->>>>>>> 99959e18
               AffineMap l1AccessMap, ValueRange l1AccessIndices,
               AffineMap dstAccessMap, ValueRange dstAccessIndices) {
             auto loc = record.loadStore.getLoc();
@@ -627,12 +574,6 @@
             }
 
             rewriter.create<affine::AffineStoreOp>(
-<<<<<<< HEAD
-                loc, l1Load.getResult(), dst, dstAccessMap, dstAccessIndices);
-          },
-          // Replacement of the original load with one from dst.
-          [&](RewriterBase &rewriter, affine::AffineLoadOp op,
-=======
                 loc, valueToStore, dst, dstAccessMap, dstAccessIndices);
 
             if (guard) {
@@ -644,7 +585,6 @@
       auto loadAccessRewriter =
           [&](PatternRewriter &rewriter,
               LoadStoreRecord<affine::AffineLoadOp> record,
->>>>>>> 99959e18
               AffineMap dstAccessMap, ValueRange dstAccessIndices) {
             auto dstLoad = rewriter.create<affine::AffineLoadOp>(
                 record.loadStore.getLoc(), dst, dstAccessMap, dstAccessIndices);
@@ -663,17 +603,10 @@
 
       // Step 2: generate affine copy loop for stores.
       rewriter.restoreInsertionPoint(insertionPointAfterLoopNest);
-<<<<<<< HEAD
-      dataCopyGenerate<affine::AffineStoreOp>(
-          rewriter, loopNestOrOp, copyInfo.stores,
-          // Load/store dst access generation.
-          [&](RewriterBase &rewriter, Location loc, Value cb,
-=======
       // Insert DST->CB store in the cloned loop skeleton.
       auto storeAccessGenerator =
           [&](PatternRewriter &rewriter,
               LoadStoreRecord<affine::AffineStoreOp> record,
->>>>>>> 99959e18
               AffineMap l1AccessMap, ValueRange l1AccessIndices,
               AffineMap dstAccessMap, ValueRange dstAccessIndices) {
             auto loc = record.loadStore.getLoc();
@@ -694,18 +627,12 @@
 
             rewriter.create<affine::AffineStoreOp>(
                 loc, valueToStore, cb, l1AccessMap, l1AccessIndices);
-<<<<<<< HEAD
-          },
-          // Replacement of the original store with one from dst.
-          [&](RewriterBase &rewriter, affine::AffineStoreOp op,
-=======
           };
 
       // Replace the original store with one to the DST.
       auto storeAccessRewriter =
           [&](PatternRewriter &rewriter,
               LoadStoreRecord<affine::AffineStoreOp> record,
->>>>>>> 99959e18
               AffineMap dstAccessMap, ValueRange dstAccessIndices) {
             Value valueToStore = record.loadStore.getValue();
             // Insert DST reinterpret cast if value type differs from DST type.
@@ -728,11 +655,6 @@
     }
   }
 
-<<<<<<< HEAD
-  static scf::IfOp insertGuardForLoopNest(RewriterBase &rewriter, Location loc,
-                                          ArrayRef<int64_t> guardIndices) {
-    if (guardIndices.empty()) {
-=======
   // Generates two types of load loop guards for initializing a DST tile.
   // - Bcast: do the CB->DST initialization load only when all the bcast dims
   //   are at the 1st iter. Enables efficient tile reuse.
@@ -742,7 +664,6 @@
                                        const std::set<int64_t> &guardDims,
                                        const bool isBcastGuard) {
     if (guardDims.empty()) {
->>>>>>> 99959e18
       return nullptr;
     }
 
@@ -782,19 +703,6 @@
     return rewriter.create<scf::IfOp>(loc, guard);
   }
 
-<<<<<<< HEAD
-  template <typename LoadStoreOpTy>
-  static void dataCopyGenerate(
-      RewriterBase &rewriter, Operation *loopNestOrOp,
-      ArrayRef<OpAndIndexOffset<LoadStoreOpTy>> loadStoreOps,
-      llvm::function_ref<void(RewriterBase &, Location, Value, AffineMap,
-                              ValueRange, AffineMap, ValueRange)>
-          loadStoreDstAccessGenerator,
-      llvm::function_ref<void(RewriterBase &, LoadStoreOpTy, AffineMap,
-                              ValueRange)>
-          dstAccessReplacement) {
-    if (loadStoreOps.empty()) {
-=======
   template <typename LoadOrStoreTy>
   static void createCopyLoop(
       PatternRewriter &rewriter, Operation *loopNestOrOp,
@@ -806,7 +714,6 @@
                               AffineMap, ValueRange)>
           dstAccessRewriter) {
     if (loadStoreRecords.empty()) {
->>>>>>> 99959e18
       return;
     }
 
@@ -881,15 +788,9 @@
   }
 
   // Rewrite stores to use dst register based on allocation map.
-<<<<<<< HEAD
-  static void insertDstRegisterAllocation(
-      RewriterBase &rewriter, Location loc, Value dst,
-      const DstRegisterAllocation &dstRegisterAllocation) {
-=======
   static void
   fixDstIntermediateResults(PatternRewriter &rewriter, Location loc, Value dst,
                             const DstIntermediatesMap &dstIntermediates) {
->>>>>>> 99959e18
     auto dstType = dyn_cast<MemRefType>(dst.getType());
     if (!dstType) {
       return;
