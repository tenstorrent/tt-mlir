// SPDX-FileCopyrightText: (c) 2025 Tenstorrent AI ULC
//
// SPDX-License-Identifier: Apache-2.0

#include "ttmlir/Dialect/D2M/Transforms/Passes.h"
#include "ttmlir/Dialect/TTCore/IR/TTCore.h"

#include "mlir/Dialect/Func/IR/FuncOps.h"
<<<<<<< HEAD
=======
#include "mlir/Dialect/Linalg/IR/Linalg.h"
>>>>>>> 0f86026a
#include "mlir/Dialect/SCF/IR/SCF.h"
#include "mlir/Dialect/Tensor/IR/Tensor.h"
#include "mlir/IR/BuiltinDialect.h"
#include "mlir/Transforms/DialectConversion.h"

namespace mlir::tt::d2m {

#define GEN_PASS_DEF_D2MGENERICREPLACEGLOBALS
#include "ttmlir/Dialect/D2M/Transforms/Passes.h.inc"

namespace {
class D2MGenericReplaceGlobalsRewriter
    : public OpRewritePattern<ttcore::GetGlobalOp> {
public:
  using OpRewritePattern<ttcore::GetGlobalOp>::OpRewritePattern;
  LogicalResult matchAndRewrite(ttcore::GetGlobalOp op,
                                PatternRewriter &rewriter) const final {
    GenericOp generic = op->getParentOfType<GenericOp>();
    assert(generic); // dynamically legal op check ensures this is not null

    auto global = SymbolTable::lookupNearestSymbolFrom<ttcore::GlobalOp>(
        op, op.getSymNameAttr());
    if (!global) {
      op.emitError("Global symbol not found: ") << op.getSymNameAttr();
      return failure();
    }

    std::optional<int32_t> index = global.getIndex();
    if (!index) {
      op.emitError("Global must have a valid index attribute");
      return failure();
    }

    Value operand = generic.getOperand(*index);
    rewriter.replaceAllUsesWith(op, operand);
    rewriter.eraseOp(op);
    return success();
  }
};

} // namespace

namespace {

class D2MGenericReplaceGlobals
    : public impl::D2MGenericReplaceGlobalsBase<D2MGenericReplaceGlobals> {
public:
  using impl::D2MGenericReplaceGlobalsBase<
      D2MGenericReplaceGlobals>::D2MGenericReplaceGlobalsBase;
  void runOnOperation() final {
    ConversionTarget target(getContext());
<<<<<<< HEAD
    target.addLegalDialect<arith::ArithDialect, BuiltinDialect,
                           func::FuncDialect, memref::MemRefDialect,
                           scf::SCFDialect, tensor::TensorDialect,
                           ttcore::TTCoreDialect, d2m::D2MDialect>();
=======
    target.addLegalDialect<
        arith::ArithDialect, BuiltinDialect, func::FuncDialect,
        linalg::LinalgDialect, memref::MemRefDialect, scf::SCFDialect,
        tensor::TensorDialect, ttcore::TTCoreDialect, d2m::D2MDialect>();
>>>>>>> 0f86026a

    target.addDynamicallyLegalOp<ttcore::GetGlobalOp>(
        [&](ttcore::GetGlobalOp op) {
          return !(op->getParentOfType<GenericOp>());
        });

    RewritePatternSet patterns(&getContext());
    patterns.add<D2MGenericReplaceGlobalsRewriter>(&getContext());
    if (failed(
            applyFullConversion(getOperation(), target, std::move(patterns)))) {
      signalPassFailure();
    }
  }
};

} // namespace
} // namespace mlir::tt::d2m<|MERGE_RESOLUTION|>--- conflicted
+++ resolved
@@ -6,10 +6,7 @@
 #include "ttmlir/Dialect/TTCore/IR/TTCore.h"
 
 #include "mlir/Dialect/Func/IR/FuncOps.h"
-<<<<<<< HEAD
-=======
 #include "mlir/Dialect/Linalg/IR/Linalg.h"
->>>>>>> 0f86026a
 #include "mlir/Dialect/SCF/IR/SCF.h"
 #include "mlir/Dialect/Tensor/IR/Tensor.h"
 #include "mlir/IR/BuiltinDialect.h"
@@ -61,17 +58,10 @@
       D2MGenericReplaceGlobals>::D2MGenericReplaceGlobalsBase;
   void runOnOperation() final {
     ConversionTarget target(getContext());
-<<<<<<< HEAD
-    target.addLegalDialect<arith::ArithDialect, BuiltinDialect,
-                           func::FuncDialect, memref::MemRefDialect,
-                           scf::SCFDialect, tensor::TensorDialect,
-                           ttcore::TTCoreDialect, d2m::D2MDialect>();
-=======
     target.addLegalDialect<
         arith::ArithDialect, BuiltinDialect, func::FuncDialect,
         linalg::LinalgDialect, memref::MemRefDialect, scf::SCFDialect,
         tensor::TensorDialect, ttcore::TTCoreDialect, d2m::D2MDialect>();
->>>>>>> 0f86026a
 
     target.addDynamicallyLegalOp<ttcore::GetGlobalOp>(
         [&](ttcore::GetGlobalOp op) {
