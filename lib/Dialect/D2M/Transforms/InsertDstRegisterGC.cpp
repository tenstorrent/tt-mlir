--- conflicted
+++ resolved
@@ -105,15 +105,9 @@
   ///    like exp_tile where input and output must use the same DST index)
   /// 2. Renumbers colors to use consecutive indices starting from 0
   ///
-<<<<<<< HEAD
-  /// \param coloring The coloring result from graph coloring (modified in-place)
-  /// \param coalescingPairs Pairs of (storeIdx, loadIdx) that must use same color
-  /// \return The number of unique colors after normalization
-=======
   /// \param coloring The coloring result from graph coloring (modified
   /// in-place) \param coalescingPairs Pairs of (storeIdx, loadIdx) that must
   /// use same color \return The number of unique colors after normalization
->>>>>>> 6ab65ad7
   static uint32_t normalizeDstIndices(
       std::vector<unsigned> &coloring,
       const std::vector<std::pair<size_t, size_t>> &coalescingPairs) {
@@ -436,14 +430,8 @@
     // operations. Coalescing constraints are used for in-place operations
     // (e.g., unary ops like exp_tile) where input and output must share a DST
     // index.
-<<<<<<< HEAD
-    auto graphResult =
-        InterferenceGraph::buildIndexGraphFromDstOperations(region,
-                                                            dstAccesses);
-=======
     auto graphResult = InterferenceGraph::buildIndexGraphFromDstOperations(
         region, dstAccesses);
->>>>>>> 6ab65ad7
 
     // Calculate number of available colors (DST slices).
     const int64_t volume = ttmlir::utils::volume(cbType.getShape());
@@ -613,14 +601,8 @@
     }
 
     // Build interference graph and coalescing constraints from DST accesses.
-<<<<<<< HEAD
-    auto graphResult =
-        InterferenceGraph::buildIndexGraphFromDstOperations(region,
-                                                            dstAccesses);
-=======
     auto graphResult = InterferenceGraph::buildIndexGraphFromDstOperations(
         region, dstAccesses);
->>>>>>> 6ab65ad7
 
     // Calculate number of available colors (DST slices).
     const int64_t volume = ttmlir::utils::volume(cbType.getShape());
