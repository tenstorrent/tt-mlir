--- conflicted
+++ resolved
@@ -229,11 +229,7 @@
                          bool isOutput, MutableArrayRef<Region> regions) {
     Value cb =
         isOutput
-<<<<<<< HEAD
-            ? builder.create<d2m::PopOp>(loc, blockOperand).getResult()
-=======
             ? builder.create<d2m::WaitOp>(loc, blockOperand).getResult()
->>>>>>> cd2498cc
             : builder.create<d2m::ReserveOp>(loc, blockOperand).getResult();
 
     if (isStream(genericOperand)) {
