// SPDX-FileCopyrightText: (c) 2025 Tenstorrent AI ULC
//
// SPDX-License-Identifier: Apache-2.0

#include "ttmlir/Dialect/D2M/Transforms/Passes.h"

#include "ttmlir/Asserts.h"
#include "ttmlir/Dialect/D2M/Analysis/Allocation/Planner.h"
#include "ttmlir/Dialect/D2M/Analysis/Allocation/Utils.h"
#include "ttmlir/Dialect/D2M/Utils/Utils.h"
#include "ttmlir/Dialect/TTCore/IR/TTCore.h"
#include "ttmlir/Dialect/TTIR/IR/TTIROps.h"
#include "ttmlir/Utils.h"

#include "mlir/Analysis/Liveness.h"
#include "mlir/Dialect/Func/IR/FuncOps.h"
#include "mlir/Dialect/MemRef/IR/MemRef.h"
#include "mlir/IR/AffineExpr.h"
#include "mlir/IR/AffineMap.h"
#include "mlir/IR/OpDefinition.h"
#include "llvm/ADT/BitVector.h"
#include "llvm/ADT/DenseMap.h"
#include "llvm/ADT/TypeSwitch.h"

#include <algorithm>
#include <numeric>
#include <optional>

//===---------------------------------------------------------------------===//
namespace mlir::tt::d2m {

#define GEN_PASS_DEF_D2MALLOCATE
#include "ttmlir/Dialect/D2M/Transforms/Passes.h.inc"

//===----------------------------------------------------------------------===//
// Helper definitions.
//===----------------------------------------------------------------------===//

inline bool isDeviceMemorySpace(MemRefType memref, ttcore::MemorySpace dflt) {
  return ttcore::isDeviceMemorySpace(ttcore::getMemorySpace(memref, dflt));
}

//===----------------------------------------------------------------------===//
// Helper classes.
//===----------------------------------------------------------------------===//
namespace {

using Planner = allocation::Planner;

using ttcore::MemorySpace;
using PlannerSpace = Planner::Space;

using AllocSizeT = Planner::AllocSizeT;
using SequenceT = Planner::SequenceT;
using IndexT = Planner::IndexT;
using LiveRange = Planner::LiveRange;

using allocation::AsOperandPrinter;
using allocation::asSeq;
using allocation::asShape;
using allocation::concatToVector;
using allocation::is_operation_v;
using allocation::ordinal;

struct MemorySpaceInfo {

  MemorySpaceInfo() = default;
  MemorySpaceInfo(AllocSizeT baseAddress, AllocSizeT maxAddress,
                  AllocSizeT alignment)
      : baseAddress(baseAddress), maxAddress(maxAddress), alignment(alignment) {
    TT_assert(baseAddress < maxAddress);
    TT_assert(baseAddress % alignment == 0);
    TT_assert(maxAddress % alignment == 0);
  }

  // Valid address range is [baseAddress, maxAddress).

  AllocSizeT baseAddress = 0;
  AllocSizeT maxAddress = 0;
  AllocSizeT alignment = 0;

  [[maybe_unused]] friend std::string to_string(const MemorySpaceInfo &obj) {
    std::stringstream s;
    s << '[' << obj.baseAddress << ", " << obj.maxAddress << ')'
      << ", alignment " << obj.alignment;
    return s.str();
  }

  static constexpr std::size_t kMaxEnumValForMemorySpace =
      (ttcore::getMaxEnumValForMemorySpace() + 1);
};

using MemorySpaces =
    std::array<MemorySpaceInfo, MemorySpaceInfo::kMaxEnumValForMemorySpace>;

inline PlannerSpace asPlannerSpace(MemorySpace memspace) {
  switch (memspace) {
  case MemorySpace::DeviceDRAM: {
    return PlannerSpace::Spill;
  }
  case MemorySpace::DeviceL1: {
    return PlannerSpace::Scratch;
  }
  default: {
    llvm_unreachable("expected device memory space input");
  }
  }
}

inline MemorySpace asMemorySpace(PlannerSpace space) {
  switch (space) {
  case PlannerSpace::Scratch: {
    return MemorySpace::DeviceL1;
  }
  case PlannerSpace::Spill: {
    return MemorySpace::DeviceDRAM;
  }
  default: {
    llvm_unreachable("expected planner space input");
  }
  }
}

struct LivenessClosure {
  Operation *lastOp;
  LiveRange live;
};

using LivenessClosureGraph = llvm::DenseMap<Operation *, LivenessClosure>;

template <typename T>
using SpaceSpecific = std::array<T, ordinal(PlannerSpace::end)>;

struct MemrefValueContext {
  // The type of how this value is seen within the scope, either
  // the actual type of a `memref.alloc` or the result of a ttnn bridge cast.
  MemRefType type;
  // All generic op users of this alloc (immediate or through a chain of
  // view/steam layout ops).
  llvm::DenseSet<d2m::GenericOp> genericUsers;
  // Allocation request size in bytes (i.e. aligned for scratch/spill spaces,
  // respectively).
  SpaceSpecific<AllocSizeT> allocSize = {-1, -1};
  // Live range of this value, starting with the defining op itself
  // and extending to its last user.
  LiveRange live = {-1, -1};
  // `true` iff this value is ineligible for remapping (has non-generic
  // users, has a generic explicit datamovement user, etc).
  bool isMemspaceBound = false;
  // `true` iff this value acts as the output of at least one
  // generic op.
  bool usedForOutput = false;
  // `Planner`s spill outcome for this decision variable.
  // TODO(vroubtsov) replace with PlannerSpace var?
  std::optional<MemorySpace> remappedMemSpace;

  // Fields used to link this Value to a `Planner` decision variable.

  int32_t varIndex = -1; // Needed to retrieve `Planner::Variable::placement`.
  int32_t reqIndex = -1; // Needed to retrieve `Planner::Request::offset`.
};

using OperandDefChain = llvm::SmallVector<Operation *, 4>;

struct OperandContext {
  // Link to the operand in the incoming IR.
  OpOperand *operand = nullptr;

  int32_t operandIndex() const {
    TT_assert(operand != nullptr);
    return operand->getOperandNumber();
  }

  // The Value (either a memref.alloc or a block arg) that is
  // the source of this operand's data, possibly through a view/cast chain.
  Value root;
  // This collects the set of ops defining an operand all the way to its
  // root `memref::AllocOp` or block arg.
  OperandDefChain defChain;
  // `true` is if this corresponds to a generic op output.
  bool isOutput = false;
  // `true` if this operand already has a stream in the incoming IR.
  bool hasStream = false;
  // To be able to plan possible pressure on L1, this precomputes
  // the type of the stream buffer this operand would have.
  MemRefType bufferType;

  // Fields used to link this Value to a `Planner` decision variable.

  // Needed to retrieve `Planner::Request::offset` for this operand stream's
  // storage buffer, both `Scratch` and `Spill` alternatives.
  SpaceSpecific<int32_t> reqIndex = {-1, -1};
};

// A map linking `OperandContext`s with their originating `Value`s (defined
// by `memref.alloc`s or passed as block args).
using OperandContextList = llvm::SmallVector<OperandContext, 4>;

struct GenericOpContext {
  // Context info for each of this generic op's operands, in declaration
  // order (parallel to the generic op's operand list).
  OperandContextList operands;
  // Pre-computed block factors for the modified op.
  SmallVector<int64_t> reblockedFactors;
  // Generic ops in "DMA-only" form currently operate in alias mode
  // and do not use operand streams.
  bool isDMAOnly = false;
  // Generic ops in "explicit datamovement" form have no static
  // iteration space (indexing maps, etc) information.
  bool isExplicitDatamovement = false;
};

struct SequenceMapping {
  // Within a func body scope, maps logical time (preorder) positions
  // to their `Operation`s.
  llvm::SmallVector<Operation *> positionMap;
  // Inverse of `positionMap`.
  DenseMap<Operation *, SequenceT> operationMap;

  SequenceT size() const { return positionMap.size(); }
  bool valid() const { return positionMap.size() == operationMap.size(); }

  SequenceT operator[](Operation *op) const {
    auto i = operationMap.find(op);
    TT_debugv(i != operationMap.end(), "failed to map {}", *op);
    return i->second;
  }

  template <typename ConcreteOp>
  auto operator[](ConcreteOp op) const
      -> std::enable_if_t<is_operation_v<ConcreteOp>, SequenceT> {
    return this->operator[](op.getOperation());
  }
};

using PlannerProblems =
    std::array<Planner::Problem, MemorySpaceInfo::kMaxEnumValForMemorySpace>;

struct FuncAnalysisData {
  SequenceMapping sequencing;
  llvm::DenseMap<mlir::Value, MemrefValueContext> memrefs;
  llvm::DenseMap<d2m::GenericOp, GenericOpContext> generics;
  PlannerProblems problems; // Only using L1 and DRAM slots.

  const Planner::Problem &problem(MemorySpace memspace) const {
    return problems[ordinal(memspace)];
  }

  Planner::Problem &problem(MemorySpace memspace) {
    return const_cast<Planner::Problem &>(
        (const_cast<const FuncAnalysisData *>(this))->problem(memspace));
  }
};

} // namespace
//===----------------------------------------------------------------------===//
// Pass implementation.
//===----------------------------------------------------------------------===//
namespace {
class D2MAllocate final : public impl::D2MAllocateBase<D2MAllocate> {
  using Base = impl::D2MAllocateBase<D2MAllocate>;
  using Base::Base;

  MemorySpaces memSpaces;
  ttcore::MemorySpaceAttr L1Attr = nullptr;
  ttcore::MemorySpaceAttr DRAMAttr = nullptr;

  [[maybe_unused]] friend std::string to_string(const D2MAllocate &obj) {
    std::stringstream s;
    s << "{\n";
    s << "\tnum-stream-buffers: " << obj.numStreamBuffers << "\n";
    s << "\tallow-l1-output-spilling: " << obj.allowL1OutputSpilling << "\n";
    s << "\tstream-insert-policy: " << obj.streamInsertPolicy << "\n";
    s << "\ttest-assume-l1-capacity: " << obj.testAssumeL1Capacity << "\n";
    s << "\ttest-buffer-size-policy: " << obj.testBufferSizePolicy << "\n";
    s << "}";
    return s.str();
  }

  bool useAlwaysStreamPolicy() const {
    return (streamInsertPolicy == "always");
  }

  bool useMinBufferSizePolicy() const {
    return (testBufferSizePolicy == "min");
  }

  void runOnOperation() override {
    TT_ALLOC_DEBUG("configured with options: {}", to_string(*this));

    // Set some instance state:

    ModuleOp moduleOp = getOperation();

    memSpaces = [this, moduleOp]() {
      ttcore::SystemDescAttr systemDesc =
          ttcore::getCurrentScopeSystemDesc(moduleOp);
      ttcore::ChipDescAttr chipDesc = systemDesc.getChipDescs().front();
      return getMemorySpaces(chipDesc, testAssumeL1Capacity);
    }();
    TT_ALLOC_DEBUG("using memspaces:\n\tDRAM\t{}\n\tL1\t{}",
                   to_string(memSpaces[ordinal(MemorySpace::DeviceDRAM)]),
                   to_string(memSpaces[ordinal(MemorySpace::DeviceL1)]));

    using namespace ttcore;

    auto *ctx = &getContext();
    L1Attr = MemorySpaceAttr::get(ctx, MemorySpace::DeviceL1);
    DRAMAttr = MemorySpaceAttr::get(ctx, MemorySpace::DeviceDRAM);

    // Run a sequence of FuncOp-scoped steps:

    if (moduleOp
            ->walk([&](func::FuncOp funcOp) -> WalkResult {
              return runOnFunc(funcOp);
            })
            .wasInterrupted()) {
      return signalPassFailure();
    }
  }

  LogicalResult runOnFunc(func::FuncOp funcOp) {
    if (funcOp.isDeclaration()) {
      return success();
    }

    TT_ALLOC_DEBUG("processing '{}()' ...", funcOp.getSymName());

    // This pass works with two sets of IR objects: memrefs (defined by
    // memref.alloc's) and generic ops (with operands that are either raw
    // memrefs or views/streams of those).
    //
    // The IR is allowed to contain "standalone" allocs that don't feed into
    // generic ops (TODO(vroubtsov) these won't become CBs, so can this
    // assumption be removed?). Conversely, generic ops are allowed to have
    // their operands rooted at memrefs that are not allocated withing `funcOp`,
    // e.g. passed in as func arguments. Therefore, the two
    // sets of memref values, (a) those allocated within `funcOp` and (b) those
    // defining generic op operands are incomparable (neither is a subset of the
    // other). We try to track this carefully.

    FuncAnalysisData analysis;

    // PHASE 1: Allocation and stream insertion (no deallocs).
    if (failed(analyzeLiveness(funcOp, analysis))) {
      return failure();
    }

    if (failed(analyzeGenericOps(funcOp, analysis))) {
      return failure();
    }

    if (failed(prepareMemoryPlanner(funcOp, analysis))) {
      return failure();
    }

    if (failed(runMemoryPlanner(funcOp, analysis))) {
      return failure();
    }

    if (failed(assignAllocAddresses(funcOp, analysis))) {
      return failure();
    }

    if (failed(insertOperandStreams(funcOp, analysis))) {
      return failure();
    }

<<<<<<< HEAD
    // PHASE 2: Re-analyze liveness with all streams inserted, then add
    // deallocs. Clear both memref and sequencing data since analyzeLiveness
    // rebuilds them from scratch. A better long-term solution would be to
    // use the bufferization aliasing interface to track buffer lifetimes
    // and rely on the standard buffer deallocation pass.
    analysis.memrefs.clear();
    analysis.sequencing.positionMap.clear();
    analysis.sequencing.operationMap.clear();

    if (failed(analyzeLiveness(funcOp, analysis))) {
      return failure();
    }

    if (failed(insertDeallocations(funcOp, analysis))) {
=======
    if (failed(insertDeallocs(funcOp, analysis))) {
>>>>>>> e80a019e
      return failure();
    }

    return success();
  }

  /// Populate `analysis.sequencing` and `analysis.memrefs`:
  ///
  /// - Discover `memref.alloc`s already present in `funcOp` and collect them
  ///   into `analysis.memrefs`.
  /// - For each memref value:
  ///   - Calculate effective liveness by extending `mlir::Liveness`
  ///     ranges with uses by view/stream ops.
  ///   - Pre-compute memory footprint if placed within L1 or DRAM.
  ///
  LogicalResult analyzeLiveness(func::FuncOp funcOp,
                                FuncAnalysisData &analysis) {
    [[maybe_unused]] AsOperandPrinter asOperand{funcOp};

    ttcore::DeviceAttr device = ttcore::lookupDevice(funcOp);
    Block &funcBody = funcOp.getBody().front();

    IRRewriter rewriter(funcOp->getContext());

    // All `memref.alloc`s will need to be placed into memspaces, therefore
    // collect all of them (regardless of whether they define operands of
    // generic ops or something else).

    // Start with SSA liveness for `func`.

    mlir::Liveness liveness(funcOp.getOperation());
    const mlir::LivenessBlockInfo *li = liveness.getLiveness(&funcBody);

    // (a) Build `Operation` <-> preorder position mappings for the
    //  (unmodified) `funcOp` IR.
    // (b) Collect a separate set of "ops of interest", which are
    // `memref.alloc`s as well as certain ops that we imbue with semantics
    //  of extending liveness of their memref operands.

    LivenessClosureGraph livenessJoinGraph;

    funcBody.walk<WalkOrder::PreOrder>([&](Operation *op) {
      const SequenceT position = analysis.sequencing.size();

      analysis.sequencing.operationMap[op] = position;
      analysis.sequencing.positionMap.emplace_back(op);

      if (llvm::isa<memref::AllocOp, d2m::ViewLayoutOp, d2m::StreamLayoutOp>(
              op)) {
        TT_assert(op->getNumResults() == 1u);
        Value result = op->getResult(0);

        Operation *firstOp = li->getStartOperation(result);
        Operation *lastOp = li->getEndOperation(result, firstOp);

        LivenessClosure &closure = livenessJoinGraph[op];
        closure.lastOp = lastOp;
        closure.live = {position, -1};
      }
    });
    TT_debug(analysis.sequencing.valid());

    // Ops in `livenessJoinGraph` form a graph of Values and their users where
    // some Values have their original SSA liveness "extended" by stream op
    // users (d2m.view_layout, d2m.stream_layout).
    //
    // We calculate the "last use position" by computing for each value
    // the max over its users over a traversal through this graph.

    for (auto &[op, closure] : livenessJoinGraph) {
      // Initial last values are from the SSA liveness calculation.
      auto i = analysis.sequencing.operationMap.find(closure.lastOp);
      TT_debug(i != analysis.sequencing.operationMap.end());
      closure.live.last = i->second;
    }

    // TODO(vroubtsov) this is retained from v2, but now there is an opportunity
    // to merge live range and def/use chain calculations into a single step.
    // TODO(vroubtsov) non-recursive impl?
    for (auto &[op, closure] : livenessJoinGraph) {
      closure.live.last = resolve(op, livenessJoinGraph);

      // Copy liveness results into our alloc set.
      if (memref::AllocOp allocOp = llvm::dyn_cast<memref::AllocOp>(op)) {
        TT_assertv(!allocOp->use_empty(),
                   "didn't expect an alloc op without uses: {}",
                   asOperand(allocOp));

        const MemRefType memrefType =
            llvm::cast<MemRefType>(allocOp->getResultTypes().front());
        MemrefValueContext &memrefCtx = addMemrefValueContext(
            rewriter, analysis, allocOp, memrefType, device);
        memrefCtx.live = closure.live;
      }
    }

    TT_ALLOC_DEBUG("collected {} memref context(s)", analysis.memrefs.size());
    TT_debug(analysis.sequencing.valid());

    return success();
  }

  // Internal helper for populating `analysis.memrefs`, either
  // during the initial sweep for `memref.alloc`s or during analysis
  // of generic operands.
  MemrefValueContext &addMemrefValueContext(RewriterBase &rewriter,
                                            FuncAnalysisData &analysis,
                                            Value root, MemRefType memrefType,
                                            ttcore::DeviceAttr device) {
    TT_assert(root != nullptr);
    TT_assert(memrefType != nullptr);

    auto [entry, inserted] = analysis.memrefs.try_emplace(root);
    MemrefValueContext &memrefCtx = entry->second;
    if (inserted) {
      memrefCtx.type = memrefType;
      memrefCtx.allocSize =
          getAlignedAllocSizes(rewriter, memrefType, memSpaces, device);
    } else {
      TT_debug(memrefCtx.type == memrefType);
      TT_debug(llvm::all_of(memrefCtx.allocSize,
                            [](auto size) { return size > 0; }));
    }

    return memrefCtx;
  }

  // Internal helper used by `analyzeGenericOps()` to create a new analysis
  // entry for `genericOp`.
  GenericOpContext &createGenericContext(FuncAnalysisData &analysis,
                                         d2m::GenericOp genericOp) {
    GenericOpContext &genericCtx = analysis.generics[genericOp];

    // Detect generic ops in "DMA-only" form: they must not
    // insert operand streams and therefore have no associated memory
    // allocation needs.
    genericCtx.isDMAOnly = genericOp.isDMAOnlyForm();

    // Detect generic ops in "explicit datamovement" form: they do not have
    // iteration space (indexing maps, etc) information and can't be analyzed
    // by this pass. However, a `GenericOpContext` entry must still be created
    // at this point.
    genericCtx.isExplicitDatamovement = genericOp.isExplicitDatamovementForm();

    return genericCtx;
  }

  // Internal helper used by `analyzeGenericOps()` to create analysis entries
  // for each operand of `genericOp`.
  void createOperandContexts(FuncAnalysisData &analysis,
                             d2m::GenericOp genericOp,
                             GenericOpContext &genericCtx) {
    [[maybe_unused]] AsOperandPrinter asOperand{genericOp->getParentOp()};
    [[maybe_unused]] ttcore::DeviceAttr device =
        ttcore::lookupDevice(genericOp);

    IRRewriter rewriter(genericOp->getContext());

    const bool haveIterationSpaceInfo = !genericCtx.isExplicitDatamovement;

    using OperationSet = llvm::SmallPtrSet<Operation *, 4>;

    // This is temp state to help set `MemrefValueContext::isMemspaceBound`.
    // This maps every `memref::AllocOp` to a union set of `Operation`s
    // that are seen on the use/def paths leading to their downstream
    // `d2m::GenericOp`s. Later, these sets will be intersected
    // with `memref::AllocOp->getUsers()` to detect if there are
    // any user not contained within the union sets.
    llvm::DenseMap<memref::AllocOp, OperationSet> genericUseClosure;

    const std::size_t outputsStart =
        genericOp.getOutputs().getBeginOperandIndex();

    SmallVector<AffineMap> indexingMaps;
    SmallVector<ttcore::IteratorType> iteratorTypes;

    SmallVector<int64_t> gridExtents;
    SmallVector<int64_t> shardExtents;
    SmallVector<int64_t> inputTileFactors;
    SmallVector<int64_t> outputTileFactors;

    if (haveIterationSpaceInfo) {
      // Do some analysis common to all `genericOp` operands.

      indexingMaps = genericOp.getIndexingMapsValue();
      iteratorTypes = genericOp.getIteratorTypesValue();

      const std::size_t rank = genericOp.getNumDims();

      const SmallVector<SmallVector<int64_t>> gridShapes =
          genericOp.getOperandGridShapes();
      const SmallVector<SmallVector<int64_t>> shardShapes =
          genericOp.getOperandShardShapes();

      std::tie(gridExtents, shardExtents) = getGridAndShardExtents(genericOp);
      std::tie(inputTileFactors, outputTileFactors) =
          getOperandTileShapes(genericOp);

      SmallVector<int64_t> blockFactors = genericOp.getBlockFactorsValue();

      TT_ALLOC_DEBUG(
          "analyzing {}: grid {}, block factors {}, full factors {}, grid "
          "extents {}, shard extents {}, shard block factors {}, "
          "participating "
          "dim mask {}",
          asOperand(genericOp), asShape(genericOp.getGrid().getShape()),
          asSeq(blockFactors), asSeq(genericOp.getFullBlockFactors()),
          asSeq(gridExtents), asSeq(shardExtents),
          asSeq(getShardBlockFactors(genericOp)),
          getParticipatingDimMask(genericOp));

      // WIP: There is a set of valid stream buffer sizes and selecting them
      // optimally is one of the goals of this pass. Eventually, this decision
      // will involve integration with the `GenericOpBufferAnalysis` API. In the
      // interim, however, we implement a simple binary choice policy, "keep
      // incoming shapes or pick a small-ish buffer" chosen by the
      // `testBufferSizePolicy` test pass option. Choices made by the policy
      // will be captured in new block factors `genericCtx.reblockedFactors` and
      // grid/shard dim extents in `grid/shardExtents`.
      {
        SmallVector<int64_t> rescaling(rank, 1);
        if (useMinBufferSizePolicy()) {
          const llvm::BitVector participationMask =
              getParticipatingDimMask(genericOp);
          const SmallVector<int64_t> shardFactors =
              getShardBlockFactors(genericOp);
          for (auto d = participationMask.find_first_unset(); d >= 0;
               d = participationMask.find_next_unset(d)) {
            rescaling[d] = shardFactors[d];
          }
        }

        for (std::size_t d = 0; d < rank; ++d) {
          gridExtents[d] *= rescaling[d];
          shardExtents[d] /= rescaling[d];

          blockFactors[d] *= rescaling[d];
        }
        TT_ALLOC_DEBUG("rescaling {}, new block factors {}", asSeq(rescaling),
                       asSeq(blockFactors));
      }
      genericCtx.reblockedFactors = blockFactors;
      TT_debug((gridExtents.size() == rank and shardExtents.size() == rank));
    }

    // Do some operand-specific analysis.

    for (auto [operandIndex, operand] :
         llvm::enumerate(genericOp->getOpOperands())) {

      OperandContext operandCtx;

      operandCtx.operand = &operand;
      operandCtx.isOutput = (operandIndex >= outputsStart);

      // Find `operand`s "root" memref and the op chain that links to it.
      // This sets `operandCtx.root`, `operandCtx.hasStream`, and
      // `operandCtx.defChain` and updates this memref's slot in
      // `analysis.memrefs`.

      MemRefType memrefType = nullptr;
      std::tie(operandCtx.root, memrefType, operandCtx.hasStream) =
          analyzeOperandDefChain(genericOp, operand.get(), operandCtx.defChain);
      TT_ALLOC_DEBUG(
          "\tadding memref value ctx: root {}, memref type {}, has stream: {}",
          asOperand(operandCtx.root), memrefType, operandCtx.hasStream);

      Value operandValue = operandCtx.operand->get();
      const bool isIgnoredOutput =
          operandCtx.isOutput && !allowL1OutputSpilling;

      if (isIgnoredOutput) {
        // For now, disabled `allow-l1-output-spilling` also means
        // "don't insert streams but allow them in the incoming IR".
      } else {
        if (operandCtx.hasStream) {
          // Generics in "DMA only" form do not use streams and it is
          // an error for the incoming IR to have them.
          TT_assertv(!genericCtx.isDMAOnly,
                     "[allow-l1-output-spilling: {}] {} operand '{}' of "
                     "generic op in DMA-only form "
                     "must not have a stream",
                     allowL1OutputSpilling,
                     (operandCtx.isOutput ? "output" : "input"),
                     asOperand(operandValue));

        } else {
          // Generics in "explicit datamovement" form manage their own
          // streams and it is an error for the incoming IR not to
          // have them.
          TT_assertv(!genericCtx.isExplicitDatamovement,
                     "[allow-l1-output-spilling: {}] {} operand '{}' of a "
                     "generic op in explicit "
                     "datamovement form must have a stream",
                     allowL1OutputSpilling,
                     (operandCtx.isOutput ? "output" : "input"),
                     asOperand(operandValue));
        }
      }

      MemrefValueContext &memrefCtx = addMemrefValueContext(
          rewriter, analysis, operandCtx.root, memrefType, device);

      memrefCtx.genericUsers.insert(genericOp);
      memrefCtx.isMemspaceBound |= genericCtx.isExplicitDatamovement;
      memrefCtx.usedForOutput |= operandCtx.isOutput;

      if (memref::AllocOp allocOp =
              operandCtx.root.getDefiningOp<memref::AllocOp>()) {
        // Update the union set of all `allocOp` generic users.
        OperationSet &allocOpGenericUsers = genericUseClosure[allocOp];
        allocOpGenericUsers.insert(genericOp.getOperation());
        allocOpGenericUsers.insert(operandCtx.defChain.begin(),
                                   operandCtx.defChain.end());
      }

      if (haveIterationSpaceInfo) {
        // To know the exact L1 memory pressure, we need to know the type/size
        // of this operand's stream if one were to be inserted.

        const AffineMap &indexingMap = indexingMaps[operandIndex];
        const AffineMap canonicalMap = canonicalizeBroadcasts(indexingMap);

        const SmallVector<int64_t> gridShapeRescaled =
            canonicalMap.compose(gridExtents);

        SmallVector<int64_t> shardShapeRescaled =
            canonicalMap.compose(shardExtents);
        // TODO(vroubtsov) not sure if there's a better option right now for
        // adjusting to input/output tile shape changes:
        if (operandCtx.isOutput) {
          for (std::size_t t = 0; t < 2; ++t) {
            const std::size_t d = shardShapeRescaled.size() - 2 + t;
            shardShapeRescaled[d] =
                (shardShapeRescaled[d] * inputTileFactors[t]) /
                outputTileFactors[t];
          }
        }

        const auto operandType =
            mlir::cast<MemRefType>(operand.get().getType());

        operandCtx.bufferType = getStreamBufferType(
            gridShapeRescaled, shardShapeRescaled, operandType.getElementType(),
            L1Attr, numStreamBuffers);
        TT_ALLOC_TRACE("\t[operand #{}], would-be buffer "
                       "type ({} byte(s)): {}",
                       operandIndex,
                       getStreamBufferSizeBytes(operandCtx.bufferType, device),
                       operandCtx.bufferType);
        TT_debug(getStreamBufferSizeBytes(operandCtx.bufferType, device) > 0);
      }

      // Finally, insert `operandCtx` into `genericCtx`.

      genericCtx.operands.push_back(std::move(operandCtx));
    }
    TT_assert(genericCtx.operands.size() == genericOp.getNumOperands());

    // `genericUseClosure` is complete, use it to update
    // `MemrefValueContext::isMemspaceBound`:

    for (auto &[allocOp, users] : genericUseClosure) {
      for (Operation *user : allocOp->getUsers()) {
        if (!llvm::isa<func::ReturnOp>(user) && !users.contains(user)) {
          analysis.memrefs[allocOp].isMemspaceBound |= true;
        }
      }
    }
  }

  /// Populate `analysis.generics`:
  ///
  /// - Collect `d2m.generic`s present in `funcOp` into `analysis.generics`.
  /// - For each `d2m.generic`, build a block of operand context structs
  ///   parallel to the op's IR operands:
  ///   - Each operand's context links to the def/use chain rooted at its
  ///     defining memref value (used for overwriting the memspaces of all
  ///     contained ops should this memref be chosen for spilling).
  ///   - Each operand's context memoizes several decisions should a
  ///     `d2m.stream_layout` be inserted for this operand at a later step:
  ///     - Types of the stream and its buffer, which in turn determine the
  ///       allocation size for the buffer alloc and ensuing generic op
  ///       reblocking.
  ///
  /// Note that each decision to spill a memref alloc is binary while the stream
  /// buffer sizing decision is in theory k-ary. As work-in-progress, the latter
  /// decision is currently clamped to binary based on `testBufferSizePolicy`.
  ///
  LogicalResult analyzeGenericOps(func::FuncOp funcOp,
                                  FuncAnalysisData &analysis) {

    [[maybe_unused]] AsOperandPrinter asOperand{funcOp};
    [[maybe_unused]] ttcore::DeviceAttr device = ttcore::lookupDevice(funcOp);

    Block &funcBody = funcOp.getBody().front();
    MLIRContext *ctx = &getContext();
    IRRewriter rewriter(ctx);

    [[maybe_unused]] int32_t genericsInDMAOnlyForm = 0;
    [[maybe_unused]] int32_t genericsInExplicitDatamovementForm = 0;

    funcBody.walk([&](d2m::GenericOp genericOp) {
      GenericOpContext &genericCtx = createGenericContext(analysis, genericOp);

      genericsInDMAOnlyForm += genericCtx.isDMAOnly;
      genericsInExplicitDatamovementForm += genericCtx.isExplicitDatamovement;

      createOperandContexts(analysis, genericOp, genericCtx);
    });

    if (TT_DEBUG_ENABLED()) {
      for ([[maybe_unused]] auto &[value, valueCtx] : analysis.memrefs) {
        TT_ALLOC_TRACE("\t{}:\t[{}, "
                       "{}], {} byte(s), {} generic user(s), is memspace "
                       "bound: {}, used for output: {}",
                       asOperand(value), valueCtx.live.first,
                       valueCtx.live.last, asSeq(valueCtx.allocSize),
                       valueCtx.genericUsers.size(), valueCtx.isMemspaceBound,
                       valueCtx.usedForOutput);
      };
    }

    TT_ALLOC_DEBUG("collected {} generic op context(s) ({} DMA-only, {} "
                   "explicit datamovement)",
                   analysis.generics.size(), genericsInDMAOnlyForm,
                   genericsInExplicitDatamovementForm);

    return success();
  }

  /// Each `analysis.memrefs` entry defines an allocation planner decision
  /// variable. These can be of different origins:
  ///
  /// (1) A memref defined by a `memref.alloc` backing a generic op operand
  ///     and potentially associated with a stream and its buffer.
  /// (2) A memref that backs a generic op operand but is not defined by an
  ///     op inside `funcOp` (i.e. passed in as a block argument). We may
  ///     insert a stream for this operand and will therefore need to
  ///     allocate this stream's buffer.
  /// (3) A memref defined by a "standalone" `memref.alloc` that needs no
  ///     generic op streaming but will still need a valid L1/DRAM memory
  ///     address assigned.
  ///
  LogicalResult prepareMemoryPlanner(func::FuncOp funcOp,
                                     FuncAnalysisData &analysis) {
    [[maybe_unused]] AsOperandPrinter asOperand{funcOp};

    ttcore::DeviceAttr device = ttcore::lookupDevice(funcOp);
    IRRewriter rewriter(funcOp->getContext());

    Planner::Problem &problem = analysis.problem(MemorySpace::DeviceL1);

    for (auto &[memref, memrefCtx] : analysis.memrefs) {
      const MemorySpace memspace =
          ttcore::getMemorySpace(memrefCtx.type, MemorySpace::System);
      if (!ttcore::isDeviceMemorySpace(memspace)) {
        continue;
      }
      // Invariant established earlier: all `analysis.memrefs` in DRAM/L1
      // have 'type' and 'size' set.
      TT_debug((memrefCtx.type != nullptr &&
                llvm::all_of(memrefCtx.allocSize,
                             [](auto size) { return size >= 0; })));

      TT_debug(memrefCtx.varIndex < 0);
      memrefCtx.varIndex =
          problem.def([&, &memref = memref,
                       &memrefCtx = memrefCtx](Planner::VariableBuilder &b) {
            // If `memref` is being defined inside `funcOp` and is initially
            // placed in L1, it will require scratch memory to hold its tensor
            // data.
            if (memref.getDefiningOp<memref::AllocOp>() &&
                memspace == MemorySpace::DeviceL1) {
              memrefCtx.reqIndex = b.request(
                  PlannerSpace::Scratch,
                  memrefCtx.allocSize[ordinal(asPlannerSpace(memspace))],
                  memrefCtx.live.first, memrefCtx.live.last);
            }

            // This decision variable must be bound to its incoming memspace
            // in any of these cases:
            //  - if it is placed in DRAM *explicitly*;
            //  - if the incoming IR indicates that this alloc should be pinned
            //    to its current memspace in any other explicit way (aggregated
            //    into `isMemspaceBound`);
            //  - if it is the output of a generic op and the enabled pass
            //    options do not allow output spilling;
            //  - (edge case) if it has zero generic op users;
            const bool bound =
                (memspace == MemorySpace::DeviceDRAM) ||
                memrefCtx.isMemspaceBound ||
                (memrefCtx.usedForOutput && !allowL1OutputSpilling) ||
                memrefCtx.genericUsers.empty();
            if (bound) {
              b.bind(asPlannerSpace(memspace));
            }

            // For each possible variable placement, add mem requests for L1
            // stream buffers if the variable must be streamed when it backs a
            // generic op operand.
            for (PlannerSpace placement = PlannerSpace::begin;
                 placement < PlannerSpace::end; ++placement) {

              const MemorySpace placementMemspace = asMemorySpace(placement);
              if (bound && placementMemspace != memspace) {
                // A bound variable only needs its domain populated for its
                // fixed (incoming) memspace.
                continue;
              }

              const auto &memInfo = memSpaces[ordinal(placementMemspace)];

              for (d2m::GenericOp user : memrefCtx.genericUsers) {
                GenericOpContext &genericCtx = analysis.generics[user];
                // A given user can have multiple uses of `memref` at
                // different operand positions; each position will have its own
                // stream.
                for (OperandContext &operandCtx : genericCtx.operands) {
                  if (operandCtx.root != memref) {
                    continue;
                  }

                  // The goal is to have streams for all operands (other than
                  // exempt outputs) that don't have them already.

                  if (operandCtx.isOutput && !allowL1OutputSpilling) {
                    continue;
                  }

                  if (operandCtx.hasStream) {
                    continue;
                  }

                  if (useAlwaysStreamPolicy() ||
                      inferStreamRequirement(user, operandCtx.operandIndex())) {
                    TT_debug(operandCtx.bufferType != nullptr);
                    const AllocSizeT bufferSize = ttmlir::utils::alignUp(
                        getStreamBufferSizeBytes(operandCtx.bufferType, device),
                        memInfo.alignment);

                    // Because we will insert stream buffer allocs just before
                    // the generic ops themselves, without any other
                    // interposing allocs, it is mathematically correct to see
                    // all such buffers' live ranges as a single position
                    // coinciding with the generic op's logical time.
                    const SequenceT firstAndLast = analysis.sequencing[user];

                    TT_debug(operandCtx.reqIndex[ordinal(placement)] < 0);
                    operandCtx.reqIndex[ordinal(placement)] = b.request(
                        placement, bufferSize, firstAndLast, firstAndLast);
                  }
                }
              }
            }
          });
    }

    TT_ALLOC_TRACE("L1 planner problem:\n{}", problem);
    return success();
  }

  LogicalResult runMemoryPlanner(func::FuncOp funcOp,
                                 FuncAnalysisData &analysis) {
    // Solve the "main" problem, spilling and allocating.
    {
      auto &problem = analysis.problem(MemorySpace::DeviceL1);

      const auto &memInfo = memSpaces[ordinal(MemorySpace::DeviceL1)];
      const auto memUsageLimit = memInfo.maxAddress - memInfo.baseAddress;

      [[maybe_unused]] const auto stats =
          Planner::spillAllocate(problem, memUsageLimit);
      TT_ALLOC_DEBUG("L1 solution stats: {}", stats);

      if (stats.memUsage > memUsageLimit) {
        return funcOp.emitOpError()
               << "required L1 memory usage " << stats.memUsage
               << " exceeds memory capacity "
               << (memInfo.maxAddress - memInfo.baseAddress)
               << " (usable space is [" << memInfo.baseAddress << ", "
               << memInfo.maxAddress << "))";
      }
      TT_ALLOC_DEBUG("L1 solution verified: {}", Planner::verify(problem));
      TT_ALLOC_TRACE("L1 solution:{}", problem);
    }
    // What's left is an easier problem, which is just an allocation problem
    // formed by all variables with `Spill` placements (either decided so
    // above by the planner or because so bound).
    {
      const auto &L1solution = analysis.problem(MemorySpace::DeviceL1);
      auto &problem = analysis.problem(MemorySpace::DeviceDRAM);

      const auto &memInfo = memSpaces[ordinal(MemorySpace::DeviceDRAM)];

      for (auto &[memref, memrefCtx] : analysis.memrefs) {
        if (!isDeviceMemorySpace(memrefCtx.type, MemorySpace::System)) {
          continue;
        }

        const auto placement =
            L1solution.variable(memrefCtx.varIndex).placement;
        if (placement == PlannerSpace::Spill) {
          memrefCtx.varIndex = problem.def(
              [&, &allocCtx = memrefCtx](Planner::VariableBuilder &b) {
                allocCtx.reqIndex =
                    b.request(PlannerSpace::Scratch,
                              allocCtx.allocSize[ordinal(placement)],
                              allocCtx.live.first, allocCtx.live.last);
              });
          memrefCtx.remappedMemSpace = MemorySpace::DeviceDRAM;
        } else {
          // This `memref` remains in scratch memory and we have its solution
          // parameters in `analysis.problem(PlannerSpace::Scratch)`.
          memrefCtx.remappedMemSpace = MemorySpace::DeviceL1;
        }
      }

      if (!problem.empty()) {
        problem.reset(PlannerSpace::Scratch);
        TT_ALLOC_TRACE("DRAM planner problem:\n{}", problem);

        // Now we just allocate(), not spillAllocate().

        [[maybe_unused]] const auto stats = Planner::allocate(problem);

        const auto memUsageLimit = memInfo.maxAddress - memInfo.baseAddress;
        if (stats.memUsage > memUsageLimit) {
          return funcOp.emitOpError()
                 << "required DRAM memory usage " << stats.memUsage
                 << " exceeds memory capacity "
                 << (memInfo.maxAddress - memInfo.baseAddress)
                 << " (usable space is [" << memInfo.baseAddress << ", "
                 << memInfo.maxAddress << "))";

          TT_ALLOC_DEBUG("DRAM solution verified: {}",
                         Planner::verify(problem));
          TT_ALLOC_TRACE("DRAM solution:{}", problem);
        }
      }
    }

    return success();
  }

  // Sweep through all collected allocs (not just those associated with
  // operand streams) and set their address/alignment attribute, *without*
  // changing their memspace. The latter will be fixed up in a subsequent step
  // (which will also restore the IR to a valid state).
  LogicalResult assignAllocAddresses(func::FuncOp funcOp,
                                     FuncAnalysisData &analysis) {
    [[maybe_unused]] AsOperandPrinter asOperand{funcOp};

    IRRewriter rewriter(funcOp->getContext());

    for (auto &[memref, memrefCtx] : analysis.memrefs) {
      if (!isDeviceMemorySpace(memrefCtx.type, MemorySpace::System)) {
        continue;
      }
      memref::AllocOp allocOp = memref.getDefiningOp<memref::AllocOp>();
      if (!allocOp) {
        continue;
      }
      TT_debugv(memrefCtx.remappedMemSpace.has_value(),
                "should have been placed: {}", asOperand(memref));

      const MemorySpace remappedMemorySpace = *memrefCtx.remappedMemSpace;
      const auto &solution = analysis.problem(remappedMemorySpace);
      const auto &memInfo = memSpaces[ordinal(remappedMemorySpace)];

      assignAddressAndAlignment(rewriter, allocOp,
                                solution.request(memrefCtx.reqIndex).offset,
                                memInfo);
    }

    return success();
  }

  /// Sweep through all collected generic ops and make several in-place
  /// modifications:
  ///  - modify root alloc ops and any view layout ops to be in the final
  ///    memspace decided by the planner;
  ///  - insert stream layout ops together with their stream buffer allocs.
  ///  - fix block factors
  ///
  LogicalResult insertOperandStreams(func::FuncOp funcOp,
                                     const FuncAnalysisData &analysis) {
    IRRewriter rewriter(funcOp->getContext());

    const auto &L1solution = analysis.problem(MemorySpace::DeviceL1);
    const auto &L1memInfo = memSpaces[ordinal(MemorySpace::DeviceL1)];

    llvm::DenseSet<Operation *> visited;
    for (const auto &[genericOp, genericCtx] : analysis.generics) {
      if (genericCtx.isDMAOnly) {
        // Generics in "DMA only" form do not use streams.
        continue;
      }
      if (genericCtx.isExplicitDatamovement) {
        // Generics in "explicit datamovement" form manage their own
        // streams which should already be present in the incoming IR.
        continue;
      }

      for (const OperandContext &operandCtx : genericCtx.operands) {
        TT_debug(analysis.memrefs.contains(operandCtx.root));
        const MemrefValueContext &memrefCtx =
            analysis.memrefs.at(operandCtx.root);

        const MemorySpace remappedMemSpace = *memrefCtx.remappedMemSpace;

        for (Operation *opOnChain : operandCtx.defChain) {
          if (!visited.insert(opOnChain).second) {
            // Assigning final memspace is idempotent, but no need to do this
            // repeatedly.
            continue;
          }
<<<<<<< HEAD
          // Remap the operation to the new memory space.
          // NOTE: Dealloc insertion is done after liveness re-analysis.
          llvm::TypeSwitch<Operation *>(opOnChain)
              .Case<memref::AllocOp, d2m::ViewLayoutOp>(
                  [&](auto op) { remap(rewriter, op, remappedMemSpace); });
=======
          llvm::TypeSwitch<Operation *, void>(opOnChain)
              .Case([&](memref::AllocOp op) {
                remap(rewriter, op, remappedMemSpace);
              })
              .Case([&](d2m::ViewLayoutOp op) {
                remap(rewriter, op, remappedMemSpace);
              });
>>>>>>> e80a019e
        }

        if (operandCtx.isOutput && !allowL1OutputSpilling) {
          continue;
        }

        // After filtering for special forms of generics ("DMA only", etc)
        // we're left with the default goal of always having operand streams.

        if (!operandCtx.hasStream &&
            (useAlwaysStreamPolicy() ||
             inferStreamRequirement(genericOp, operandCtx.operandIndex()))) {

          // The above IR modifications may have changed memspace attributes
          // of ops in the operand's def chain; inserting a matching
          // `stream_layout` next will restore IR to a valid form.

          auto &operand = *operandCtx.operand;

          const PlannerSpace finalPlacement = asPlannerSpace(remappedMemSpace);
          TT_debugv(operandCtx.reqIndex[ordinal(finalPlacement)] >= 0,
                    "operand @{}", operandCtx.operandIndex());
          const Planner::Request &req =
              L1solution.request(operandCtx.reqIndex[ordinal(finalPlacement)]);

          if (failed(insertStream(rewriter, operand, genericOp, req, operandCtx,
                                  (remappedMemSpace == MemorySpace::DeviceDRAM
                                       ? DRAMAttr
                                       : L1Attr),
                                  L1memInfo, analysis.sequencing))) {
            return failure();
          }
        }
      }

      // Fix up CB ops in the body:

      for (Region &region : genericOp->getRegions()) {
        TT_assert(region.hasOneBlock());
        Block &block = region.getBlocks().front();

        block.walk([&](Operation *blockOp) {
          llvm::TypeSwitch<Operation *, void>(blockOp)
              .Case([&](d2m::ReserveOp op) {
                op->getResult(0).setType(
                    op.getCbType().getUnderlyingAs<MemRefType>());
              })
              .Case([&](d2m::WaitOp op) {
                op->getResult(0).setType(
                    op.getCbType().getUnderlyingAs<MemRefType>());
              });
        });
      }

      // Fix up block factors:

      const auto blockFactorsAttrName =
          const_cast<GenericOp &>(genericOp).getBlockFactorsAttrName();
      genericOp->setAttr(blockFactorsAttrName,
                         rewriter.getI64ArrayAttr(genericCtx.reblockedFactors));
    }

    return success();
  }

  /// memref.allocs inserted for added streams have been matched with deallocs
  /// at the point of stream insertion by an earlier step; we also need
  /// to do the same for all memref.allocs that define Values collected into
  /// `analysis.memrefs`.
  ///
  LogicalResult insertDeallocs(func::FuncOp funcOp,
                               const FuncAnalysisData &analysis) {
    IRRewriter rewriter(funcOp->getContext());

    for (auto &[memref, memrefCtx] : analysis.memrefs) {
      memref::AllocOp allocOp = memref.getDefiningOp<memref::AllocOp>();
      if (!allocOp) {
        continue;
      }
      if (!ttcore::isDeviceMemorySpace(
              ttcore::getMemorySpace(memrefCtx.type, MemorySpace::System))) {
        continue;
      }

      insertDealloc(rewriter, allocOp, memrefCtx.live.last,
                    analysis.sequencing);
    }

    return success();
  }

  LogicalResult insertStream(RewriterBase &rewriter, OpOperand &operand,
                             d2m::GenericOp op, const Planner::Request &req,
                             const OperandContext &operandCtx,
                             ttcore::MemorySpaceAttr remappedMemspace,
                             const MemorySpaceInfo &info,
                             const SequenceMapping &sequencing) {
    const MemRefType bufferType = operandCtx.bufferType;
    TT_debug(bufferType != nullptr);

    OpBuilder::InsertionGuard guard(rewriter);

    // Allocate a new stream buffer for `operand`, by design the insertion
    // must be just before the `op` to have the same live range.

    rewriter.setInsertionPoint(op);

    auto bufferAllocOp =
        rewriter.create<memref::AllocOp>(op.getLoc(), bufferType);

    assignAddressAndAlignment(rewriter, bufferAllocOp, req.offset, info);
    // NOTE: Dealloc insertion deferred to second phase after liveness
    // re-analysis. insertDealloc(rewriter, bufferAllocOp, req.last,
    // sequencing);

    const auto oldOperandType = mlir::cast<MemRefType>(operand.get().getType());
    const AffineMap reblockingMap = utils::calculateReblockMap(
        oldOperandType.getShape(), bufferType.getShape(),
        rewriter.getContext());

    const MemRefType streamType =
        getStreamType(bufferType.getShape(), reblockingMap,
                      oldOperandType.getElementType(), remappedMemspace);

    auto streamOp = rewriter.create<d2m::StreamLayoutOp>(
        op.getLoc(), /* result */ streamType, /* input */ operand.get(),
        /* storage */ bufferAllocOp);

    rewriter.startOpModification(op);
    {
      operand.assign(streamOp.getResult());

      const MemRefType newArgMemRefType = MemRefType::get(
          mlir::cast<ttcore::DeviceLayoutInterface>(streamType.getLayout())
              .getShardShape(streamType),
          streamType.getElementType(), nullptr, L1Attr);
      const CBType newCBArgType = d2m::CBType::get(newArgMemRefType);

      for (Region &region : op->getRegions()) {
        TT_assert(region.hasOneBlock());
        Block &block = region.getBlocks().front();
        const git auto operandIndex = operandCtx.operand->getOperandNumber();
        BlockArgument arg = block.getArgument(operandIndex);
        BlockArgument newArg =
            block.insertArgument(operandIndex, newCBArgType, arg.getLoc());
        rewriter.replaceAllUsesWith(arg, newArg);
        block.eraseArgument(operandIndex + 1);
      }
    }
    rewriter.finalizeOpModification(op);

    return success();
  }

  static void insertDealloc(RewriterBase &rewriter, memref::AllocOp allocOp,
                            Planner::SequenceT position,
                            const SequenceMapping &sequencing) {
    Operation *lastOp = sequencing.positionMap[position];
    if (!llvm::isa<func::ReturnOp>(lastOp)) {
      OpBuilder::InsertionGuard guard(rewriter);
      {
        rewriter.setInsertionPointAfter(lastOp);
        rewriter.create<memref::DeallocOp>(lastOp->getLoc(),
                                           allocOp.getResult());
      }
    }
  }

<<<<<<< HEAD
  /// Insert dealloc operations for all allocated buffers based on the
  /// (refreshed) liveness analysis. This runs as a second phase after
  /// all streams have been inserted.
  LogicalResult insertDeallocations(func::FuncOp funcOp,
                                    FuncAnalysisData &analysis) {
    [[maybe_unused]] AsOperandPrinter asOperand{funcOp};
    IRRewriter rewriter(funcOp->getContext());

    // Walk through all memref.alloc operations and insert corresponding
    // deallocs.
    for (auto &[memref, memrefCtx] : analysis.memrefs) {
      if (!isDeviceMemorySpace(memrefCtx.type, MemorySpace::System)) {
        continue;
      }

      memref::AllocOp allocOp = memref.getDefiningOp<memref::AllocOp>();
      if (!allocOp) {
        continue;
      }

      // Insert dealloc based on the refreshed liveness analysis.
      TT_ALLOC_TRACE("inserting dealloc for {} at position {}",
                     asOperand(memref), memrefCtx.live.last);
      insertDealloc(rewriter, allocOp, memrefCtx.live.last,
                    analysis.sequencing);
    }

    return success();
  }

  /// @return `map` with all broadcast result expressions replaced with const-1
  /// expression
=======
  /// @return `true` if `genericOp` requires a stream
  /// for operand @`operandIndex` based on the available indexing space
  /// information
  static bool inferStreamRequirement(d2m::GenericOp genericOp,
                                     uint32_t operandIndex) {
    TT_debug(!genericOp.isExplicitDatamovementForm());

    const AffineMap indexingMap = genericOp.getIndexingMap(operandIndex);
    const auto broadcastDims = indexingMap.getBroadcastDims();
    const auto iteratorTypes = genericOp.getIteratorTypesValue();

    for (std::size_t resultIndex = 0; resultIndex < indexingMap.getNumResults();
         ++resultIndex) {
      if (llvm::is_contained(broadcastDims, resultIndex)) {
        return true;
      }
      if (iteratorTypes[indexingMap.getDimPosition(resultIndex)] ==
          ttcore::IteratorType::Reduction) {
        return true;
      }
    };

    return false;
  }

  /// @return `map` with all broadcast result expressions replaced with
  /// const-1 expression
>>>>>>> e80a019e
  static AffineMap canonicalizeBroadcasts(AffineMap map) {
    auto *ctx = map.getContext();

    // This could almost be a simple AffineMap::replace() but need to make
    // sure only complete `0`-result expressions are replaced, not other
    // possible zero const terms within result expression trees, however
    // unlikely that seems.

    const auto replacement = mlir::getAffineConstantExpr(1, ctx);
    SmallVector<AffineExpr> exprs;

    for (auto expr : map.getResults()) {
      if (auto constExpr = llvm::dyn_cast<AffineConstantExpr>(expr)) {
        if (constExpr.getValue() == 0) {
          exprs.push_back(replacement);
          continue;
        }
      }
      exprs.push_back(expr);
    }

    return AffineMap::get(map.getNumDims(), map.getNumSymbols(), exprs, ctx);
  }

  static MemRefType getStreamBufferType(ArrayRef<int64_t> gridShape,
                                        ArrayRef<int64_t> shardShape,
                                        Type elementType,
                                        ttcore::MemorySpaceAttr memSpaceAttr,
                                        uint32_t buffers) {
    TT_debug(gridShape.size() == shardShape.size());

    const SmallVector<int64_t> fullShape =
        concatToVector<int64_t>(gridShape, shardShape);
    const auto bufferLayout =
        ttcore::ShardLayoutAttr::get(shardShape, elementType, buffers);

    return MemRefType::get(fullShape, elementType, bufferLayout, memSpaceAttr);
  }

  static MemRefType getStreamType(ArrayRef<int64_t> fullShape, AffineMap map,
                                  Type elementType,
                                  ttcore::MemorySpaceAttr memSpaceAttr) {
    const auto streamLayout =
        ttcore::ViewLayoutAttr::get(map.getContext(), map);

    return MemRefType::get(fullShape, elementType, streamLayout, memSpaceAttr);
  }

  static std::tuple</* input */ SmallVector<int64_t>,
                    /* output */ SmallVector<int64_t>>
  getOperandTileShapes(d2m::GenericOp genericOp) {
    const Type inputElementType =
        mlir::cast<MemRefType>(genericOp.getOperands().front().getType())
            .getElementType();
    for (std::size_t operandIndex = 1;
         operandIndex < genericOp.getOutputs().getBeginOperandIndex();
         ++operandIndex) {
      TT_assertv(inputElementType ==
                     mlir::cast<MemRefType>(
                         genericOp->getOperand(operandIndex).getType())
                         .getElementType(),
                 "expected no change in tile shapes across generic op inputs");
    }

    const Type outputElementType =
        mlir::cast<MemRefType>(genericOp.getOperands().back().getType())
            .getElementType();

    return {getEffectiveTileShape(inputElementType),
            getEffectiveTileShape(outputElementType)};
  }

  /// @return tile shape of `elementType` or `{1, 1}` if it isn't a TileType
  static SmallVector<int64_t> getEffectiveTileShape(Type elementType) {
    if (auto tileType = mlir::dyn_cast<ttcore::TileType>(elementType)) {
      TT_debug(tileType.getRank() == 2);
      return SmallVector<int64_t>(tileType.getShape());
    }
    return {1, 1};
  }

  static std::tuple</* grid */ SmallVector<int64_t>,
                    /* shard */ SmallVector<int64_t>>
  getGridAndShardExtents(d2m::GenericOp genericOp) {
    auto flatInverseMap = utils::concatInversePermutationMap(
        genericOp.getIndexingMapsValue(), /*reverse=*/false);

    return {flatInverseMap.compose(
                concatToVector(genericOp.getOperandGridShapes())),
            flatInverseMap.compose(
                concatToVector(genericOp.getOperandShardShapes()))};
  }

  /// Return a bitmask that indicates which of the dims are "participating"
  /// (defined as dims that are used by any of the `genericOp`'s output
  /// expressions.
  static llvm::BitVector getParticipatingDimMask(d2m::GenericOp genericOp) {
    TT_debug(genericOp.getOutputs().size() == 1u);
    AffineMap outputMap = genericOp.getIndexingMapsValue().back();

    const std::size_t rank = outputMap.getNumDims();

    llvm::BitVector mask(rank, false);
    for (std::size_t d = 0; d < rank; ++d) {
      mask[d] = outputMap.isFunctionOfDim(d);
    }
    return mask;
  }

  /// Calculate full "shard-only" blocking factors (defined as full blocking
  /// factors divided by blocking factors)
  static SmallVector<int64_t> getShardBlockFactors(d2m::GenericOp genericOp) {
    SmallVector<int64_t> r = genericOp.getFullBlockFactors();
    SmallVector<int64_t> blockFactors = genericOp.getBlockFactorsValue();
    TT_debug(r.size() == blockFactors.size());
    for (std::size_t d = 0; d < r.size(); ++d) {
      TT_debugv(blockFactors[d] > 0, "unexpected block factor {} for dim {}",
                blockFactors[d], d);
      r[d] /= blockFactors[d];
    }

    return r;
  }

  static void assignAddressAndAlignment(RewriterBase &rewriter,
                                        memref::AllocOp op,
                                        Planner::AllocSizeT offset,
                                        const MemorySpaceInfo &info) {

    const AllocSizeT address = info.baseAddress + offset;

    rewriter.startOpModification(op);
    {
      op.setAlignment(info.alignment);
      op->setAttr("address", rewriter.getI64IntegerAttr(address));
    };
    rewriter.finalizeOpModification(op);
  }

  /// Walk the chain of ops starting with the one defining `operand` and
  /// terminating in either a `memref::AllocOp` (that backs the operand's
  /// tensor), a block argument (if the tensor comes from an outside scope),
  /// or a ttnn bridge cast. The walk may involve going through a chain of
  /// `view/stream_layout`s.
  ///
  /// Besides the above, determine a few more things:
  ///  1. the "root" `Value` that terminates the chain (used as a unique key for
  ///  the chain);
  ///  2. whether the op chain contains a `stream_layout` op;
  ///  3. the "effective memref type" to associate with the root Value (either
  ///  the actual type of this Value or the type it is being cast to by a ttnn
  ///  bridge cast).
  ///
  static std::tuple<Value, MemRefType, bool>
  analyzeOperandDefChain(d2m::GenericOp genericOp, Value operand,
                         SmallVector<Operation *, 4> &chain) {
    [[maybe_unused]] AsOperandPrinter asOperand{genericOp->getParentOp()};

    MemRefType type = nullptr;
    bool containsStream = false;

    Value value = operand;
    Operation *definingOp = value.getDefiningOp();

    while (definingOp != nullptr) {
      chain.emplace_back(definingOp);

      if (auto op = llvm::dyn_cast<memref::AllocOp>(definingOp)) {
        if (type == nullptr) {
          type = mlir::cast<MemRefType>(op->getResultTypes().front());
        }
        break;
      }
      if (auto op = llvm::dyn_cast<ttir::TTNNMetalLayoutCastOp>(definingOp)) {
        value = op.getInput();
        if (type == nullptr) {
          type = mlir::cast<MemRefType>(op->getResultTypes().front());
        }
        break;
      }

      if (auto op = llvm::dyn_cast<d2m::ViewLayoutOp>(definingOp)) {
        value = op.getInput();
      } else if (auto op = llvm::dyn_cast<d2m::StreamLayoutOp>(definingOp)) {
        value = op.getInput();
        containsStream = true;
      } else {
        TT_assertv(false,
                   "unexpected op '{}' in the def chain for operand '{}'",
                   op.getOperationName(), asOperand(operand));
      }

      definingOp = value.getDefiningOp();
    }

    // If `type` was not discovered above it means the walk ended in a block
    // arg.
    if (type == nullptr) {
      const auto arg = mlir::dyn_cast<BlockArgument>(value);
      TT_assertv(arg != nullptr, "expected to reach a known cast or block arg");
      type = mlir::cast<MemRefType>(arg.getType());
    }

    return {value, type, containsStream};
  }

  // Factor out defaults passed into DeviceAttr::getMemrefSizeBytes()
  // for operand memrefs.
  static int64_t getMemrefSizeBytes(MemRefType bufferType,
                                    ttcore::DeviceAttr device) {
    // A tighter size calculation is possible for memrefs that don't map to
    // CBs which we don't attempt here except to ignore `buffers` multipler.
    return device.getMemrefSizeBytes(bufferType, 0, false);
  }

  // Factor out defaults passed into DeviceAttr::getMemrefSizeBytes()
  // for stream buffer memrefs.
  static int64_t getStreamBufferSizeBytes(MemRefType bufferType,
                                          ttcore::DeviceAttr device) {
    TT_assertv(ttcore::getMemorySpace(bufferType) ==
                   ttcore::MemorySpace::DeviceL1,
               "stream buffers must be allocated in L1");
    // Stream buffers map to CBs and therefore are subject to CB size
    // alignment requirements (invoke with `pageSize` default of 0).
    return device.getMemrefSizeBytes(bufferType, 0, true);
  }

  /// @return aligned allocation sizes for a `type` buffer for different
  /// placements
  static SpaceSpecific<int64_t>
  getAlignedAllocSizes(RewriterBase &rewriter, MemRefType type,
                       const MemorySpaces &memSpaces,
                       ttcore::DeviceAttr device) {
    SpaceSpecific<int64_t> sizes = {-1, -1};
    for (PlannerSpace placement = PlannerSpace::begin;
         placement < PlannerSpace::end; ++placement) {
      const MemorySpace memspace = asMemorySpace(placement);

      sizes[ordinal(placement)] = ttmlir::utils::alignUp(
          getMemrefSizeBytes(remap(rewriter, type, memspace), device),
          memSpaces[ordinal(memspace)].alignment);
    }

    return sizes;
  }

  /// @return 'memrefType' with given memory space override
  static MemRefType remap(RewriterBase &rewriter, MemRefType memrefType,
                          MemorySpace memspace) {
    return MemRefType::get(memrefType.getShape(), memrefType.getElementType(),
                           memrefType.getLayout(),
                           rewriter.getAttr<ttcore::MemorySpaceAttr>(memspace));
  }

  /// @return 'op' with given memory space override
  static void remap(RewriterBase &rewriter, memref::AllocOp op,
                    MemorySpace memspace) {
    auto memref = op.getMemref();
    MemRefType memrefType = memref.getType();
    MemRefType newType = remap(rewriter, memrefType, memspace);

    rewriter.modifyOpInPlace(op, [&]() { memref.setType(newType); });
  }

  /// @return 'op' with given memory space override
  static void remap(RewriterBase &rewriter, d2m::ViewLayoutOp op,
                    MemorySpace memspace) {
    auto memref = op->getResult(0);
    MemRefType memrefType = llvm::cast<MemRefType>(memref.getType());
    MemRefType newType = remap(rewriter, memrefType, memspace);

    rewriter.modifyOpInPlace(op, [&]() { memref.setType(newType); });
  }

  // Recursive helper for `analyzeAllocOps(func::FuncOp funcOp...)`.
  // Note: the overall traversal cost can be reduced by memoizing
  // final maxLast values and/or visiting Values in a reverse topological
  // sort order. This is not done at the moment.
  static SequenceT resolve(Operation *op, const LivenessClosureGraph &graph) {

    auto opClosure = graph.find(op);
    TT_assert(opClosure != graph.end());
    SequenceT last = opClosure->second.live.last;

    for (Operation *user : op->getResult(0).getUsers()) {
      if (graph.contains(user)) {
        if (llvm::isa<d2m::ViewLayoutOp, d2m::StreamLayoutOp>(user)) {
          last = std::max(last, resolve(user, graph));
        }
      }
    }

    // For stream_layout ops, the input buffer's lifetime must extend to at
    // least when the storage buffer dies, since the stream references both.
    // This ensures storage buffers are deallocated before their source data.
    if (auto streamOp = llvm::dyn_cast<d2m::StreamLayoutOp>(op)) {
      Value storage = streamOp.getStorage();
      if (Operation *storageDefOp = storage.getDefiningOp()) {
        if (graph.contains(storageDefOp)) {
          last = std::max(last, resolve(storageDefOp, graph));
        }
      }
    }

    return last;
  }

  static MemorySpaces getMemorySpaces(ttcore::ChipDescAttr chipDesc,
                                      AllocSizeT l1CapacityOverride) {
    MemorySpaces info;
    {
      // Currently, we only need some slots in 'info'.

      const AllocSizeT l1Size =
          l1CapacityOverride > 0
              ? (chipDesc.getL1UnreservedBase() + l1CapacityOverride)
              : chipDesc.getL1Size();

      info[ordinal(MemorySpace::DeviceL1)] =
          MemorySpaceInfo(chipDesc.getL1UnreservedBase(), l1Size,
                          chipDesc.getNocL1AddressAlignBytes());

      info[ordinal(MemorySpace::DeviceDRAM)] = MemorySpaceInfo(
          chipDesc.getDramUnreservedBase(), chipDesc.getDramChannelSize(),
          chipDesc.getNocDRAMAddressAlignBytes());
    }
    return info;
  }
};
} // namespace

} // namespace mlir::tt::d2m
//===---------------------------------------------------------------------===//<|MERGE_RESOLUTION|>--- conflicted
+++ resolved
@@ -366,7 +366,6 @@
       return failure();
     }
 
-<<<<<<< HEAD
     // PHASE 2: Re-analyze liveness with all streams inserted, then add
     // deallocs. Clear both memref and sequencing data since analyzeLiveness
     // rebuilds them from scratch. A better long-term solution would be to
@@ -381,9 +380,6 @@
     }
 
     if (failed(insertDeallocations(funcOp, analysis))) {
-=======
-    if (failed(insertDeallocs(funcOp, analysis))) {
->>>>>>> e80a019e
       return failure();
     }
 
@@ -1101,21 +1097,11 @@
             // repeatedly.
             continue;
           }
-<<<<<<< HEAD
           // Remap the operation to the new memory space.
           // NOTE: Dealloc insertion is done after liveness re-analysis.
           llvm::TypeSwitch<Operation *>(opOnChain)
               .Case<memref::AllocOp, d2m::ViewLayoutOp>(
                   [&](auto op) { remap(rewriter, op, remappedMemSpace); });
-=======
-          llvm::TypeSwitch<Operation *, void>(opOnChain)
-              .Case([&](memref::AllocOp op) {
-                remap(rewriter, op, remappedMemSpace);
-              })
-              .Case([&](d2m::ViewLayoutOp op) {
-                remap(rewriter, op, remappedMemSpace);
-              });
->>>>>>> e80a019e
         }
 
         if (operandCtx.isOutput && !allowL1OutputSpilling) {
@@ -1257,7 +1243,7 @@
       for (Region &region : op->getRegions()) {
         TT_assert(region.hasOneBlock());
         Block &block = region.getBlocks().front();
-        const git auto operandIndex = operandCtx.operand->getOperandNumber();
+        const auto operandIndex = operandCtx.operand->getOperandNumber();
         BlockArgument arg = block.getArgument(operandIndex);
         BlockArgument newArg =
             block.insertArgument(operandIndex, newCBArgType, arg.getLoc());
@@ -1284,7 +1270,6 @@
     }
   }
 
-<<<<<<< HEAD
   /// Insert dealloc operations for all allocated buffers based on the
   /// (refreshed) liveness analysis. This runs as a second phase after
   /// all streams have been inserted.
@@ -1317,7 +1302,6 @@
 
   /// @return `map` with all broadcast result expressions replaced with const-1
   /// expression
-=======
   /// @return `true` if `genericOp` requires a stream
   /// for operand @`operandIndex` based on the available indexing space
   /// information
@@ -1345,7 +1329,6 @@
 
   /// @return `map` with all broadcast result expressions replaced with
   /// const-1 expression
->>>>>>> e80a019e
   static AffineMap canonicalizeBroadcasts(AffineMap map) {
     auto *ctx = map.getContext();
 
