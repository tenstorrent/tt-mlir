// SPDX-FileCopyrightText: (c) 2025 Tenstorrent AI ULC
//
// SPDX-License-Identifier: Apache-2.0

#include "ttmlir/Dialect/D2M/IR/D2MGenericRegionOps.h"

#include "ttmlir/Dialect/TTCore/IR/TTCoreOpsTypes.h"
#include "ttmlir/Dialect/TTCore/IR/Utils.h"
#include "ttmlir/Utils.h"

#include "mlir/Dialect/Bufferization/IR/Bufferization.h"
#include "mlir/IR/BuiltinTypeInterfaces.h"
#include "mlir/Interfaces/InferIntRangeInterface.h"
#include "llvm/ADT/APInt.h"
#include "llvm/Support/MathExtras.h"
#include <limits>

#define GET_OP_CLASSES
#include "ttmlir/Dialect/D2M/IR/D2MGenericRegionOps.cpp.inc"

using namespace mlir;
using namespace mlir::tt::d2m;

void AcquireDstOp::getAsmResultNames(
    function_ref<void(Value, StringRef)> setNameFn) {
  setNameFn(getResult(), "dst");
}

// Helper to extract element type from ranked tensor or memref
static Type getElemType(Type ty) {
  if (auto rt = dyn_cast<RankedTensorType>(ty)) {
    return rt.getElementType();
  }
  if (auto mr = dyn_cast<MemRefType>(ty)) {
    return mr.getElementType();
  }
  return ty;
}

static mlir::ConstantIntRanges getIndexRange(uint64_t umin, uint64_t umax) {
  unsigned width = mlir::IndexType::kInternalStorageBitWidth;
  return mlir::ConstantIntRanges::fromUnsigned(mlir::APInt(width, umin),
                                               mlir::APInt(width, umax));
}

//===----------------------------------------------------------------------===//
// DMA Operations
//===----------------------------------------------------------------------===//

// DMA base verification and helpers
mlir::LogicalResult DMAOp::verify() {
  ShapedType srcType = mlir::cast<ShapedType>(getSrc().getType());
  ShapedType dstType = mlir::cast<ShapedType>(getDst().getType());

  bool skipChecksForTensorType = mlir::isa<RankedTensorType>(srcType) ||
                                 mlir::isa<RankedTensorType>(dstType);

  if (!skipChecksForTensorType &&
      srcType.getElementType() != dstType.getElementType()) {
    return emitOpError("operands to DMA must have the same element type");
  }

  if (isSrcRemote() && isDstRemote()) {
    return emitOpError("cannot have both src and dst remote");
  }

  if (isDstRemote() && isMcast()) {
    return emitOpError("cannot mcast to remote dst");
  }

  if (getSrcAffineMap() && !getSrcIndices().empty()) {
    return emitOpError("cannot have both src affine map and indices");
  }

  if (getDstAffineMap() && !getDstIndices().empty()) {
    return emitOpError("cannot have both dst affine map and indices");
  }

  if (!getMcastStartIndex().empty() && getMcastShape().empty()) {
    return emitOpError("mcast start index requires mcast shape");
  }

  if (!getMcastShape().empty() && getMcastStartIndex().empty()) {
    return emitOpError("mcast shape requires mcast start index");
  }

  if (skipChecksForTensorType) {
    return success();
  }

  int64_t srcIndices = getSrcAffineMap() ? getSrcAffineMap()->getNumResults()
                                         : getSrcIndices().size();
  int64_t dstIndices = getDstAffineMap() ? getDstAffineMap()->getNumResults()
                                         : getDstIndices().size();

  if (srcIndices > srcType.getRank()) {
    return emitOpError("invalid number of src indices, expected less than ")
           << srcType.getRank();
  }

  if (dstIndices > dstType.getRank()) {
    return emitOpError("invalid number of dst indices, expected less than ")
           << dstType.getRank();
  }

  if ((srcType.getRank() - srcIndices) != (dstType.getRank() - dstIndices)) {
    return emitOpError("operands must have the same post-index rank");
  }

  if (!std::equal(srcType.getShape().begin() + srcIndices,
                  srcType.getShape().end(),
                  dstType.getShape().begin() + dstIndices)) {
    return emitOpError("operands must have the same post-index shape");
  }

  if (getSrcAffineMap() && !isSrcRemote()) {
    return emitOpError("if src affine map is provided, src must be remote");
  }

  if (getDstAffineMap() && !isDstRemote()) {
    return emitOpError("if dst affine map is provided, dst must be remote");
  }

  return success();
}

int64_t DMAOp::getNumElems() {
  if (getOptNumElems()) {
    return *getOptNumElems();
  }
  ArrayRef<int64_t> txShape =
      getSrcMemRefType().getShape().drop_front(getSrcIndices().size());
  return ttmlir::utils::volume(txShape);
}

size_t DMAOp::getSizeBytes() {
  auto elementSizeBytes =
      ttcore::getElementSizeBytes(getSrcMemRefType().getElementType());
  return getNumElems() * elementSizeBytes;
}

void DMAOp::getAsmResultNames(function_ref<void(Value, StringRef)> setNameFn) {
  setNameFn(getResult(), "tx");
}

bool DMAOp::isNotConflicting(mlir::OpOperand *, mlir::OpOperand *,
                             const mlir::bufferization::AnalysisState &) {
  // Return true to avoid forcing out of place bufferization.
  return true;
}

// Comprehensive verifiers matching D2M
::mlir::LogicalResult DMAWriteOp::verify() {
  ShapedType srcType = mlir::cast<ShapedType>(getSrc().getType());
  ShapedType dstType = mlir::cast<ShapedType>(getDst().getType());

  auto isRemote = [&](auto operand) {
    return ttcore::hasDeviceLayout(operand);
  };

  if (isRemote(getSrc())) {
    return emitOpError("For DMAWrite, src must be local");
  }

  if (srcType.getElementType() != dstType.getElementType()) {
    return emitOpError("Operands to DMAWrite must have the same element type");
  }

  if (isDstRemote() && isMcast()) {
    return emitOpError("cannot mcast to remote dst");
  }

  if (!getMcastStartIndex().empty() && getMcastShape().empty()) {
    return emitOpError("mcast shape defined but mcast start index is not");
  }

  if (!getMcastShape().empty() && getMcastStartIndex().empty()) {
    return emitOpError("mcast start index defined but mcast shape is not");
  }

  constexpr int64_t kExpectedIndicesRemote = 3;
  constexpr int64_t kExpectedIndicesLocal = 1;

  int64_t numDstIndices = getDstIndices().size();
  int64_t numSrcIndices = getSrcIndices().size();

  if (isDstRemote()) {
    if (numDstIndices != kExpectedIndicesRemote) {
      return emitOpError("Must have 3 dst indices for remote dst operand");
    }
  } else {
    if (numDstIndices != kExpectedIndicesLocal) {
      return emitOpError("Must have 1 dst index for local dst operand");
    }
  }

  if (numSrcIndices != kExpectedIndicesLocal) {
    return emitOpError("Must have 1 src index for local src operand");
  }
  return success();
}

::mlir::LogicalResult DMAReadOp::verify() {
  ShapedType srcType = mlir::cast<ShapedType>(getSrc().getType());
  ShapedType dstType = mlir::cast<ShapedType>(getDst().getType());
  auto isRemote = [&](auto operand) {
    return ttcore::hasDeviceLayout(operand);
  };
  auto isLocal = [&](auto operand) { return !isRemote(operand); };
  if (!(isRemote(getSrc()) && isLocal(getDst()))) {
    return emitOpError("For DMARead, src must be remote and dst must be local");
  }
  if (srcType.getElementType() != dstType.getElementType()) {
    return emitOpError("Operands to DMAWrite must have the same element type");
  }
  constexpr int64_t kExpectedIndicesRemote = 3;
  constexpr int64_t kExpectedIndicesLocal = 1;
  int64_t numDstIndices = getDstIndices().size();
  int64_t numSrcIndices = getSrcIndices().size();
  if (numSrcIndices != kExpectedIndicesRemote) {
    return emitOpError("Must have 3 src indices for remote src operand");
  }
  if (numDstIndices != kExpectedIndicesLocal) {
    return emitOpError("Must have 1 dst index for local dst operand");
  }
  return success();
}

void DMAReadOp::getAsmResultNames(
    function_ref<void(Value, StringRef)> setNameFn) {
  setNameFn(getResult(), "tx");
}

void DMAWriteOp::getAsmResultNames(
    function_ref<void(Value, StringRef)> setNameFn) {
  setNameFn(getResult(), "tx");
}

void DMAOp::getEffects(mlir::SmallVectorImpl<mlir::SideEffects::EffectInstance<
                           mlir::MemoryEffects::Effect>> &effects) {
  effects.emplace_back(mlir::MemoryEffects::Read::get(), &getSrcMutable(),
                       0 /*stage*/, true /*effectOnFullRegion*/,
                       mlir::SideEffects::DefaultResource::get());
  effects.emplace_back(mlir::MemoryEffects::Write::get(), &getDstMutable(),
                       0 /*stage*/, true /*effectOnFullRegion*/,
                       mlir::SideEffects::DefaultResource::get());
}

void DMAReadOp::getEffects(
    mlir::SmallVectorImpl<
        mlir::SideEffects::EffectInstance<mlir::MemoryEffects::Effect>>
        &effects) {
  effects.emplace_back(mlir::MemoryEffects::Read::get(), &getSrcMutable(), 0,
                       true, mlir::SideEffects::DefaultResource::get());
  effects.emplace_back(mlir::MemoryEffects::Write::get(), &getDstMutable(), 0,
                       true, mlir::SideEffects::DefaultResource::get());
}

void DMAWriteOp::getEffects(
    mlir::SmallVectorImpl<
        mlir::SideEffects::EffectInstance<mlir::MemoryEffects::Effect>>
        &effects) {
  effects.emplace_back(mlir::MemoryEffects::Read::get(), &getSrcMutable(), 0,
                       true, mlir::SideEffects::DefaultResource::get());
  effects.emplace_back(mlir::MemoryEffects::Write::get(), &getDstMutable(), 0,
                       true, mlir::SideEffects::DefaultResource::get());
}

bool DMAOp::bufferizesToMemoryRead(mlir::OpOperand &operand,
                                   const mlir::bufferization::AnalysisState &) {
  return operand.get() == getSrc();
}

bool DMAOp::bufferizesToMemoryWrite(
    mlir::OpOperand &operand, const mlir::bufferization::AnalysisState &) {
  return operand.get() == getDst();
}

mlir::bufferization::AliasingValueList
DMAOp::getAliasingValues(mlir::OpOperand &,
                         const mlir::bufferization::AnalysisState &) {
  mlir::bufferization::AliasingValueList result;
  return result;
}

mlir::FailureOr<mlir::BaseMemRefType>
DMAOp::getBufferType(mlir::Value value,
                     const mlir::bufferization::BufferizationOptions &,
                     const mlir::bufferization::BufferizationState &,
                     ::llvm::SmallVector<mlir::Value> &) {
  auto rankedTensorType = mlir::cast<mlir::RankedTensorType>(value.getType());
<<<<<<< HEAD
  return mlir::tt::d2m::utils::getBufferType(rankedTensorType, /*isView=*/true);
=======
  return mlir::tt::ttcore::getBufferType(rankedTensorType, /*isView=*/true);
>>>>>>> cd2498cc
}

mlir::LogicalResult
DMAOp::bufferize(mlir::RewriterBase &rewriter,
                 const mlir::bufferization::BufferizationOptions &options,
                 mlir::bufferization::BufferizationState &state) {
<<<<<<< HEAD
  auto src = mlir::bufferization::getBuffer(rewriter, getSrc(), options, state);
=======
  mlir::FailureOr<Value> src =
      mlir::bufferization::getBuffer(rewriter, getSrc(), options, state);
>>>>>>> cd2498cc
  // NOLINTNEXTLINE
  if (failed(src)) {
    return src;
  }

<<<<<<< HEAD
  auto dst = mlir::bufferization::getBuffer(rewriter, getDst(), options, state);
=======
  mlir::FailureOr<Value> dst =
      mlir::bufferization::getBuffer(rewriter, getDst(), options, state);
>>>>>>> cd2498cc
  // NOLINTNEXTLINE
  if (failed(dst)) {
    return dst;
  }

  ::llvm::SmallVector<mlir::Value> invocationStack;
  // NOLINTNEXTLINE
  mlir::bufferization::replaceOpWithNewBufferizedOp<mlir::tt::d2m::DMAOp>(
      rewriter, *this, getResult().getType(), *src, getSrcAffineMapAttr(),
      getSrcIndices(), *dst, getDstAffineMapAttr(), getDstIndices(),
      getOptNumElemsAttr(), getMcastStartIndex(), getMcastShape());

  return mlir::success();
}

//===----------------------------------------------------------------------===//
// Index Operations
//===----------------------------------------------------------------------===//

void IterIndexOp::getAsmResultNames(
    function_ref<void(Value, StringRef)> setNameFn) {
  int64_t dim = getDim();
  setNameFn(getResult(), "iter" + std::to_string(dim));
}

void IterIndexOp::inferResultRanges(
    ::llvm::ArrayRef<::mlir::ConstantIntRanges> argRanges,
    mlir::SetIntRangeFn setResultRange) {
  setResultRange(getResult(),
                 getIndexRange(0, std::numeric_limits<uint32_t>::max()));
}

void CoreIndexOp::getAsmResultNames(
    function_ref<void(Value, StringRef)> setNameFn) {
  int64_t dim = getDim();
  setNameFn(getResult(), "core" + std::to_string(dim));
}

void CoreIndexOp::inferResultRanges(
    ::llvm::ArrayRef<::mlir::ConstantIntRanges> argRanges,
    mlir::SetIntRangeFn setResultRange) {
  setResultRange(getResult(),
                 getIndexRange(0, std::numeric_limits<uint32_t>::max()));
}

mlir::OpFoldResult IterIndexOp::fold(FoldAdaptor adaptor) {
  return adaptor.getDimAttr();
}

mlir::OpFoldResult CoreIndexOp::fold(FoldAdaptor adaptor) {
  return adaptor.getDimAttr();
}

// TileMatmulBlockOp verification
::mlir::LogicalResult TileMatmulBlockOp::verify() {
  if (getElemType(getA().getType()) != getElemType(getB().getType())) {
    return emitOpError("operands to TileMatmulBlock must have same element type");
  }

  return success();
}

void TileMatmulBlockOp::getEffects(
    mlir::SmallVectorImpl<
        mlir::SideEffects::EffectInstance<mlir::MemoryEffects::Effect>>
        &effects) {
  effects.emplace_back(mlir::MemoryEffects::Read::get(), &getAMutable(), 0,
                       true, mlir::SideEffects::DefaultResource::get());
  effects.emplace_back(mlir::MemoryEffects::Read::get(), &getBMutable(), 0,
                       true, mlir::SideEffects::DefaultResource::get());
  effects.emplace_back(mlir::MemoryEffects::Write::get(), &getOutputMutable(),
                       0, true, mlir::SideEffects::DefaultResource::get());
}

mlir::LogicalResult TileTilizeBlockOp::bufferize(
    mlir::RewriterBase &rewriter,
    const mlir::bufferization::BufferizationOptions &options,
    mlir::bufferization::BufferizationState &state) {
  mlir::OpBuilder::InsertionGuard guard(rewriter);
  rewriter.setInsertionPoint(getOperation());

  mlir::Value in = getInput();
  mlir::Value out = getOutput();
  if (mlir::isa<mlir::RankedTensorType>(in.getType())) {
    auto maybe = mlir::bufferization::getBuffer(rewriter, in, options, state);
    if (failed(maybe)) {
      return maybe;
    }
    in = *maybe;
  }
  if (mlir::isa<mlir::RankedTensorType>(out.getType())) {
    auto maybe = mlir::bufferization::getBuffer(rewriter, out, options, state);
    if (failed(maybe)) {
      return maybe;
    }
    out = *maybe;
  }

  mlir::Operation *old = getOperation();
  auto newOp =
      rewriter.create<mlir::tt::d2m::TileTilizeBlockOp>(old->getLoc(), in, out);
  rewriter.replaceOp(old, newOp->getResults());
  return mlir::success();
}

bool TileTilizeBlockOp::bufferizesToMemoryRead(
    mlir::OpOperand &operand, const mlir::bufferization::AnalysisState &) {
  return operand.get() == getInput();
}

bool TileTilizeBlockOp::bufferizesToMemoryWrite(
    mlir::OpOperand &operand, const mlir::bufferization::AnalysisState &) {
  return operand.get() == getOutput();
}

mlir::bufferization::AliasingValueList TileTilizeBlockOp::getAliasingValues(
    mlir::OpOperand &, const mlir::bufferization::AnalysisState &) {
  mlir::bufferization::AliasingValueList result;
  return result;
}

mlir::FailureOr<mlir::BaseMemRefType> TileTilizeBlockOp::getBufferType(
    mlir::Value, const mlir::bufferization::BufferizationOptions &,
    const mlir::bufferization::BufferizationState &,
    ::llvm::SmallVector<mlir::Value> &) {
  assert(false && "should already have bufferized types via parent generic op "
                  "bufferization");
  return mlir::failure();
}

mlir::LogicalResult TileTilizeBlockOp::verify() {
  if (llvm::isa<mlir::tt::ttcore::TileType>(
          getElemType(getInput().getType()))) {
    return emitOpError(
        "operand to TileTilizeBlock must not have ttcore.tile element type");
  }

  if (!llvm::isa<mlir::tt::ttcore::TileType>(
          getElemType(getOutput().getType()))) {
    return emitOpError(
        "result of TileTilizeBlock must have ttcore.tile element type");
  }

  return success();
}

void TileTilizeBlockOp::getEffects(
    mlir::SmallVectorImpl<
        mlir::SideEffects::EffectInstance<mlir::MemoryEffects::Effect>>
        &effects) {
  effects.emplace_back(mlir::MemoryEffects::Read::get(), &getInputMutable(), 0,
                       true, mlir::SideEffects::DefaultResource::get());
  effects.emplace_back(mlir::MemoryEffects::Write::get(), &getOutputMutable(),
                       0, true, mlir::SideEffects::DefaultResource::get());
}

mlir::LogicalResult TileUntilizeBlockOp::bufferize(
    mlir::RewriterBase &rewriter,
    const mlir::bufferization::BufferizationOptions &options,
    mlir::bufferization::BufferizationState &state) {
  mlir::OpBuilder::InsertionGuard guard(rewriter);
  rewriter.setInsertionPoint(getOperation());

  mlir::Value in = getInput();
  mlir::Value out = getOutput();
  if (mlir::isa<mlir::RankedTensorType>(in.getType())) {
    auto maybe = mlir::bufferization::getBuffer(rewriter, in, options, state);
    if (failed(maybe)) {
      return maybe;
    }
    in = *maybe;
  }
  if (mlir::isa<mlir::RankedTensorType>(out.getType())) {
    auto maybe = mlir::bufferization::getBuffer(rewriter, out, options, state);
    if (failed(maybe)) {
      return maybe;
    }
    out = *maybe;
  }

  mlir::Operation *old = getOperation();
  auto newOp = rewriter.create<mlir::tt::d2m::TileUntilizeBlockOp>(
      old->getLoc(), in, out);
  rewriter.replaceOp(old, newOp->getResults());
  return mlir::success();
}

bool TileUntilizeBlockOp::bufferizesToMemoryRead(
    mlir::OpOperand &operand, const mlir::bufferization::AnalysisState &) {
  return operand.get() == getInput();
}

bool TileUntilizeBlockOp::bufferizesToMemoryWrite(
    mlir::OpOperand &operand, const mlir::bufferization::AnalysisState &) {
  return operand.get() == getOutput();
}

mlir::bufferization::AliasingValueList TileUntilizeBlockOp::getAliasingValues(
    mlir::OpOperand &, const mlir::bufferization::AnalysisState &) {
  mlir::bufferization::AliasingValueList result;
  return result;
}

mlir::FailureOr<mlir::BaseMemRefType> TileUntilizeBlockOp::getBufferType(
    mlir::Value, const mlir::bufferization::BufferizationOptions &,
    const mlir::bufferization::BufferizationState &,
    ::llvm::SmallVector<mlir::Value> &) {
  assert(false && "should already have bufferized types via parent generic op "
                  "bufferization");
  return mlir::failure();
}

mlir::LogicalResult TileUntilizeBlockOp::verify() {
  if (!llvm::isa<mlir::tt::ttcore::TileType>(
          getElemType(getInput().getType()))) {
    return emitOpError(
        "operand to TileUntilizeBlock must have ttcore.tile element type");
  }
  if (llvm::isa<mlir::tt::ttcore::TileType>(
          getElemType(getOutput().getType()))) {
    return emitOpError(
        "result of TileUntilizeBlock must not have ttcore.tile element type");
  }
  return success();
}

void TileUntilizeBlockOp::getEffects(
    mlir::SmallVectorImpl<
        mlir::SideEffects::EffectInstance<mlir::MemoryEffects::Effect>>
        &effects) {
  effects.emplace_back(mlir::MemoryEffects::Read::get(), &getInputMutable(), 0,
                       true, mlir::SideEffects::DefaultResource::get());
  effects.emplace_back(mlir::MemoryEffects::Write::get(), &getOutputMutable(),
                       0, true, mlir::SideEffects::DefaultResource::get());
}

//===----------------------------------------------------------------------===//
<<<<<<< HEAD
// YieldOp / PopOp / ReserveOp
=======
// YieldOp / WaitOp / ReserveOp
>>>>>>> cd2498cc
//===----------------------------------------------------------------------===//

mlir::LogicalResult YieldOp::verify() {
  auto generic = getOperation()->getParentOfType<GenericOp>();
  if (!generic || !generic.hasPureTensorSemantics()) {
    return emitOpError()
           << "used outside of generic op with pure tensor semantics";
  }

  return ::mlir::success();
}<|MERGE_RESOLUTION|>--- conflicted
+++ resolved
@@ -289,34 +289,22 @@
                      const mlir::bufferization::BufferizationState &,
                      ::llvm::SmallVector<mlir::Value> &) {
   auto rankedTensorType = mlir::cast<mlir::RankedTensorType>(value.getType());
-<<<<<<< HEAD
-  return mlir::tt::d2m::utils::getBufferType(rankedTensorType, /*isView=*/true);
-=======
   return mlir::tt::ttcore::getBufferType(rankedTensorType, /*isView=*/true);
->>>>>>> cd2498cc
 }
 
 mlir::LogicalResult
 DMAOp::bufferize(mlir::RewriterBase &rewriter,
                  const mlir::bufferization::BufferizationOptions &options,
                  mlir::bufferization::BufferizationState &state) {
-<<<<<<< HEAD
-  auto src = mlir::bufferization::getBuffer(rewriter, getSrc(), options, state);
-=======
   mlir::FailureOr<Value> src =
       mlir::bufferization::getBuffer(rewriter, getSrc(), options, state);
->>>>>>> cd2498cc
   // NOLINTNEXTLINE
   if (failed(src)) {
     return src;
   }
 
-<<<<<<< HEAD
-  auto dst = mlir::bufferization::getBuffer(rewriter, getDst(), options, state);
-=======
   mlir::FailureOr<Value> dst =
       mlir::bufferization::getBuffer(rewriter, getDst(), options, state);
->>>>>>> cd2498cc
   // NOLINTNEXTLINE
   if (failed(dst)) {
     return dst;
@@ -373,7 +361,8 @@
 // TileMatmulBlockOp verification
 ::mlir::LogicalResult TileMatmulBlockOp::verify() {
   if (getElemType(getA().getType()) != getElemType(getB().getType())) {
-    return emitOpError("operands to TileMatmulBlock must have same element type");
+    return emitOpError(
+        "operands to TileMatmulBlock must have same element type");
   }
 
   return success();
@@ -553,12 +542,8 @@
                        0, true, mlir::SideEffects::DefaultResource::get());
 }
 
-//===----------------------------------------------------------------------===//
-<<<<<<< HEAD
-// YieldOp / PopOp / ReserveOp
-=======
+//===----------------------------ß------------------------------------------===//
 // YieldOp / WaitOp / ReserveOp
->>>>>>> cd2498cc
 //===----------------------------------------------------------------------===//
 
 mlir::LogicalResult YieldOp::verify() {
