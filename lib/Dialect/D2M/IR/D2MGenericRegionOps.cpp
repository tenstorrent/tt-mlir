--- conflicted
+++ resolved
@@ -289,34 +289,22 @@
                      const mlir::bufferization::BufferizationState &,
                      ::llvm::SmallVector<mlir::Value> &) {
   auto rankedTensorType = mlir::cast<mlir::RankedTensorType>(value.getType());
-<<<<<<< HEAD
-  return mlir::tt::d2m::utils::getBufferType(rankedTensorType, /*isView=*/true);
-=======
   return mlir::tt::ttcore::getBufferType(rankedTensorType, /*isView=*/true);
->>>>>>> fd9a61a1
 }
 
 mlir::LogicalResult
 DMAOp::bufferize(mlir::RewriterBase &rewriter,
                  const mlir::bufferization::BufferizationOptions &options,
                  mlir::bufferization::BufferizationState &state) {
-<<<<<<< HEAD
-  auto src = mlir::bufferization::getBuffer(rewriter, getSrc(), options, state);
-=======
   mlir::FailureOr<Value> src =
       mlir::bufferization::getBuffer(rewriter, getSrc(), options, state);
->>>>>>> fd9a61a1
   // NOLINTNEXTLINE
   if (failed(src)) {
     return src;
   }
 
-<<<<<<< HEAD
-  auto dst = mlir::bufferization::getBuffer(rewriter, getDst(), options, state);
-=======
   mlir::FailureOr<Value> dst =
       mlir::bufferization::getBuffer(rewriter, getDst(), options, state);
->>>>>>> fd9a61a1
   // NOLINTNEXTLINE
   if (failed(dst)) {
     return dst;
@@ -373,7 +361,8 @@
 // TileMatmulBlockOp verification
 ::mlir::LogicalResult TileMatmulBlockOp::verify() {
   if (getElemType(getA().getType()) != getElemType(getB().getType())) {
-    return emitOpError("operands to TileMatmulBlock must have same element type");
+    return emitOpError(
+        "operands to TileMatmulBlock must have same element type");
   }
 
   return success();
@@ -554,11 +543,7 @@
 }
 
 //===----------------------------------------------------------------------===//
-<<<<<<< HEAD
-// YieldOp / PopOp / ReserveOp
-=======
 // YieldOp / WaitOp / ReserveOp
->>>>>>> fd9a61a1
 //===----------------------------------------------------------------------===//
 
 mlir::LogicalResult YieldOp::verify() {
