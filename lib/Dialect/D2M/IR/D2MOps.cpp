--- conflicted
+++ resolved
@@ -85,9 +85,6 @@
                             const mlir::bufferization::BufferizationOptions &,
                             const mlir::bufferization::BufferizationState &,
                             ::llvm::SmallVector<mlir::Value> &) {
-<<<<<<< HEAD
-  return d2m::utils::getBufferType(value.getType(), /*isView=*/false);
-=======
   return ttcore::getBufferType(value.getType(), /*isView=*/false);
 }
 
@@ -208,7 +205,6 @@
   }
 
   return success();
->>>>>>> cd2498cc
 }
 
 //===----------------------------------------------------------------------===//
@@ -546,12 +542,7 @@
                           const mlir::bufferization::BufferizationOptions &,
                           const mlir::bufferization::BufferizationState &,
                           ::llvm::SmallVector<mlir::Value> &) {
-<<<<<<< HEAD
-  return d2m::utils::getBufferType(value.getType(), /*isView=*/false,
-                                   getLayout());
-=======
   return ttcore::getBufferType(value.getType(), /*isView=*/false, getLayout());
->>>>>>> cd2498cc
 }
 
 //===----------------------------------------------------------------------===//
@@ -611,11 +602,7 @@
     mlir::Value value, const mlir::bufferization::BufferizationOptions &,
     const mlir::bufferization::BufferizationState &,
     ::llvm::SmallVector<mlir::Value> &) {
-<<<<<<< HEAD
-  return d2m::utils::getBufferType(value.getType(), /*isView=*/true);
-=======
   return ttcore::getBufferType(value.getType(), /*isView=*/true);
->>>>>>> cd2498cc
 }
 
 void d2m::StreamLayoutOp::getCanonicalizationPatterns(
@@ -839,11 +826,7 @@
     mlir::Value value, const mlir::bufferization::BufferizationOptions &,
     const mlir::bufferization::BufferizationState &,
     ::llvm::SmallVector<mlir::Value> &) {
-<<<<<<< HEAD
-  return d2m::utils::getBufferType(value.getType(), /*isView=*/true);
-=======
   return ttcore::getBufferType(value.getType(), /*isView=*/true);
->>>>>>> cd2498cc
 }
 
 mlir::OpFoldResult d2m::ViewLayoutOp::fold(FoldAdaptor adaptor) {
@@ -1165,11 +1148,8 @@
     ttcore::DeviceLayoutInterface layout = ttcore::getDeviceLayout(outputType);
     if (!layout) {
       // Skip layout checks if the tensor type does not have a layout yet.
-<<<<<<< HEAD
-=======
       // Turn this into an error, generic op should enforce operands have
       // device layout: https://github.com/tenstorrent/tt-mlir/issues/5445
->>>>>>> cd2498cc
       continue;
     }
     ArrayRef<int64_t> outputGridShape = layout.getGridShape(outputType);
@@ -1355,13 +1335,6 @@
                              })) {
               return false;
             }
-          }
-
-          blockArg = region.getArgument(dpsIOBoundary);
-          assert(blockArg.getNumUses() > 0);
-          Operation *popOrReserve = *blockArg.getUsers().begin();
-          if (!mlir::isa<d2m::PopOp, d2m::ReserveOp>(popOrReserve)) {
-            return false;
           }
 
           blockArg = region.getArgument(dpsIOBoundary);
@@ -1701,11 +1674,7 @@
         ttcore::MemorySpaceAttr::get(tensorType.getContext(),
                                      ttcore::MemorySpace::DeviceL1));
   }
-<<<<<<< HEAD
-  return d2m::utils::getBufferType(tensorType, /*isView=*/false);
-=======
   return ttcore::getBufferType(tensorType, /*isView=*/false);
->>>>>>> cd2498cc
 }
 
 bool d2m::GenericOp::hasCompatibleBlocking(GenericOp b) {
