// SPDX-FileCopyrightText: (c) 2025 Tenstorrent AI ULC
//
// SPDX-License-Identifier: Apache-2.0

#include "ttmlir/Dialect/D2M/IR/D2MOps.h"

#include "ttmlir/Asserts.h"
#include "ttmlir/Dialect/D2M/IR/D2MGenericRegionOps.h"
#include "ttmlir/Dialect/D2M/IR/D2MOpsTypes.h"
#include "ttmlir/Dialect/D2M/Utils/Utils.h"
#include "ttmlir/Dialect/TTCore/IR/TTCore.h"
#include "ttmlir/Dialect/TTCore/IR/TTCoreOpsTypes.h"
#include "ttmlir/Dialect/TTCore/IR/Utils.h"
#include "ttmlir/Dialect/TTNN/IR/TTNNOpsAttrs.h"

#include "mlir/Dialect/Bufferization/IR/Bufferization.h"
#include "mlir/Dialect/Tensor/IR/Tensor.h"
#include "mlir/IR/AffineMap.h"
#include "mlir/IR/BuiltinAttributes.h"
#include "mlir/IR/BuiltinTypes.h"
#include "mlir/IR/PatternMatch.h"

#include <functional>

#define GET_OP_CLASSES
#include "ttmlir/Dialect/D2M/IR/D2MOps.cpp.inc"

namespace mlir::tt::d2m {

void d2m::GenericOp::getEffects(
    SmallVectorImpl<SideEffects::EffectInstance<MemoryEffects::Effect>>
        &effects) {
  d2m::getDpsEffects(*this, effects);
}

mlir::tt::ttcore::DeviceAttr d2m::GenericOp::getDevice() {
  return ttcore::lookupDevice(*this);
}

<<<<<<< HEAD
namespace {
static mlir::tt::ttcore::MetalLayoutAttr
createDefaultLayout(mlir::MLIRContext *ctx,
                    mlir::ArrayRef<int64_t> workerGridShape,
                    mlir::RankedTensorType tensorType) {
  llvm::SmallVector<int64_t> logicalShape(tensorType.getShape());

  // Debug output
  llvm::errs() << "DEBUG createDefaultLayout() - Input parameters:\n";
  llvm::errs() << "  workerGridShape: [";
  for (size_t i = 0; i < workerGridShape.size(); ++i) {
    llvm::errs() << workerGridShape[i];
    if (i < workerGridShape.size() - 1) {
      llvm::errs() << ", ";
    }
  }
  llvm::errs() << "]\n";
  llvm::errs() << "  logicalShape: [";
  for (size_t i = 0; i < logicalShape.size(); ++i) {
    llvm::errs() << logicalShape[i];
    if (i < logicalShape.size() - 1) {
      llvm::errs() << ", ";
    }
  }
  llvm::errs() << "]\n";

  // TODO (#4820): Remove this during cleanup.
  SmallVector<int64_t> squareGridShape =
      d2m::utils::getSquareTargetGrid(workerGridShape);

  llvm::errs() << "  squareGridShape: [";
  for (size_t i = 0; i < squareGridShape.size(); ++i) {
    llvm::errs() << squareGridShape[i];
    if (i < squareGridShape.size() - 1) {
      llvm::errs() << ", ";
    }
  }
  llvm::errs() << "]\n";

  return mlir::tt::ttcore::MetalLayoutAttr::get(
      ctx, logicalShape, squareGridShape, mlir::tt::ttcore::OOBVal::Undef,
      mlir::tt::ttcore::MemorySpace::System,
      mlir::tt::ttcore::TensorMemoryLayout::Sharded);
}
} // namespace

mlir::tt::ttcore::MetalLayoutAttr d2m::ToLayoutOp::getOrCreateInputLayout() {
  auto tensorType = mlir::cast<mlir::RankedTensorType>(getInput().getType());
  auto inputLayout = mlir::dyn_cast_if_present<ttcore::MetalLayoutAttr>(
      tensorType.getEncoding());
  if (inputLayout) {
    return inputLayout;
  }

  ArrayRef<int64_t> workerGridShape =
      ttcore::lookupDevice(*this).getWorkerGrid().getShape();

  return createDefaultLayout(getContext(), workerGridShape, tensorType);
}

mlir::tt::ttcore::MetalLayoutAttr d2m::ToLayoutOp::getOrCreateOutputLayout() {
  auto tensorType = mlir::cast<mlir::RankedTensorType>(getOutput().getType());
  auto outputLayout = mlir::dyn_cast_if_present<ttcore::MetalLayoutAttr>(
      tensorType.getEncoding());
  if (outputLayout) {
    return outputLayout;
  }

  ArrayRef<int64_t> workerGridShape =
      ttcore::lookupDevice(*this).getWorkerGrid().getShape();

  return createDefaultLayout(getContext(), workerGridShape, tensorType);
}

=======
>>>>>>> fd9a61a1
//===----------------------------------------------------------------------===//
// EmptyOp Bufferization Interface Implementation
//===----------------------------------------------------------------------===//

bool d2m::EmptyOp::bufferizesToMemoryRead(
    mlir::OpOperand &, const mlir::bufferization::AnalysisState &) {
  return false;
}

bool d2m::EmptyOp::bufferizesToMemoryWrite(
    mlir::OpOperand &, const mlir::bufferization::AnalysisState &) {
  return false;
}

mlir::LogicalResult d2m::EmptyOp::bufferize(
    mlir::RewriterBase &rewriter,
    const mlir::bufferization::BufferizationOptions &options,
    mlir::bufferization::BufferizationState &state) {
  if (getOperation()->getUses().empty()) {
    rewriter.eraseOp(*this);
    return success();
  }

  // Don't bufferize if tensor has a ttnn_layout; lowering to ttnn generic.
  if (options.allowUnknownOps &&
      mlir::isa<ttnn::TTNNLayoutAttr>(getResult().getType().getEncoding())) {
    return success();
  }
  ::llvm::SmallVector<mlir::Value> invocationStack;
  mlir::bufferization::replaceOpWithNewBufferizedOp<memref::AllocOp>(
      rewriter, *this,
      mlir::cast<MemRefType>(
          *getBufferType(getResult(), options, state, invocationStack)));
  return mlir::success();
}

mlir::bufferization::AliasingValueList
d2m::EmptyOp::getAliasingValues(mlir::OpOperand &,
                                const mlir::bufferization::AnalysisState &) {
  bufferization::AliasingValueList result;
  return result;
}

mlir::FailureOr<mlir::BaseMemRefType>
d2m::EmptyOp::getBufferType(mlir::Value value,
                            const mlir::bufferization::BufferizationOptions &,
                            const mlir::bufferization::BufferizationState &,
                            ::llvm::SmallVector<mlir::Value> &) {
<<<<<<< HEAD
  return d2m::utils::getBufferType(value.getType(), /*isView=*/false);
=======
  return ttcore::getBufferType(value.getType(), /*isView=*/false);
}

//===----------------------------------------------------------------------===//
// FullOp
//===----------------------------------------------------------------------===//

bool d2m::FullOp::bufferizesToMemoryRead(
    mlir::OpOperand &, const mlir::bufferization::AnalysisState &) {
  return false;
}

bool d2m::FullOp::bufferizesToMemoryWrite(
    mlir::OpOperand &, const mlir::bufferization::AnalysisState &) {
  return false;
}

mlir::LogicalResult
d2m::FullOp::bufferize(mlir::RewriterBase &rewriter,
                       const mlir::bufferization::BufferizationOptions &options,
                       mlir::bufferization::BufferizationState &state) {
  ::llvm::SmallVector<mlir::Value> invocationStack;
  auto memrefType = mlir::cast<mlir::MemRefType>(
      getBufferType(getResult(), options, state, invocationStack).value());

  auto denseAttr =
      mlir::DenseElementsAttr::get(getResult().getType(), getFillValueAttr());

  mlir::memref::GlobalOp global = ttcore::createGlobal(
      getOperation()->getParentOfType<ModuleOp>(), memrefType, denseAttr);
  mlir::bufferization::replaceOpWithNewBufferizedOp<memref::GetGlobalOp>(
      rewriter, *this, global.getType(), global.getName());

  return mlir::success();
}

mlir::bufferization::AliasingValueList
d2m::FullOp::getAliasingValues(mlir::OpOperand &,
                               const mlir::bufferization::AnalysisState &) {
  bufferization::AliasingValueList result;
  return result;
}

mlir::FailureOr<mlir::BaseMemRefType>
d2m::FullOp::getBufferType(mlir::Value value,
                           const mlir::bufferization::BufferizationOptions &,
                           const mlir::bufferization::BufferizationState &,
                           ::llvm::SmallVector<mlir::Value> &) {
  return ttcore::getBufferType(value.getType(), /*isView=*/false);
}

::mlir::LogicalResult d2m::FullOp::verify() {
  // Verify that the shape attribute matches the result type's shape.
  if (!llvm::equal(getShape(), getType().getShape())) {
    return emitOpError() << "expected shape (" << getType().getShape()
                         << "), got (" << getShape() << ")";
  }

  return mlir::success();
}

//===----------------------------------------------------------------------===//
// MeshShardOp
//===----------------------------------------------------------------------===//

mlir::LogicalResult d2m::MeshShardOp::bufferize(
    mlir::RewriterBase &rewriter,
    const mlir::bufferization::BufferizationOptions &options,
    mlir::bufferization::BufferizationState &state) {

  if (mlir::isa<::mlir::MemRefType>(getInput().getType())) {
    return failure();
  }

  auto maybeInput =
      mlir::bufferization::getBuffer(rewriter, getInput(), options, state);
  if (failed(maybeInput)) {
    return maybeInput;
  }

  auto maybeResult =
      mlir::bufferization::getBuffer(rewriter, getResult(), options, state);
  if (failed(maybeResult)) {
    return maybeResult;
  }

  mlir::bufferization::replaceOpWithNewBufferizedOp<d2m::MeshShardOp>(
      rewriter, *this, maybeResult->getType(), *maybeInput, getShardType(),
      getShardDirection(), getShardShape(), getShardDims());

  return success();
}

mlir::FailureOr<mlir::BaseMemRefType> d2m::MeshShardOp::getBufferType(
    mlir::Value value, const mlir::bufferization::BufferizationOptions &,
    const mlir::bufferization::BufferizationState &,
    ::llvm::SmallVector<mlir::Value> &) {
  return ttcore::getBufferType(value.getType(), false);
}

::mlir::OpFoldResult d2m::MeshShardOp::fold(FoldAdaptor adaptor) {
  auto shardShapeArray = getShardShape();
  auto shardType = getShardType();
  if (shardType != mlir::tt::ttcore::MeshShardType::Replicate &&
      ttmlir::utils::volume(shardShapeArray) == 1) {
    return getInput();
  }

  return {};
}

::mlir::LogicalResult d2m::MeshShardOp::verify() {
  auto shardType = getShardType();

  // Currently, we are not supporting maximal from StableHLO.
  if (shardType == mlir::tt::ttcore::MeshShardType::Maximal) {
    return emitOpError("Invalid shard_type (maximal) for mesh_shard op.");
  }

  return success();
>>>>>>> fd9a61a1
}

//===----------------------------------------------------------------------===//
// ToLayoutOp
//===----------------------------------------------------------------------===//

struct ToLayoutFoldRedundantPattern : public OpRewritePattern<ToLayoutOp> {
  using OpRewritePattern<ToLayoutOp>::OpRewritePattern;

  ToLayoutFoldRedundantPattern(MLIRContext *context)
      : OpRewritePattern<ToLayoutOp>(context) {
    setDebugName("d2m.ToLayoutFoldRedundantPattern");
  }

  LogicalResult matchAndRewrite(ToLayoutOp op,
                                PatternRewriter &rewriter) const final {
    // NOLINTBEGIN(clang-analyzer-core.StackAddressEscape)
    ToLayoutOp producerLayoutOp = op.getInput().getDefiningOp<ToLayoutOp>();
    if (!producerLayoutOp) {
      return failure();
    }
    rewriter.replaceOpWithNewOp<ToLayoutOp>(op, producerLayoutOp.getInput(),
                                            op.getOutput());
    return success();
    // NOLINTEND(clang-analyzer-core.StackAddressEscape)
  }
};

static ::mlir::LogicalResult
verifyLayoutOp(mlir::Operation *op, const char *aName, const char *bName,
               mlir::Type aType, mlir::Type bType, bool checkSameElementType,
               bool checkSameMemorySpace, bool checkSameRank,
               bool checkSameGridShape, bool checkSameShardShape) {
  mlir::ShapedType a = mlir::cast<mlir::ShapedType>(aType);
  mlir::ShapedType b = mlir::cast<mlir::ShapedType>(bType);
  ttcore::DeviceLayoutInterface aLayout = ttcore::getDeviceLayout(a);
  ttcore::DeviceLayoutInterface bLayout = ttcore::getDeviceLayout(b);
  if (!aLayout || !bLayout) {
    // If no layout present, we can early exit.
    return mlir::success();
  }

  if (checkSameElementType && (a.getElementType() != b.getElementType())) {
    return op->emitOpError()
           << aName << " and " << bName << "'s element types must be the same ("
           << a.getElementType() << " != " << b.getElementType() << ")";
  }

  if (checkSameMemorySpace && mlir::isa<MemRefType>(a)) {
    if (mlir::cast<MemRefType>(a).getMemorySpace() !=
        mlir::cast<MemRefType>(b).getMemorySpace()) {
      return op->emitOpError()
             << aName << " and " << bName
             << "'s memref memory spaces must be the same ("
             << mlir::cast<MemRefType>(a).getMemorySpace()
             << " != " << mlir::cast<MemRefType>(b).getMemorySpace() << ")";
    }
  }

  if (checkSameRank && a.getRank() != b.getRank()) {
    return op->emitOpError()
           << aName << " and " << bName << "'s ranks must be the same ("
           << a.getRank() << " != " << b.getRank() << ")";
  }

  if (checkSameGridShape &&
      (aLayout.getGridShape(a) != bLayout.getGridShape(b))) {
    return op->emitOpError()
           << aName << " and " << bName << "'s grid shape must be the same ("
           << aLayout.getGridShape(a) << " != " << bLayout.getGridShape(b)
           << ")";
  }

  if (checkSameShardShape &&
      (aLayout.getShardShape(a) != bLayout.getShardShape(b))) {
    return op->emitOpError()
           << aName << " and " << bName << "'s shard shape must be the same ("
           << aLayout.getShardShape(a) << " != " << bLayout.getShardShape(b)
           << ")";
  }

  return mlir::success();
}

// ToLayoutOp verification
::mlir::LogicalResult ToLayoutOp::verify() {
  return verifyLayoutOp(*this, "input", "output", getInput().getType(),
                        getOutput().getType(),
                        /*checkSameElementType*/ false,
                        /*checkSameMemorySpace*/ false,
                        /*checkSameRank*/ false,
                        /*checkSameGridShape*/ false,
                        /*checkSameShardShape*/ false);
}

// ToLayoutOp utility methods
ToLayoutOp::CompoundComponents ToLayoutOp::compoundComponents() {
  CompoundComponents components;

  auto inputType = getInput().getType();
  auto outputType = getOutput().getType();

  TT_assertv(mlir::isa<mlir::RankedTensorType>(inputType),
             "ToLayoutOp::compoundComponents() is only supported on tensors.");

  auto inputTensor = mlir::cast<mlir::RankedTensorType>(inputType);
  auto outputTensor = mlir::cast<mlir::RankedTensorType>(outputType);

  ttcore::MetalLayoutAttr inputLayout =
      mlir::dyn_cast_if_present<ttcore::MetalLayoutAttr>(
          inputTensor.getEncoding());
  ttcore::MetalLayoutAttr outputLayout =
      mlir::dyn_cast_if_present<ttcore::MetalLayoutAttr>(
          outputTensor.getEncoding());

  const bool hasInputLayout = inputLayout != nullptr;
  const bool hasOutputLayout = outputLayout != nullptr;

  // Layout versus no layout special case.
  if (hasInputLayout != hasOutputLayout) {
    // Always treat this as purely a host <-> device transition.
    components.isMemorySpaceChange = true;
    components.isGridChange = false;
    components.isFormatChange =
        inputTensor.getElementType() != outputTensor.getElementType();
    components.isLayoutChange = false;
    return components;
  }

  // Both lack layouts special case--purely host-side operation.
  if (!hasInputLayout && !hasOutputLayout) {
    components.isMemorySpaceChange = false;
    components.isGridChange = false;
    components.isLayoutChange = false;
    components.isFormatChange =
        inputTensor.getElementType() != outputTensor.getElementType();
    return components;
  }

  // Both have layouts--do a full comparison.
  components.isMemorySpaceChange =
      inputLayout.getMemorySpace() != outputLayout.getMemorySpace();

  auto inputGrid = inputLayout.getGridShape(inputTensor);
  auto outputGrid = outputLayout.getGridShape(outputTensor);
  components.isGridChange = inputGrid != outputGrid;

  components.isFormatChange =
      inputTensor.getElementType() != outputTensor.getElementType();

  // Check layout (collapsed intervals and alignments).
  components.isLayoutChange =
      inputLayout.getNormalizedIntervals() !=
          outputLayout.getNormalizedIntervals() ||
      inputLayout.getDimAlignments() != outputLayout.getDimAlignments();

  return components;
}

mlir::LogicalResult
ToLayoutOp::fold(FoldAdaptor,
                 llvm::SmallVectorImpl<::mlir::OpFoldResult> &results) {
  mlir::RankedTensorType inputType =
      dyn_cast<mlir::RankedTensorType>(getInput().getType());
  mlir::RankedTensorType outputType =
      dyn_cast<mlir::RankedTensorType>(getOutput().getType());
  if (inputType && outputType && inputType == outputType) {
    results.push_back(getInput());
    return mlir::success();
  }
  return mlir::failure();
}

bool ToLayoutOp::isHostToDevice() {
  const bool hostInput =
      mlir::cast<mlir::RankedTensorType>(getInput().getType()).getEncoding() ==
          nullptr ||
      mlir::isa<mlir::tt::ttcore::TensorMeshAttr>(
          mlir::cast<mlir::RankedTensorType>(getInput().getType())
              .getEncoding());
  const bool hostOutput =
      mlir::cast<mlir::RankedTensorType>(getOutput().getType()).getEncoding() ==
          nullptr ||
      mlir::isa<mlir::tt::ttcore::TensorMeshAttr>(
          mlir::cast<mlir::RankedTensorType>(getOutput().getType())
              .getEncoding());
  return hostInput && !hostOutput;
}

bool ToLayoutOp::isDeviceToHost() {
  const bool hostInput =
      mlir::cast<mlir::RankedTensorType>(getInput().getType()).getEncoding() ==
          nullptr ||
      mlir::isa<mlir::tt::ttcore::TensorMeshAttr>(
          mlir::cast<mlir::RankedTensorType>(getInput().getType())
              .getEncoding());
  const bool hostOutput =
      mlir::cast<mlir::RankedTensorType>(getOutput().getType()).getEncoding() ==
          nullptr ||
      mlir::isa<mlir::tt::ttcore::TensorMeshAttr>(
          mlir::cast<mlir::RankedTensorType>(getOutput().getType())
              .getEncoding());
  return !hostInput && hostOutput;
}

void ToLayoutOp::getEffects(
    SmallVectorImpl<SideEffects::EffectInstance<MemoryEffects::Effect>>
        &effects) {
  for (OpOperand &operand : getOperation()->getOpOperands()) {
    if (!llvm::isa<MemRefType>(operand.get().getType())) {
      continue;
    }
    if (operand.getOperandNumber() == 0) { // Input operand
      effects.emplace_back(MemoryEffects::Read::get(), &operand, /*stage*/ 0,
                           /*effectOnFullRegion*/ true,
                           SideEffects::DefaultResource::get());
    } else { // Output operand
      effects.emplace_back(MemoryEffects::Write::get(), &operand, /*stage*/ 0,
                           /*effectOnFullRegion*/ true,
                           SideEffects::DefaultResource::get());
    }
  }
}

void ToLayoutOp::getCanonicalizationPatterns(mlir::RewritePatternSet &patterns,
                                             mlir::MLIRContext *context) {
  // Fold into d2m.empty w/ desired layout
  patterns.add(+[](ToLayoutOp op, mlir::PatternRewriter &rewriter) {
    EmptyOp emptyOp = op.getInput().getDefiningOp<EmptyOp>();
    if (!emptyOp) {
      return failure();
    }
    rewriter.replaceOpWithNewOp<EmptyOp>(op, op.getOutput().getType());
    return success();
  });

  patterns.add(std::make_unique<ToLayoutFoldRedundantPattern>(context));
}

bool ToLayoutOp::bufferizesToMemoryRead(
    mlir::OpOperand &operand, const mlir::bufferization::AnalysisState &) {
  return operand.getOperandNumber() == 0; // Input operand
}

bool ToLayoutOp::bufferizesToMemoryWrite(
    mlir::OpOperand &operand, const mlir::bufferization::AnalysisState &) {
  return operand.getOperandNumber() == 1; // Output operand
}

mlir::LogicalResult
ToLayoutOp::bufferize(mlir::RewriterBase &rewriter,
                      const mlir::bufferization::BufferizationOptions &options,
                      mlir::bufferization::BufferizationState &state) {
  if (getNumResults() == 0) {
    return failure();
  }

  assert(getNumResults() == 1 && "ToLayoutOp should have exactly one result");

  if (!mlir::isa<::mlir::RankedTensorType>(getResult(0).getType())) {
    return failure();
  }

  auto maybeInput =
      mlir::bufferization::getBuffer(rewriter, getInput(), options, state);
  if (failed(maybeInput)) {
    return maybeInput;
  }

  auto maybeOutput =
      mlir::bufferization::getBuffer(rewriter, getOutput(), options, state);
  if (failed(maybeOutput)) {
    return maybeOutput;
  }

  // For unaligned H2D, copy the unaligned host tensor to an aligned & padded
  // bounce buffer, then write to the device.
  if (isHostToDevice()) {
    llvm::SmallVector<mlir::Value> invocationStack;
    MemRefType alignedHostMemref = mlir::cast<MemRefType>(
        *getBufferType(getInput(), options, state, invocationStack));

    if (mlir::cast<ttcore::HostLayoutAttr>(alignedHostMemref.getLayout())
            .isPadded()) {
      auto alignedHostTensor =
          rewriter.create<memref::AllocOp>(getLoc(), alignedHostMemref);
      rewriter.create<memref::CopyOp>(getLoc(), *maybeInput, alignedHostTensor);
      maybeInput = alignedHostTensor.getResult();
    }
  }

  // NOLINTBEGIN(clang-analyzer-core.StackAddressEscape)
  auto toLayoutOp =
      rewriter.create<ToLayoutOp>(getLoc(), TypeRange(), *maybeInput,
                                  *maybeOutput, getLayout().value_or(nullptr));
  // NOLINTEND(clang-analyzer-core.StackAddressEscape)

  // For unaligned D2H, read the device tensor to an aligned & padded bounce
  // buffer, then do strided memcpy to copy the data into the unaligned tensor.
  if (isDeviceToHost()) {
    llvm::SmallVector<mlir::Value> invocationStack;
    MemRefType alignedHostMemref = mlir::cast<MemRefType>(
        *getBufferType(getOutput(), options, state, invocationStack));

    if (mlir::cast<ttcore::HostLayoutAttr>(alignedHostMemref.getLayout())
            .isPadded()) {
      rewriter.setInsertionPoint(toLayoutOp);
      auto alignedHostTensor =
          rewriter.create<memref::AllocOp>(getLoc(), alignedHostMemref);

      rewriter.setInsertionPointAfter(toLayoutOp);
      rewriter.create<memref::CopyOp>(getLoc(), alignedHostTensor,
                                      *maybeOutput);
      toLayoutOp.getOutputMutable().assign(alignedHostTensor);
    }
  }

  mlir::bufferization::replaceOpWithBufferizedValues(rewriter, *this,
                                                     *maybeOutput);
  return success();
}

mlir::bufferization::AliasingValueList
mlir::tt::d2m::ToLayoutOp::getAliasingValues(
    mlir::OpOperand &operand, const mlir::bufferization::AnalysisState &) {
  bufferization::AliasingValueList result;
  if (operand.getOperandNumber() == 1) { // Output operand aliases with result
    result.addAlias({getResult(0), bufferization::BufferRelation::Equivalent});
  }
  return result;
}

mlir::FailureOr<mlir::BaseMemRefType>
ToLayoutOp::getBufferType(mlir::Value value,
                          const mlir::bufferization::BufferizationOptions &,
                          const mlir::bufferization::BufferizationState &,
                          ::llvm::SmallVector<mlir::Value> &) {
<<<<<<< HEAD
  return d2m::utils::getBufferType(value.getType(), /*isView=*/false,
                                   getLayout());
=======
  return ttcore::getBufferType(value.getType(), /*isView=*/false, getLayout());
>>>>>>> fd9a61a1
}

//===----------------------------------------------------------------------===//
// StreamLayoutOp
//===----------------------------------------------------------------------===//

void d2m::StreamLayoutOp::getAsmResultNames(
    function_ref<void(Value, StringRef)> setNameFn) {
  setNameFn(getResult(), "stream");
}

bool d2m::StreamLayoutOp::bufferizesToMemoryRead(
    mlir::OpOperand &, const mlir::bufferization::AnalysisState &) {
  return false;
}

bool d2m::StreamLayoutOp::bufferizesToMemoryWrite(
    mlir::OpOperand &, const mlir::bufferization::AnalysisState &) {
  return false;
}

mlir::LogicalResult d2m::StreamLayoutOp::bufferize(
    mlir::RewriterBase &rewriter,
    const mlir::bufferization::BufferizationOptions &options,
    mlir::bufferization::BufferizationState &state) {
  if (!mlir::isa<::mlir::RankedTensorType>(getResult().getType())) {
    return failure();
  }

  auto maybeInput =
      mlir::bufferization::getBuffer(rewriter, getInput(), options, state);
  if (failed(maybeInput)) {
    return maybeInput;
  }

  auto maybeStorage =
      mlir::bufferization::getBuffer(rewriter, getStorage(), options, state);
  if (failed(maybeStorage)) {
    return maybeStorage;
  }

  ::llvm::SmallVector<mlir::Value> invocationStack;
  Value result = rewriter.create<d2m::StreamLayoutOp>(
      getLoc(), *getBufferType(getResult(), options, state, invocationStack),
      *maybeInput, *maybeStorage);
  mlir::bufferization::replaceOpWithBufferizedValues(rewriter, *this, result);
  return success();
}

mlir::bufferization::AliasingValueList d2m::StreamLayoutOp::getAliasingValues(
    mlir::OpOperand &, const mlir::bufferization::AnalysisState &) {
  bufferization::AliasingValueList result;
  return result;
}

mlir::FailureOr<mlir::BaseMemRefType> d2m::StreamLayoutOp::getBufferType(
    mlir::Value value, const mlir::bufferization::BufferizationOptions &,
    const mlir::bufferization::BufferizationState &,
    ::llvm::SmallVector<mlir::Value> &) {
<<<<<<< HEAD
  return d2m::utils::getBufferType(value.getType(), /*isView=*/true);
=======
  return ttcore::getBufferType(value.getType(), /*isView=*/true);
>>>>>>> fd9a61a1
}

void d2m::StreamLayoutOp::getCanonicalizationPatterns(
    mlir::RewritePatternSet &patterns, mlir::MLIRContext *) {
  patterns.add(+[](StreamLayoutOp op, mlir::PatternRewriter &rewriter) {
    ViewLayoutOp viewOp = op.getInput().getDefiningOp<ViewLayoutOp>();
    if (!viewOp) {
      return failure();
    }

    auto viewMemref = mlir::dyn_cast<MemRefType>(viewOp.getResult().getType());
    if (!viewMemref) {
      return failure();
    }

    auto currentResultMemref = mlir::cast<MemRefType>(op.getResult().getType());
    auto streamAttr = rewriter.getAttr<ttcore::ViewLayoutAttr>(
        viewMemref.getLayout().getAffineMap().compose(
            currentResultMemref.getLayout().getAffineMap()));
    auto newMemref = MemRefType::get(
        currentResultMemref.getShape(), currentResultMemref.getElementType(),
        streamAttr, currentResultMemref.getMemorySpace());
    rewriter.replaceOpWithNewOp<StreamLayoutOp>(
        op, newMemref, viewOp.getInput(), op.getStorage());
    return success();
  });
}

mlir::LogicalResult StreamLayoutOp::verify() {
  auto inputStorageVerification = verifyLayoutOp(
      *this, "input", "storage", getInput().getType(), getStorage().getType(),
      /*checkSameElementType*/ true,
      /*checkSameMemorySpace*/ false,
      /*checkSameRank*/ true,
      /*checkSameGridShape*/ false,
      /*checkSameShardShape*/ false);
  if (failed(inputStorageVerification)) {
    return inputStorageVerification;
  }

  auto storageResultVerification = verifyLayoutOp(
      *this, "storage", "result", getStorage().getType(), getResult().getType(),
      /*checkSameElementType*/ true,
      /*checkSameMemorySpace*/ false,
      /*checkSameRank*/ true,
      /*checkSameGridShape*/ false,
      /*checkSameShardShape*/ true);
  if (failed(storageResultVerification)) {
    return storageResultVerification;
  }

  auto inputResultVerification = verifyLayoutOp(
      *this, "input", "result", getInput().getType(), getResult().getType(),
      /*checkSameElementType*/ true,
      /*checkSameMemorySpace*/ true,
      /*checkSameRank*/ true,
      /*checkSameGridShape*/ false,
      /*checkSameShardShape*/ false);
  if (failed(inputResultVerification)) {
    return inputResultVerification;
  }

  return success();
}

//===----------------------------------------------------------------------===//
// ViewLayoutOp
//===----------------------------------------------------------------------===//

static mlir::Type createViewOutputType(mlir::OpBuilder &builder,
                                       mlir::Value input,
                                       mlir::ArrayRef<int64_t> outputShape) {
  auto inputType = mlir::cast<mlir::ShapedType>(input.getType());
  mlir::Type elementType = inputType.getElementType();

  mlir::Type result;
  if (auto tensorType = mlir::dyn_cast<mlir::RankedTensorType>(inputType)) {
    auto inputEncoding =
        mlir::cast<mlir::tt::ttcore::MetalLayoutAttr>(tensorType.getEncoding());

    // Preserve any explicit index_map on the encoding (e.g., transpose),
    // otherwise use identity of the correct rank.
    mlir::AffineMap map = inputEncoding.getIndexAffineMapOrIdentity(
        static_cast<unsigned>(outputShape.size()));

    mlir::AffineMap reblockMap = mlir::tt::d2m::utils::calculateReblockMap(
        inputType.getShape(), outputShape, builder.getContext());

    map = reblockMap.compose(map);

    auto outputEncoding = mlir::tt::ttcore::MetalLayoutAttr::get(
        builder.getContext(), inputEncoding.getLogicalShape(),
        inputEncoding.getDimAlignments(), inputEncoding.getCollapsedIntervals(),
        inputEncoding.getOobVal(), inputEncoding.getMemorySpace(),
        inputEncoding.getMemoryLayout(), map);

    result =
        mlir::RankedTensorType::get(outputShape, elementType, outputEncoding);
  } else {
    auto memrefType = mlir::cast<mlir::MemRefType>(inputType);
    mlir::AffineMap view = mlir::tt::d2m::utils::calculateReblockMap(
        inputType.getShape(), outputShape, builder.getContext());
    auto viewAttr =
        mlir::tt::ttcore::ViewLayoutAttr::get(builder.getContext(), view);
    result = mlir::MemRefType::get(outputShape, elementType, viewAttr,
                                   memrefType.getMemorySpace());
  }
  return result;
}

// Builder with reblocked shape.
void mlir::tt::d2m::ViewLayoutOp::build(OpBuilder &builder,
                                        OperationState &state, Value input,
                                        ArrayRef<int64_t> reblockedShape,
                                        bool reinterpretLayout) {
  Type outputType = createViewOutputType(builder, input, reblockedShape);

  // Build with the view map stored as an attribute.
  build(builder, state, outputType, input,
        builder.getBoolAttr(reinterpretLayout));
}

void d2m::ViewLayoutOp::getAsmResultNames(
    function_ref<void(Value, StringRef)> setNameFn) {
  setNameFn(getResult(), "view");
}

mlir::LogicalResult d2m::ViewLayoutOp::verify() {
  auto inputType = mlir::cast<mlir::ShapedType>(getInput().getType());
  auto resultType = mlir::cast<mlir::ShapedType>(getResult().getType());

  if (getReinterpretLayout()) {
    // For reinterpret, verify grid doesn't change; only shard (for tilizing
    // etc).
    if (auto inputTensor = mlir::dyn_cast<mlir::RankedTensorType>(inputType)) {
      auto resultTensor = mlir::cast<mlir::RankedTensorType>(resultType);
      auto inputLayout = mlir::cast<mlir::tt::ttcore::MetalLayoutAttr>(
          inputTensor.getEncoding());
      auto resultLayout = mlir::cast<mlir::tt::ttcore::MetalLayoutAttr>(
          resultTensor.getEncoding());

      if (inputLayout.getGridShape(inputType) !=
          resultLayout.getGridShape(resultType)) {
        return emitOpError("reinterpret_layout cannot change grid shape");
      }
    }
    // Can change shard shape for tiled <-> untiled
  } else {
    // For regular reblocking, verify it's valid; total elements must match.
    int64_t inputElements = 1, outputElements = 1;
    for (auto d : inputType.getShape()) {
      inputElements *= d;
    }
    for (auto d : resultType.getShape()) {
      outputElements *= d;
    }
    if (inputElements != outputElements) {
      return emitOpError("view must preserve total number of elements");
    }

    // We also should not change element type unless reinterpretting.
    if (inputType.getElementType() != resultType.getElementType()) {
      return emitOpError("view must not change dtype");
    }
  }

  return mlir::success();
}

bool d2m::ViewLayoutOp::bufferizesToMemoryRead(
    mlir::OpOperand &operand, const mlir::bufferization::AnalysisState &) {
  // If the operand is an input, it is a bufferized to a memory read.
  return false;
}

bool d2m::ViewLayoutOp::bufferizesToMemoryWrite(
    mlir::OpOperand &operand, const mlir::bufferization::AnalysisState &) {
  // If the operand is an output, it is a bufferized to a memory write.
  return false;
}

mlir::LogicalResult d2m::ViewLayoutOp::bufferize(
    mlir::RewriterBase &rewriter,
    const mlir::bufferization::BufferizationOptions &options,
    mlir::bufferization::BufferizationState &state) {
  if (mlir::isa<mlir::MemRefType>(getInput().getType())) {
    return mlir::failure();
  }

  auto maybeInput =
      mlir::bufferization::getBuffer(rewriter, getInput(), options, state);
  if (failed(maybeInput)) {
    return maybeInput;
  }

  // Build the memref result type from the tensor result encoding so that any
  // index_map on the encoding is honored when creating the view layout.
  ::llvm::SmallVector<mlir::Value> dummy;
  auto outMemrefTypeOr = getBufferType(getResult(), options, state, dummy);
  if (mlir::failed(outMemrefTypeOr)) {
    return outMemrefTypeOr;
  }

  auto outMemrefType = mlir::cast<mlir::MemRefType>(*outMemrefTypeOr);
  auto newOp = rewriter.create<d2m::ViewLayoutOp>(
      getLoc(), outMemrefType, *maybeInput, getReinterpretLayout());

  mlir::bufferization::replaceOpWithBufferizedValues(rewriter, *this,
                                                     newOp.getResult());

  return mlir::success();
}

mlir::bufferization::AliasingValueList d2m::ViewLayoutOp::getAliasingValues(
    mlir::OpOperand &operand, const mlir::bufferization::AnalysisState &) {
  bufferization::AliasingValueList result;
  return result;
}

mlir::FailureOr<mlir::BaseMemRefType> d2m::ViewLayoutOp::getBufferType(
    mlir::Value value, const mlir::bufferization::BufferizationOptions &,
    const mlir::bufferization::BufferizationState &,
    ::llvm::SmallVector<mlir::Value> &) {
<<<<<<< HEAD
  return d2m::utils::getBufferType(value.getType(), /*isView=*/true);
=======
  return ttcore::getBufferType(value.getType(), /*isView=*/true);
>>>>>>> fd9a61a1
}

mlir::OpFoldResult d2m::ViewLayoutOp::fold(FoldAdaptor adaptor) {
  ViewLayoutOp consecutiveView = getInput().getDefiningOp<d2m::ViewLayoutOp>();
  if (!consecutiveView) {
    return nullptr;
  }

  // Replace the input through the consecutive view.
  setOperand(consecutiveView.getInput());

  MemRefType inputType = mlir::dyn_cast<MemRefType>(consecutiveView.getType());
  if (!inputType) {
    return getResult();
  }

  // If we're dealing with memrefs, we need to compose the layouts.
  MemRefType resultType = mlir::cast<MemRefType>(getType());
  ttcore::ViewLayoutAttr inputView =
      mlir::cast<ttcore::ViewLayoutAttr>(inputType.getLayout());
  ttcore::ViewLayoutAttr resultView =
      mlir::cast<ttcore::ViewLayoutAttr>(resultType.getLayout());
  ttcore::ViewLayoutAttr newView = inputView.compose(resultView);
  getResult().setType(MemRefType::Builder(resultType).setLayout(newView));

  return getResult();
}

//===----------------------------------------------------------------------===//
// GenericOp
//===----------------------------------------------------------------------===//

void d2m::GenericOp::build(mlir::OpBuilder &builder,
                           mlir::OperationState &state, ValueRange inputs,
                           ValueRange outputs, ArrayAttr indexingMaps,
                           ArrayAttr iteratorTypes, ThreadType singleThreadType,
                           ttcore::GridAttr grid,
                           ArrayRef<int64_t> blockFactors) {
  TT_assertv(!indexingMaps.empty(), "expected non-empty indexing maps");
  TT_assertv(outputs.size() == 1u, "expected single output");

  if (!grid) {
    auto shapedType = mlir::cast<ShapedType>(outputs[0].getType());
    ttcore::DeviceLayoutInterface layout = ttcore::getDeviceLayout(shapedType);
    TT_assertv(
        layout,
        "This generic constructor expects operands to be in device layout");
    grid = builder.getAttr<ttcore::GridAttr>(layout.getGridShape(shapedType));
  }

  ArrayAttr blockFactorsAttr;
  if (blockFactors.empty()) {
    auto maps =
        llvm::to_vector(llvm::map_range(indexingMaps, [](Attribute attr) {
          return cast<AffineMapAttr>(attr).getValue();
        }));
    auto flatInverseMap =
        utils::concatInversePermutationMap(maps, /*reverse=*/true);

    SmallVector<int64_t> flattenedOperandGridShapes;
    for (Value v :
         llvm::reverse(llvm::to_vector(llvm::concat<Value>(inputs, outputs)))) {
      auto shapedType = mlir::cast<ShapedType>(v.getType());
      ttcore::DeviceLayoutInterface layout =
          ttcore::getDeviceLayout(shapedType);
      TT_assertv(
          layout,
          "This generic constructor expects operands to be in device layout");
      auto gridShape = layout.getGridShape(shapedType);
      flattenedOperandGridShapes.append(gridShape.begin(), gridShape.end());
    }

    // Divide out the grid shape, this is safe to do because we reversed the
    // affine map above, so output dims are guaranteed to appear first in the
    // affine map.

    for (std::size_t i = 0; i < grid.getShape().size(); ++i) {
      flattenedOperandGridShapes[i] /= grid.getShape()[i];
    }

    blockFactorsAttr = builder.getI64ArrayAttr(
        flatInverseMap.compose(flattenedOperandGridShapes));
  } else {
    blockFactorsAttr = builder.getI64ArrayAttr(blockFactors);
  }

  auto threads =
      builder.getArrayAttr(builder.getAttr<ThreadAttr>(singleThreadType));

  build(builder, state, TypeRange(outputs), inputs, outputs, grid,
        blockFactorsAttr, indexingMaps, iteratorTypes, threads, 1);
}

void d2m::GenericOp::build(
    mlir::OpBuilder &builder, mlir::OperationState &state, ValueRange inputs,
    ValueRange outputs, ArrayAttr indexingMaps, ArrayAttr iteratorTypes,
    llvm::function_ref<void(OpBuilder &, Location, ValueRange)>
        singleThreadRegionBuilder,
    ThreadType singleThreadType, ttcore::GridAttr grid,
    ArrayRef<int64_t> blockFactors) {
  build(builder, state, inputs, outputs, indexingMaps, iteratorTypes,
        singleThreadType, grid, blockFactors);
  llvm::SmallVector<Type> blockTypes =
      llvm::map_to_vector(TypeRange(state.operands), [&](Type t) -> Type {
        mlir::RankedTensorType tensorType = mlir::cast<RankedTensorType>(t);
        auto layout =
            mlir::cast<ttcore::MetalLayoutAttr>(tensorType.getEncoding());
        auto shardShape = layout.getShardShape(tensorType);
        return d2m::CBType::get(mlir::RankedTensorType::get(
            shardShape, tensorType.getElementType()));
      });
  Region &region = *state.regions.front().get();
  llvm::SmallVector<mlir::Location> locs(state.operands.size(), state.location);
  OpBuilder::InsertionGuard guard(builder);
  Block *block = builder.createBlock(&region, region.end(), blockTypes, locs);
  singleThreadRegionBuilder(builder, state.location, block->getArguments());
}

void d2m::GenericOp::build(
    mlir::OpBuilder &builder, mlir::OperationState &state, ValueRange inputs,
    ValueRange outputs,
    llvm::function_ref<void(OpBuilder &, Location, ValueRange)>
        singleThreadRegionBuilder,
    ThreadType singleThreadType, ttcore::GridAttr grid,
    ArrayRef<int64_t> blockFactors) {
  TT_assertv(outputs.size() == 1u, "expected single output");
  RankedTensorType tensorType =
      mlir::cast<RankedTensorType>(outputs[0].getType());
  ttcore::MetalLayoutAttr maybeLayout =
      mlir::dyn_cast_or_null<ttcore::MetalLayoutAttr>(tensorType.getEncoding());
  const size_t rank = (maybeLayout != nullptr)
                          ? maybeLayout.getShardShape(tensorType).size()
                          : tensorType.getShape().size();
  auto [indexingMaps, iteratorTypes] = buildParallelAffineMapsAndIteratorTypes(
      builder, inputs.size() + outputs.size(), rank);
  build(builder, state, inputs, outputs, indexingMaps, iteratorTypes,
        singleThreadRegionBuilder, singleThreadType, grid);
}

bool d2m::GenericOp::bufferizesToMemoryRead(
    mlir::OpOperand &operand, const mlir::bufferization::AnalysisState &) {
  // If the operand is an input, it is bufferized to a memory read.
  return isDpsInput(&operand);
}

bool d2m::GenericOp::bufferizesToMemoryWrite(
    mlir::OpOperand &operand, const mlir::bufferization::AnalysisState &) {
  // If the operand is an output, it is bufferized to a memory write.
  return isDpsInit(&operand);
}

mlir::bufferization::AliasingValueList
d2m::GenericOp::getAliasingValues(mlir::OpOperand &,
                                  const mlir::bufferization::AnalysisState &) {
  bufferization::AliasingValueList result;
  return result;
}

bool d2m::GenericOp::isWritable(mlir::Value value,
                                const mlir::bufferization::AnalysisState &) {
  return mlir::isa<mlir::OpResult>(value) ||
         mlir::isa<mlir::BlockArgument>(value);
}

bool d2m::GenericOp::hasTensorSemantics() {
  auto isaTensor = [](Type t) { return isa<bufferization::TensorLikeType>(t); };
  if (any_of(getResultTypes(), isaTensor)) {
    return true;
  }
  return any_of(getOperandTypes(), isaTensor);
}

static std::optional<int64_t>
isNotEqualOrBroadcast(mlir::ArrayRef<int64_t> as, mlir::ArrayRef<int64_t> bs) {
  for (auto [dim, a, b] : llvm::enumerate(as, bs)) {
    if (a != b && a != 0 && b != 0) {
      return dim;
    }
  }
  return std::nullopt;
}

static mlir::LogicalResult verifyAffineShapesPermutation(
    const char *shapeName, mlir::ArrayRef<mlir::AffineMap> indexingMaps,
    mlir::ArrayRef<mlir::SmallVector<int64_t>> shapes,
    llvm::function_ref<mlir::InFlightDiagnostic()> diagFn) {
  assert(indexingMaps.size() == shapes.size());

  for (size_t operandA = 0; operandA < indexingMaps.size(); ++operandA) {
    for (size_t operandB = 0; operandB < indexingMaps.size(); ++operandB) {
      if (operandA == operandB) {
        continue;
      }

      auto shapeMapA =
          inverseAndBroadcastProjectedPermutation(indexingMaps[operandA]);
      auto shapeMapB =
          inverseAndBroadcastProjectedPermutation(indexingMaps[operandB]);
      auto shapeA = shapeMapA.compose(shapes[operandA]);
      auto shapeB = shapeMapB.compose(shapes[operandB]);

      if (auto dim = isNotEqualOrBroadcast(shapeA, shapeB)) {
        return diagFn() << shapeName << " shape mismatch between operand["
                        << operandA << "] " << shapeName << "_shape=["
                        << shapes[operandA] << "] and operand[" << operandB
                        << "] " << shapeName << "_shape=[" << shapes[operandB]
                        << "] at affine dim d" << *dim;
      }
    }
  }

  return mlir::success();
}

static mlir::LogicalResult verifyAffineBlocking(
    const char *shapeName, mlir::ArrayRef<mlir::AffineMap> indexingMaps,
    mlir::ArrayRef<mlir::SmallVector<int64_t>> shapes,
    mlir::ArrayRef<int64_t> blockingFactors, mlir::AffineMap opGridIndexingMap,
    mlir::ArrayRef<int64_t> opGridShape,
    llvm::function_ref<mlir::InFlightDiagnostic()> diagFn) {
  assert(indexingMaps.size() == shapes.size());

  // Invert the opGridIndexingMap. e.g. matmul map might be:
  //   (m, n, k) -> (m, n)
  //
  // Its inverse is:
  //   (m, n) -> (m, n, 0)
  //
  // We take this inverse and multiply out the blocking factors to calculate
  // the expected operand grid shapes.
  auto inverseOpGridMap =
      inverseAndBroadcastProjectedPermutation(opGridIndexingMap);
  mlir::SmallVector<int64_t> factors = inverseOpGridMap.compose(opGridShape);
  assert(factors.size() == blockingFactors.size());
  for (size_t i = 0; i < blockingFactors.size(); ++i) {
    if (factors[i] == 0) {
      // The "Broacast" part of inverseAndBroadcastProjectedPermutation will 0
      // fill unparticipating dims.  Promote these to 1's so that we can
      // multiply by blocking factor.
      factors[i] = 1;
    }
    factors[i] *= blockingFactors[i];
  }

  for (size_t operand = 0; operand < indexingMaps.size(); ++operand) {
    auto shape = shapes[operand];
    auto factor = indexingMaps[operand].compose(factors);
    assert(shape.size() == factor.size());
    if (auto dim = isNotEqualOrBroadcast(shape, factor)) {
      return diagFn() << shapeName << " dim unexpected for operand[" << operand
                      << "] " << shapeName << "_shape=[" << shapes[operand]
                      << "] expected " << shapeName << "_shape=[" << factor
                      << "] at affine dim d" << *dim;
    }
  }

  return mlir::success();
}

// GenericOp verification
::mlir::LogicalResult d2m::GenericOp::verify() {
  if (hasPureTensorSemantics() && getIndexingMaps().size() > 0) {
    if (this->getNumRegions() != 1) {
      return emitOpError(
          "generic op with pure tensor semantics must have exactly 1 region");
    }

    Region &region = this->getRegion(0);
    if (!region.hasOneBlock()) {
      return emitOpError(
          "generic op with pure tensor semantics must have exactly 1 block");
    }

    Block &block = region.front();
    if (block.getOperations().empty() || !mlir::isa<YieldOp>(&block.back())) {
      return emitOpError(
          "generic op with pure tensor semantics must have yield terminator");
    }

    if (block.back().getNumOperands() != getNumResults()) {
      return emitOpError("yield terminator must have the same number of "
                         "arguments as generic results");
    }
  }

  if (!getGrid().getMapping().isEmpty()) {
    return emitOpError("grid mapping is not supported");
  }

  if (getOutputs().size() != 1) {
    return emitOpError("must currently have exactly one output operand");
  }

  if (getThreads().empty()) {
    return emitOpError("must have at least one thread");
  }

  if (!getRegions().empty() && getRegions().size() != getThreads().size()) {
    return emitOpError("number of regions must match the number of threads");
  }

  if (hasExplicitBlockFactors()) {
    auto gridRank = getGrid().getRank();
    auto numOperands = getNumOperands();
    SmallVector<int64_t> blockFactors = getBlockFactorsValue();
    if (blockFactors.size() != gridRank * numOperands) {
      return emitOpError(
          "number of explicit block factors must be grid rank * num operands");
    }

    // TODO assert operand grid shapes
  }

  // Output grid shape must equal the GenericOp grid shape.
  auto opGridShape = getGrid().getShape();
  for (auto output : getOutputs()) {
    mlir::ShapedType outputType =
        mlir::cast<mlir::ShapedType>(output.getType());
    ttcore::DeviceLayoutInterface layout = ttcore::getDeviceLayout(outputType);
    if (!layout) {
      // Skip layout checks if the tensor type does not have a layout yet.
<<<<<<< HEAD
=======
      // Turn this into an error, generic op should enforce operands have
      // device layout: https://github.com/tenstorrent/tt-mlir/issues/5445
>>>>>>> fd9a61a1
      continue;
    }
    ArrayRef<int64_t> outputGridShape = layout.getGridShape(outputType);
    if (!llvm::all_of(llvm::zip(outputGridShape, opGridShape), [](auto pair) {
          auto [out, op] = pair;
          return out % op == 0;
        })) {
      return emitOpError("output grid shape must be divisible by the generic "
                         "op's grid shape");
    }
  }

  if (!llvm::all_equal(llvm::map_range(getIndexingMapsValue(), [](AffineMap m) {
        return m.getNumDims();
      }))) {
    return emitOpError(
        "all indexing maps must have the same number of dimensions");
  }

  auto numIterators = getIteratorTypes().size();
  auto blockFactors = getBlockFactorsValue();
  if (numIterators > 0) {
    if (blockFactors.size() != numIterators) {
      return emitOpError("number of block factors[")
             << blockFactors.size() << "] must match the number of iterators["
             << numIterators << "]";
    }
  }

  auto rankedTensorType =
      mlir::dyn_cast<RankedTensorType>(getOutputs().front().getType());
  bool hasGrid = mlir::isa<MemRefType>(getOutputs().front().getType()) ||
                 (rankedTensorType && rankedTensorType.getEncoding());
  SmallVector<AffineMap> indexingMaps = getIndexingMapsValue();
  if (hasGrid && !indexingMaps.empty()) {
    auto emitDiag = [&]() -> InFlightDiagnostic { return this->emitOpError(); };
    SmallVector<SmallVector<int64_t>> gridShapes = getOperandGridShapes();
    LogicalResult gridResult = verifyAffineShapesPermutation(
        "grid", indexingMaps, gridShapes, emitDiag);

    if (failed(gridResult)) {
      return gridResult;
    }

    SmallVector<SmallVector<int64_t>> scalarShardShapes =
        getOperandShardShapes(/*convertTileToScalar=*/true);
    LogicalResult shardResult = verifyAffineShapesPermutation(
        "shard", indexingMaps, scalarShardShapes, emitDiag);
    if (failed(shardResult)) {
      return shardResult;
    }

    assert(getNumDpsInits() == 1);
    ::mlir::OpOperand *output = getDpsInitOperand(0);
    // Op grid map is implicitly derived from the output operand.
    AffineMap opGridMap = indexingMaps[output->getOperandNumber()];
    LogicalResult blockFactorResult =
        verifyAffineBlocking("grid", indexingMaps, gridShapes, blockFactors,
                             opGridMap, opGridShape, emitDiag);
    if (failed(blockFactorResult)) {
      return blockFactorResult;
    }
  }

  ValueTypeRange<OperandRange> operandTypes = getOperation()->getOperandTypes();
  auto *firstRegion = getRegions().begin();
  for (Region &region : getRegions()) {
    if (!region.hasOneBlock()) {
      return emitOpError("region must have a single block");
    }

    if (region.getNumArguments() < this->getNumOperands()) {
      return emitOpError("region must have at least as many "
                         "arguments as the number of top-level operands");
    }

    // All regions must have the same number of arguments and signature.
    if (region.getNumArguments() != firstRegion->getNumArguments()) {
      return emitOpError("all regions must have the same number of arguments");
    }

    for (BlockArgument arg : region.getArguments()) {
      if (!mlir::isa<d2m::CBType, d2m::SemaphoreType>(arg.getType())) {
        return emitOpError(
            "all regions must either cb or semaphore block argument type");
      }

      if (arg.getType() !=
          firstRegion->getArgument(arg.getArgNumber()).getType()) {
        return emitOpError("all regions must have the same argument types");
      }
    }

    if (indexingMaps.empty()) {
      // If there are no indexing maps, then we can no longer validate block
      // argument shapes.
      continue;
    }

    auto valueArguments = region.getArguments().take_front(operandTypes.size());
    for (BlockArgument arg : valueArguments) {
      mlir::ShapedType operandType =
          mlir::cast<mlir::ShapedType>(operandTypes[arg.getArgNumber()]);
      ttcore::DeviceLayoutInterface layout =
          ttcore::getDeviceLayout(operandType);
      if (!layout) {
        continue;
      }

      mlir::ShapedType blockArgType =
          mlir::cast<mlir::ShapedType>(arg.getType());

      ArrayRef<int64_t> expectedShardShape = layout.getShardShape(operandType);
      if (expectedShardShape != blockArgType.getShape()) {
        return emitOpError("region argument shape must match the "
                           "shape of the corresponding operand");
      }
    }

    auto additionalArguments =
        region.getArguments().drop_front(operandTypes.size());
    for (BlockArgument arg : additionalArguments) {
      bool supportedType = mlir::isa<SemaphoreType>(arg.getType());
      if (!supportedType) {
        return emitOpError(
            "additional region arguments must be of 'semaphore' type");
      }
    }
  }

  if (isExternalSymbolForm()) {
    if (llvm::any_of(getThreads(), [](Attribute thread) {
          return !mlir::cast<ThreadAttr>(thread).getKernelSymbol();
        })) {
      return emitOpError("threads must have a kernel symbol in external symbol "
                         "form (i.e. without regions)");
    }
  }

  return success();
}

void GenericOp::getCanonicalizationPatterns(mlir::RewritePatternSet &patterns,
                                            mlir::MLIRContext *context) {
  patterns.add(
      // Check to see if any linalg generic passes have wired up d2m generic op
      // inputs to the outputs (i.e. inplace) which we currently do not support.
      // This canonicalization pattern will catch these cases and rewire the
      // inputs.
      +[](GenericOp op, mlir::PatternRewriter &rewriter) {
        if (op->getNumRegions() == 0) {
          return mlir::failure();
        }

        auto replaceWithOutputCb =
            +[](PatternRewriter &rewriter, Region &region, Operation *regionOp,
                OpOperand &initOperand, int64_t dpsIOBoundary) -> bool {
          BlockArgument blockArg =
              mlir::dyn_cast<BlockArgument>(initOperand.get());
          if (blockArg && blockArg.getArgNumber() >= dpsIOBoundary) {
            return false;
          }

          Operation *origDefiningOp = initOperand.get().getDefiningOp();
          if (origDefiningOp && (!mlir::isa<EmptyOp>(origDefiningOp) &&
                                 !mlir::isa<memref::AllocOp>(origDefiningOp))) {
            return false;
          }

          // Don't canonicalize operations that need to use the tensor created
          // by d2m.empty(), not the result of pop/reserve
          if (mlir::isa<d2m::TileMatmulBlockOp>(regionOp)) {
            return false;
          }

          // Don't canonicalize output operands of operations that use the
          // tensor as an output (such as linalg.generic)
          if (DestinationStyleOpInterface dps =
                  mlir::dyn_cast<DestinationStyleOpInterface>(regionOp)) {
            if (llvm::any_of(dps.getDpsInitsMutable(),
                             [&](OpOperand &outputOperand) {
                               return &initOperand == &outputOperand;
                             })) {
              return false;
            }
          }

          blockArg = region.getArgument(dpsIOBoundary);
          assert(blockArg.getNumUses() > 0);
          Operation *popOrReserve = *blockArg.getUsers().begin();
          if (!mlir::isa<d2m::PopOp, d2m::ReserveOp>(popOrReserve)) {
            return false;
          }

          blockArg = region.getArgument(dpsIOBoundary);
          assert(blockArg.getNumUses() > 0);
          Operation *popOrReserve = *blockArg.getUsers().begin();
          if (!mlir::isa<d2m::WaitOp, d2m::ReserveOp>(popOrReserve)) {
            return false;
          }

          rewriter.modifyOpInPlace(regionOp, [&]() {
            initOperand.assign(popOrReserve->getResult(0));
          });

          if (mlir::isa_and_nonnull<EmptyOp, mlir::tensor::EmptyOp>(
                  origDefiningOp)) {
            rewriter.replaceAllUsesWith(origDefiningOp->getResult(0),
                                        initOperand.get());
          }

          if (mlir::isa_and_nonnull<memref::AllocOp>(origDefiningOp)) {
            for (auto user : origDefiningOp->getUsers()) {
              rewriter.eraseOp(user);
            }
          }

          return true;
        };

        int64_t dpsIOBoundary = op.getNumDpsInputs();
        bool updated = false;
        for (Region &region : op->getRegions()) {
          if (op.getRegionThreadType(region.getRegionNumber()) !=
              ThreadType::Compute) {
            continue;
          }

          region.walk([&](Operation *regionOp) {
            if (DestinationStyleOpInterface dps =
                    mlir::dyn_cast<DestinationStyleOpInterface>(regionOp);
                dps) {
              for (OpOperand &initOperand : dps.getDpsInitsMutable()) {
                assert(op.getNumDpsInits() == dps.getNumDpsInits());
                assert(op.getNumDpsInits() == 1);

                updated |= replaceWithOutputCb(rewriter, region, regionOp,
                                               initOperand, dpsIOBoundary);
              }
            } else if (TileMatmulBlockOp tmb =
                           mlir::dyn_cast<TileMatmulBlockOp>(regionOp);
                       tmb) {
              updated |=
                  replaceWithOutputCb(rewriter, region, regionOp,
                                      tmb.getOutputMutable(), dpsIOBoundary);
            }
          });
        }

        return updated ? mlir::success() : mlir::failure();
      });
}

unsigned d2m::GenericOp::getNumLoops() { return getNumDims(); }

unsigned d2m::GenericOp::getNumDims() {
  assert(!getIndexingMaps().empty() && "GenericOp must be pre-loop generated "
                                       "with indexing maps to use this method");
  return mlir::cast<mlir::AffineMapAttr>(getIndexingMapsAttr()[0])
      .getAffineMap()
      .getNumDims();
}

std::optional<mlir::AffineMap>
d2m::GenericOp::getIndexingMap(int64_t operandIndex) {
  if (getIndexingMaps().empty()) {
    return std::nullopt;
  }
  return mlir::cast<AffineMapAttr>(getIndexingMaps()[operandIndex]).getValue();
}

mlir::SmallVector<mlir::AffineMap> d2m::GenericOp::getIndexingMapsValue() {
  return llvm::map_to_vector(getIndexingMaps(), [](Attribute a) {
    return mlir::cast<AffineMapAttr>(a).getValue();
  });
}

mlir::SmallVector<mlir::tt::ttcore::IteratorType>
d2m::GenericOp::getIteratorTypesValue() {
  return llvm::map_to_vector(getIteratorTypes(), [](Attribute a) {
    return mlir::cast<ttcore::IteratorTypeAttr>(a).getValue();
  });
}

mlir::SmallVector<int64_t> d2m::GenericOp::getBlockFactorsValue() {
  return llvm::map_to_vector(getBlockFactors(), [](Attribute a) {
    return mlir::cast<IntegerAttr>(a).getInt();
  });
}

mlir::SmallVector<int64_t> d2m::GenericOp::getFullBlockFactors() {
  auto maps = getIndexingMapsValue();
  // Priority doesn't matter here, so reverse can be false.
  auto flatInverseMap =
      utils::concatInversePermutationMap(maps, /*reverse=*/false);

  SmallVector<int64_t> flattenedOperandShardShapes;
  for (Value v : getOperands()) {
    auto shapedType = mlir::cast<ShapedType>(v.getType());
    ttcore::DeviceLayoutInterface layout = ttcore::getDeviceLayout(shapedType);
    TT_assertv(
        layout,
        "This generic constructor expects operands to be in device layout");
    auto shardShape = layout.getShardShape(shapedType);
    flattenedOperandShardShapes.append(shardShape.begin(), shardShape.end());
  }

  auto currentBlockFactors = getBlockFactorsValue();
  auto factorizations = flatInverseMap.compose(flattenedOperandShardShapes);
  TT_assert(currentBlockFactors.size() == factorizations.size());

  // Multiply back in the current block factors to normalize the result.
  for (std::size_t i = 0; i < currentBlockFactors.size(); ++i) {
    factorizations[i] *= currentBlockFactors[i];
  }

  return factorizations;
}

mlir::SmallVector<int64_t>
d2m::GenericOp::getExplicitBlockFactors(int64_t operandIndex) {
  assert(hasExplicitBlockFactors());
  assert(operandIndex < getNumOperands());
  int64_t rank = getGrid().getRank();
  int64_t begin = operandIndex * rank;
  ArrayRef<Attribute> blockFactors = getBlockFactors().getValue();
  return llvm::map_to_vector(blockFactors.slice(begin, rank), [](Attribute a) {
    return mlir::cast<IntegerAttr>(a).getInt();
  });
}

mlir::SmallVector<mlir::SmallVector<int64_t>>
d2m::GenericOp::getOperandGridShapes() {
  SmallVector<SmallVector<int64_t>> gridShapes;
  gridShapes.reserve(getOperands().size());
  for (auto operand : this->getOperands()) {
    auto memrefType = mlir::dyn_cast<MemRefType>(operand.getType());
    if (memrefType) {
      mlir::tt::ttcore::DeviceLayoutInterface layout =
          mlir::dyn_cast<mlir::tt::ttcore::DeviceLayoutInterface>(
              memrefType.getLayout());
      gridShapes.emplace_back(layout.getGridShape(memrefType));
    } else {
      auto tensorType = mlir::cast<RankedTensorType>(operand.getType());
      ttcore::MetalLayoutAttr layout =
          mlir::cast<ttcore::MetalLayoutAttr>(tensorType.getEncoding());
      gridShapes.emplace_back(layout.getGridShape(tensorType));
    }
  }
  return gridShapes;
}

mlir::SmallVector<mlir::SmallVector<int64_t>>
d2m::GenericOp::getOperandShardShapes(bool convertTileToScalar) {
  SmallVector<SmallVector<int64_t>> shardShapes;
  shardShapes.reserve(getOperands().size());

  for (auto operand : this->getOperands()) {
    auto shapedType = mlir::cast<ShapedType>(operand.getType());
    mlir::tt::ttcore::DeviceLayoutInterface layout;
    Type elementType;

    if (auto memrefType = mlir::dyn_cast<MemRefType>(shapedType)) {
      layout = mlir::cast<mlir::tt::ttcore::DeviceLayoutInterface>(
          memrefType.getLayout());
      elementType = memrefType.getElementType();
    } else {
      auto tensorType = mlir::cast<RankedTensorType>(shapedType);
      layout = mlir::cast<mlir::tt::ttcore::DeviceLayoutInterface>(
          tensorType.getEncoding());
      elementType = tensorType.getElementType();
    }

    auto tileType = mlir::dyn_cast<ttcore::TileType>(elementType);
    auto shardShape = layout.getShardShape(shapedType);
    shardShapes.emplace_back(
        (convertTileToScalar && tileType)
            ? tileType.getScalarShape(SmallVector<int64_t>(shardShape))
            : shardShape);
  }

  return shardShapes;
}

mlir::SmallVector<int64_t> d2m::GenericOp::getLoopBounds() {
  return getBlockFactorsValue();
}

mlir::SmallVector<int64_t>
d2m::GenericOp::getParticipatingLoopDims(int64_t operandIndex) {
  if (getIndexingMaps().empty()) {
    return {};
  }
  std::optional<AffineMap> indexingMap = getIndexingMap(operandIndex);
  auto dimExprs =
      llvm::make_filter_range(indexingMap->getResults(), [](AffineExpr expr) {
        return mlir::isa<AffineDimExpr>(expr);
      });
  return llvm::map_to_vector(dimExprs, [](AffineExpr expr) {
    return static_cast<int64_t>(mlir::cast<AffineDimExpr>(expr).getPosition());
  });
}

mlir::SmallVector<int64_t>
d2m::GenericOp::getNonParticipatingLoopDims(int64_t operandIndex) {
  if (getIndexingMaps().empty()) {
    return {};
  }
  std::optional<AffineMap> indexingMap = getIndexingMap(operandIndex);
  SmallVector<int64_t> participatingDims =
      getParticipatingLoopDims(operandIndex);
  llvm::BitVector nonParticipatingDims(indexingMap->getNumDims(), true);
  llvm::for_each(participatingDims, [&nonParticipatingDims](int64_t dim) {
    nonParticipatingDims.reset(dim);
  });
  return llvm::SmallVector<int64_t>(nonParticipatingDims.set_bits());
}

void d2m::GenericOp::getAsmBlockArgumentNames(
    Region &region, function_ref<void(Value, StringRef)> setNameFn) {
  int cbIndex = 0;
  int semIndex = 0;
  for (BlockArgument arg : region.getArguments()) {
    if (mlir::isa<MemRefType>(arg.getType())) {
      setNameFn(arg, "cb" + std::to_string(cbIndex++));
    } else if (mlir::isa<CBType>(arg.getType())) {
      setNameFn(arg, "cb" + std::to_string(cbIndex++));
    } else if (mlir::isa<RankedTensorType>(arg.getType())) {
      setNameFn(arg, "t" + std::to_string(cbIndex++));
    } else if (mlir::isa<SemaphoreType>(arg.getType())) {
      setNameFn(arg, "sem" + std::to_string(semIndex++));
    } else {
      llvm_unreachable("Unexpected region argument type");
    }
  }
}

void d2m::GenericOp::getAsmBlockNames(
    function_ref<void(Block *, StringRef)> setNameFn) {
  std::array<int, getMaxEnumValForThreadType() + 1> threadTypeCounts{};
  for (Region &region : getRegions()) {
    auto type = getRegionThreadType(region.getRegionNumber());
    setNameFn(&region.front(),
              stringifyEnum(type).str() +
                  Twine(threadTypeCounts[llvm::to_underlying(type)]++).str());
  }
}

mlir::LogicalResult d2m::GenericOp::bufferize(
    mlir::RewriterBase &rewriter,
    const mlir::bufferization::BufferizationOptions &options,
    mlir::bufferization::BufferizationState &state) {
  if (getNumResults() == 0) {
    return failure();
  }

  assert(getNumResults() == 1 && "GenericOp should have exactly one result");
  assert(getOutputs().size() == 1 &&
         "GenericOp should have exactly one output");

  if (!mlir::isa<mlir::RankedTensorType>(getResult(0).getType())) {
    return failure();
  }
  mlir::SmallVector<mlir::Value> bufferInputs;
  bufferInputs.reserve(getInputs().size());
  for (auto input : getInputs()) {
    auto maybeValue = bufferization::getBuffer(rewriter, input, options, state);
    if (failed(maybeValue)) {
      return maybeValue;
    }
    bufferInputs.push_back(*maybeValue);
  }
  mlir::SmallVector<mlir::Value> bufferOutputs;
  bufferOutputs.reserve(getOutputs().size());
  for (auto output : getOutputs()) {
    auto maybeValue =
        bufferization::getBuffer(rewriter, output, options, state);
    if (failed(maybeValue)) {
      return maybeValue;
    }
    bufferOutputs.push_back(*maybeValue);
  }
  auto bufferGeneric = rewriter.create<d2m::GenericOp>(
      getLoc(), ValueRange(), bufferInputs, bufferOutputs, getGrid(),
      getBlockFactors(), getIndexingMaps(), getIteratorTypes(), getThreads(),
      getNumRegions());
  for (mlir::Region &region : bufferGeneric.getRegions()) {
    region.takeBody(getRegion(region.getRegionNumber()));
  }

  // Bufferize region block arguments.
  ::llvm::SmallVector<mlir::Value> invocationStack;
  for (mlir::Region &region : bufferGeneric.getRegions()) {
    OpBuilder::InsertionGuard guard(rewriter);
    mlir::Block &block = region.front();
    rewriter.setInsertionPointToStart(&block);
    for (unsigned argNumber = 0; argNumber < block.getNumArguments();
         ++argNumber) {
      mlir::BlockArgument oldArg = block.getArgument(argNumber);
      if (mlir::isa<d2m::SemaphoreType>(oldArg.getType())) {
        continue;
      }
      auto cbType = mlir::cast<d2m::CBType>(oldArg.getType());
      auto newArgType =
          cbType.getBufferType(options, [&]() { return this->emitError(); });
      mlir::BlockArgument newArg =
          block.insertArgument(argNumber, *newArgType, oldArg.getLoc());
      auto toTensor = rewriter.create<bufferization::ToTensorOp>(
          bufferGeneric.getLoc(), oldArg.getType(), newArg);
      rewriter.replaceAllUsesWith(oldArg, toTensor.getResult());
      block.eraseArgument(argNumber + 1);
    }
  }

  mlir::bufferization::replaceOpWithBufferizedValues(rewriter, *this,
                                                     bufferOutputs);
  return success();
}

mlir::FailureOr<mlir::BaseMemRefType> d2m::GenericOp::getBufferType(
    mlir::Value value, const mlir::bufferization::BufferizationOptions &options,
    const mlir::bufferization::BufferizationState &,
    ::llvm::SmallVector<mlir::Value> &) {
  auto tensorType = mlir::cast<RankedTensorType>(value.getType());
  if (mlir::isa<mlir::BlockArgument>(value)) {
    assert(!tensorType.getEncoding());
    return MemRefType::get(
        tensorType.getShape(), tensorType.getElementType(), nullptr,
        ttcore::MemorySpaceAttr::get(tensorType.getContext(),
                                     ttcore::MemorySpace::DeviceL1));
  }
<<<<<<< HEAD
  return d2m::utils::getBufferType(tensorType, /*isView=*/false);
=======
  return ttcore::getBufferType(tensorType, /*isView=*/false);
>>>>>>> fd9a61a1
}

bool d2m::GenericOp::hasCompatibleBlocking(GenericOp b) {
  return this->getGrid() == b.getGrid() &&
         this->getBlockFactors() == b.getBlockFactors();
}

/// Returns true if op or any of the operations nested within it's regions have
/// the D2MSkipOpEltwiseFusionTrait.
bool d2m::GenericOp::hasSkipOpEltwiseFusionTrait() {
  bool skipFusion = false;

  walk([&](Operation *op) {
    skipFusion |= op->hasTrait<D2MSkipOpEltwiseFusionTrait>();
    return skipFusion ? WalkResult::interrupt() : WalkResult::advance();
  });

  return skipFusion;
}

bool d2m::GenericOp::hasReduction() {
  SmallVector<Attribute> iters = llvm::to_vector(getIteratorTypes());
  return llvm::any_of(iters, [](Attribute it) {
    auto itAttr = cast<mlir::tt::ttcore::IteratorTypeAttr>(it);
    return itAttr.getValue() == mlir::tt::ttcore::IteratorType::Reduction;
  });
}

bool d2m::GenericOp::hasMultiUseInputOperand() {
  for (OpOperand *input : getDpsInputOperands()) {
    if (llvm::range_size(input->get().getUsers()) > 1) {
      return true;
    }
  }
  return false;
}

bool d2m::GenericOp::isAllParallel() {
  return llvm::all_of(getIteratorTypes(), [](Attribute it) {
    auto itAttr = mlir::cast<mlir::tt::ttcore::IteratorTypeAttr>(it);
    return itAttr.getValue() == mlir::tt::ttcore::IteratorType::Parallel;
  });
}

} // namespace mlir::tt::d2m<|MERGE_RESOLUTION|>--- conflicted
+++ resolved
@@ -37,83 +37,6 @@
   return ttcore::lookupDevice(*this);
 }
 
-<<<<<<< HEAD
-namespace {
-static mlir::tt::ttcore::MetalLayoutAttr
-createDefaultLayout(mlir::MLIRContext *ctx,
-                    mlir::ArrayRef<int64_t> workerGridShape,
-                    mlir::RankedTensorType tensorType) {
-  llvm::SmallVector<int64_t> logicalShape(tensorType.getShape());
-
-  // Debug output
-  llvm::errs() << "DEBUG createDefaultLayout() - Input parameters:\n";
-  llvm::errs() << "  workerGridShape: [";
-  for (size_t i = 0; i < workerGridShape.size(); ++i) {
-    llvm::errs() << workerGridShape[i];
-    if (i < workerGridShape.size() - 1) {
-      llvm::errs() << ", ";
-    }
-  }
-  llvm::errs() << "]\n";
-  llvm::errs() << "  logicalShape: [";
-  for (size_t i = 0; i < logicalShape.size(); ++i) {
-    llvm::errs() << logicalShape[i];
-    if (i < logicalShape.size() - 1) {
-      llvm::errs() << ", ";
-    }
-  }
-  llvm::errs() << "]\n";
-
-  // TODO (#4820): Remove this during cleanup.
-  SmallVector<int64_t> squareGridShape =
-      d2m::utils::getSquareTargetGrid(workerGridShape);
-
-  llvm::errs() << "  squareGridShape: [";
-  for (size_t i = 0; i < squareGridShape.size(); ++i) {
-    llvm::errs() << squareGridShape[i];
-    if (i < squareGridShape.size() - 1) {
-      llvm::errs() << ", ";
-    }
-  }
-  llvm::errs() << "]\n";
-
-  return mlir::tt::ttcore::MetalLayoutAttr::get(
-      ctx, logicalShape, squareGridShape, mlir::tt::ttcore::OOBVal::Undef,
-      mlir::tt::ttcore::MemorySpace::System,
-      mlir::tt::ttcore::TensorMemoryLayout::Sharded);
-}
-} // namespace
-
-mlir::tt::ttcore::MetalLayoutAttr d2m::ToLayoutOp::getOrCreateInputLayout() {
-  auto tensorType = mlir::cast<mlir::RankedTensorType>(getInput().getType());
-  auto inputLayout = mlir::dyn_cast_if_present<ttcore::MetalLayoutAttr>(
-      tensorType.getEncoding());
-  if (inputLayout) {
-    return inputLayout;
-  }
-
-  ArrayRef<int64_t> workerGridShape =
-      ttcore::lookupDevice(*this).getWorkerGrid().getShape();
-
-  return createDefaultLayout(getContext(), workerGridShape, tensorType);
-}
-
-mlir::tt::ttcore::MetalLayoutAttr d2m::ToLayoutOp::getOrCreateOutputLayout() {
-  auto tensorType = mlir::cast<mlir::RankedTensorType>(getOutput().getType());
-  auto outputLayout = mlir::dyn_cast_if_present<ttcore::MetalLayoutAttr>(
-      tensorType.getEncoding());
-  if (outputLayout) {
-    return outputLayout;
-  }
-
-  ArrayRef<int64_t> workerGridShape =
-      ttcore::lookupDevice(*this).getWorkerGrid().getShape();
-
-  return createDefaultLayout(getContext(), workerGridShape, tensorType);
-}
-
-=======
->>>>>>> fd9a61a1
 //===----------------------------------------------------------------------===//
 // EmptyOp Bufferization Interface Implementation
 //===----------------------------------------------------------------------===//
@@ -162,9 +85,6 @@
                             const mlir::bufferization::BufferizationOptions &,
                             const mlir::bufferization::BufferizationState &,
                             ::llvm::SmallVector<mlir::Value> &) {
-<<<<<<< HEAD
-  return d2m::utils::getBufferType(value.getType(), /*isView=*/false);
-=======
   return ttcore::getBufferType(value.getType(), /*isView=*/false);
 }
 
@@ -285,7 +205,6 @@
   }
 
   return success();
->>>>>>> fd9a61a1
 }
 
 //===----------------------------------------------------------------------===//
@@ -623,12 +542,7 @@
                           const mlir::bufferization::BufferizationOptions &,
                           const mlir::bufferization::BufferizationState &,
                           ::llvm::SmallVector<mlir::Value> &) {
-<<<<<<< HEAD
-  return d2m::utils::getBufferType(value.getType(), /*isView=*/false,
-                                   getLayout());
-=======
   return ttcore::getBufferType(value.getType(), /*isView=*/false, getLayout());
->>>>>>> fd9a61a1
 }
 
 //===----------------------------------------------------------------------===//
@@ -688,11 +602,7 @@
     mlir::Value value, const mlir::bufferization::BufferizationOptions &,
     const mlir::bufferization::BufferizationState &,
     ::llvm::SmallVector<mlir::Value> &) {
-<<<<<<< HEAD
-  return d2m::utils::getBufferType(value.getType(), /*isView=*/true);
-=======
   return ttcore::getBufferType(value.getType(), /*isView=*/true);
->>>>>>> fd9a61a1
 }
 
 void d2m::StreamLayoutOp::getCanonicalizationPatterns(
@@ -916,11 +826,7 @@
     mlir::Value value, const mlir::bufferization::BufferizationOptions &,
     const mlir::bufferization::BufferizationState &,
     ::llvm::SmallVector<mlir::Value> &) {
-<<<<<<< HEAD
-  return d2m::utils::getBufferType(value.getType(), /*isView=*/true);
-=======
   return ttcore::getBufferType(value.getType(), /*isView=*/true);
->>>>>>> fd9a61a1
 }
 
 mlir::OpFoldResult d2m::ViewLayoutOp::fold(FoldAdaptor adaptor) {
@@ -1242,11 +1148,8 @@
     ttcore::DeviceLayoutInterface layout = ttcore::getDeviceLayout(outputType);
     if (!layout) {
       // Skip layout checks if the tensor type does not have a layout yet.
-<<<<<<< HEAD
-=======
       // Turn this into an error, generic op should enforce operands have
       // device layout: https://github.com/tenstorrent/tt-mlir/issues/5445
->>>>>>> fd9a61a1
       continue;
     }
     ArrayRef<int64_t> outputGridShape = layout.getGridShape(outputType);
@@ -1436,20 +1339,13 @@
 
           blockArg = region.getArgument(dpsIOBoundary);
           assert(blockArg.getNumUses() > 0);
-          Operation *popOrReserve = *blockArg.getUsers().begin();
-          if (!mlir::isa<d2m::PopOp, d2m::ReserveOp>(popOrReserve)) {
+          Operation *waitOrReserve = *blockArg.getUsers().begin();
+          if (!mlir::isa<d2m::WaitOp, d2m::ReserveOp>(waitOrReserve)) {
             return false;
           }
 
-          blockArg = region.getArgument(dpsIOBoundary);
-          assert(blockArg.getNumUses() > 0);
-          Operation *popOrReserve = *blockArg.getUsers().begin();
-          if (!mlir::isa<d2m::WaitOp, d2m::ReserveOp>(popOrReserve)) {
-            return false;
-          }
-
           rewriter.modifyOpInPlace(regionOp, [&]() {
-            initOperand.assign(popOrReserve->getResult(0));
+            initOperand.assign(waitOrReserve->getResult(0));
           });
 
           if (mlir::isa_and_nonnull<EmptyOp, mlir::tensor::EmptyOp>(
@@ -1778,11 +1674,7 @@
         ttcore::MemorySpaceAttr::get(tensorType.getContext(),
                                      ttcore::MemorySpace::DeviceL1));
   }
-<<<<<<< HEAD
-  return d2m::utils::getBufferType(tensorType, /*isView=*/false);
-=======
   return ttcore::getBufferType(tensorType, /*isView=*/false);
->>>>>>> fd9a61a1
 }
 
 bool d2m::GenericOp::hasCompatibleBlocking(GenericOp b) {
