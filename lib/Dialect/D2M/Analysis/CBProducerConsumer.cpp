--- conflicted
+++ resolved
@@ -10,11 +10,7 @@
 CBProducerConsumer::CBProducerConsumer(Operation *op) {
   op->walk([&](Operation *op) {
     bool isProducer = mlir::isa<d2m::ReserveOp>(op);
-<<<<<<< HEAD
-    bool isConsumer = mlir::isa<d2m::PopOp>(op);
-=======
     bool isConsumer = mlir::isa<d2m::WaitOp>(op);
->>>>>>> cd2498cc
     if (!isConsumer && !isProducer) {
       return;
     }
