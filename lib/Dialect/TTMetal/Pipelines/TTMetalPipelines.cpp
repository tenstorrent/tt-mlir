--- conflicted
+++ resolved
@@ -85,7 +85,9 @@
   pm.addPass(createCanonicalizerPassWithOptions(options));
   if (!options.globalDataFormatTarget.empty()) {
     d2m::D2MGlobalDataFormatConversionOptions globalFormatOptions;
-    { globalFormatOptions.targetFormat = options.globalDataFormatTarget; }
+    {
+      globalFormatOptions.targetFormat = options.globalDataFormatTarget;
+    }
     pm.addPass(d2m::createD2MGlobalDataFormatConversion(globalFormatOptions));
   }
   tt::TTIRToD2MOptions toD2MOptions;
@@ -144,16 +146,8 @@
         options.maxDstPhysicalSizeTiles;
   }
   pm.addPass(d2m::createD2MGenericTileComputeLoops(tileComputeLoopsOptions));
+
   d2m::D2MLinalgToAffineOptions linalgToAffineOptions;
-<<<<<<< HEAD
-=======
-  {
-    linalgToAffineOptions.useTileMatmul = options.useTileMatmul;
-    linalgToAffineOptions.markRootLoops = true;
-  }
-  pm.addPass(d2m::createD2MLinalgToAffine(linalgToAffineOptions));
-  d2m::D2MInsertDstRegisterAccessOptions insertDstRegisterAccessOptions;
->>>>>>> 41fe90f9
   {
     linalgToAffineOptions.useTileMatmul = options.useTileMatmul;
     linalgToAffineOptions.markRootLoops = true;
@@ -205,7 +199,9 @@
 void createTTIRToTTMetalBackendPipeline(
     OpPassManager &pm, const TTIRToTTMetalPipelineOptions &options) {
   d2m::ConvertD2MToTTKernelOptions D2MToTTKernelOptions;
-  { D2MToTTKernelOptions.ttnnMode = options.ttnnMode; }
+  {
+    D2MToTTKernelOptions.ttnnMode = options.ttnnMode;
+  }
   pm.addPass(tt::createConvertD2MToTTKernelPass(D2MToTTKernelOptions));
   pm.addPass(createCanonicalizerPassWithOptions(options));
   pm.addPass(ttkernel::createTTKernelControlDstSection());
@@ -215,7 +211,9 @@
     pm.addPass(tt::createConvertD2MToTTNNPass());
   } else {
     d2m::ConvertD2MToTTMetalOptions d2mToTTMetalOptions;
-    { d2mToTTMetalOptions.mathFidelity = options.mathFidelity; }
+    {
+      d2mToTTMetalOptions.mathFidelity = options.mathFidelity;
+    }
     pm.addPass(tt::createConvertD2MToTTMetalPass(d2mToTTMetalOptions));
   }
   pm.addPass(ttkernel::createTTKernelHoistInits());
