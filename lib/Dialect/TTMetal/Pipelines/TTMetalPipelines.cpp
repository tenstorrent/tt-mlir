// SPDX-FileCopyrightText: (c) 2024 Tenstorrent AI ULC
//
// SPDX-License-Identifier: Apache-2.0

#include "ttmlir/Dialect/TTMetal/Pipelines/TTMetalPipelines.h"

#include "ttmlir/Conversion/Passes.h"
#include "ttmlir/Dialect/D2M/Transforms/Passes.h"
#include "ttmlir/Dialect/TTCore/Transforms/Passes.h"
#include "ttmlir/Dialect/TTIR/Pipelines/TTIRPipelines.h"
#include "ttmlir/Dialect/TTIR/Transforms/Passes.h"
#include "ttmlir/Dialect/TTKernel/Transforms/Passes.h"

#include "mlir/Conversion/AffineToStandard/AffineToStandard.h"
#include "mlir/Dialect/Affine/Passes.h"
#include "mlir/Dialect/Arith/Transforms/Passes.h"
#include "mlir/Dialect/Bufferization/Transforms/Passes.h"
#include "mlir/Dialect/EmitC/Transforms/Passes.h"
#include "mlir/Dialect/Linalg/Passes.h"
#include "mlir/Dialect/MemRef/Transforms/Passes.h"
#include "mlir/Pass/PassManager.h"
#include "mlir/Transforms/Passes.h"

namespace mlir::tt::ttmetal {
//===----------------------------------------------------------------------===//
// Pipeline implementation.
//===----------------------------------------------------------------------===//

// translates top level flags into specific disable/enable patterns for
// canonicalizer pass
std::unique_ptr<Pass> createCanonicalizerPassWithOptions(
    const TTIRToTTMetalPipelineOptions &options) {
  llvm::SmallVector<std::string, 2> disabledPatterns;
  if (options.disableToLayoutFolding) {
    disabledPatterns.push_back("ttir.ToLayoutFoldRedundantPattern");
    disabledPatterns.push_back("d2m.ToLayoutFoldRedundantPattern");
  }
  return mlir::createCanonicalizerPass({}, disabledPatterns);
}

void createTTIRBufferizationPipeline(
    OpPassManager &pm, const TTIRToTTMetalPipelineOptions &options) {
  bufferization::OneShotBufferizePassOptions bufferizePassOptions;
  if (options.ttnnMode) {
    bufferizePassOptions.allowUnknownOps = true;
    bufferizePassOptions.bufferizeFunctionBoundaries = false;
  } else {
    bufferizePassOptions.allowUnknownOps = false;
    bufferizePassOptions.bufferizeFunctionBoundaries = true;
  }
  bufferizePassOptions.functionBoundaryTypeConversion =
      bufferization::LayoutMapOption::IdentityLayoutMap;
  bufferizePassOptions.unknownTypeConversion =
      bufferization::LayoutMapOption::IdentityLayoutMap;
  pm.addPass(
      mlir::bufferization::createOneShotBufferizePass(bufferizePassOptions));
  // TODO(#2246)
  // bufferization::BufferDeallocationPipelineOptions
  // bufferDeallocationOptions;
  // mlir::bufferization::buildBufferDeallocationPipeline(
  //    pm, bufferDeallocationOptions);
}

void createOptimizationPasses(OpPassManager &pm,
                              const TTIRToTTMetalPipelineOptions &options) {
  pm.addPass(createCanonicalizerPassWithOptions(options));
  pm.addPass(mlir::createLoopInvariantCodeMotionPass());
  pm.addPass(mlir::createSCCPPass());
  pm.addPass(mlir::createCSEPass());
  pm.addPass(mlir::arith::createIntRangeOptimizationsPass());
}

void createTTIRToTTMetalFrontendPipeline(
    OpPassManager &pm, const TTIRToTTMetalPipelineOptions &options) {
  // Create multi-device tensor annotation for graph with mesh.
  pm.addPass(ttir::createTTIRMultiDeviceTensorAnnotation());
  ttcore::TTCoreRegisterDevicePassOptions registerDeviceOptions;
  {
    registerDeviceOptions.systemDescPath = options.systemDescPath;
    registerDeviceOptions.mockSystemDescArch = options.mockSystemDescArch;
    registerDeviceOptions.meshShape = llvm::to_vector(options.meshShape);
  }
  pm.addPass(ttcore::createTTCoreRegisterDevicePass(registerDeviceOptions));
  pm.addPass(tt::createTTIRToTTIRDecompositionPass());
  pm.addPass(createCanonicalizerPassWithOptions(options));
  tt::TTIRToD2MOptions toD2MOptions;
  {
    toD2MOptions.defaultInputMemSpace = options.defaultInputMemSpace;
    toD2MOptions.defaultOutputMemSpace = options.defaultOutputMemSpace;
    toD2MOptions.ttnnMode = options.ttnnMode;
    toD2MOptions.collapseTensorsTo2D = options.collapseTensors;
  }
  pm.addPass(tt::createTTIRToD2MPass(toD2MOptions));
<<<<<<< HEAD
  pm.addPass(createConvertElementwiseToLinalgPass());
  pm.addPass(createLinalgGeneralizeNamedOpsPass());
  pm.addPass(tt::createConvertArithToD2MTileOpsPass());
=======
  // Grid selection is only needed for non-TTNN mode; TTNN tensors already
  // have their grids correctly set.
  if (!options.ttnnMode) {
    d2m::D2MGridSelectionOptions gridOptOptions;
    {
      gridOptOptions.overrideDeviceShape =
          llvm::to_vector(options.overrideDeviceShape);
    }
    pm.addPass(d2m::createD2MGridSelection(gridOptOptions));
  }
>>>>>>> fd9a61a1
  pm.addPass(createCanonicalizerPassWithOptions(options));
  pm.addPass(d2m::createD2MLowerToLayout());
}

void createTTIRToTTMetalMiddleendPipeline(
    OpPassManager &pm, const TTIRToTTMetalPipelineOptions &options) {
  d2m::D2MElementwiseFusionOptions elementwiseFusionOptions;
  {
    elementwiseFusionOptions.maxDstPhysicalSizeTiles =
        options.maxDstPhysicalSizeTiles;
  }
  pm.addPass(d2m::createD2MElementwiseFusion(elementwiseFusionOptions));
  pm.addPass(createLinalgElementwiseOpFusionPass());
  pm.addPass(mlir::createCanonicalizerPass());
  createTTIRBufferizationPipeline(pm, options);
  pm.addPass(createCanonicalizerPassWithOptions(options));
  pm.addPass(d2m::createD2MInsertExplicitStreams());
  if (options.ttnnMode) {
    d2m::D2MInsertStreamsOptions insertStreamsOptions;
    {
      insertStreamsOptions.numStreamBuffers = options.numStreamBuffers;
      insertStreamsOptions.allowL1OutputSpilling =
          options.allowL1OutputSpilling;
    }
    pm.addPass(d2m::createD2MInsertStreams(insertStreamsOptions));
  } else {
    d2m::D2MAllocateOptions allocateOptions;
    {
      allocateOptions.numStreamBuffers = options.numStreamBuffers;
      allocateOptions.allowL1OutputSpilling = options.allowL1OutputSpilling;
    }
    pm.addPass(d2m::createD2MAllocate(allocateOptions));
  }
  pm.addPass(createCanonicalizerPassWithOptions(options));
  d2m::D2MGenericApplyInterchangeOptions applyInterchangeOptions;
  {
    applyInterchangeOptions.matmulInterchange =
        llvm::to_vector(options.matmulInterchange);
  }
  pm.addPass(d2m::createD2MGenericApplyInterchange(applyInterchangeOptions));
  d2m::D2MGenericTileComputeLoopsOptions tileComputeLoopsOptions;
  {
    tileComputeLoopsOptions.maxDstPhysicalSizeTiles =
        options.maxDstPhysicalSizeTiles;
  }
  pm.addPass(d2m::createD2MGenericTileComputeLoops(tileComputeLoopsOptions));
  d2m::D2MInsertDstRegisterAccessOptions insertDstRegisterAccessOptions;
  {
    insertDstRegisterAccessOptions.useTileMatmul = options.useTileMatmul;
    insertDstRegisterAccessOptions.maxDstPhysicalSizeTiles =
        options.maxDstPhysicalSizeTiles;
  }
  pm.addPass(
      d2m::createD2MInsertDstRegisterAccess(insertDstRegisterAccessOptions));

  pm.addPass(d2m::createD2MSFPUTileLoopFission());
  pm.addPass(mlir::createCanonicalizerPass());

  OpPassManager &funcPm = pm.nest<func::FuncOp>();
  funcPm.addPass(affine::createAffineLoopInvariantCodeMotionPass());

  pm.addPass(mlir::createLowerAffinePass());
  pm.addPass(memref::createFoldMemRefAliasOpsPass());
  pm.addPass(mlir::createLowerAffinePass());
  pm.addPass(d2m::createD2MGenericLinearizeMemref());
  pm.addPass(d2m::createD2MGenericGenerateDatamovement());
  pm.addPass(d2m::createD2MGenericLowerDMAs());
  pm.addPass(d2m::createD2MGenericHWThreadSelection());
  pm.addPass(d2m::createD2MGenericGenerateLoops());
  createOptimizationPasses(pm, options);
  pm.addPass(d2m::createD2MGenericRegionsToFuncs());
}

void createTTIRToTTMetalBackendPipeline(
    OpPassManager &pm, const TTIRToTTMetalPipelineOptions &options) {
  d2m::ConvertD2MToTTKernelOptions D2MToTTKernelOptions;
  { D2MToTTKernelOptions.ttnnMode = options.ttnnMode; }
  pm.addPass(tt::createConvertD2MToTTKernelPass(D2MToTTKernelOptions));
  pm.addPass(createCanonicalizerPassWithOptions(options));
  pm.addPass(ttkernel::createTTKernelControlDstSection());
  createOptimizationPasses(pm, options);
  if (options.ttnnMode) {
    // TODO(#5075): set MathFidelity of ttnn generic op.
    pm.addPass(tt::createConvertD2MToTTNNPass());
  } else {
    d2m::ConvertD2MToTTMetalOptions d2mToTTMetalOptions;
    { d2mToTTMetalOptions.mathFidelity = options.mathFidelity; }
    pm.addPass(tt::createConvertD2MToTTMetalPass(d2mToTTMetalOptions));
  }
  // Insert DeviceZone scopes around selected ttkernel ops before EmitC
  // lowering.
  if (options.insertProfilerTraces) {
    pm.addPass(ttkernel::createTTKernelInsertDeviceZoneScopes());
  }
  pm.addPass(createConvertTTKernelToEmitC());
  pm.addPass(createCanonicalizerPassWithOptions(options));
  pm.addPass(mlir::emitc::createFormExpressionsPass());
}

void createTTIRToTTMetalPipeline(OpPassManager &pm,
                                 const TTIRToTTMetalPipelineOptions &options) {
  // Create DeviceModule to wrap all ops.
  pm.addPass(ttcore::createTTCoreWrapDeviceModulePass());
  // Create CPUModuleOp to wrap hoisted ops (if any).
  pm.addPass(ttir::createTTIRHoistTransform());

  // Run regular ttir to ttmetal pipelines on IR in DeviceModule.
  OpPassManager &devicePm =
      pm.nest<ttcore::DeviceModuleOp>().nest<mlir::ModuleOp>();
  createTTIRToTTMetalFrontendPipeline(devicePm, options);
  createTTIRToTTMetalMiddleendPipeline(devicePm, options);
  createTTIRToTTMetalBackendPipeline(devicePm, options);

  // Run lowering to LLVM pass on hoisted funcs in CPUModule.
  ttir::LinalgToLLVMPipelineOptions linalgToLLVMOptions;
  ttir::createTTIRToCPUPipeline(pm, linalgToLLVMOptions);
}

//===----------------------------------------------------------------------===//
// Pipeline registration.
//===----------------------------------------------------------------------===//

void registerTTMetalPipelines() {
  mlir::PassPipelineRegistration<tt::ttmetal::TTIRToTTMetalPipelineOptions>(
      "ttir-to-ttmetal-pipeline", "Pipeline lowering ttir to ttmetal.",
      tt::ttmetal::createTTIRToTTMetalPipeline);
  mlir::PassPipelineRegistration<tt::ttmetal::TTIRToTTMetalPipelineOptions>(
      "ttir-to-ttmetal-fe-pipeline", "Frontend lowering passes.",
      tt::ttmetal::createTTIRToTTMetalFrontendPipeline);
  mlir::PassPipelineRegistration<tt::ttmetal::TTIRToTTMetalPipelineOptions>(
      "ttir-to-ttmetal-me-pipeline", "Middleend lowering passes.",
      tt::ttmetal::createTTIRToTTMetalMiddleendPipeline);
  mlir::PassPipelineRegistration<tt::ttmetal::TTIRToTTMetalPipelineOptions>(
      "ttir-to-ttmetal-be-pipeline", "Backend lowering passes.",
      tt::ttmetal::createTTIRToTTMetalBackendPipeline);
  mlir::PassPipelineRegistration<tt::ttmetal::TTIRToTTMetalPipelineOptions>(
      "ttir-bufferization-pipeline",
      "Pipeline bufferizing ttir ops on tensors to ops on buffers (memrefs).",
      tt::ttmetal::createTTIRBufferizationPipeline);
}
} // namespace mlir::tt::ttmetal<|MERGE_RESOLUTION|>--- conflicted
+++ resolved
@@ -91,11 +91,13 @@
     toD2MOptions.collapseTensorsTo2D = options.collapseTensors;
   }
   pm.addPass(tt::createTTIRToD2MPass(toD2MOptions));
-<<<<<<< HEAD
+
+  // TODO: the following three passes are only in the pykernel pipeline; we
+  // should probably create a separate pipeline for the pykernel.
   pm.addPass(createConvertElementwiseToLinalgPass());
   pm.addPass(createLinalgGeneralizeNamedOpsPass());
   pm.addPass(tt::createConvertArithToD2MTileOpsPass());
-=======
+
   // Grid selection is only needed for non-TTNN mode; TTNN tensors already
   // have their grids correctly set.
   if (!options.ttnnMode) {
@@ -106,7 +108,6 @@
     }
     pm.addPass(d2m::createD2MGridSelection(gridOptOptions));
   }
->>>>>>> fd9a61a1
   pm.addPass(createCanonicalizerPassWithOptions(options));
   pm.addPass(d2m::createD2MLowerToLayout());
 }
