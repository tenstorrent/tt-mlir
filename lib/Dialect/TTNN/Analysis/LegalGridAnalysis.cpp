--- conflicted
+++ resolved
@@ -10,6 +10,7 @@
 #include "ttmlir/Dialect/TTNN/Utils/OptimizerOverrides.h"
 #include "ttmlir/Dialect/TTNN/Utils/Utils.h"
 #include <mlir/IR/Types.h>
+#include <mlir/IR/Visitors.h>
 #include <optional>
 
 namespace mlir::tt::ttnn {
@@ -69,6 +70,23 @@
   return false;
 }
 
+Type getFinalScalarElementType(Operation *op, Type elementType,
+                               std::optional<DataType> override) {
+  Type scalarElementType;
+  if (override.has_value()) {
+    scalarElementType = {
+        utils::createRowMajorTypeFromDtype(op->getContext(), override.value())};
+
+  } else {
+    if (mlir::isa<TileType>(elementType)) {
+      scalarElementType = mlir::cast<TileType>(elementType).getElementType();
+    } else {
+      scalarElementType = elementType;
+    }
+  }
+  return scalarElementType;
+}
+
 bool LegalLayoutAnalysis::applyOverrides() {
   // Lookup layout overrides based on location information for current
   // operation.
@@ -99,21 +117,12 @@
       mlir::cast<RankedTensorType>(op->getResult(0).getType());
   TTNNLayoutAttr layout = mlir::cast<TTNNLayoutAttr>(tensorType.getEncoding());
 
-  Type scalarElementType;
-  if (override.dataType.has_value()) {
-    scalarElementType = {utils::createRowMajorTypeFromDtype(
-        op->getContext(), override.dataType.value())};
-
-  } else {
-    // No search space for data type for now. Just use default.
-    scalarElementType = {layout.getScalarElementType()};
-  }
-
   GridAttr grid =
       GridAttr::get(op->getContext(), ArrayRef<int64_t>(override.grid.value()));
 
   // Create element type for the new layout.
-  Type elementType = scalarElementType;
+  Type elementType =
+      getFinalScalarElementType(op, layout.getElementType(), override.dataType);
   if (override.memoryLayout == Layout::Tile) {
     elementType = TileType::get(op->getContext(), elementType);
   }
@@ -121,14 +130,9 @@
   // TODO rewrite like below.
   analysisResult.push_back(
       layout.withGrid(op->getContext(), tensorType, grid)
-<<<<<<< HEAD
-          .withMemorySpace(op->getContext(), override.memorySpace.value())
+          .withBufferType(op->getContext(), override.bufferType.value())
           .withMemoryLayout(op->getContext(),
                             override.tensorMemoryLayout.value())
-=======
-          .withBufferType(op->getContext(), override.bufferType)
-          .withMemoryLayout(op->getContext(), override.tensorMemoryLayout)
->>>>>>> 84341179
           .withElementType(op->getContext(), elementType));
 
   return true;
@@ -147,6 +151,7 @@
   // Get output tensor type.
   RankedTensorType tensorType =
       mlir::cast<RankedTensorType>(op->getResult(0).getType());
+  auto tensorShape = tensorType.getShape();
   TTNNLayoutAttr layout = mlir::cast<TTNNLayoutAttr>(tensorType.getEncoding());
 
   // Return existing layout if it is not possible to change it.
@@ -155,7 +160,6 @@
     return;
   }
 
-<<<<<<< HEAD
   std::optional<OutputLayoutOverrideParams> override;
 
   if (isa<NameLoc>(op->getLoc())) {
@@ -166,50 +170,12 @@
     }
   }
 
-  Type scalarElementType;
-  if (override.has_value() and override->dataType.has_value()) {
-    scalarElementType = {utils::createRowMajorTypeFromDtype(
-        op->getContext(), override->dataType.value())};
-
-  } else {
-    // No search space for data type for now. Just use default.
-    scalarElementType = {layout.getScalarElementType()};
-  }
+  Type scalarElementType = getFinalScalarElementType(
+      op, layout.getElementType(), override->dataType);
 
   Type tileElementType = TileType::get(op->getContext(), scalarElementType);
 
-  std::vector<tt::LayoutAttr> shardedResults;
-=======
-  // DRAM
-  // No grid is set since the tensor is not sharded.
-  // TODO(odjuricic): We need to set grid here since it will be used as the
-  // compute gird. (not implemented in runtime atm)
-  TTNNLayoutAttr dram =
-      layout.withBufferType(op->getContext(), BufferType::DRAM)
-          .withMemoryLayout(op->getContext(), TensorMemoryLayout::Interleaved)
-          .withGrid(op->getContext(), tensorType,
-                    GridAttr::get(op->getContext(),
-                                  analysisInput.maxGrid.getShape()));
-  if (mock_is_output_tensor_legal_for_op(op, dram)) {
-    analysisResult.push_back(dram);
-  }
-
-  // L1 Interleaved (same as above).
-  TTNNLayoutAttr l1Interleaved =
-      layout.withBufferType(op->getContext(), BufferType::L1)
-          .withMemoryLayout(op->getContext(), TensorMemoryLayout::Interleaved)
-          .withGrid(op->getContext(), tensorType,
-                    GridAttr::get(op->getContext(),
-                                  analysisInput.maxGrid.getShape()));
-  if (mock_is_output_tensor_legal_for_op(op, l1Interleaved)) {
-    analysisResult.push_back(l1Interleaved);
-  }
-
-  // L1 Sharded
-  TTNNLayoutAttr shardedBase =
-      layout.withBufferType(op->getContext(), BufferType::L1);
   std::vector<TTNNLayoutAttr> shardedResults;
->>>>>>> 84341179
 
   // Generate both TILE and ROW_MAJOR layouts for all possibilities.
   for (Type elementType : {scalarElementType, tileElementType}) {
@@ -217,20 +183,18 @@
       continue;
     }
     // DRAM
-    analysisResult.push_back(
-        tt::LayoutAttr::get(op->getContext(), tensorType,
-                            MemorySpace::DeviceDRAM, analysisInput.maxGrid,
-                            elementType, tt::TensorMemoryLayout::Interleaved));
+    analysisResult.push_back(TTNNLayoutAttr::get(
+        op->getContext(), tensorShape, elementType, BufferType::DRAM,
+        analysisInput.maxGrid, TensorMemoryLayout::Interleaved));
 
     // L1 Interleaved (same as above).
-    analysisResult.push_back(
-        tt::LayoutAttr::get(op->getContext(), tensorType, MemorySpace::DeviceL1,
-                            analysisInput.maxGrid, elementType,
-                            tt::TensorMemoryLayout::Interleaved));
+    analysisResult.push_back(TTNNLayoutAttr::get(
+        op->getContext(), tensorShape, elementType, BufferType::L1,
+        analysisInput.maxGrid, TensorMemoryLayout::Interleaved));
 
     // L1 Sharded
-    tt::LayoutAttr shardedBase =
-        layout.withMemorySpace(op->getContext(), MemorySpace::DeviceL1)
+    TTNNLayoutAttr shardedBase =
+        layout.withBufferType(op->getContext(), BufferType::L1)
             .withElementType(op->getContext(), elementType);
 
     assert(analysisInput.maxGrid.getShape().size() == 2 &&
@@ -245,7 +209,7 @@
                 .withGrid(op->getContext(), tensorType,
                           GridAttr::get(op->getContext(), {width, height}))
                 .withMemoryLayout(op->getContext(),
-                                  tt::TensorMemoryLayout::BlockSharded));
+                                  TensorMemoryLayout::BlockSharded));
       }
     }
 
@@ -259,8 +223,7 @@
               .withGrid(op->getContext(), tensorType,
                         GridAttr::get(op->getContext(), {height, 1}))
               .withMemoryLayout(op->getContext(),
-<<<<<<< HEAD
-                                tt::TensorMemoryLayout::HeightSharded));
+                                TensorMemoryLayout::HeightSharded));
     }
 
     // Width Sharded
@@ -270,36 +233,8 @@
               .withGrid(op->getContext(), tensorType,
                         GridAttr::get(op->getContext(), {1, width}))
               .withMemoryLayout(op->getContext(),
-                                tt::TensorMemoryLayout::WidthSharded));
-    }
-=======
-                                TensorMemoryLayout::BlockSharded));
-    }
-  }
-
-  auto numCores =
-      analysisInput.maxGrid.getShape()[0] * analysisInput.maxGrid.getShape()[1];
-  // Height Sharded
-  // TODO(odjuricic): Missing affine mapping to actual grid. Need to check with
-  // runtime implementation on what to produce here.
-  for (auto height = 1; height <= numCores; ++height) {
-    shardedResults.push_back(
-        shardedBase
-            .withGrid(op->getContext(), tensorType,
-                      GridAttr::get(op->getContext(), {height, 1}))
-            .withMemoryLayout(op->getContext(),
-                              TensorMemoryLayout::HeightSharded));
-  }
-
-  // Width Sharded
-  for (auto width = 1; width <= numCores; ++width) {
-    shardedResults.push_back(
-        shardedBase
-            .withGrid(op->getContext(), tensorType,
-                      GridAttr::get(op->getContext(), {1, width}))
-            .withMemoryLayout(op->getContext(),
-                              TensorMemoryLayout::WidthSharded));
->>>>>>> 84341179
+                                TensorMemoryLayout::WidthSharded));
+    }
   }
 
   // Filter layouts based on output tensor legality for current op.
@@ -328,7 +263,7 @@
   if (override.has_value()) {
     analysisResult.erase(
         std::remove_if(analysisResult.begin(), analysisResult.end(),
-                       [override](tt::LayoutAttr layout) {
+                       [override](TTNNLayoutAttr layout) {
                          bool keepLayout = true;
                          if (override->grid.has_value()) {
                            keepLayout &= layout.getGrid().getShape()[0] ==
@@ -336,9 +271,9 @@
                                          layout.getGrid().getShape()[1] ==
                                              override->grid.value()[1];
                          }
-                         if (override->memorySpace.has_value()) {
-                           keepLayout &= layout.getMemorySpace() ==
-                                         override->memorySpace.value();
+                         if (override->bufferType.has_value()) {
+                           keepLayout &= layout.getBufferType() ==
+                                         override->bufferType.value();
                          }
                          if (override->tensorMemoryLayout.has_value()) {
                            keepLayout &= layout.getMemLayout() ==
