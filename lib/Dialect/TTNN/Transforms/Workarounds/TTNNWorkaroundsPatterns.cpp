--- conflicted
+++ resolved
@@ -275,12 +275,10 @@
 
   LogicalResult matchAndRewrite(wa::TTNNWorkaroundInterface op,
                                 PatternRewriter &rewriter) const final {
-<<<<<<< HEAD
-=======
+
     if (!enabledOps->count(op.getOperation()->getName().getStringRef())) {
       return failure();
     }
->>>>>>> 994a3c59
 
     // To layout op is a special case, we don't want to rewrite it. We use it
     // to apply workarounds to the operands and results of TTNN operations.
