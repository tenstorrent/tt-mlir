--- conflicted
+++ resolved
@@ -132,7 +132,6 @@
   return getMemref().getElementType();
 }
 
-<<<<<<< HEAD
 // If the element type is TileType, return the nested element type i.e
 // FloatType/IntegerType
 mlir::Type TTNNLayoutAttr::getScalarElementType() const {
@@ -143,18 +142,12 @@
   return elementType;
 }
 
-// Extract data type from the memref. Example:
-// memref<2x2xf32> -> f32
-// memref<2x2x!tt.tile<32x32xf32>> -> f32
-mlir::tt::DataType TTNNLayoutAttr::getDataTypeFromMemRef() const {
-=======
 // Get scalar element type.
 // Example: memref<2x2xf32> -> f32
 // Example: memref<2x2x!tt.tile<32x32xf32>> -> f32
 //
 // return The scalar element type.
 mlir::tt::DataType TTNNLayoutAttr::getDataType() const {
->>>>>>> 8abdc361
   Type elementType = getElementType();
   if (isTiled()) {
     TileType tileType = mlir::cast<TileType>(elementType);
