// SPDX-FileCopyrightText: (c) 2024 Tenstorrent AI ULC
//
// SPDX-License-Identifier: Apache-2.0

#include "ttmlir/Dialect/TTNN/IR/TTNNOps.h"
#include "ttmlir/Dialect/TTCore/IR/TTCoreTraits.h"
#include "ttmlir/Dialect/TTNN/IR/TTNNOpsResources.h"

#include "ttmlir/Dialect/TTCore/IR/TTCoreOps.h"
#include "ttmlir/Dialect/TTCore/IR/TTCoreOpsTypes.h"
#include "ttmlir/Dialect/TTCore/IR/Utils.h"
#include "ttmlir/Dialect/TTNN/IR/TTNNOpsAttrs.h"
#include "ttmlir/Dialect/TTNN/IR/TTNNOpsTypes.h"
#include "ttmlir/Dialect/TTNN/Types/Types.h"
#include "ttmlir/Dialect/TTNN/Utils/TransformUtils.h"
#include "ttmlir/Dialect/TTNN/Utils/Utils.h"
#include "ttmlir/Dialect/TTNN/Utils/VerificationUtils.h"
#include "ttmlir/Utils.h"

#include "mlir/Dialect/Quant/IR/QuantTypes.h"
#include "mlir/Dialect/Traits.h"
#include "mlir/IR/BuiltinAttributes.h"
#include "mlir/Interfaces/SideEffectInterfaces.h"

#include "mlir/IR/BuiltinTypes.h"
#include <cstdint>
#include <numeric>
#include <optional>

#define GET_OP_CLASSES
#include "ttmlir/Dialect/TTNN/IR/TTNNOps.cpp.inc"

namespace mlir::tt::ttnn {
//===----------------------------------------------------------------------===//
// Utils
//===----------------------------------------------------------------------===//

template <typename T>
static ::mlir::LogicalResult
foldConsecutiveDataCastOps(T op, ::mlir::PatternRewriter &rewriter) {
  // Fold two consecutive data type cast ops into a single one
  T previousDataCastOp = op.getInput().template getDefiningOp<T>();

  // If there is no previous data cast op, return failure.
  if (!previousDataCastOp) {
    return ::mlir::failure();
  }

  // Check if the previous cast op has only one use. We can only fold if the
  // previous op has single use.
  if (!previousDataCastOp->hasOneUse()) {
    return ::mlir::failure();
  }

  // Replace the previous op with the merged data type cast op.
  Value foldedTypecastOp = rewriter.replaceOpWithNewOp<T>(
      previousDataCastOp, op.getType(), previousDataCastOp.getInput(),
      op.getDtypeAttr());

  // Replace all uses of the current op with the merged TypecastOp.
  rewriter.replaceAllUsesWith(op, foldedTypecastOp);

  // Erase the current op.
  rewriter.eraseOp(op);

  return ::mlir::success();
}

//===----------------------------------------------------------------------===//
// RandOp
//===----------------------------------------------------------------------===//

::mlir::LogicalResult mlir::tt::ttnn::RandOp::verify() {
  ttcore::DataType dtype = getDtype();
  ttcore::DataType outputType = mlir::tt::ttcore::elementTypeToDataType(
      getResult().getType().getElementType());

  if (dtype != outputType) {
    return emitOpError() << "dtype does not match with output tensor type";
  }

  float low = getLow().convertToFloat();
  float high = getHigh().convertToFloat();
  if (low >= high) {
    return emitOpError() << "'low' value must be < 'high' value";
  }

  if (!llvm::equal(getResult().getType().getShape(), getSize().getShape())) {
    return emitOpError()
           << "size argument does not match with output tensor shape. [Size = ("
           << getSize().getShape() << "), output tensor shape = ("
           << getResult().getType().getShape() << ")]";
  }

  return success();
}

//===----------------------------------------------------------------------===//
// ConstantOp
//===----------------------------------------------------------------------===//

::mlir::LogicalResult mlir::tt::ttnn::ConstantOp::verify() {
  if (!isa<DenseResourceElementsAttr, DenseElementsAttr>(getValue())) {
    return emitOpError("value attribute must be one of "
                       "DenseResourceElementsAttr or DenseElementsAttr.");
  }

  ::mlir::RankedTensorType outputType = getResult().getType();
  TTNNLayoutAttr outputLayout =
      mlir::cast<TTNNLayoutAttr>(outputType.getEncoding());

  if (outputLayout.getBufferType() != BufferType::SystemMemory &&
      !getDevice()) {
    return emitOpError("device operand must be specified for non-system memory "
                       "buffer type");
  }

  if (outputLayout.getBufferType() == BufferType::SystemMemory && getDevice()) {
    return emitOpError("device operand must not be specified for system memory "
                       "buffer type");
  }

  return success();
}

//===----------------------------------------------------------------------===//
// LogicalRightShiftOp
//===----------------------------------------------------------------------===//

// LogicalRightShiftOp verifier
::mlir::LogicalResult mlir::tt::ttnn::LogicalRightShiftOp::verify() {
  RankedTensorType lhsTensorType = getLhs().getType();
  RankedTensorType rhsTensorType = getRhs().getType();
  RankedTensorType outputTensorType = getResult().getType();

  // Check that all operands have integer element types.
  auto lhsElemType = lhsTensorType.getElementType();
  auto rhsElemType = rhsTensorType.getElementType();
  auto outputElemType = outputTensorType.getElementType();

  if (!mlir::isa<mlir::IntegerType>(lhsElemType)) {
    return emitOpError()
           << "Left operand element type must be integer, but got "
           << lhsElemType;
  }

  if (!mlir::isa<mlir::IntegerType>(rhsElemType)) {
    return emitOpError()
           << "Right operand element type must be integer, but got "
           << rhsElemType;
  }

  if (!mlir::isa<mlir::IntegerType>(outputElemType)) {
    return emitOpError() << "Output element type must be integer, but got "
                         << outputElemType;
  }

  return success();
}

//===----------------------------------------------------------------------===//
// LogicalLeftShiftOp
//===----------------------------------------------------------------------===//

// LogicalLeftShiftOp verifier
::mlir::LogicalResult mlir::tt::ttnn::LogicalLeftShiftOp::verify() {
  RankedTensorType lhsTensorType = getLhs().getType();
  RankedTensorType rhsTensorType = getRhs().getType();
  RankedTensorType outputTensorType = getResult().getType();

  // Check that all operands have integer element types.
  auto lhsElemType = lhsTensorType.getElementType();
  auto rhsElemType = rhsTensorType.getElementType();
  auto outputElemType = outputTensorType.getElementType();

  if (!mlir::isa<mlir::IntegerType>(lhsElemType)) {
    return emitOpError()
           << "Left operand element type must be integer, but got "
           << lhsElemType;
  }

  if (!mlir::isa<mlir::IntegerType>(rhsElemType)) {
    return emitOpError()
           << "Right operand element type must be integer, but got "
           << rhsElemType;
  }

  if (!mlir::isa<mlir::IntegerType>(outputElemType)) {
    return emitOpError() << "Output element type must be integer, but got "
                         << outputElemType;
  }

  return success();
}

//===----------------------------------------------------------------------===//
// ClampOp
//===----------------------------------------------------------------------===//

::mlir::LogicalResult mlir::tt::ttnn::ClampScalarOp::verify() {
  const RankedTensorType inputTensorType = getInput().getType();

  const RankedTensorType outputTensorType = getResult().getType();

  if (inputTensorType.getShape() != outputTensorType.getShape()) {
    return emitOpError("input and output must have same shape.");
  }

  return success();
}

//===----------------------------------------------------------------------===//
// PowScalarOp
//===----------------------------------------------------------------------===//

::mlir::LogicalResult mlir::tt::ttnn::PowScalarOp::verify() {
  if (auto exponentAttr = mlir::dyn_cast<IntegerAttr>(getRhs())) {
    if (exponentAttr.getInt() < 0) {
      return emitOpError() << "exponent must be non-negative; but got "
                           << exponentAttr.getInt();
    }
    return success();
  }
  if (auto exponentAttr = mlir::dyn_cast<FloatAttr>(getRhs())) {
    if (exponentAttr.getValueAsDouble() < 0.0) {
      return emitOpError() << "exponent must be non-negative; but got "
                           << exponentAttr.getValueAsDouble();
    }
    return success();
  }

  return emitOpError() << "exponent must be an integer or float attribute.";
}

//===----------------------------------------------------------------------===//
// PrepareConv2dWeightsOp
//===----------------------------------------------------------------------===//

// PrepareConv2dWeightsOp verification
::mlir::LogicalResult mlir::tt::ttnn::PrepareConv2dWeightsOp::verify() {
  mlir::RankedTensorType weightType = getWeightTensor().getType();

  if (weightType.getRank() != 4) {
    return emitOpError("Weight must be a 4D tensor");
  }

  if (getWeightsFormat() != "OIHW") {
    return emitOpError("Only `OIHW` weights format is currently supported");
  }

  constexpr unsigned int WEIGHT_OUT_CHANNEL_DIM = 0, WEIGHT_IN_CHANNEL_DIM = 1;
  constexpr unsigned int WEIGHT_KERNEL_HEIGHT_DIM = 2,
                         WEIGHT_KERNEL_WIDTH_DIM = 3;

  if (weightType.getShape()[WEIGHT_OUT_CHANNEL_DIM] != getOutChannels()) {
    return emitOpError()
           << "Expected output channels attribute (" << getOutChannels()
           << ") to match the first dimension of the weight tensor ("
           << weightType.getShape()[WEIGHT_OUT_CHANNEL_DIM] << ")";
  }

  if (weightType.getShape()[WEIGHT_IN_CHANNEL_DIM] !=
      getInChannels() / getGroups()) {
    return emitOpError()
           << "Expected input channels attribute (" << getInChannels()
           << ") to match the number of input channels per group ("
           << weightType.getShape()[WEIGHT_IN_CHANNEL_DIM] / getGroups() << ")";
  }

  if (getKernelSize().size() != 2) {
    return emitOpError("Expected kernel size attribute to be a 2D tensor");
  }

  if (weightType.getShape()[WEIGHT_KERNEL_HEIGHT_DIM] != getKernelSize()[0]) {
    return emitOpError()
           << "Expected kernel height attribute (" << getKernelSize()[0]
           << ") to match the third dimension of the weight tensor ("
           << weightType.getShape()[WEIGHT_KERNEL_HEIGHT_DIM] << ")";
  }

  if (weightType.getShape()[WEIGHT_KERNEL_WIDTH_DIM] != getKernelSize()[1]) {
    return emitOpError()
           << "Expected kernel width attribute (" << getKernelSize()[1]
           << ") to match the fourth dimension of the weight tensor ("
           << weightType.getShape()[WEIGHT_KERNEL_WIDTH_DIM] << ")";
  }

  if (getStride().size() != 2) {
    return emitOpError("Expected stride attribute to be a 2D tensor");
  }

  if (getDilation().size() != 2) {
    return emitOpError("Expected dilation attribute to be a 2D tensor");
  }

  if (getPadding().size() != 2 && getPadding().size() != 4) {
    return emitOpError("Expected padding attribute to be a 2D tensor");
  }

  return success();
}

//===----------------------------------------------------------------------===//
// PrepareConv2dBiasOp
//===----------------------------------------------------------------------===//

// PrepareConv2dBiasOp verification
::mlir::LogicalResult mlir::tt::ttnn::PrepareConv2dBiasOp::verify() {
  mlir::RankedTensorType biasType = getBiasTensor().getType();

  if (biasType.getRank() != 4) {
    return emitOpError("Weight must be a 4D tensor");
  }

  constexpr unsigned int BIAS_OUT_CHANNEL_DIM = 3;
  if (biasType.getShape()[BIAS_OUT_CHANNEL_DIM] != getOutChannels()) {
    return emitOpError()
           << "Expected output channels attribute (" << getOutChannels()
           << ") to match the number of output channels in the bias tensor ("
           << biasType.getShape()[BIAS_OUT_CHANNEL_DIM] << ")";
  }

  if (getKernelSize().size() != 2) {
    return emitOpError("Kernel size attribute must have two values, got: " +
                       std::to_string(getKernelSize().size()));
  }

  if (getStride().size() != 2) {
    return emitOpError("Stride attribute must have two values, got: " +
                       std::to_string(getStride().size()));
  }

  if (getPadding().size() != 2 && getPadding().size() != 4) {
    return emitOpError("Padding attribute must have two or four values, got: " +
                       std::to_string(getPadding().size()));
  }

  if (getDilation().size() != 2) {
    return emitOpError("Dilation attribute must have two values, got: " +
                       std::to_string(getDilation().size()));
  }

  return success();
}

//===----------------------------------------------------------------------===//
// Conv2dOp
//===----------------------------------------------------------------------===//

template <typename OpType>
static bool isDefinedByOp(mlir::Value value) {
  if (value.getDefiningOp<OpType>()) {
    return true;
  }

  // Handle the case where we're inside a trace function
  // We need to check the original defining operation
  if (!mlir::isa<mlir::BlockArgument>(value)) {
    return false;
  }
  auto arg = mlir::cast<mlir::BlockArgument>(value);

  func::FuncOp funcOp =
      mlir::dyn_cast<func::FuncOp>(arg.getOwner()->getParentOp());
  if (!funcOp || !utils::isTTNNTraceFunc(funcOp)) {
    return false;
  }

  size_t argIndex = arg.getArgNumber();
  auto moduleOp = funcOp->getParentOfType<mlir::ModuleOp>();
  if (!moduleOp) {
    return false;
  }

  bool foundDefinedByOp = false;
  moduleOp->walk([&](ttnn::CaptureOrExecuteTraceOp op) {
    llvm::StringRef captureCalleeName = op.getCaptureCallee();
    if (!captureCalleeName.consume_front(g_TTNNCaptureTracePrefix)) {
      return WalkResult::advance();
    }
    if (captureCalleeName != funcOp.getSymName()) {
      return WalkResult::advance();
    }
    mlir::Value targetValue = op.getInputs()[argIndex];
    if (targetValue.getDefiningOp<OpType>()) {
      foundDefinedByOp = true;
    }
    return WalkResult::interrupt();
  });

  return foundDefinedByOp;
}

// Conv2dOp verification
::mlir::LogicalResult mlir::tt::ttnn::Conv2dOp::verify() {
  using namespace mlir::tt::ttnn::utils::verification_utils::
      conv2d_verification;

  if (verifyTensorRanks(this).failed()) {
    return mlir::failure();
  }

  if (getConv2dConfig() && getConv2dConfig()->getDeallocateActivation() &&
      getConv2dConfig()->getDeallocateActivation().getValue()) {
    for (auto *user : getInput().getUsers()) {
      if (this->getOperation()->isBeforeInBlock(user)) {
        return emitOpError()
               << "Conv2dOp with `deallocate_activation` set to true "
                  "must be the last user of the input tensor. ";
      }
    }
  }

  auto expectedParams = getAndVerifyConv2dParams(this);
  if (auto error = expectedParams.takeError()) {
    return emitOpError() << llvm::toString(std::move(error));
  }
  Conv2dParams params = *expectedParams;

  if (!isDefinedByOp<mlir::tt::ttnn::PrepareConv2dWeightsOp>(getWeight()) &&
      !isDefinedByOp<mlir::tt::ttcore::LoadCachedOp>(getWeight())) {
    // Only check when the weight is not prepared because it changes the shape
    // and ordering of dims.
    if (getWeight().getType().getDimSize(WEIGHT_OUT_CHANNEL) !=
        getOutChannels()) {
      return emitOpError()
             << "Expected output channels attribute (" << getOutChannels()
             << ") to match the output channels in the weight tensor ("
             << getWeight().getType().getDimSize(WEIGHT_OUT_CHANNEL) << ").";
    }

    if (getWeight().getType().getDimSize(WEIGHT_IN_CHANNEL) !=
        getInChannels() / getGroups()) {
      return emitOpError()
             << "Expected input channels / groups attribute ("
             << getInChannels() << "/" << getGroups()
             << ") = " << getInChannels() / getGroups()
             << " to match the number of input channels per group in the "
                "weight tensor ("
             << getWeight().getType().getDimSize(WEIGHT_IN_CHANNEL) << ").";
    }

    if (getWeight().getType().getDimSize(WEIGHT_KERNEL_HEIGHT) !=
        params.kernelSize.vertical) {
      return emitOpError()
             << "Expected kernel height attribute ("
             << params.kernelSize.vertical
             << ") to match the kernel height in the weight tensor ("
             << getWeight().getType().getDimSize(WEIGHT_KERNEL_HEIGHT) << ").";
    }

    if (getWeight().getType().getDimSize(WEIGHT_KERNEL_WIDTH) !=
        params.kernelSize.horizontal) {
      return emitOpError()
             << "Expected kernel width attribute ("
             << params.kernelSize.horizontal
             << ") to match the kernel width in the weight tensor ("
             << getWeight().getType().getDimSize(WEIGHT_KERNEL_WIDTH) << ").";
    }
  }

  int64_t expectedInputFlattenSize =
      getBatchSize() * getInputHeight() * getInputWidth();
  if (expectedInputFlattenSize !=
      getInput().getType().getDimSize(FLATTENED_DIM)) {
    int64_t actualSize = getInput().getType().getDimSize(FLATTENED_DIM);
    return emitOpError() << "The input tensor's flattened dimension ("
                         << actualSize
                         << ") does not match the product of batch_size_attr * "
                            "input_height_attr * input_width_attr ("
                         << getBatchSize() << " * " << getInputHeight() << " * "
                         << getInputWidth() << " = " << expectedInputFlattenSize
                         << ").";
  }

  auto [inputDims, weightDims, biasDims] = getConv2dInputDims(this);
  OutputTensorDims outputDims = getConv2dOutputDims(this);

  if (verifyConv2dInputDims(this, inputDims, weightDims, biasDims, params)
          .failed()) {
    return mlir::failure();
  }

  if (verifyOutputDimensions(this, inputDims, weightDims, biasDims, outputDims,
                             params)
          .failed()) {
    return mlir::failure();
  }

  return mlir::success();
}

// Get number of output channels.
int64_t mlir::tt::ttnn::Conv2dOp::getOutputChannelSize() {
  RankedTensorType weightTy = getWeight().getType();
  return weightTy.getShape()[0];
}

// Verify that bias dimensions are compatible with conv2d operation.
bool mlir::tt::ttnn::Conv2dOp::isBiasCompatible(llvm::ArrayRef<int64_t> bias) {
  return bias[0] == 1 && bias[1] == 1 && bias[2] == 1 &&
         bias[3] == getOutputChannelSize();
}

//===----------------------------------------------------------------------===//
// Quantize Ops
//===----------------------------------------------------------------------===//

// Helper function to verify that a zero point is within the range of the
// storage type.
static ::mlir::LogicalResult verifyZeroPointInRange(
    llvm::function_ref<mlir::InFlightDiagnostic()> emitOpError,
    int64_t zeroPoint, int64_t min, int64_t max, mlir::Type storageType) {
  if (zeroPoint < min || zeroPoint > max) {
    return emitOpError() << "Zero point " << zeroPoint
                         << " is out of the range for storage type "
                         << storageType;
  }
  return ::mlir::success();
}

static ::mlir::LogicalResult verifyQuantizeOpCommon(
    llvm::function_ref<mlir::InFlightDiagnostic()> emitOpError,
    ::mlir::RankedTensorType inputType, ::mlir::RankedTensorType outputType,
    std::optional<uint32_t> axis) {
  // Verify that the input rank matches the rank of the output tensor.
  if (inputType.getRank() != outputType.getRank()) {
    return emitOpError() << "Input tensor rank of " << inputType.getRank()
                         << " does not match the output tensor rank of "
                         << outputType.getRank();
  }

  // Verify that the shapes of the input and output of a quantize operation are
  // the same.
  if (inputType.getShape() != outputType.getShape()) {
    return emitOpError() << "Output tensor shape ("
                         << ttmlir::utils::join(outputType.getShape(), ",") +
                                ") must match the input tensor shape: (" +
                                ttmlir::utils::join(inputType.getShape(), ",") +
                                ")";
  }

  // Verify that the axis, if provided, is within the bounds of the input tensor
  // rank.
  if (axis.has_value()) {
    int32_t axisValue = axis.value();
    if (axisValue < 0 || axisValue >= inputType.getRank()) {
      return emitOpError() << "Axis value " << axisValue
                           << " is out of the range [0, " << inputType.getRank()
                           << ") for the input tensor of rank "
                           << inputType.getRank();
    }
  }

  for (auto tensorType : {inputType, outputType}) {
    auto elemType = tensorType.getElementType();
    if (auto quantPerAxisType =
            mlir::dyn_cast<mlir::quant::UniformQuantizedPerAxisType>(
                elemType)) {
      // Verify that the scales size matches the axis size for per-axis
      // quantization on both input and output types. This aligns with the
      // runtime's behavior.
      int64_t axis = quantPerAxisType.getQuantizedDimension();
      auto shape = tensorType.getShape();
      auto scales = quantPerAxisType.getScales();
      if (scales.size() != static_cast<size_t>(shape[axis])) {
        return emitOpError()
               << "Number of scales (" << scales.size()
               << ") does not match the size of the quantized axis ("
               << shape[axis] << ")";
      }
      // Verify that the zero point is in the range of the storage type.
      // This aligns with the frontends' behavior.
      llvm::ArrayRef<int64_t> zps = quantPerAxisType.getZeroPoints();
      int64_t min = quantPerAxisType.getStorageTypeMin();
      int64_t max = quantPerAxisType.getStorageTypeMax();
      for (int64_t zp : zps) {
        if (auto result = verifyZeroPointInRange(
                emitOpError, zp, min, max, quantPerAxisType.getStorageType());
            failed(result)) {
          return result;
        }
      }
    }
    if (auto quantType =
            mlir::dyn_cast<mlir::quant::UniformQuantizedType>(elemType)) {
      // Verify that the zero point is in the range of the storage type
      // (per-tensor). This aligns with the frontends' behavior.
      int64_t zp = quantType.getZeroPoint();
      int64_t min = quantType.getStorageTypeMin();
      int64_t max = quantType.getStorageTypeMax();
      if (auto result = verifyZeroPointInRange(emitOpError, zp, min, max,
                                               quantType.getStorageType());
          failed(result)) {
        return result;
      }
    }
  }

  return success();
}

//===----------------------------------------------------------------------===//
// QuantizeOp
//===----------------------------------------------------------------------===//

// QuantizeOp verification.
::mlir::LogicalResult QuantizeOp::verify() {
  RankedTensorType inputTensorType = getInput().getType();
  RankedTensorType outputTensorType = getResult().getType();

  auto inputElemType = inputTensorType.getElementType();
  auto outputElemType = outputTensorType.getElementType();

  if (!mlir::isa<mlir::FloatType>(inputElemType)) {
    return emitOpError() << "Input element type must be float, but got "
                         << inputElemType;
  }

  if (!mlir::isa<mlir::quant::UniformQuantizedType,
                 mlir::quant::UniformQuantizedPerAxisType>(outputElemType)) {
    return emitOpError()
           << "Output element type must be UniformQuantizedType or "
              "UniformQuantizedPerAxisType, but got "
           << outputElemType;
  }

  return verifyQuantizeOpCommon([&]() { return emitOpError(); },
                                inputTensorType, outputTensorType, getAxis());
}

//===----------------------------------------------------------------------===//
// DequantizeOp
//===----------------------------------------------------------------------===//

// DequantizeOp verification.
::mlir::LogicalResult DequantizeOp::verify() {
  RankedTensorType inputTensorType = getInput().getType();
  RankedTensorType outputTensorType = getResult().getType();

  auto inputElemType = inputTensorType.getElementType();
  auto outputElemType = outputTensorType.getElementType();

  if (!mlir::isa<mlir::quant::UniformQuantizedType,
                 mlir::quant::UniformQuantizedPerAxisType>(inputElemType)) {
    return emitOpError() << "Input element type must be UniformQuantizedType "
                            "or UniformQuantizedPerAxisType, but got "
                         << inputElemType;
  }

  if (!mlir::isa<mlir::FloatType>(outputElemType)) {
    return emitOpError() << "Output element type must be float, but got "
                         << outputElemType;
  }

  return verifyQuantizeOpCommon([&]() { return emitOpError(); },
                                inputTensorType, outputTensorType, getAxis());
}

//===----------------------------------------------------------------------===//
// RequantizeOp
//===----------------------------------------------------------------------===//

// RequantizeOp verification.
::mlir::LogicalResult RequantizeOp::verify() {
  const RankedTensorType inputTensorType = getInput().getType();
  const RankedTensorType outputTensorType = getResult().getType();

  auto inputElemType = inputTensorType.getElementType();
  auto outputElemType = outputTensorType.getElementType();

  auto inputIsPerAxis =
      mlir::isa<mlir::quant::UniformQuantizedPerAxisType>(inputElemType);
  auto outputIsPerAxis =
      mlir::isa<mlir::quant::UniformQuantizedPerAxisType>(outputElemType);
  auto inputIsPerTensor =
      mlir::isa<mlir::quant::UniformQuantizedType>(inputElemType);
  auto outputIsPerTensor =
      mlir::isa<mlir::quant::UniformQuantizedType>(outputElemType);

  if (!((inputIsPerAxis && outputIsPerAxis) ||
        (inputIsPerTensor && outputIsPerTensor))) {
    return emitOpError()
           << "Input and output element types must both be per-axis "
              "or both be per-tensor quantized types, but got "
           << inputElemType << " and " << outputElemType;
  }

  return verifyQuantizeOpCommon([&]() { return emitOpError(); },
                                inputTensorType, outputTensorType, getAxis());
}

//===----------------------------------------------------------------------===//
// ConvTranspose2dOp
//===----------------------------------------------------------------------===//

// ConvTranspose2dOp verification
::mlir::LogicalResult mlir::tt::ttnn::ConvTranspose2dOp::verify() {
  mlir::RankedTensorType inputType = getInput().getType();
  mlir::RankedTensorType weightType = getWeight().getType();
  mlir::RankedTensorType outputType = getResult().getType();
  std::optional<mlir::RankedTensorType> bias =
      getBias().getImpl() ? std::make_optional(getBias().getType())
                          : std::nullopt;

  if (inputType.getRank() != 4) {
    return emitOpError("Input must be a 4D tensor");
  }

  if (outputType.getRank() != 4) {
    return emitOpError("Output must be a 4D tensor");
  }

  if (weightType.getRank() != 4) {
    return emitOpError("Weight must be a 4D tensor");
  }

  if (bias.has_value()) {
    if (bias->getRank() != 4) {
      return emitOpError("Bias must be a 4D tensor");
    }
  }

  std::function<mlir::LogicalResult(llvm::ArrayRef<int32_t> &, const char *,
                                    int32_t)>
      checkBiggerThan = [&](llvm::ArrayRef<int32_t> &values, const char *name,
                            int32_t minValue) -> mlir::LogicalResult {
    for (int32_t value : values) {
      if (value < minValue) {
        return emitOpError() << "Attribute '" << name
                             << "' contains a value less than: " << minValue;
      }
    }
    return mlir::success();
  };

  uint32_t inChannels = getInChannels();
  if (inChannels != inputType.getDimSize(inputType.getRank() - 1)) {
    return emitOpError("Input channels attribute must match "
                       "the last dimension of the input tensor");
  }

  uint32_t outChannels = getOutChannels();
  if (outChannels != outputType.getDimSize(outputType.getRank() - 1)) {
    return emitOpError("Output channels attribute match "
                       "the last dimension of the output tensor");
  }

  // If The input shape is unflattened then verify the input shape.
  if (getBatchSize() * getInputHeight() * getInputWidth() !=
      inputType.getDimSize(2)) {

    uint32_t batchSize = getBatchSize();
    if (batchSize != inputType.getDimSize(0)) {
      return emitOpError("Batch size attribute must match the first "
                         "dimension of the input tensor");
    }

    uint32_t inputHeight = getInputHeight();
    if (inputHeight != inputType.getDimSize(inputType.getRank() - 3)) {
      return emitOpError("Input height attribute must match the second "
                         "dimension of the input tensor");
    }

    uint32_t inputWidth = getInputWidth();
    if (inputWidth != inputType.getDimSize(inputType.getRank() - 2)) {
      return emitOpError("Input width attribute must match the third "
                         "dimension of the input tensor");
    }
  }

  llvm::ArrayRef<int32_t> stride = getStride();
  if (failed(checkBiggerThan(stride, "stride", 1))) {
    return mlir::failure();
  }

  llvm::ArrayRef<int32_t> padding = getPadding();
  if (failed(checkBiggerThan(padding, "padding", 0))) {
    return mlir::failure();
  }

  llvm::ArrayRef<int32_t> outputPadding = getOutputPadding();
  if (failed(checkBiggerThan(outputPadding, "output padding", 0))) {
    return mlir::failure();
  }

  llvm::ArrayRef<int32_t> dilation = getDilation();
  if (failed(checkBiggerThan(dilation, "dilation", 1))) {
    return mlir::failure();
  }

  llvm::ArrayRef<std::int64_t> kernelShape = weightType.getShape();

  int32_t inputChannels = inputType.getDimSize(inputType.getRank() - 1);
  int32_t outputChannels = outputType.getDimSize(outputType.getRank() - 1);
  uint32_t groups = getGroups();

  if (inputChannels % groups != 0) {
    return emitOpError() << "Number of input channels from input tensor must "
                            "be divisible by the number of groups. "
                         << "Got " << inputChannels << " input channels and "
                         << groups << " groups.";
  }

  if (outputChannels % groups != 0) {
    return emitOpError() << "Number of output channels from output tensor must "
                            "be divisible by the number of groups. "
                         << "Got " << outputChannels << " output channels and "
                         << groups << " groups.";
  }

  if (inputChannels != kernelShape[0]) {
    return emitOpError() << "Number of input channels from input tensor must "
                            "match the first dimension of the weight tensor. "
                         << "Got " << inputChannels << " input channels and "
                         << kernelShape[0] << " in the weight tensor.";
  }

  if (outputChannels / groups != kernelShape[1]) {
    return emitOpError() << "Number of output channels per group must match "
                            "the second dimension of the weight tensor. "
                         << "Got " << (outputChannels / groups)
                         << " output channels per group and " << kernelShape[1]
                         << " in the weight tensor.";
  }

  if (bias) {
    if (bias->getDimSize(bias->getRank() - 1) != outputChannels) {
      return emitOpError() << "Mismatch in bias tensor dimensions. "
                           << "Bias tensor has "
                           << bias->getDimSize(bias->getRank() - 1)
                           << " channels, "
                           << "but the output tensor has " << outputChannels
                           << " channels.";
    }
  }

  int32_t kernelHeight = kernelShape[2];
  int32_t kernelWidth = kernelShape[3];

  int32_t Hin = getInputHeight();
  int32_t Win = getInputWidth();

  int32_t expectedHOut = (Hin - 1) * stride[0] - 2 * padding[0] +
                         dilation[0] * (kernelHeight - 1) + outputPadding[0] +
                         1;
  int32_t expectedWOut = (Win - 1) * stride[1] - 2 * padding[1] +
                         dilation[1] * (kernelWidth - 1) + outputPadding[1] + 1;
  if (expectedHOut < 0 || expectedWOut < 0) {
    return emitOpError() << "Given input size per channel: (" << Hin << " x "
                         << Win << "). "
                         << "Calculated output size per channel: ("
                         << expectedHOut << " x " << expectedWOut << "). "
                         << "Output size is too small";
  }

  return success();
}

//===----------------------------------------------------------------------===//
// Typecast Op
//===----------------------------------------------------------------------===//

// Typecast Op verification
::mlir::LogicalResult mlir::tt::ttnn::TypecastOp::verify() {
  ::mlir::RankedTensorType outputType = getResult().getType();
  TTNNLayoutAttr outputLayout =
      mlir::cast<TTNNLayoutAttr>(outputType.getEncoding());

  if (getDtype() != outputLayout.getDataType()) {
    return emitOpError() << "Output tensor data type "
                         << DataTypeEnumToString(outputLayout.getDataType())
                         << " must match the data type of dtype attribute "
                         << DataTypeEnumToString(getDtype()) << ".";
  }

  return success();
}

// TypecastOp folder
::mlir::OpFoldResult mlir::tt::ttnn::TypecastOp::fold(FoldAdaptor adaptor) {

  // If the input and output are same, fold to the input.
  if (getType() == getInput().getType()) {
    return getInput();
  }

  return nullptr;
}

// Typecast canonicalizer method
::llvm::LogicalResult
mlir::tt::ttnn::TypecastOp::canonicalize(TypecastOp typecastOp,
                                         ::mlir::PatternRewriter &rewriter) {
  return foldConsecutiveDataCastOps(typecastOp, rewriter);
}

//===----------------------------------------------------------------------===//
// ToDTypeOp
//===----------------------------------------------------------------------===//

// ToDTypeOp verification
::mlir::LogicalResult mlir::tt::ttnn::ToDTypeOp::verify() {
  ::mlir::RankedTensorType outputType = getResult().getType();
  TTNNLayoutAttr outputLayout =
      mlir::cast<TTNNLayoutAttr>(outputType.getEncoding());

  if (getDtype() != outputLayout.getDataType()) {
    return emitOpError() << "Output tensor data type "
                         << DataTypeEnumToString(outputLayout.getDataType())
                         << " must match the data type of dtype attribute "
                         << DataTypeEnumToString(getDtype()) << ".";
  }

  return success();
}

// ToDTypeOp folder
::mlir::OpFoldResult mlir::tt::ttnn::ToDTypeOp::fold(FoldAdaptor adaptor) {

  // If the input and output are same, fold to the input.
  if (getType() == getInput().getType()) {
    return getInput();
  }

  return nullptr;
}

// ToDTypeOp canonicalizer method
::llvm::LogicalResult
mlir::tt::ttnn::ToDTypeOp::canonicalize(ToDTypeOp op,
                                        ::mlir::PatternRewriter &rewriter) {
  // NOLINTNEXTLINE
  return foldConsecutiveDataCastOps(op, rewriter);
}

//===----------------------------------------------------------------------===//
// Common verifier for 2d pooling ops
//===----------------------------------------------------------------------===//
static mlir::LogicalResult
verifyPoolingOp(llvm::function_ref<mlir::InFlightDiagnostic()> emitOpError,
                mlir::RankedTensorType inputType,
                llvm::ArrayRef<int32_t> kernelSize, int32_t inputHeight,
                int32_t inputWidth, int32_t batchSize, int32_t channels,
                llvm::StringRef opName) {
  ::llvm::ArrayRef<int64_t> inputShape = inputType.getShape();

  if (kernelSize[0] > inputHeight) {
    return emitOpError() << "Kernel height " << kernelSize[0]
                         << " is greater than input height " << inputHeight
                         << ". This " << opName << " configuration is invalid.";
  }

  if (kernelSize[1] > inputWidth) {
    return emitOpError() << "Kernel width " << kernelSize[1]
                         << " is greater than input width " << inputWidth
                         << ". This " << opName << " configuration is invalid.";
  }

  if (inputType.getRank() != 4) {
    return emitOpError()
           << "Input tensor rank must be 4. Received input with rank "
           << inputType.getRank() << ". Shape: (" << inputShape << ").";
  }

  if (inputShape[0] != 1 || inputShape[1] != 1) {
    return emitOpError() << opName
                         << " input must be in the form (1, 1, N*H*W, "
                            "C). Received shape ("
                         << inputShape << ").";
  }

  if (inputShape[2] != batchSize * inputHeight * inputWidth) {
    return emitOpError() << opName << " shape (" << inputShape
                         << ") at dim -2 must be equal to N*H*W. However the "
                            "attributes given are N="
                         << batchSize << ", H=" << inputHeight
                         << ", W=" << inputWidth << ". " << batchSize << "*"
                         << inputHeight << "*" << inputWidth
                         << " != " << inputShape[2] << ".";
  }

  if (inputShape[3] != channels) {
    return emitOpError() << opName << " shape (" << inputShape
                         << ") at dim -3 must be equal to C. However the "
                            "attribute given is C="
                         << channels << ". " << inputShape[3]
                         << " != " << channels;
  }

  return mlir::success();
}

//===----------------------------------------------------------------------===//
// AvgPool2dOp
//===----------------------------------------------------------------------===//

// AvgPool2dOp verification
::mlir::LogicalResult mlir::tt::ttnn::AvgPool2dOp::verify() {
  return verifyPoolingOp([&]() { return emitOpError(); }, getInput().getType(),
                         getKernelSize(), getInputHeight(), getInputWidth(),
                         getBatchSize(), getChannels(), getOperationName());
}

//===----------------------------------------------------------------------===//
// MaxPool2dOp
//===----------------------------------------------------------------------===//

// MaxPool2dOp verification
::mlir::LogicalResult mlir::tt::ttnn::MaxPool2dOp::verify() {
  return verifyPoolingOp([&]() { return emitOpError(); }, getInput().getType(),
                         getKernelSize(), getInputHeight(), getInputWidth(),
                         getBatchSize(), getChannels(), getOperationName());
}

//===----------------------------------------------------------------------===//
// ArangeOp
//===----------------------------------------------------------------------===//

::mlir::LogicalResult mlir::tt::ttnn::ArangeOp::verify() {

  if (getStep() == 0) {
    return emitOpError("Step cannot be zero.");
  }

  int64_t numValues = (getEnd() - getStart()) / getStep();

  if (numValues <= 0) {
    return emitOpError("Invalid range: start=")
           << getStart() << ", end=" << getEnd() << ", step=" << getStep();
  }

  std::vector<int64_t> expectedShape = {numValues};
  if (getType().getShape().vec() != expectedShape) {
    return emitOpError() << "Output tensor shape must be " << expectedShape
                         << ", but got " << getType().getShape();
  }

  return success();
}

//===----------------------------------------------------------------------===//
// NamedFullOp
//===----------------------------------------------------------------------===//

template <typename Op>
static ::mlir::LogicalResult namedOpVerify(Op op) {
  RankedTensorType output = op.getResult().getType();
  if (op.getDtype()) {
    if (op.getDtype() !=
        ttcore::elementTypeToDataType(output.getElementType())) {
      return op.emitOpError("Data type mismatch between op and output tensor.");
    }
  }

  ArrayRef<int64_t> shape = op.getShape().getShape();
  ArrayRef<int64_t> outputShape = output.getShape();

  if (shape != outputShape) {
    return op.emitOpError("Output tensor shape must be ")
           << shape << ", but got " << outputShape;
  }

  return success();
}

::mlir::LogicalResult mlir::tt::ttnn::ZerosOp::verify() {
  return namedOpVerify(*this);
}

::mlir::LogicalResult mlir::tt::ttnn::OnesOp::verify() {
  return namedOpVerify(*this);
}

//===----------------------------------------------------------------------===//
// FullOp
//===----------------------------------------------------------------------===//

void mlir::tt::ttnn::FullOp::build(mlir::OpBuilder &builder,
                                   mlir::OperationState &state,
                                   mlir::Type resultType,
                                   mlir::Attribute fillValue,
                                   mlir::Value device) {
  mlir::MLIRContext *ctx = builder.getContext();
  mlir::RankedTensorType tensorType = mlir::cast<RankedTensorType>(resultType);
  ttnn::TTNNLayoutAttr layoutAttr =
      mlir::cast<ttnn::TTNNLayoutAttr>(tensorType.getEncoding());

  ttnn::ShapeAttr shapeAttr = ttnn::ShapeAttr::get(ctx, tensorType.getShape());
  ttcore::DataTypeAttr dtypeAttr =
      ttcore::DataTypeAttr::get(ctx, layoutAttr.getDataType());
  ttnn::LayoutAttr tensorLayoutAttr =
      ttnn::LayoutAttr::get(ctx, layoutAttr.getLayout());

  build(builder, state, resultType, device, shapeAttr, fillValue, dtypeAttr,
        tensorLayoutAttr, /*memory_config=*/nullptr);
}

//===----------------------------------------------------------------------===//
// EmptyOp
//===----------------------------------------------------------------------===//

// EmptyOp verification
::mlir::LogicalResult mlir::tt::ttnn::EmptyOp::verify() {
  // Check that the attributes of the op match the attributes of the output
  // tensor type.
  //
  RankedTensorType output = getResult().getType();

  TTNNLayoutAttr layoutAttr = mlir::cast<TTNNLayoutAttr>(output.getEncoding());

  // Shape
  //
  if (output.getShape() != getShape().getShape()) {
    return emitOpError() << "Output tensor shape must be "
                         << getShape().getShape() << ", but got "
                         << output.getShape();
  }

  // DataType and Layout
  //
  if (getLayout() != layoutAttr.getLayout()) {
    return emitOpError("Layout mismatch between op and layoutAttr.");
  }
  if (getDtype() != layoutAttr.getDataType()) {
    return emitOpError("Data type mismatch between op and layoutAttr.");
  }

  // MemoryConfig
  // Compare internal attrs with output tensor attrs.
  //
  if (getMemoryConfig().getBufferType().getValue() !=
      layoutAttr.getBufferType()) {
    return emitOpError("Buffer type mismatch between op and layoutAttr.");
  }
  if (getMemoryConfig().getTensorMemoryLayout() != layoutAttr.getMemLayout()) {
    return emitOpError(
        "Tensor memory layout mismatch between op and layoutAttr.");
  }

  return success();
}

//===----------------------------------------------------------------------===//
// ConcatOp
//===----------------------------------------------------------------------===//

// ConcatOp verification
::mlir::LogicalResult mlir::tt::ttnn::ConcatOp::verify() {
  mlir::OperandRange inputs = getInputs();
  int32_t dim = getDim();
  mlir::RankedTensorType firstTensor =
      mlir::cast<mlir::RankedTensorType>(inputs.front().getType());
  int64_t firstTensorRank = firstTensor.getRank();

  if (dim < 0) {
    dim += firstTensorRank;
  }

  // Check that the dimension `dim` is valid.
  if (dim < 0 || dim >= firstTensor.getRank()) {
    return emitOpError() << "Invalid dimension " << getDim()
                         << " for concatenation.";
  }

  // Get the rank of the first input tensor
  // and check that all input tensors have the same rank
  // and that all dimensions except `dim` are the same.
  for (auto input : inputs.drop_front()) {
    auto inputType = mlir::cast<mlir::RankedTensorType>(input.getType());

    // Check if all inputs have the same rank.
    if (inputType.getRank() != firstTensorRank) {
      return emitOpError("All input tensors must have the same rank.");
    }

    // Check that dimensions (except `dim`) are the same.
    for (int64_t i = 0; i < firstTensorRank; ++i) {
      if (i != dim && inputType.getDimSize(i) != firstTensor.getDimSize(i)) {
        return emitOpError() << "All input tensors must have the same "
                                "dimensions, except for dimension "
                             << dim << ".";
      }
    }
  }

  return mlir::success();
}

//===----------------------------------------------------------------------===//
// RepeatOp
//===----------------------------------------------------------------------===//

// RepeatOp verification
::mlir::LogicalResult mlir::tt::ttnn::RepeatOp::verify() {
  ::mlir::RankedTensorType inputType = getInput().getType();
  ::mlir::RankedTensorType outputType = getResult().getType();
  llvm::ArrayRef<int64_t> repeatDims = getRepeatDims().getShape();

  // Verify that the input tensor and repeat_dims argument have same rank.
  if (inputType.getRank() != static_cast<int64_t>(repeatDims.size())) {
    return emitOpError() << "Input tensor rank " << inputType.getRank()
                         << " doesn't match the number of repeat dimensions "
                         << repeatDims.size() << ".";
  }

  // Verify that the input and output tensor have same rank.
  if (inputType.getRank() != outputType.getRank()) {
    return emitOpError() << "Input tensor rank " << inputType.getRank()
                         << " doesn't match the output tensor rank "
                         << outputType.getRank() << ".";
  }

  // Verify expected output shape.
  auto inputShape = inputType.getShape();
  auto outputShape = outputType.getShape();

  for (size_t i = 0; i < repeatDims.size(); i++) {
    // Verify that the repeat dimension is greater than 0.
    if (repeatDims[i] <= 0) {
      return emitOpError() << "Repeat dimension at index " << i
                           << " must be greater than 0.";
    }

    int64_t dimValue = repeatDims[i];
    if (inputShape[i] * dimValue != outputShape[i]) {
      return emitOpError() << "Input tensor shape ("
                           << ttmlir::utils::join(inputShape, ",")
                           << ") at index " << i
                           << " does not repeat to output ("
                           << ttmlir::utils::join(outputShape, ",")
                           << ") using repeat value " << dimValue << ".";
    }
  }

  return success();
}

//===----------------------------------------------------------------------===//
// ReshapeOp
//===----------------------------------------------------------------------===//

// ReshapeOp verification
::mlir::LogicalResult mlir::tt::ttnn::ReshapeOp::verify() {
  ::mlir::RankedTensorType inputType = getInput().getType();
  ::mlir::RankedTensorType outputType = getResult().getType();

  auto shape = getShape();
  int64_t shapeSize = static_cast<int64_t>(shape.size());

  // Check that the shape size matches the rank of the output tensor.
  if (shapeSize != static_cast<int64_t>(outputType.getRank())) {
    return emitOpError() << "Shape attribute size " << shapeSize
                         << " must match output tensor rank "
                         << outputType.getRank();
  }

  // Cardinality of the input and output tensors must be the same.
  if (inputType.getNumElements() != outputType.getNumElements()) {
    return emitOpError() << "Input tensor number of elements "
                         << inputType.getNumElements()
                         << " and output tensor number of elements "
                         << outputType.getNumElements() << " must be the same";
  }

  bool hasNegative = false;
  auto outputShape = outputType.getShape();

  // Check that all dimensions are positive except for at most one -1
  // Check that the non-negative dimensions match the output tensor shape
  // Calculate the product of the known dimensions
  for (int64_t i = 0; i < shapeSize; i++) {
    int64_t dimValue = mlir::cast<IntegerAttr>(shape[i]).getInt();

    if (dimValue == -1) {
      if (hasNegative) {
        return emitOpError("Shape attribute must have at most one -1 element");
      }
      hasNegative = true;
    } else {
      if (dimValue <= 0) {
        return emitOpError(
            "All dimensions must be positive except the one with -1");
      }

      // Ensure that the non-negative dimensions match the output tensor shape
      if (dimValue != outputShape[i]) {
        return emitOpError()
               << "Shape attribute " << dimValue
               << " must match the output tensor shape " << outputShape[i]
               << " at index " << i << " for dimension that is not -1";
      }
    }
  }

  return success();
}

// Fold the operation if the type of the input and output types are the same.
static mlir::OpFoldResult foldIdentityReshape(mlir::tt::ttnn::ReshapeOp op) {
  if (op.getType() == op.getInput().getType()) {
    return op.getInput();
  }
  return nullptr;
}

// Back to back reshapes can be replaced with the final reshape.
static mlir::OpFoldResult foldConsecutiveReshape(mlir::tt::ttnn::ReshapeOp op) {
<<<<<<< HEAD
  if (auto reshapeOperand =
          op.getInput().getDefiningOp<mlir::tt::ttnn::ReshapeOp>()) {
    // Don't fold reshapes that were created by complex reshape decomposition
    if (op->hasAttr("complex_reshape_decomposed") ||
        reshapeOperand->hasAttr("complex_reshape_decomposed")) {
      return nullptr;
    }
    op.getOperation()->setOperand(0, reshapeOperand.getInput());
    return op.getResult();
=======
  auto reshapeOperand =
      op.getInput().getDefiningOp<mlir::tt::ttnn::ReshapeOp>();
  if (!reshapeOperand) {
    return nullptr;
>>>>>>> 22ff8683
  }

  // Check if any user (except this reshape) writes to the intermediate value
  mlir::Value intermediate = reshapeOperand.getResult();

  auto hasWriteEffect = [&](mlir::Operation *user) {
    if (user == op.getOperation()) {
      return false;
    }

    auto memEffectOp = dyn_cast<mlir::MemoryEffectOpInterface>(user);
    if (!memEffectOp) {
      return false;
    }

    llvm::SmallVector<mlir::MemoryEffects::EffectInstance> effects;
    memEffectOp.getEffects(effects);

    return llvm::any_of(effects, [&](const auto &effect) {
      return isa<mlir::MemoryEffects::Write>(effect.getEffect()) &&
             effect.getValue() == intermediate;
    });
  };

  if (llvm::any_of(intermediate.getUsers(), hasWriteEffect)) {
    return nullptr;
  }

  op.getOperation()->setOperand(0, reshapeOperand.getInput());
  return op.getResult();
}

// ReshapeOp folder
::mlir::OpFoldResult mlir::tt::ttnn::ReshapeOp::fold(FoldAdaptor adaptor) {
  if (auto foldResult = foldIdentityReshape(*this)) {
    return foldResult;
  }
  if (auto foldResult = foldConsecutiveReshape(*this)) {
    return foldResult;
  }
  return nullptr;
}

//===----------------------------------------------------------------------===//
// PadOp
//===----------------------------------------------------------------------===//

// PadOp verification
::mlir::LogicalResult mlir::tt::ttnn::PadOp::verify() {

  ::mlir::RankedTensorType inputType = getInput().getType();

  // Check that size of padding is correct
  if (static_cast<int64_t>(getPadding().size()) != 2 * inputType.getRank()) {
    return emitOpError("Padding must have the same number of elements as twice "
                       "the rank of the input tensor");
  }

  std::vector<int64_t> inferredShapeVec = inputType.getShape().vec();
  llvm::ArrayRef<int32_t> padding = getPadding();
  for (int64_t i = 0; i < inputType.getRank(); i++) {
    inferredShapeVec[i] += padding[2 * i];
    inferredShapeVec[i] += padding[2 * i + 1];
  }
  llvm::ArrayRef<int64_t> inferredShape = inferredShapeVec;

  // Check that the output tensor shape is correct
  ::mlir::RankedTensorType resultType = getResult().getType();
  llvm::ArrayRef<int64_t> resultShape = resultType.getShape();
  if (resultShape != inferredShape) {
    return emitOpError("Output tensor shape (" +
                       ttmlir::utils::join(resultShape, ",") +
                       ") must match the inferred shape: (" +
                       ttmlir::utils::join(inferredShape, ",") + ")");
  }

  return success();
}

//===----------------------------------------------------------------------===//
// SliceStaticOp
//===----------------------------------------------------------------------===//

// SliceStaticOp verification
::mlir::LogicalResult mlir::tt::ttnn::SliceStaticOp::verify() {
  ::mlir::RankedTensorType inputType = getInput().getType();
  ::llvm::ArrayRef<int64_t> inputShape = inputType.getShape();
  ::mlir::ArrayAttr begins = getBeginsAttr();
  ::mlir::ArrayAttr ends = getEndsAttr();
  ::mlir::ArrayAttr stepAttr = getStepAttr();
  ::mlir::RankedTensorType outputType = getResult().getType();

  // Verify that the input is at least 1D tensor
  if (inputType.getRank() < 1) {
    return emitOpError("Input must be at least a 1D tensor");
  }

  // Verify that the input rank matches number of elements in begins, ends, and
  // step
  size_t input_rank = static_cast<size_t>(inputType.getRank());
  if (input_rank != begins.size() || input_rank != ends.size() ||
      input_rank != stepAttr.size()) {
    return emitOpError("Begins, ends, and step attributes must have the same "
                       "number of elements as the input tensor rank");
  }

  // Validate that the output tensor has the same element type as the input
  // tensor
  if (inputType.getElementType() != outputType.getElementType()) {
    return emitOpError(
        "Output tensor must have the same element type as the input tensor");
  }

  // Verify the output tensor rank
  if (inputType.getRank() != outputType.getRank()) {
    return emitOpError(
        "Output tensor must have the same rank as the input tensor");
  }

  // Verify begin, end, step and the output tensor dimensions
  for (size_t i = 0; i < input_rank; ++i) {
    int64_t dimSize = inputShape[i];

    int32_t begin = ::mlir::cast<::mlir::IntegerAttr>(begins[i]).getInt();
    int32_t end = ::mlir::cast<::mlir::IntegerAttr>(ends[i]).getInt();
    int32_t step = ::mlir::cast<::mlir::IntegerAttr>(stepAttr[i]).getInt();

    // Adjust negative begin and end
    int32_t adjustedBegin = (begin < 0) ? (begin + dimSize) : begin;
    int32_t adjustedEnd = (end < 0) ? (end + dimSize) : end;

    std::ostringstream inputShapeStream;
    inputShapeStream << "(";
    for (size_t i = 0; i < inputShape.size(); ++i) {
      inputShapeStream << inputShape[i];
      if (i != inputShape.size() - 1) {
        inputShapeStream << ", ";
      }
    }
    inputShapeStream << ")";
    std::string inputShapeStr = inputShapeStream.str();
    bool isEmptySliceOp = adjustedEnd == adjustedBegin;

    if (!isEmptySliceOp && (adjustedBegin < 0 || adjustedBegin >= dimSize)) {
      return emitOpError() << "Invalid begin index for dimension "
                           << std::to_string(i) << ". Expected value in range ["
                           << std::to_string(-dimSize) << ", " << dimSize
                           << "), got " << begin
                           << ". Input shape: " << inputShapeStr;
    }
    if (!isEmptySliceOp && (adjustedEnd < 0 || adjustedEnd > dimSize)) {
      return emitOpError() << "Invalid end index for dimension "
                           << std::to_string(i) << ". Expected value in range ["
                           << std::to_string(-dimSize) << ", " << dimSize
                           << "], got " << end
                           << ". Input shape: " << inputShapeStr;
    }

    auto formatValueMessage = [](int value, int adjustedValue) {
      return value < 0 ? std::to_string(adjustedValue) + " (" +
                             std::to_string(value) + ")"
                       : std::to_string(value);
    };
    std::string beginValueMessage = formatValueMessage(begin, adjustedBegin);
    std::string endValueMessage = formatValueMessage(end, adjustedEnd);

    if (step == 0) {
      return emitOpError("Step value for dimension " + std::to_string(i) +
                         " cannot be zero");
    }

    if (step > 0 && adjustedBegin > adjustedEnd) {
      return emitOpError() << "For positive step, begin index must be less "
                              "than or equal to end index for dimension "
                           << i << ". Got begin: " << beginValueMessage
                           << ", end: " << endValueMessage << ", step: " << step
                           << ", input shape: " << inputShapeStr;
    }

    if (step < 0 && adjustedBegin < adjustedEnd) {
      return emitOpError() << "For negative step, begin index must be greater "
                              "than or equal to end index for dimension "
                           << i << ". Got begin: " << beginValueMessage
                           << ", end: " << endValueMessage << ", step: " << step
                           << ", input shape: " << inputShapeStr;
    }

    // Calculate the expected size of the output dimension
    int32_t expectedDimSize =
        (std::abs(adjustedEnd - adjustedBegin) + std::abs(step) - 1) /
        std::abs(step);
    if (outputType.getDimSize(i) != expectedDimSize) {
      return emitOpError() << "Mismatch in dimension " << std::to_string(i)
                           << " of the output tensor: expected size "
                           << expectedDimSize << ", but got "
                           << outputType.getDimSize(i);
    }
  }

  return success();
}

//===----------------------------------------------------------------------===//
// SliceDynamicOp
//===----------------------------------------------------------------------===//

// SliceDynamicOp verification
::mlir::LogicalResult mlir::tt::ttnn::SliceDynamicOp::verify() {
  ::mlir::RankedTensorType inputType = getInput().getType();
  ::mlir::RankedTensorType beginsType = getBegins().getType();
  ::llvm::ArrayRef<int64_t> beginsShape = beginsType.getShape();
  ::mlir::RankedTensorType endsType = getEnds().getType();
  ::llvm::ArrayRef<int64_t> endsShape = endsType.getShape();
  ::mlir::ArrayAttr stepAttr = getStepAttr();
  ::mlir::RankedTensorType outputType = getResult().getType();

  // Verify that the input is at least 1D tensor.
  if (inputType.getRank() < 1) {
    return emitOpError("Input must be at least a 1D tensor");
  }

  // Verify that begins and ends are 1D tensors.
  size_t begins_rank = static_cast<size_t>(beginsType.getRank());
  size_t ends_rank = static_cast<size_t>(endsType.getRank());
  if (begins_rank != 1 || ends_rank != 1) {
    return emitOpError("Begins and ends must be 1D tensors");
  }

  // Verify that the input rank matches number of elements in begins, ends, and
  // step.
  auto input_rank = inputType.getRank();

  if (input_rank != beginsShape[0] || input_rank != endsShape[0] ||
      (stepAttr && static_cast<size_t>(input_rank) != stepAttr.size())) {
    return emitOpError("Begins, ends, and step must have the same "
                       "number of elements as the input tensor rank");
  }

  // Validate that the output tensor has the same element type as the input
  // tensor.
  if (inputType.getElementType() != outputType.getElementType()) {
    return emitOpError(
        "Output tensor must have the same element type as the input tensor");
  }

  // Verify the output tensor rank.
  if (inputType.getRank() != outputType.getRank()) {
    return emitOpError(
        "Output tensor must have the same rank as the input tensor");
  }

  if (stepAttr) {
    // Verify that step isn't zero for any dimension.
    for (auto i = 0; i < input_rank; ++i) {
      int32_t step = ::mlir::cast<::mlir::IntegerAttr>(stepAttr[i]).getInt();
      if (step == 0) {
        return emitOpError("Step value for dimension " + std::to_string(i) +
                           " cannot be zero");
      }
    }
  }

  return success();
}

//===----------------------------------------------------------------------===//
// TransposeOp
//===----------------------------------------------------------------------===//

// TransposeOp verification
::mlir::LogicalResult mlir::tt::ttnn::TransposeOp::verify() {
  ::mlir::RankedTensorType inputType = getInput().getType();
  ::mlir::RankedTensorType outputType = getResult().getType();
  auto inputShape = inputType.getShape();
  auto outputShape = outputType.getShape();
  int32_t dim0 = getDim0();
  int32_t dim1 = getDim1();
  if (inputType.getRank() < 2) {
    return emitOpError("Input must be at least a 2D tensor");
  }
  if (inputType.getRank() != outputType.getRank()) {
    return emitOpError("Input must have the same rank as output");
  }
  if (dim0 >= inputType.getRank() || dim0 < -inputType.getRank()) {
    return emitOpError(
        "Dimension 0 attribute must be within the bounds of the input tensor");
  }
  if (dim1 >= inputType.getRank() || dim1 < -inputType.getRank()) {
    return emitOpError(
        "Dimension 1 attribute must be within the bounds of the input tensor");
  }
  if (dim0 < 0) {
    dim0 += inputType.getRank();
  }
  if (dim1 < 0) {
    dim1 += inputType.getRank();
  }
  if (outputShape[dim0] != inputShape[dim1] ||
      outputShape[dim1] != inputShape[dim0]) {
    return emitOpError("Input-output transpose dimension mismatch.");
  }
  return success();
}

//===----------------------------------------------------------------------===//
// EmbeddingOp
//===----------------------------------------------------------------------===//

// EmbeddingOp verification
::mlir::LogicalResult mlir::tt::ttnn::EmbeddingOp::verify() {
  ::mlir::RankedTensorType inputType = getInput().getType();
  ::mlir::RankedTensorType weightType = getWeight().getType();
  ::mlir::RankedTensorType outputType = getResult().getType();

  // Intput tensor must be at most 2D tensor.
  if (inputType.getRank() > 2) {
    return emitOpError("input must be at most a 2D tensor, got ")
           << inputType.getRank() << "D ranked tensor";
  }

  // Weight tensor must be effectively 2D tensor. It means that it must have
  // shape of (1, 1,..., 1, N, M) where N is the dictionary size and M is the
  // embedding size.
  if (weightType.getRank() < 2) {
    return emitOpError("weight must be at least 2D tensor, got ")
           << weightType.getRank() << "D ranked tensor";
  }
  if (std::any_of(weightType.getShape().begin(),
                  weightType.getShape().end() - 2,
                  [](int64_t dim) { return dim != 1; })) {
    return emitOpError("weight must be effectively 2D tensor");
  }

  // Output tensor is expected to have the shape of (*inputTensorShape,
  // embeddingSize).
  int64_t embeddingSize = weightType.getDimSize(weightType.getRank() - 1);
  llvm::SmallVector<int64_t, 3> expectedOutputShape(inputType.getShape());
  expectedOutputShape.push_back(embeddingSize);

  if (!llvm::equal(expectedOutputShape, outputType.getShape())) {
    return emitOpError() << "expected output shape of (" << expectedOutputShape
                         << ") but got (" << outputType.getShape() << ")";
  }

  return success();
}

//===----------------------------------------------------------------------===//
// EmbeddingBackwardOp
//===----------------------------------------------------------------------===//

// EmbeddingBackwardOp verification
::mlir::LogicalResult mlir::tt::ttnn::EmbeddingBackwardOp::verify() {
  ::mlir::RankedTensorType inputType = getInput().getType();
  ::mlir::RankedTensorType weightType = getWeight().getType();
  ::mlir::RankedTensorType inputGradType = getInGradient().getType();
  ::mlir::RankedTensorType outputType = getResult().getType();

  // inputType checks:
  // 1. Last dimension must be divisible by TILE_WIDTH.
  if (inputType.getShape().back() % TILE_WIDTH != 0) {
    return emitOpError("Input's last dim must be divisible by TILE_WIDTH");
  }

  // weightType must have rank of 2: (dictionary_size, embedding_size).
  if (weightType.getRank() != 2) {
    return emitOpError("Input must be a 2D tensor");
  }

  // inputGradType checks:
  // 1. inputGradType should have rank of 4, first 2 dimensions must be equal
  //    to 1, third dimension should match the volume of inputType, and the
  //    fourth dimension should match the second dimension of weightType.
  // 2. inputGradType must be of type bfloat16 or bfloat8.
  // 3. inputGradType and outputType must have the same dtype.
  if (inputGradType.getRank() != 4) {
    return emitOpError("Input gradient must be a 4D tensor");
  }
  if (inputGradType.getDimSize(0) != 1 || inputGradType.getDimSize(1) != 1) {
    return emitOpError("Input gradient must be in the form (1, 1, R, C)");
  }

  int64_t inputTypeVolume = 1;
  for (int64_t dim : inputType.getShape()) {
    inputTypeVolume *= dim;
  }
  if (inputGradType.getDimSize(2) != inputTypeVolume) {
    return emitOpError("Input gradient first dimension must match the volume "
                       "of the input tensor");
  }
  if (inputGradType.getDimSize(3) != weightType.getDimSize(1)) {
    return emitOpError("Input gradient second dimension must match the second "
                       "dimension of the weight tensor");
  }
  if (inputGradType.getElementType() != outputType.getElementType()) {
    return emitOpError("Input gradient and output must have the same dtype");
  }

  // outputType should have the same shape as weightType.
  if (outputType.getShape() != weightType.getShape()) {
    return emitOpError("Output must have the same shape as weight");
  }

  return success();
}

//===----------------------------------------------------------------------===//
// ToMemoryConfigOp
//===----------------------------------------------------------------------===//

// Utility methods
static bool isValidDeviceLayout(TensorMemoryLayoutAttr memLayoutAttr) {
  return memLayoutAttr &&
         (memLayoutAttr.getValue() == TensorMemoryLayout::Interleaved ||
          isShardedMemoryLayout(memLayoutAttr.getValue()));
}

// ToMemoryConfigOp verification
::mlir::LogicalResult mlir::tt::ttnn::ToMemoryConfigOp::verify() {
  ::mlir::RankedTensorType inputTy = getInput().getType();
  ::mlir::RankedTensorType outputTy = getResult().getType();
  auto inputLayout =
      mlir::dyn_cast_if_present<TTNNLayoutAttr>(inputTy.getEncoding());
  auto outputLayout =
      mlir::dyn_cast_if_present<TTNNLayoutAttr>(outputTy.getEncoding());
  if (not inputLayout) {
    return emitOpError("Input tensor type missing layout attribute");
  }
  if (not outputLayout) {
    return emitOpError("Output tensor type missing layout attribute");
  }
  BufferType outputBufferType = outputLayout.getBufferType();
  TensorMemoryLayoutAttr outputMemoryLayout = outputLayout.getMemLayout();

  if (isDeviceBufferType(outputBufferType) &&
      !isValidDeviceLayout(outputMemoryLayout)) {
    return emitOpError("Device memory space only supports interleaved or "
                       "sharded memory layouts");
  }

  if (outputBufferType == BufferType::DRAM &&
      outputMemoryLayout.getValue() != TensorMemoryLayout::Interleaved) {
    return emitOpError(
        "Device DRAM memory space only supports interleaved memory layout");
  }

  if (outputLayout.hasShardedTensorMemoryLayout()) {
    if (not outputLayout.hasShardedL1TensorMemoryLayout()) {
      return emitOpError("Sharded tensors layout must reside in L1");
    }
    ::llvm::SmallVector<int64_t> shardShape = outputLayout.getShardShape();
    // Currently TTNN backend only supports 2D shard shape
    if (shardShape.size() != 2) {
      return emitOpError("Shard shape must be 2D");
    }
  }
  return success();
}

//===----------------------------------------------------------------------===//
// ToLayoutOp
//===----------------------------------------------------------------------===//

namespace {
// ToLayoutOp can be folded if its input has the same layout as the output of
// ToLayoutOp.
mlir::OpFoldResult foldIdentityToLayoutOp(ttnn::ToLayoutOp op) {
  mlir::RankedTensorType inputType = op.getInput().getType();
  ttnn::TTNNLayoutAttr inputLayout =
      mlir::dyn_cast<TTNNLayoutAttr>(inputType.getEncoding());
  // Verify if input tensor has layout attribute.
  if (!inputLayout) {
    return nullptr;
  }

  mlir::RankedTensorType outputType = op.getType();
  ttnn::TTNNLayoutAttr outputLayout =
      mlir::dyn_cast<TTNNLayoutAttr>(outputType.getEncoding());
  // Verify if the output tensor has layout attribute.
  if (!outputLayout) {
    return nullptr;
  }

  return inputLayout == outputLayout ? op.getInput() : nullptr;
}

// Two consecutive ToLayoutOps can be merged together in the following way:
// df - data format, l - layout, ms - memory
// space, tml - tensor memory layout
//
//                |
//      -----------------------
//      |     ToLayoutOp      |                     |
//      | df1, l1, ms1, tml1  |          -----------------------
//      -----------------------          |     ToLayoutOp      |
//                |                 -->  | df2, l1, ms2, tml1  |
//                |                      -----------------------
//      -----------------------                     |
//      |     ToLayoutOp      |
//      |      df2, ms2       |
//      -----------------------
//                |
//
mlir::OpFoldResult foldConsecutiveToLayoutOp(ttnn::ToLayoutOp op) {
  // Get the input operand and verify that the previous op is ToLayoutOp.
  ttnn::ToLayoutOp producerOp = op.getInput().getDefiningOp<ttnn::ToLayoutOp>();

  if (!producerOp) {
    return nullptr;
  }

  if (!op.getDtype()) {
    op.setDtypeAttr(producerOp.getDtypeAttr());
  }
  if (!op.getMemoryConfig()) {
    op.setMemoryConfigAttr(producerOp.getMemoryConfigAttr());
  }
  op.getInputMutable().set(producerOp.getInput());

  return op.getResult();
}
} // namespace

// ToLayoutOp folder
mlir::OpFoldResult ttnn::ToLayoutOp::fold(FoldAdaptor adaptor) {
  if (auto foldResult = foldIdentityToLayoutOp(*this)) {
    return foldResult;
  }

  if (auto foldResult = foldConsecutiveToLayoutOp(*this)) {
    return foldResult;
  }

  return nullptr;
}

// ToLayoutOp canonicalization.
void mlir::tt::ttnn::ToLayoutOp::getCanonicalizationPatterns(
    mlir::RewritePatternSet &patterns, mlir::MLIRContext *context) {
  // Merge to layout op into TTNN creation ops.
  patterns.add(+[](mlir::tt::ttnn::ToLayoutOp toLayoutOp,
                   mlir::PatternRewriter &rewriter) {
    Operation *creationOp = toLayoutOp.getInput().getDefiningOp();
    if (!creationOp ||
        !creationOp
             ->hasTrait<mlir::tt::ttcore::Trait::TTCoreCreationOpTrait>()) {
      return failure();
    }

    // Verify that the creation op has a single use.
    if (!creationOp->hasOneUse()) {
      return failure();
    }

    // Check that the creation op has a single result.
    if (creationOp->getNumResults() != 1) {
      return failure();
    }

    auto ttnnLayoutAttr =
        mlir::dyn_cast<TTNNLayoutAttr>(toLayoutOp.getType().getEncoding());
    if (!ttnnLayoutAttr) {
      return failure();
    }

    ttcore::DataTypeAttr targetDataTypeAttr = toLayoutOp.getDtypeAttr();
    LayoutAttr targetLayoutAttr = toLayoutOp.getLayoutAttr();
    MemoryConfigAttr targetMemoryConfigAttr = toLayoutOp.getMemoryConfigAttr();

    // If the to layout op tends to move the tensor to host, we can't merge it
    // into creation op if creation op doesn't support execution on host. For
    // example Rand and Empty op can only work on device.
    if (!creationOp->hasTrait<CanExecuteOnHostTrait>() &&
        (!targetMemoryConfigAttr ||
         isSystemBufferType(
             targetMemoryConfigAttr.getBufferType().getValue()))) {
      return failure();
    }

    auto tensorSpecOp = mlir::cast<TTNNTensorSpecInterface>(creationOp);

    rewriter.startOpModification(tensorSpecOp);

    tensorSpecOp.setDtypeAttr(targetDataTypeAttr);
    tensorSpecOp.setLayoutAttr(targetLayoutAttr);
    tensorSpecOp.setMemoryConfigAttr(targetMemoryConfigAttr);

    BufferTypeAttr newBufferType = nullptr;
    if (tensorSpecOp.getMemoryConfigAttr()) {
      newBufferType = tensorSpecOp.getMemoryConfigAttr().getBufferType();
    }

    TTNNDeviceOperandInterface deviceOperandInterface =
        mlir::cast<TTNNDeviceOperandInterface>(creationOp);
    // If the new buffer type is a device buffer type, we need to insert a
    // device operand.
    if (!deviceOperandInterface.getDevice() && newBufferType &&
        isDeviceBufferType(newBufferType.getValue())) {
      deviceOperandInterface.setDevice(
          utils::getOrInsertDevice(rewriter, toLayoutOp));
    } else if (deviceOperandInterface.getDevice() && newBufferType &&
               isSystemBufferType(newBufferType.getValue())) {
      // If the new buffer type is a system buffer type, we need to remove
      // device operands.
      deviceOperandInterface.setDevice(nullptr);
    }

    // Update the tensor ranked type of creation op with the new layout and new
    // data type.
    tensorSpecOp->getResult(0).setType(
        RankedTensorType::Builder(
            mlir::cast<RankedTensorType>(creationOp->getResult(0).getType()))
            .setEncoding(ttnnLayoutAttr)
            .setElementType(ttnnLayoutAttr.getScalarElementType()));

    rewriter.finalizeOpModification(tensorSpecOp);
    rewriter.replaceAllOpUsesWith(toLayoutOp, tensorSpecOp);
    rewriter.eraseOp(toLayoutOp);
    return success();
  });

  // Merging to layout op into TTNN empty op on host should produce ttnn.zeros
  // op on host.
  patterns.add(+[](mlir::tt::ttnn::ToLayoutOp toLayoutOp,
                   mlir::PatternRewriter &rewriter) {
    // Check if the toLayoutOp is being applied on a TTNN empty op
    EmptyOp emptyOp = toLayoutOp.getInput().getDefiningOp<ttnn::EmptyOp>();
    if (!emptyOp) {
      return mlir::failure();
    }

    // Verify that the empty op has a single use.
    if (!emptyOp->hasOneUse()) {
      return failure();
    }

    // Verify that the target buffer type is a system memory.
    BufferTypeAttr bufferTypeAttr = nullptr;
    if (toLayoutOp.getMemoryConfigAttr()) {
      bufferTypeAttr = toLayoutOp.getMemoryConfigAttr().getBufferType();
    }

    if (bufferTypeAttr && !isSystemBufferType(bufferTypeAttr.getValue())) {
      return mlir::failure();
    }

    auto zerosOp = rewriter.replaceOpWithNewOp<mlir::tt::ttnn::ZerosOp>(
        emptyOp, toLayoutOp.getType(), /*device=*/nullptr, emptyOp.getShape(),
        toLayoutOp.getDtypeAttr() ? toLayoutOp.getDtypeAttr()
                                  : emptyOp.getDtypeAttr(),
        toLayoutOp.getLayoutAttr() ? toLayoutOp.getLayoutAttr()
                                   : emptyOp.getLayoutAttr(),
        toLayoutOp.getMemoryConfigAttr() ? toLayoutOp.getMemoryConfigAttr()
                                         : emptyOp.getMemoryConfigAttr());

    rewriter.replaceAllOpUsesWith(toLayoutOp, zerosOp);
    rewriter.eraseOp(toLayoutOp);
    return mlir::success();
  });
}

//===----------------------------------------------------------------------===//
// LinearOp
//===----------------------------------------------------------------------===//

// LinearOp verification
::mlir::LogicalResult mlir::tt::ttnn::LinearOp::verify() {
  ::mlir::RankedTensorType inputAType = getA().getType();
  ::mlir::RankedTensorType inputBType = getB().getType();
  std::optional<::mlir::RankedTensorType> biasType =
      getBias() ? std::make_optional(getBias().getType()) : std::nullopt;
  ::mlir::RankedTensorType outputType = getResult().getType();

  llvm::ArrayRef<int64_t> outputShape = outputType.getShape();
  llvm::SmallVector<int64_t> inputAShape(inputAType.getShape());
  llvm::SmallVector<int64_t> inputBShape(inputBType.getShape());

  // Verify that the input A is at least 1D tensor.
  if (inputAType.getRank() < 1) {
    return emitOpError("Input A must be at least a 1D tensor");
  }

  // Verify that the input B is at least 1D tensor.
  if (inputBType.getRank() < 1) {
    return emitOpError("Input B must be at least a 1D tensor");
  }

  // If input A is a vector (1D tensor), 1 is prepended to its dimensions for
  // the purpose of the matrix multiplication. After the matrix multiplication,
  // the prepended dimension is removed. Otherwise, check if the LHS needs to be
  // transposed.
  if (inputAType.getRank() == 1) {
    inputAShape.insert(inputAShape.begin(), 1);
  } else if (getTransposeA()) {
    std::swap(inputAShape[inputAShape.size() - 1],
              inputAShape[inputAShape.size() - 2]);
  }

  // If input B is a vector (1D tensor), a 1 is appended to its dimensions for
  // the purpose of the matrix-vector product and removed afterwards. Otherwise,
  // check if the RHS needs to be transposed.
  if (inputBType.getRank() == 1) {
    inputBShape.push_back(1);
  } else if (getTransposeB()) {
    std::swap(inputBShape[inputBShape.size() - 1],
              inputBShape[inputBShape.size() - 2]);
  }

  // Verify that the input A and input B has matching inner dimensions.
  if (inputAShape[inputAShape.size() - 1] !=
      inputBShape[inputBShape.size() - 2]) {
    return emitOpError("Input A[-1](")
           << inputAShape[inputAShape.size() - 1] << ") and B[-2]("
           << inputBShape[inputBShape.size() - 2]
           << ") must have matching inner dimensions";
  }

  llvm::SmallVector<int64_t> expectedOutputShape;
  // Verify that the batch dimensions are broadcast compatible and construct the
  // expected output shape. If either of input A or input B is at most 2D
  // tensors, the batch dimensions are trivially broadcast compatible.
  if (inputAShape.size() > 2 || inputBShape.size() > 2) {
    llvm::SmallVector<int64_t> inputABatchDims(inputAShape.begin(),
                                               inputAShape.end() - 2);
    llvm::SmallVector<int64_t> inputBBatchDims(inputBShape.begin(),
                                               inputBShape.end() - 2);

    // Verify that the batch dimensions of input A and B are broadcast
    // compatible.
    llvm::SmallVector<int64_t, 4> broadcastedShape;
    if (!OpTrait::util::getBroadcastedShape(inputABatchDims, inputBBatchDims,
                                            broadcastedShape)) {
      return emitOpError("Batch dimensions of input A(" +
                         ttmlir::utils::join(inputABatchDims, ",") +
                         ") and B(" +
                         ttmlir::utils::join(inputBBatchDims, ",") +
                         ") are not broadcast compatible");
    }

    // Insert the broadcasted batch dimensions in the expected output shape.
    expectedOutputShape = std::move(broadcastedShape);
  }

  // Insert the input A and B inner dimensions in expected output shape
  // Consider the case where input A and B are vectors. In that case,
  // the dimension 1 is ommited from the output shape.
  if (inputAType.getRank() > 1) {
    expectedOutputShape.push_back(inputAShape[inputAShape.size() - 2]);
  }

  if (inputBType.getRank() > 1) {
    expectedOutputShape.push_back(inputBShape[inputBShape.size() - 1]);
  }

  if (biasType) {
    // Verify that the input bias is at least 1D tensor.
    if (biasType->getRank() < 1) {
      return emitOpError("Bias must be at least a 1D tensor");
    }

    llvm::SmallVector<int64_t> biasShape(biasType->getShape());

    // Verify that the dimensions of the matmul of A and B are broadcast
    // compatible with input bias.
    llvm::SmallVector<int64_t> matmulShape = expectedOutputShape;
    if (!OpTrait::util::getBroadcastedShape(matmulShape, biasShape,
                                            expectedOutputShape)) {
      return emitOpError("Bias shape(")
             << ttmlir::utils::join(biasShape, ",")
             << ") is not broadcast compatible with the matmul output shape("
             << ttmlir::utils::join(matmulShape, ",") << ")";
    }
  }

  // Check the case of a vector-vector product. At this moment we don't support
  // scalars in IR, hence check that the output is at least 1D tensor of size 1.
  if (expectedOutputShape.size() == 0) {
    if (outputType.getRank() < 1) {
      return emitOpError("Scalar output is not supported, output must be at "
                         "least a 1D tensor");
    }

    if (outputType.getRank() > 1 || outputType.getShape()[0] != 1) {
      return emitOpError("Scalar output must be a 1D tensor of size 1");
    }

    return success();
  }

  // Verify that the output shape is correct.
  if (outputShape.size() != expectedOutputShape.size()) {
    return emitOpError("Output shape rank(")
           << outputShape.size()
           << ") must match the expected output shape rank("
           << expectedOutputShape.size() << ")";
  }

  // Verify each dim of the output shape.
  for (auto [index, outputDim, expectedDim] : llvm::zip(
           llvm::seq(outputShape.size()), outputShape, expectedOutputShape)) {
    if (outputDim != expectedDim) {
      return emitOpError("Output shape dimension[")
             << index << "](" << outputDim
             << ") doesn't match the expected output shape dimension[" << index
             << "](" << expectedDim << ")";
    }
  }

  return success();
}

//===----------------------------------------------------------------------===//
// MatmulOp
//===----------------------------------------------------------------------===//

// ANCHOR: adding_an_op_matmul_ttnn_verify
// MatmulOp verification
::mlir::LogicalResult mlir::tt::ttnn::MatmulOp::verify() {
  ::mlir::RankedTensorType inputAType = getA().getType();
  ::mlir::RankedTensorType inputBType = getB().getType();
  ::mlir::RankedTensorType outputType = getResult().getType();

  llvm::ArrayRef<int64_t> outputShape = outputType.getShape();
  llvm::SmallVector<int64_t> inputAShape(inputAType.getShape());
  llvm::SmallVector<int64_t> inputBShape(inputBType.getShape());

  // Verify that the input A is at least 1D tensor.
  if (inputAType.getRank() < 1) {
    return emitOpError("Input A must be at least a 1D tensor");
  }

  // Verify that the input B is at least 1D tensor.
  if (inputBType.getRank() < 1) {
    return emitOpError("Input B must be at least a 1D tensor");
  }

  // If input A is a vector (1D tensor), 1 is prepended to its dimensions for
  // the purpose of the matrix multiplication. After the matrix multiplication,
  // the prepended dimension is removed. Otherwise, check if the LHS needs to be
  // transposed.
  if (inputAType.getRank() == 1) {
    inputAShape.insert(inputAShape.begin(), 1);
  } else if (getTransposeA()) {
    std::swap(inputAShape[inputAShape.size() - 1],
              inputAShape[inputAShape.size() - 2]);
  }

  // If input B is a vector (1D tensor), a 1 is appended to its dimensions for
  // the purpose of the matrix-vector product and removed afterwards. Otherwise,
  // check if the RHS needs to be transposed.
  if (inputBType.getRank() == 1) {
    inputBShape.push_back(1);
  } else if (getTransposeB()) {
    std::swap(inputBShape[inputBShape.size() - 1],
              inputBShape[inputBShape.size() - 2]);
  }

  // Verify that the input A and input B has matching inner dimensions.
  if (inputAShape[inputAShape.size() - 1] !=
      inputBShape[inputBShape.size() - 2]) {
    return emitOpError("Input A[-1](")
           << inputAShape[inputAShape.size() - 1] << ") and B[-2]("
           << inputBShape[inputBShape.size() - 2]
           << ") must have matching inner dimensions";
  }

  llvm::SmallVector<int64_t> expectedOutputShape;
  // Verify that the batch dimensions are broadcast compatible and construct the
  // expected output shape. If either of input A or input B is at most 2D
  // tensors, the batch dimensions are trivially broadcast compatible.
  if (inputAShape.size() > 2 || inputBShape.size() > 2) {
    llvm::SmallVector<int64_t> inputABatchDims(inputAShape.begin(),
                                               inputAShape.end() - 2);
    llvm::SmallVector<int64_t> inputBBatchDims(inputBShape.begin(),
                                               inputBShape.end() - 2);

    // Verify that the batch dimensions of input A and B are broadcast
    // compatible.
    llvm::SmallVector<int64_t, 4> broadcastedShape;
    if (!OpTrait::util::getBroadcastedShape(inputABatchDims, inputBBatchDims,
                                            broadcastedShape)) {

      return emitOpError("Batch dimensions of input A(" +
                         ttmlir::utils::join(inputABatchDims, ",") +
                         ") and B(" +
                         ttmlir::utils::join(inputBBatchDims, ",") +
                         ") are not broadcast compatible");
    }

    // Insert the broadcasted batch dimensions in the expected output shape.
    expectedOutputShape = std::move(broadcastedShape);
  }

  // Insert the input A and B inner dimensions in expected output shape
  // Consider the case where input A and B are vectors. In that case,
  // the dimension 1 is ommited from the output shape.
  if (inputAType.getRank() > 1) {
    expectedOutputShape.push_back(inputAShape[inputAShape.size() - 2]);
  }

  if (inputBType.getRank() > 1) {
    expectedOutputShape.push_back(inputBShape[inputBShape.size() - 1]);
  }

  // Check the case of a vector-vector product. At this moment we don't support
  // scalars in IR, hence check that the output is at least 1D tensor of size 1.
  if (expectedOutputShape.size() == 0) {
    if (outputType.getRank() < 1) {
      return emitOpError("Scalar output is not supported, output must be at "
                         "least a 1D tensor");
    }

    if (outputType.getRank() > 1 || outputType.getShape()[0] != 1) {
      return emitOpError("Scalar output must be a 1D tensor of size 1");
    }

    return success();
  }

  // Verify that the output shape is correct.
  if (outputShape.size() != expectedOutputShape.size()) {
    return emitOpError("Output shape rank(")
           << outputShape.size()
           << ") must match the expected output shape rank("
           << expectedOutputShape.size() << ")";
  }

  // Verify each dim of the output shape.
  for (auto [index, outputDim, expectedDim] : llvm::zip(
           llvm::seq(outputShape.size()), outputShape, expectedOutputShape)) {
    if (outputDim != expectedDim) {
      return emitOpError("Output shape dimension[")
             << index << "](" << outputDim
             << ") doesn't match the expected output shape dimension[" << index
             << "](" << expectedDim << ")";
    }
  }

  return success();
}
// ANCHOR_END: adding_an_op_matmul_ttnn_verify

//===----------------------------------------------------------------------===//
// AllocOp
//===----------------------------------------------------------------------===//

// AllocOp verification
::mlir::LogicalResult AllocOp::verify() {
  auto layout = mlir::dyn_cast_if_present<TTNNLayoutAttr>(
      getResult().getType().getEncoding());
  if (not layout) {
    return emitOpError("Result type missing layout attribute");
  }

  if (getSize() == 0) {
    return emitOpError("Alloc size must be non-zero");
  }

  auto bufferType = layout.getBufferType();
  if (bufferType != getBufferType()) {
    return emitOpError(
        "Input tensor layout memory space must match alloc memory space");
  }

  if (isSystemBufferType(getBufferType()) and getAddress() != 0) {
    return emitOpError("Allocating from system memory space must have address "
                       "set to 0, implicitly allocated by the runtime");
  }

  if (isDeviceBufferType(bufferType) and getAddress() == 0) {
    return emitOpError(
        "Allocating from a device memory space must have address "
        "set to a non-zero value, device addresses are statically allocated");
  }

  return success();
}

//===----------------------------------------------------------------------===//
// RepeatInterleaveOp
//===----------------------------------------------------------------------===//

// RepeatInterleaveOp verification
::mlir::LogicalResult mlir::tt::ttnn::RepeatInterleaveOp::verify() {
  ::mlir::RankedTensorType inputType = getInput().getType();
  ::mlir::RankedTensorType outputType = getResult().getType();
  uint32_t repeats = getRepeats();
  int32_t dim = getDim();

  // Verify that the input is at least a 1D tensor.
  if (inputType.getRank() < 1) {
    return emitOpError("Input must be at least a 1D tensor");
  }

  // Check that the repeats is not zero.
  if (repeats == 0) {
    return emitOpError("Repeats attribute must be non-zero");
  }

  // Check that the dim is within the bounds of the input tensor.
  if (dim >= inputType.getRank() || dim < -inputType.getRank()) {
    return emitOpError("Dimension attribute must be within the bounds")
           << "[" << -inputType.getRank() << ", " << inputType.getRank() << ")"
           << ", got " << inputType.getRank();
  }

  // Normalize dim to [0, n) range.
  if (dim < 0) {
    dim += inputType.getRank();
  }

  // Compute the expected output shape.
  llvm::SmallVector<int64_t> expectedOutputShape(inputType.getShape());
  expectedOutputShape[dim] *= repeats;

  // Verify that the output shape matches the expected shape.
  if (outputType.getShape() != ::llvm::ArrayRef(expectedOutputShape)) {
    return emitOpError("Output shape ")
           << "[" << ttmlir::utils::join(outputType.getShape(), ",") << "]"
           << " does not match the expected shape "
           << "[" << ttmlir::utils::join(expectedOutputShape, ",") << "]";
  }

  return success();
}

//===----------------------------------------------------------------------===//
// SoftmaxOp
//===----------------------------------------------------------------------===//

// SoftmaxOp verification
::mlir::LogicalResult mlir::tt::ttnn::SoftmaxOp::verify() {
  ::mlir::RankedTensorType inputType = getInput().getType();
  ::mlir::RankedTensorType outputType = getResult().getType();

  // Shapes of input and output of a softmax operation must be the same
  if (inputType.getShape() != outputType.getShape()) {
    return emitOpError("Input and output shapes must be the same");
  }

  int32_t dim = getDimension();

  // Check that the dim is within the bounds of the input tensor
  if (dim >= inputType.getRank() || dim < -inputType.getRank()) {
    return emitOpError(
        "Dimension attribute must be within the bounds of the input tensor");
  }

  return success();
}

//===----------------------------------------------------------------------===//
// SortOp
//===----------------------------------------------------------------------===//

// SortOp verification
::mlir::LogicalResult mlir::tt::ttnn::SortOp::verify() {
  auto dim = getDim();
  auto input = getInput();
  auto rank = input.getType().getRank();
  if (dim >= rank || dim < -rank) {
    return emitOpError("Dimension out of range (expected to be in range of [")
           << -rank << ", " << (rank - 1) << "], but got " << dim << ")";
  }

  auto indicesType =
      mlir::cast<RankedTensorType>(getResults().back().getType());
  auto elementType = indicesType.getElementType();
  if (!isa<IntegerType>(elementType)) {
    return emitOpError("Expected integer data type for indices but got ")
           << elementType;
  }

  auto values = getResults().front();
  if (input.getType() != values.getType()) {
    return emitOpError("Sorted tensor type does not match with input tensor.");
  }

  if (input.getType().getShape() != indicesType.getShape()) {
    return emitOpError("Indices shape does not match with input tensor shape.");
  }

  return success();
}

//===----------------------------------------------------------------------===//
// BatchNorm verification helpers
//===----------------------------------------------------------------------===//

namespace {
// Helper function to verify BatchNorm operations in TTNN dialect.
// This is used by both BatchNormInferenceOp and BatchNormTrainingOp.
template <typename OpType>
static ::mlir::LogicalResult verifyTTNNBatchNormOp(OpType op) {
  // Verify that all inputs have dimension 4.
  if (op.getInput().getType().getRank() != 4) {
    return op.emitOpError("Input tensor must have rank 4");
  }
  if (op.getRunningMean().getType().getRank() != 4) {
    return op.emitOpError("Running mean tensor must have rank 4");
  }
  if (op.getRunningVar().getType().getRank() != 4) {
    return op.emitOpError("Running variance tensor must have rank 4");
  }
  if (op.getWeight().getType().getRank() != 4) {
    return op.emitOpError("Weight tensor must have rank 4");
  }
  if (op.getBias().getType().getRank() != 4) {
    return op.emitOpError("Bias tensor must have rank 4");
  }

  return success();
}
} // namespace

//===----------------------------------------------------------------------===//
// BatchNormInferenceOp
//===----------------------------------------------------------------------===//

::mlir::LogicalResult mlir::tt::ttnn::BatchNormInferenceOp::verify() {
  return verifyTTNNBatchNormOp(*this);
}

//===----------------------------------------------------------------------===//
// BatchNormTrainingOp
//===----------------------------------------------------------------------===//

::mlir::LogicalResult mlir::tt::ttnn::BatchNormTrainingOp::verify() {
  return verifyTTNNBatchNormOp(*this);
}

//===----------------------------------------------------------------------===//
// RMSNormOp
//===----------------------------------------------------------------------===//
::mlir::LogicalResult mlir::tt::ttnn::RMSNormOp::verify() {
  RankedTensorType inputType = getInput().getType();
  RankedTensorType outputType = getResult().getType();

  // Input and output must have the same shape.
  if (inputType.getShape() != outputType.getShape()) {
    return emitOpError("input and output must have the same shape");
  }

  // For 0D tensors, weight and bias validation is different.
  if (inputType.getRank() == 0) {
    // For 0D tensors, weight and bias should also be 0D if present.
    if (getWeight()) {
      RankedTensorType weightType = getWeight().getType();
      if (weightType.getRank() != 0) {
        return emitOpError("weight tensor must be 0D for 0D input tensor");
      }
    }
    if (getBias()) {
      RankedTensorType biasType = getBias().getType();
      if (biasType.getRank() != 0) {
        return emitOpError("bias tensor must be 0D for 0D input tensor");
      }
    }
    return success();
  }

  // For non-0D tensors, get the last dimension size for weight/bias validation.
  int64_t lastDimSize = inputType.getShape().back();

  // Verify weight tensor shape if present.
  if (getWeight()) {
    RankedTensorType weightType = getWeight().getType();
    if (weightType.getRank() != 1 || weightType.getShape()[0] != lastDimSize) {
      return emitOpError("weight tensor must be 1D with size matching the last "
                         "dimension of input");
    }
  }

  // Verify bias tensor shape if present.
  if (getBias()) {
    RankedTensorType biasType = getBias().getType();
    if (biasType.getRank() != 1 || biasType.getShape()[0] != lastDimSize) {
      return emitOpError("bias tensor must be 1D with size matching the last "
                         "dimension of input");
    }
  }

  return success();
}

//===----------------------------------------------------------------------===//
// AllGatherOp
//===----------------------------------------------------------------------===//

::mlir::LogicalResult AllGatherOp::verify() {
  ::mlir::RankedTensorType inputType = getInput().getType();
  int32_t gatherDim = getAllGatherDim();

  if (gatherDim >= inputType.getRank() || gatherDim < -inputType.getRank()) {
    return emitOpError("Invalid gather dimension for all reduce op. Gather "
                       "dimension must be >= to input tensor rank or < -input "
                       "tensor rank, got gather_dim = ")
           << gatherDim;
  }

  return success();
}

::mlir::OpFoldResult mlir::tt::ttnn::AllGatherOp::fold(FoldAdaptor adaptor) {
  ttcore::DeviceAttr device = ttcore::lookupDevice(*this);
  llvm::SmallVector<int64_t> meshShape{device.getMeshShape()};
  // AllGather Op is semantically meaningless when gathering across a single
  // mesh device.
  if (meshShape.empty() || meshShape[getClusterAxis()] != 1) {
    return {};
  }
  // The input and output shapes must be identical in order to fold this op as
  // a no-op.
  llvm::ArrayRef<int64_t> inputShape = getInput().getType().getShape();
  llvm::ArrayRef<int64_t> outputShape = getResult().getType().getShape();
  if (inputShape != outputShape) {
    return {};
  }
  emitWarning() << "Removing this CCL op because performing a CCL operation "
                   "on a single mesh device is semantically meaningless.";
  return getInput();
}

//===----------------------------------------------------------------------===//
// ReduceScatterOp
//===----------------------------------------------------------------------===//

::mlir::LogicalResult ReduceScatterOp::verify() {
  ::mlir::RankedTensorType inputType = getInput().getType();
  int32_t scatterDim = getScatterDim();
  ::mlir::tt::ttcore::ReduceType reduceType = getReduceType();

  if (scatterDim >= inputType.getRank() || scatterDim < -inputType.getRank()) {
    return emitOpError(
               "Invalid scatter dimension for reduce scatter op. Scatter "
               "dimension must be >= to input tensor rank or < -input "
               "tensor rank, got scatter_dim = ")
           << scatterDim;
  }

  // Currently TTNN only supports the following reduce types. Compiler is able
  // to model the full ReduceType list but only the following can be lowered
  // into TTNN.
  if (reduceType != ::mlir::tt::ttcore::ReduceType::Sum &&
      reduceType != ::mlir::tt::ttcore::ReduceType::Max &&
      reduceType != ::mlir::tt::ttcore::ReduceType::Min) {
    return emitOpError("Invalid reduction op for reduce scatter op.");
  }

  return success();
}

::mlir::OpFoldResult
mlir::tt::ttnn::ReduceScatterOp::fold(FoldAdaptor adaptor) {
  ttcore::DeviceAttr device = ttcore::lookupDevice(*this);
  llvm::SmallVector<int64_t> meshShape{device.getMeshShape()};
  // ReduceScatter Op is semantically meaningless when gathering across a single
  // mesh device.
  if (meshShape.empty() || meshShape[getClusterAxis()] != 1) {
    return {};
  }
  // The input and output shapes must be identical in order to fold this op as
  // a no-op.
  llvm::ArrayRef<int64_t> inputShape = getInput().getType().getShape();
  llvm::ArrayRef<int64_t> outputShape = getResult().getType().getShape();
  if (inputShape != outputShape) {
    return {};
  }
  emitWarning() << "Removing this CCL op because performing a CCL operation "
                   "on a single mesh device is semantically meaningless.";
  return getInput();
}

//===----------------------------------------------------------------------===//
// ScatterOp
//===----------------------------------------------------------------------===//

::mlir::LogicalResult ScatterOp::verify() {
  const ::mlir::RankedTensorType inputType = getInput().getType();
  const ::mlir::RankedTensorType indexType = getIndex().getType();
  const ::mlir::RankedTensorType sourceType = getSource().getType();

  llvm::ArrayRef<int64_t> inputShape = inputType.getShape();
  llvm::ArrayRef<int64_t> indexShape = indexType.getShape();
  llvm::ArrayRef<int64_t> sourceShape = sourceType.getShape();

  const size_t inputTypeRank = inputShape.size();
  const size_t indexTypeRank = indexShape.size();
  const size_t sourceTypeRank = sourceShape.size();

  if (inputTypeRank != indexTypeRank || inputTypeRank != sourceTypeRank ||
      indexTypeRank != sourceTypeRank) {
    return emitOpError() << "Input tensor, index tensor, and source tensor "
                            "must have the same rank. "
                         << "Got input rank = " << inputTypeRank
                         << ", index rank = " << indexTypeRank
                         << ", source rank = " << sourceTypeRank;
  }

  if (indexShape != sourceShape) {
    return emitOpError(
        "Index tensor must have the same shape as source tensor.");
  }

  return ::mlir::success();
}

//===----------------------------------------------------------------------===//
// AllReduceOp
//===----------------------------------------------------------------------===//

::mlir::LogicalResult AllReduceOp::verify() {
  ::mlir::tt::ttcore::ReduceType reduceType = getReduceType();

  // Currently TTNN only supports the following reduce types.
  if (reduceType != ::mlir::tt::ttcore::ReduceType::Sum &&
      reduceType != ::mlir::tt::ttcore::ReduceType::Max &&
      reduceType != ::mlir::tt::ttcore::ReduceType::Min) {
    return emitOpError("Invalid reduction op for all reduce op.");
  }

  return success();
}

::mlir::OpFoldResult mlir::tt::ttnn::AllReduceOp::fold(FoldAdaptor adaptor) {
  ttcore::DeviceAttr device = ttcore::lookupDevice(*this);
  llvm::SmallVector<int64_t> meshShape{device.getMeshShape()};
  // AllReduce Op is semantically meaningless when gathering across a single
  // mesh device.
  if (!meshShape.empty() && meshShape[getClusterAxis()] == 1) {
    return getInput();
  }

  return {};
}

//===----------------------------------------------------------------------===//
// CollectivePermuteOp
//===----------------------------------------------------------------------===//

// CollectivePermuteOp verification
::mlir::LogicalResult CollectivePermuteOp::verify() {
  auto sourceTargetPairs = getSourceTargetPairs().getValues<int64_t>();

  // Check that the rank of sourceTargetPairs is 2D.
  llvm::ArrayRef<int64_t> sourceTargetPairsShape =
      getSourceTargetPairs().getType().getShape();
  const size_t sourceTargetPairsRank = sourceTargetPairsShape.size();

  if (sourceTargetPairsRank != 2) {
    return emitOpError("The rank of source target pairs must be 2, got rank = ")
           << sourceTargetPairsRank;
  }

  /* Check that the 'src' values and 'dest' values in sourceTargetPairs is
  unique. Given a 2D rank tensor of source target pairs eg. [['src', 'target'],
  ['src', 'target'] ...], we need to ensure that each 'src' is unique and each
  'target' is unique.
  */
  auto areElementsUnique = [](const auto &sourceTargetPairs) -> bool {
    for (size_t i = 0; i < sourceTargetPairs.size(); i++) {
      int target = sourceTargetPairs[i];
      for (size_t j = i + 2; j < sourceTargetPairs.size(); j += 2) {
        if (sourceTargetPairs[j] == target) {
          return false;
        }
      }
    }

    return true;
  };

  if (!areElementsUnique(sourceTargetPairs)) {
    return emitOpError(
        "There are duplicate 'src' or 'dest' devices in source target pairs");
  }

  return success();
}

::mlir::OpFoldResult
mlir::tt::ttnn::CollectivePermuteOp::fold(FoldAdaptor adaptor) {
  ::mlir::DenseIntElementsAttr srcTargetPairs = getSourceTargetPairs();

  // Filter out self-mapping src-target pairs.
  auto elements = srcTargetPairs.getValues<APInt>();
  SmallVector<APInt> filteredPairs;
  for (size_t idx = 0; idx < elements.size(); idx += 2) {
    auto src = elements[idx];
    auto target = elements[idx + 1];
    if (src == target) {
      continue;
    }
    filteredPairs.push_back(src);
    filteredPairs.push_back(target);
  }

  if (filteredPairs.empty()) {
    // No permutations left. Exclude this op.
    return getInput();
  }

  // There are effective permutations left.
  if (srcTargetPairs.getNumElements() !=
      static_cast<int64_t>(filteredPairs.size())) {
    // Update source_target_pairs if changed.
    std::array<int64_t, 2> shape = {
        static_cast<int64_t>(filteredPairs.size() / 2), 2};
    auto newType =
        RankedTensorType::get(shape, srcTargetPairs.getType().getElementType());
    setSourceTargetPairsAttr(DenseIntElementsAttr::get(newType, filteredPairs));
  }
  return {};
}
//===----------------------------------------------------------------------===//
// MeshShardOp
//===----------------------------------------------------------------------===//

::mlir::LogicalResult MeshShardOp::verify() {
  llvm::ArrayRef<int64_t> inputShape = getInput().getType().getShape();
  llvm::ArrayRef<int64_t> shardShape = getShardShape();
  ::mlir::tt::ttcore::MeshShardType shardType = getShardType();

  // Check shard_type is not maximal.
  if (shardType == ::mlir::tt::ttcore::MeshShardType::Maximal) {
    return emitOpError("Invalid shard_type (maximal) for mesh_shard op.");
  }

  if (shardType == ::mlir::tt::ttcore::MeshShardType::Devices) {
    // Check if rank(shardShape) is eqaul to rank(input).
    if (shardShape.size() != inputShape.size()) {
      return emitOpError("Invalid rank(shard_shape) != rank(input) for "
                         "mesh_shard op with devices partition.");
    }

    // Check if overall partition is eqaul to or greater than two.
    int64_t overallPartition = 1;
    for (auto partition : shardShape) {
      // Each partition value is limited to one of the dimensions of hardware
      // mesh. Thus, overallPartition remains lower than or equal to the number
      // of multi-chips.
      overallPartition *= partition;
    }
    if (overallPartition < 2) {
      return emitOpError("Invalid overall partition (<2) for mesh_shard op "
                         "with devices partition.");
    }
  }

  return success();
}

//===----------------------------------------------------------------------===//
// UpdateCacheOp
//===----------------------------------------------------------------------===//

::mlir::LogicalResult UpdateCacheOp::verify() {
  if (getBatchOffset() != 0) {
    return emitOpError(
        "Only single-batch is supported. Batch offset must be 0");
  }

  const ::mlir::RankedTensorType cacheType = getCache().getType();
  const ::mlir::RankedTensorType inputType = getInput().getType();

  const ::mlir::tt::ttcore::DataType cacheDataType =
      ::mlir::tt::ttcore::elementTypeToDataType(cacheType.getElementType());
  const ::mlir::tt::ttcore::DataType inputDataType =
      ::mlir::tt::ttcore::elementTypeToDataType(inputType.getElementType());

  if (cacheDataType != inputDataType) {
    return emitOpError(
        "Cache and input tensors must have the same dtype. "
        "Got cache dtype = " +
        DataTypeEnumToString(cacheDataType) +
        ", input dtype = " + DataTypeEnumToString(inputDataType));
  }

  if (cacheType.getRank() != 4) {
    return emitOpError("Cache tensor must be a 4D tensor");
  }

  if (inputType.getRank() != 4) {
    return emitOpError("Input tensor must be a 4D tensor");
  }

  if (inputType.getShape()[2] != 1) {
    return emitOpError("Input tensor requires that dim 2 have size 1, got "
                       "input dim 2 size = " +
                       std::to_string(inputType.getShape()[2]));
  }

  if (cacheType.getShape()[0] != inputType.getShape()[0] ||
      cacheType.getShape()[1] != inputType.getShape()[1] ||
      cacheType.getShape()[3] != inputType.getShape()[3]) {
    return emitOpError("Cache tensor shape must match input tensor shape on "
                       "all dimensions except dim 2. Got cache shape (" +
                       std::to_string(cacheType.getShape()[0]) + ", " +
                       std::to_string(cacheType.getShape()[1]) + ", " +
                       std::to_string(cacheType.getShape()[2]) + ", " +
                       std::to_string(cacheType.getShape()[3]) +
                       "), input shape ()" +
                       std::to_string(inputType.getShape()[0]) + "x" +
                       std::to_string(inputType.getShape()[1]) + "x" +
                       std::to_string(inputType.getShape()[2]) + "x" +
                       std::to_string(inputType.getShape()[3]) + ")");
  }

  return success();
}

//===----------------------------------------------------------------------===//
// FillCacheOp
//===----------------------------------------------------------------------===//

::mlir::LogicalResult FillCacheOp::verify() {
  if (getBatchOffset() != 0) {
    return emitOpError(
        "Only single-batch is supported. Batch offset must be 0");
  }

  const ::mlir::RankedTensorType cacheType = getCache().getType();
  const ::mlir::RankedTensorType inputType = getInput().getType();

  const ::mlir::tt::ttcore::DataType cacheDataType =
      ::mlir::tt::ttcore::elementTypeToDataType(cacheType.getElementType());
  const ::mlir::tt::ttcore::DataType inputDataType =
      ::mlir::tt::ttcore::elementTypeToDataType(inputType.getElementType());

  if (cacheDataType != inputDataType) {
    return emitOpError(
        "Cache and input tensors must have the same dtype. "
        "Got cache dtype = " +
        DataTypeEnumToString(cacheDataType) +
        ", input dtype = " + DataTypeEnumToString(inputDataType));
  }

  if (cacheType.getRank() != 4) {
    return emitOpError("Cache tensor must be a 4D tensor");
  }

  if (inputType.getRank() != 4) {
    return emitOpError("Input tensor must be a 4D tensor");
  }

  if (inputType.getShape()[2] > cacheType.getShape()[2]) {
    return emitOpError(
        "Input tensor requires that dim 2 have a size which is less than or "
        "equal to the size of dim 2 of the cache tensor. Got cache dim 2 size "
        "= " +
        std::to_string(cacheType.getShape()[2]) +
        ", input dim 2 size = " + std::to_string(inputType.getShape()[2]));
  }

  if (cacheType.getShape()[0] != inputType.getShape()[0] ||
      cacheType.getShape()[1] != inputType.getShape()[1] ||
      cacheType.getShape()[3] != inputType.getShape()[3]) {
    return emitOpError("Cache tensor shape must match input tensor shape on "
                       "all dimensions except dim 2. Got cache shape (" +
                       std::to_string(cacheType.getShape()[0]) + ", " +
                       std::to_string(cacheType.getShape()[1]) + ", " +
                       std::to_string(cacheType.getShape()[2]) + ", " +
                       std::to_string(cacheType.getShape()[3]) +
                       "), input shape (" +
                       std::to_string(inputType.getShape()[0]) + ", " +
                       std::to_string(inputType.getShape()[1]) + ", " +
                       std::to_string(inputType.getShape()[2]) + ", " +
                       std::to_string(inputType.getShape()[3]) + ")");
  }

  return success();
}

//===----------------------------------------------------------------------===//
// PermuteOp
//===----------------------------------------------------------------------===//

// PermuteOp verification
::mlir::LogicalResult mlir::tt::ttnn::PermuteOp::verify() {
  llvm::ArrayRef<int64_t> inputShape = getInput().getType().getShape();
  const size_t inputRank = inputShape.size();
  llvm::ArrayRef<int64_t> resultShape = getResult().getType().getShape();

  // Check that given attribute `permutation` is a valid permutation of the
  // dimensions.
  llvm::ArrayRef<int64_t> permutation = getPermutation();
  llvm::SmallVector<int64_t> dimensions(inputRank);
  std::iota(dimensions.begin(), dimensions.end(), 0);
  if (inputRank != permutation.size() ||
      !std::is_permutation(permutation.begin(), permutation.end(),
                           dimensions.begin())) {
    return emitOpError("Expected a permutation of (")
           << ttmlir::utils::join(dimensions, ", ")
           << "), got (" + ttmlir::utils::join(permutation, ", ") << ")";
  }

  // Check that the result shape matches the shape of input tensor after
  // permutation is applied.
  llvm::SmallVector<int64_t> expectedResultShape =
      ttmlir::utils::applyPermutation(inputShape, permutation);
  if (!llvm::equal(expectedResultShape, resultShape)) {
    return emitOpError("Expected result shape (" +
                       ttmlir::utils::join(expectedResultShape, ", ") +
                       "), got (" + ttmlir::utils::join(resultShape, ", ") +
                       ")");
  }

  return success();
}

//===----------------------------------------------------------------------===//
// UpsampleOp
//===----------------------------------------------------------------------===//

// UpsampleOp verification
::mlir::LogicalResult UpsampleOp::verify() {
  ::mlir::RankedTensorType inputType = getInput().getType();
  ::mlir::RankedTensorType outputType = getResult().getType();

  // Input tensor is assumed to be 4D tensor.
  if (inputType.getRank() != 4) {
    return emitOpError("Expected rank of input tensor is 4, got rank " +
                       std::to_string(inputType.getRank()));
  }
  if (outputType.getRank() != 4) {
    return emitOpError("Expected rank of output tensor is 4, got rank " +
                       std::to_string(outputType.getRank()));
  }

  auto scaleFactor = ttmlir::utils::getPairOfInteger<int32_t>(getScaleFactor());
  if (auto error = scaleFactor.takeError()) {
    return emitOpError() << llvm::toString(std::move(error));
  }
  int32_t scaleH = scaleFactor->first;
  int32_t scaleW = scaleFactor->second;

  if (scaleH <= 0 || scaleW <= 0) {
    return emitOpError("Scale factors H = ")
           << scaleH << " and W = " << scaleW << " must be positive integers";
  }

  ::llvm::ArrayRef<int64_t> inputShape = inputType.getShape();
  ::llvm::ArrayRef<int64_t> outputShape = outputType.getShape();
  // Input tensor is assumed to be in NHWC format.
  enum Dimensions { DIM_N = 0, DIM_H = 1, DIM_W = 2, DIM_C = 3 };
  if (inputShape[DIM_H] * scaleH != outputShape[DIM_H]) {
    return emitOpError("Expected output H dimension to be input H dimension * "
                       "scaleH = ")
           << (inputShape[DIM_H] * scaleH) << ", got " << outputShape[DIM_H];
  }
  if (inputShape[DIM_W] * scaleW != outputShape[DIM_W]) {
    return emitOpError("Expected output W dimension to be input W dimension * "
                       "scaleW = ")
           << (inputShape[DIM_W] * scaleW) << ", got " << outputShape[DIM_W];
  }
  if (inputShape[DIM_N] != outputShape[DIM_N]) {
    return emitOpError("Expected output N dimension to be ")
           << inputShape[DIM_N] << ", got " << outputShape[DIM_N];
  }
  if (inputShape[DIM_C] != outputShape[DIM_C]) {
    return emitOpError("Expected output C dimension to be ")
           << inputShape[DIM_C] << ", got " << outputShape[DIM_C];
  }

  // Verify that the mode attribute is one of the legal modes. These two modes
  // are currently only supported modes in TTNN.
  llvm::SmallVector<llvm::StringRef> legalModes = {"nearest", "bilinear"};
  if (std::find(legalModes.begin(), legalModes.end(), getMode()) ==
      legalModes.end()) {
    return emitOpError("Expected modes are (")
           << llvm::join(legalModes, ", ") << "), got \"" << getMode() << "\"";
  }

  return success();
}

//===----------------------------------------------------------------------===//
// Reduction ops
//===----------------------------------------------------------------------===//

// Common verifier for all Reduction ops.
static mlir::LogicalResult
verifyReduceOp(llvm::function_ref<mlir::InFlightDiagnostic()> emitOpError,
               mlir::RankedTensorType inputType,
               const std::optional<mlir::ArrayAttr> &reduceDims, bool keepDim,
               ::llvm::ArrayRef<int64_t> specifiedOutputShape) {

  int64_t inputTensorRank = inputType.getRank();

  llvm::BitVector reduceDimsMask(inputTensorRank, false);
  if (reduceDims) {
    for (mlir::Attribute attr : *reduceDims) {
      int64_t reduceDim = mlir::cast<mlir::IntegerAttr>(attr).getInt();
      // Normalize range to [0, inputTensorRank).
      if (reduceDim < 0) {
        reduceDim += inputTensorRank;
      }
      reduceDimsMask.set(reduceDim);
    }
  } else {
    reduceDimsMask.set();
  }

  llvm::SmallVector<int64_t> expectedOutputShape;
  for (int64_t index = 0; index < inputTensorRank; ++index) {
    if (!reduceDimsMask[index]) {
      expectedOutputShape.push_back(inputType.getDimSize(index));
    } else if (keepDim) {
      expectedOutputShape.push_back(1);
    }
  }

  // Finally, compare shapes.
  if (!llvm::equal(specifiedOutputShape, expectedOutputShape)) {
    return emitOpError() << "Expected output shape ("
                         << ttmlir::utils::join(expectedOutputShape, ", ")
                         << "), got ("
                         << ttmlir::utils::join(specifiedOutputShape, ", ")
                         << ")";
  }

  return mlir::success();
}

// Verifier for Reduce ProdOp.
static mlir::LogicalResult
verifyReduceProdOp(tt::ttnn::ProdOp *reduceOp,
                   mlir::RankedTensorType inputType) {
  int64_t inputTensorRank = inputType.getRank();

  if (inputTensorRank > 4) {
    return reduceOp->emitOpError(
        "Input tensor rank is greater than 4 for reduce(product).");
  }

  return mlir::success();
}

//===----------------------------------------------------------------------===//
// MaxOp
//===----------------------------------------------------------------------===//

// MaxOp verification.
::mlir::LogicalResult MaxOp::verify() {
  return verifyReduceOp([&]() { return emitOpError(); }, getInput().getType(),
                        getDimArg(), getKeepDim(),
                        getResult().getType().getShape());
}

//===----------------------------------------------------------------------===//
// MeanOp
//===----------------------------------------------------------------------===//

// MeanOp verification.
::mlir::LogicalResult MeanOp::verify() {
  return verifyReduceOp([&]() { return emitOpError(); }, getInput().getType(),
                        getDimArg(), getKeepDim(),
                        getResult().getType().getShape());
}

//===----------------------------------------------------------------------===//
// SumOp
//===----------------------------------------------------------------------===//

// SumOp verification.
::mlir::LogicalResult SumOp::verify() {
  return verifyReduceOp([&]() { return emitOpError(); }, getInput().getType(),
                        getDimArg(), getKeepDim(),
                        getResult().getType().getShape());
}

//===----------------------------------------------------------------------===//
// Reduce MinOp
//===----------------------------------------------------------------------===//

// MinOp verification.
::mlir::LogicalResult MinOp::verify() {
  return verifyReduceOp([&]() { return emitOpError(); }, getInput().getType(),
                        getDimArg(), getKeepDim(),
                        getResult().getType().getShape());
}

//===----------------------------------------------------------------------===//
// Reduce ProdOp
//===----------------------------------------------------------------------===//

// ProdOp verification.
::mlir::LogicalResult ProdOp::verify() {
  return verifyReduceProdOp(this, getInput().getType());
}

//===----------------------------------------------------------------------===//
// WriteTensorOp
//===----------------------------------------------------------------------===//

::mlir::LogicalResult WriteTensorOp::verify() {
  auto hostTensorType =
      ::mlir::cast<RankedTensorType>(this->getHostTensor().getType());
  if (!hostTensorType) {
    return emitOpError() << "Host tensor must be RankedTensorType";
  }
  if (utils::isTensorOnDevice(hostTensorType)) {
    return emitOpError() << "Host tensor must be on system memory";
  }

  auto deviceTensorType =
      ::mlir::cast<RankedTensorType>(this->getDeviceTensor().getType());
  if (!deviceTensorType) {
    return emitOpError() << "Device tensor must be RankedTensorType";
  }
  if (!utils::isTensorOnDevice(deviceTensorType)) {
    return emitOpError() << "Device tensor must be on device memory";
  }

  uint32_t cqId = this->getCqId();
  if (llvm::find(VALID_CQ_IDS, cqId) == VALID_CQ_IDS.end()) {
    return emitOpError() << "Invalid CQ ID " << cqId;
  }

  return ::mlir::success();
}

//===----------------------------------------------------------------------===//
// TraceOps
//===----------------------------------------------------------------------===//

static ::mlir::LogicalResult verifyTraceIdTensor(Operation *op, Value traceId) {
  if (!traceId) {
    return op->emitError() << "Trace ID must be set";
  }
  if (!mlir::isa<mlir::RankedTensorType>(traceId.getType())) {
    return op->emitError() << "Trace ID must be a ranked tensor type";
  }
  auto traceIdTensor = mlir::cast<mlir::RankedTensorType>(traceId.getType());
  if (traceIdTensor.getRank() != 0) {
    return op->emitError() << "Trace ID must be a scalar";
  }
  auto intType =
      mlir::dyn_cast<mlir::IntegerType>(traceIdTensor.getElementType());
  if (!intType) {
    return op->emitError() << "Trace ID must be an integer";
  }
  if (!intType.isUnsigned()) {
    return op->emitError() << "Trace ID must be unsigned";
  }
  if (intType.getWidth() != 32) {
    return op->emitError() << "Trace ID must be 32-bit";
  }
  if (!mlir::isa_and_present<ttnn::TraceIdAttr>(traceIdTensor.getEncoding())) {
    return op->emitError() << "Trace ID must have the TraceIdAttr encoding";
  }
  return ::mlir::success();
}

void BeginTraceCaptureOp::getEffects(
    ::mlir::SmallVectorImpl<mlir::MemoryEffects::EffectInstance> &effects) {
  effects.emplace_back(::mlir::MemoryEffects::Read::get(),
                       TraceResource::get());
  effects.emplace_back(::mlir::MemoryEffects::Write::get(),
                       TraceResource::get());
}

::mlir::LogicalResult BeginTraceCaptureOp::verify() {
  uint32_t cqId = this->getCqId();
  if (llvm::find(VALID_CQ_IDS, cqId) == VALID_CQ_IDS.end()) {
    return emitOpError() << "Invalid CQ ID " << cqId;
  }

  ::mlir::LogicalResult traceIdResult =
      verifyTraceIdTensor(this->getOperation(), this->getTraceId());
  if (failed(traceIdResult)) {
    return traceIdResult;
  }

  return ::mlir::success();
}

void EndTraceCaptureOp::getEffects(
    ::mlir::SmallVectorImpl<mlir::MemoryEffects::EffectInstance> &effects) {
  effects.emplace_back(::mlir::MemoryEffects::Read::get(),
                       TraceResource::get());
  effects.emplace_back(::mlir::MemoryEffects::Write::get(),
                       TraceResource::get());
}

::mlir::LogicalResult EndTraceCaptureOp::verify() {
  uint32_t cqId = this->getCqId();
  if (llvm::find(VALID_CQ_IDS, cqId) == VALID_CQ_IDS.end()) {
    return emitOpError() << "Invalid CQ ID " << cqId;
  }

  ::mlir::LogicalResult traceIdResult =
      verifyTraceIdTensor(this->getOperation(), this->getTraceId());
  if (failed(traceIdResult)) {
    return traceIdResult;
  }

  return ::mlir::success();
}

void ExecuteTraceOp::getEffects(
    ::mlir::SmallVectorImpl<mlir::MemoryEffects::EffectInstance> &effects) {
  effects.emplace_back(::mlir::MemoryEffects::Read::get(),
                       TraceResource::get());
  effects.emplace_back(::mlir::MemoryEffects::Write::get(),
                       TraceResource::get());
}

::mlir::LogicalResult ExecuteTraceOp::verify() {
  uint32_t cqId = this->getCqId();
  if (llvm::find(VALID_CQ_IDS, cqId) == VALID_CQ_IDS.end()) {
    return emitOpError() << "Invalid CQ ID " << cqId;
  }

  ::mlir::LogicalResult traceIdResult =
      verifyTraceIdTensor(this->getOperation(), this->getTraceId());
  if (failed(traceIdResult)) {
    return traceIdResult;
  }

  return ::mlir::success();
}

void CaptureOrExecuteTraceOp::getEffects(
    ::mlir::SmallVectorImpl<mlir::MemoryEffects::EffectInstance> &effects) {
  effects.emplace_back(::mlir::MemoryEffects::Read::get(),
                       TraceResource::get());
  effects.emplace_back(::mlir::MemoryEffects::Write::get(),
                       TraceResource::get());
}

::mlir::LogicalResult CaptureOrExecuteTraceOp::verify() {
  // Verify that the callee exists
  FlatSymbolRefAttr captureCalleeAttr = this->getCaptureCalleeAttr();
  func::FuncOp captureFuncOp =
      SymbolTable::lookupNearestSymbolFrom<func::FuncOp>(*this,
                                                         captureCalleeAttr);
  if (!captureFuncOp) {
    return emitOpError() << "'" << captureCalleeAttr.getValue()
                         << "' does not reference a function";
  }

  FlatSymbolRefAttr traceFuncCalleeAttr;
  captureFuncOp.walk([&](func::CallOp callOp) {
    traceFuncCalleeAttr = callOp.getCalleeAttr();
    return WalkResult::interrupt();
  });

  if (!traceFuncCalleeAttr) {
    return emitOpError() << "No trace function found in capture function";
  }

  func::FuncOp traceFuncOp = SymbolTable::lookupNearestSymbolFrom<func::FuncOp>(
      *this, traceFuncCalleeAttr);
  if (!traceFuncOp) {
    return emitOpError() << "'" << traceFuncCalleeAttr.getValue()
                         << "' does not reference a function";
  }

  for (BlockArgument arg : traceFuncOp.getArguments()) {
    if (!::mlir::isa<RankedTensorType>(arg.getType())) {
      return emitOpError() << "All input arguments of trace function must be "
                           << "ranked tensors";
    }
    auto tensorType = ::mlir::cast<RankedTensorType>(arg.getType());
    if (!utils::isTensorOnDevice(tensorType)) {
      return emitOpError()
             << "All input arguments of trace function must be on device."
             << arg << " is not on device.";
    }
  }

  ::mlir::WalkResult walkResult =
      traceFuncOp.walk(
          [&](Operation *op) -> ::mlir::WalkResult {
            if (::mlir::isa<ttnn::CaptureOrExecuteTraceOp>(op)) {
              emitOpError() << "CaptureOrExecuteTraceOp op must not be nested "
                               "within trace function";
              return ::mlir::WalkResult::interrupt();
            }

            if (::mlir::isa<::mlir::tt::ttcore::LoadCachedOp>(op)) {
              emitOpError()
                  << "LoadCached op must not be nested within trace function";
              return ::mlir::WalkResult::interrupt();
            }

            if (::mlir::isa<GetDeviceOp>(op)) {
              auto traceDevice = this->getDevice();
              auto traceDeviceOp = traceDevice.getDefiningOp<GetDeviceOp>();

              auto calleeDeviceOp = ::mlir::cast<GetDeviceOp>(op);

              // Need to make sure that the device attributes of the trace op
              // and the device within the callee function match
              if (traceDeviceOp.getMeshShape() !=
                      calleeDeviceOp.getMeshShape() ||
                  traceDeviceOp.getMeshOffset() !=
                      calleeDeviceOp.getMeshOffset()) {
                return emitOpError()
                       << "Device configuration of get_device op in callee "
                       << "must match device configuration of trace op";
              }
              return ::mlir::WalkResult::advance();
            }

            // Make sure all input tensors are on device
            for (Value operand : op->getOperands()) {
              if (!::mlir::isa<RankedTensorType>(operand.getType())) {
                continue;
              }
              auto tensorType =
                  ::mlir::cast<RankedTensorType>(operand.getType());
              if (!utils::isTensorOnDevice(tensorType)) {
                emitOpError()
                    << "All input tensors of trace function must be on device."
                    << operand << " is not on device.";
                return ::mlir::WalkResult::interrupt();
              }
            }

            // Make sure all output tensors are on device
            for (Value result : op->getResults()) {
              if (!::mlir::isa<RankedTensorType>(result.getType())) {
                continue;
              }
              auto tensorType =
                  ::mlir::cast<RankedTensorType>(result.getType());
              if (!utils::isTensorOnDevice(tensorType)) {
                emitOpError()
                    << "All output tensors of trace function must be on device."
                    << result << " is not on device.";
                return ::mlir::WalkResult::interrupt();
              }
            }

            return ::mlir::WalkResult::advance();
          });

  if (walkResult.wasInterrupted()) {
    return ::mlir::failure();
  }

  FlatSymbolRefAttr executeCalleeAttr = this->getExecuteCalleeAttr();
  func::FuncOp executeFuncOp =
      SymbolTable::lookupNearestSymbolFrom<func::FuncOp>(*this,
                                                         executeCalleeAttr);
  if (!executeFuncOp) {
    return emitOpError() << "'" << executeCalleeAttr.getValue()
                         << "' does not reference a function";
  }

  return ::mlir::success();
}

//===----------------------------------------------------------------------===//
// PointToPointOp
//===----------------------------------------------------------------------===//

// PointToPointOp verification
::mlir::LogicalResult mlir::tt::ttnn::PointToPointOp::verify() {
  if (getAccumTensor()) { // accum_tensor is optional
    auto inputType = llvm::dyn_cast<RankedTensorType>(getInput().getType());
    auto outputType =
        llvm::dyn_cast<RankedTensorType>(getAccumTensor().getType());

    if (inputType.getElementType() != outputType.getElementType() ||
        inputType.getShape() != outputType.getShape()) {
      return emitOpError(
          "Accum tensor must match input tensor in shape and element type.");
    }
  }
  return success();
}

//===----------------------------------------------------------------------===//
// ConcatenateHeadsOp
//===----------------------------------------------------------------------===//

::mlir::LogicalResult ConcatenateHeadsOp::verify() {
  ::mlir::RankedTensorType inputType = getInput().getType();
  ::mlir::RankedTensorType outputType = getResult().getType();

  ::mlir::tt::ttcore::DataType inputDataType =
      ::mlir::tt::ttcore::elementTypeToDataType(inputType.getElementType());
  ::mlir::tt::ttcore::DataType outputDataType =
      ::mlir::tt::ttcore::elementTypeToDataType(outputType.getElementType());

  if (inputDataType != outputDataType) {
    return emitOpError()
           << "input and output tensors must have the same dtype, "
           << "got input dtype = " << DataTypeEnumToString(inputDataType)
           << ", output dtype = " << DataTypeEnumToString(outputDataType);
  }

  if (inputType.getRank() != 4) {
    return emitOpError() << "input tensor must be a 4D tensor";
  }

  if (outputType.getRank() != 3) {
    return emitOpError() << "output tensor must be a 3D tensor";
  }

  llvm::ArrayRef<int64_t> inputShape = inputType.getShape();
  llvm::ArrayRef<int64_t> outputShape = outputType.getShape();

  // Input tensor dimensions [batch_size, num_heads, sequence_size, head_size]
  // Output tensor dimensions [batch_size, sequence_size, num_heads * head_size]
  using namespace ttmlir::utils::transformer;

  // Verify batch_size dimension matches
  if (inputShape[INPUT_BATCH] != outputShape[OUTPUT_BATCH]) {
    return emitOpError() << "input and output batch dimensions must match,"
                            "got input batch size = "
                         << inputShape[INPUT_BATCH] << ", output batch size = "
                         << outputShape[OUTPUT_BATCH];
  }

  // Verify sequence_size dimension matches
  if (inputShape[INPUT_SEQ] != outputShape[OUTPUT_SEQ]) {
    return emitOpError()
           << "input sequence dimension must match output sequence dimension, "
              "got input sequence size = "
           << inputShape[INPUT_SEQ]
           << ", output sequence size = " << outputShape[OUTPUT_SEQ];
  }

  // Verify that num_heads * head_size equals the output hidden dimension
  int64_t expectedHiddenSize =
      inputShape[INPUT_NUM_HEADS] * inputShape[INPUT_HEAD_SIZE];
  if (expectedHiddenSize != outputShape[OUTPUT_HIDDEN]) {
    return emitOpError()
           << "output hidden dimension must equal num_heads * head_size, "
              "got num_heads = "
           << inputShape[INPUT_NUM_HEADS]
           << ", head_size = " << inputShape[INPUT_HEAD_SIZE]
           << ", expected hidden size = " << expectedHiddenSize
           << ", actual output hidden size = " << outputShape[OUTPUT_HIDDEN];
  }

  return success();
}

//===----------------------------------------------------------------------===//
// SplitQueryKeyValueAndSplitHeadsOp
//===----------------------------------------------------------------------===//

::mlir::LogicalResult
mlir::tt::ttnn::SplitQueryKeyValueAndSplitHeadsOp::verify() {
  ::mlir::RankedTensorType inputType = getInputTensor().getType();

  // Input tensor must be 3D tensor
  if (inputType.getRank() != 3) {
    return emitOpError() << "expected rank of input tensor is 3, got rank "
                         << inputType.getRank();
  }

  ::mlir::RankedTensorType queryOutputType = getQuery().getType();
  ::mlir::RankedTensorType keyOutputType = getKey().getType();
  ::mlir::RankedTensorType valueOutputType = getValue().getType();

  // Output tensors must be 4D tensors
  if (queryOutputType.getRank() != 4 || keyOutputType.getRank() != 4 ||
      valueOutputType.getRank() != 4) {
    return emitOpError() << "expected rank of query/key/value output tensor is "
                            "4, got query rank: "
                         << queryOutputType.getRank()
                         << ", key rank: " << keyOutputType.getRank()
                         << ", value rank: " << valueOutputType.getRank();
  }

  const uint32_t BATCH_DIM = 0;
  const uint32_t SEQUENCE_LENGTH_DIM = 1;
  const uint32_t HIDDEN_DIMENSION = 2;

  auto inputShape = inputType.getShape();
  auto kvInputShape = getKvInputTensor()
                          ? getKvInputTensor().getType().getShape()
                          : inputType.getShape();

  int64_t numHeads = getNumHeads();
  int64_t numKVHeads = getNumKvHeads() ? *getNumKvHeads() : numHeads;

  int64_t batchSizeQuery = inputShape[BATCH_DIM];
  int64_t sequenceLengthQuery = inputShape[SEQUENCE_LENGTH_DIM];
  int64_t headSizeQuery = 0;

  int64_t batchSizeKeyValue = kvInputShape[BATCH_DIM];
  int64_t sequenceLengthKeyValue = kvInputShape[SEQUENCE_LENGTH_DIM];
  int64_t headSizeKeyValue = 0;

  if (getKvInputTensor()) {
    headSizeQuery = inputShape[HIDDEN_DIMENSION] / numHeads;
    headSizeKeyValue = kvInputShape[HIDDEN_DIMENSION] / (2 * numKVHeads);
  } else {
    headSizeQuery = inputShape[HIDDEN_DIMENSION] / (numHeads + 2 * numKVHeads);
    headSizeKeyValue = headSizeQuery;
  }

  llvm::SmallVector<int64_t, 4> expectedQueryShape = {
      batchSizeQuery, numHeads, sequenceLengthQuery, headSizeQuery};

  if (!llvm::equal(expectedQueryShape, queryOutputType.getShape())) {
    return emitOpError() << "expected query output shape ("
                         << ttmlir::utils::join(expectedQueryShape, ", ")
                         << "), got ("
                         << ttmlir::utils::join(queryOutputType.getShape(),
                                                ", ")
                         << ")";
  }

  llvm::SmallVector<int64_t, 4> expectedKeyShape = {
      batchSizeKeyValue, numKVHeads, sequenceLengthKeyValue, headSizeKeyValue};

  if (getTransposeKey()) {
    std::swap(expectedKeyShape[2], expectedKeyShape[3]);
  }

  if (!llvm::equal(expectedKeyShape, keyOutputType.getShape())) {
    return emitOpError() << "expected key output shape ("
                         << ttmlir::utils::join(expectedKeyShape, ", ")
                         << "), got ("
                         << ttmlir::utils::join(keyOutputType.getShape(), ", ")
                         << ")";
  }

  llvm::SmallVector<int64_t, 4> expectedValueShape = {
      batchSizeKeyValue, numKVHeads, sequenceLengthKeyValue, headSizeKeyValue};

  if (!llvm::equal(expectedValueShape, valueOutputType.getShape())) {
    return emitOpError() << "expected value output shape ("
                         << ttmlir::utils::join(expectedValueShape, ", ")
                         << "), got ("
                         << ttmlir::utils::join(valueOutputType.getShape(),
                                                ", ")
                         << ")";
  }

  return success();
}

//===-----------------------------------------------------------------------===//
// NLPConcatHeadsOp
// ===----------------------------------------------------------------------===//

::mlir::LogicalResult mlir::tt::ttnn::NLPConcatHeadsOp::verify() {
  ArrayRef<int64_t> inputShape = getInput().getType().getShape();
  ArrayRef<int64_t> outputShape = getResult().getType().getShape();

  if (outputShape.size() != 4) {
    return emitOpError() << "output tensor must be a 4D tensor";
  }

  if (inputShape.size() != 4) {
    return emitOpError() << "input tensor must be a 4D tensor";
  }

  using namespace ttmlir::utils::transformer;

  llvm::SmallVector<int64_t> expectedOutputShape = {
      inputShape[INPUT_BATCH], 1, inputShape[INPUT_SEQ],
      inputShape[INPUT_NUM_HEADS] * inputShape[INPUT_HEAD_SIZE]};

  if (!llvm::equal(expectedOutputShape, outputShape)) {
    return emitOpError() << "expected output shape ("
                         << ttmlir::utils::join(expectedOutputShape, ", ")
                         << "), got (" << ttmlir::utils::join(outputShape, ", ")
                         << ")";
  }

  return mlir::success();
}

//===----------------------------------------------------------------------===//
// GenericOp
//===----------------------------------------------------------------------===//

// GenericOp verification
::mlir::LogicalResult mlir::tt::ttnn::GenericOp::verify() {
  ProgramAttr program = getProgram();
  size_t numberOfInputsAndOutputs = getInputsAndOutputs().size();
  size_t numberOfSemaphores = program.getSemaphores().size();

  for (auto kernel : program.getKernels()) {
    auto kernelInterface = llvm::cast<KernelInterface>(kernel);

    for (auto arg : kernelInterface.getCommonRtArgs()) {
      if (auto addressOfTensor =
              llvm::dyn_cast_or_null<KernelArgAddressOfTensorAttr>(arg)) {
        if (addressOfTensor.getTensorIndex() >= numberOfInputsAndOutputs) {
          return emitError() << "Address of tensor at index is out of bounds";
        }
      }
      if (auto semaphoreAt =
              llvm::dyn_cast_or_null<KernelArgSemaphoreAtAttr>(arg)) {
        if (semaphoreAt.getSemaphoreIndex() >= numberOfSemaphores) {
          return emitError() << "Semaphore at index is out of bounds";
        }
      }
    }

    for (auto arg : kernelInterface.getCtArgs()) {
      if (auto semaphoreAt =
              llvm::dyn_cast_or_null<KernelArgSemaphoreAtAttr>(arg)) {
        if (semaphoreAt.getSemaphoreIndex() >= numberOfSemaphores) {
          return emitError() << "Semaphore at index is out of bounds";
        }
      }
    }
  }

  return mlir::success();
}

//===----------------------------------------------------------------------===//
// NLPConcatHeadsDecodeOp
//===----------------------------------------------------------------------===//

// NLPConcatHeadsDecodeOp verification
::mlir::LogicalResult NLPConcatHeadsDecodeOp::verify() {
  ::mlir::RankedTensorType inputType = getInput().getType();
  ::mlir::RankedTensorType outputType = getResult().getType();

  if (inputType.getRank() != 4) {
    return emitOpError() << "input tensor must be a 4D tensor";
  }

  if (outputType.getRank() != 4) {
    return emitOpError() << "output tensor must be a 4D tensor";
  }

  llvm::ArrayRef<int64_t> inputShape = inputType.getShape();
  llvm::ArrayRef<int64_t> outputShape = outputType.getShape();

  // Input tensor dimensions [sequence_size, batch_size, num_heads, head_size]
  // Output tensor dimensions [sequence_size, 1, batch_size, num_heads *
  // head_size]
  enum InputDimensions {
    INPUT_SEQ = 0,
    INPUT_BATCH = 1,
    INPUT_NUM_HEADS = 2,
    INPUT_HEAD_SIZE = 3
  };

  enum OutputDimensions { OUTPUT_SEQ = 0, OUTPUT_BATCH = 2, OUTPUT_HIDDEN = 3 };

  uint32_t numHeads = getNumHeads();

  if (outputShape[1] != 1) {
    return emitOpError() << "output dimension 1 must be 1, got "
                         << outputShape[1];
  }

  if (inputShape[INPUT_NUM_HEADS] < numHeads) {
    return emitOpError() << "num_heads attribute must be less than or equal to "
                            "input num_heads "
                            "dimension, got num_heads = "
                         << numHeads << ", input num_heads dimension = "
                         << inputShape[INPUT_NUM_HEADS];
  }

  if (inputShape[INPUT_SEQ] != outputShape[OUTPUT_SEQ]) {
    return emitOpError()
           << "input sequence dimension must match output sequence dimension, "
              "got input sequence size = "
           << inputShape[INPUT_SEQ]
           << ", output sequence size = " << outputShape[OUTPUT_SEQ];
  }

  // Verify that num_heads * head_size equals the output hidden dimension
  int64_t expectedHiddenSize = numHeads * inputShape[INPUT_HEAD_SIZE];
  if (expectedHiddenSize != outputShape[OUTPUT_HIDDEN]) {
    return emitOpError()
           << "Output hidden dimension must equal num_heads * head_size, "
              "got num_heads = "
           << inputShape[INPUT_NUM_HEADS] << ", head_size = " << numHeads
           << ", expected hidden size = " << expectedHiddenSize
           << ", actual output hidden size = " << outputShape[OUTPUT_HIDDEN];
  }

  return success();
}

//===----------------------------------------------------------------------===//
// RotaryEmbeddingLlamaOp
//===----------------------------------------------------------------------===//

// RotaryEmbeddingLlamaOp verification
mlir::LogicalResult RotaryEmbeddingLlamaOp::verify() {
  mlir::RankedTensorType inputType = getInput().getType();
  mlir::RankedTensorType cosType = getCosCache().getType();
  mlir::RankedTensorType sinType = getSinCache().getType();
  mlir::RankedTensorType transMatType = getTransMat().getType();

  llvm::SmallVector<mlir::RankedTensorType> inputTypes = {
      inputType, cosType, sinType, transMatType};
  auto dtypePredicate = [](mlir::RankedTensorType type) {
    return isa<BFloat16Type>(type.getElementType());
  };

  auto tileLayoutPredicate = [](mlir::RankedTensorType type) {
    auto encoding = cast<ttnn::TTNNLayoutAttr>(type.getEncoding());
    return encoding.isTiled();
  };

  auto deviceStoragePredicate = [](mlir::RankedTensorType type) {
    return ttnn::utils::isTensorOnDevice(type);
  };

  if (!llvm::all_of(inputTypes, dtypePredicate)) {
    return emitOpError("all input tensors must be bfloat16 type.");
  }

  if (!llvm::all_of(inputTypes, tileLayoutPredicate)) {
    return emitOpError("all input tensors must have tiled layout.");
  }

  if (!llvm::all_of(inputTypes, deviceStoragePredicate)) {
    return emitOpError("all input tensors must be on device.");
  }

  // Cos and sin must have the same shape
  if (cosType.getShape() != sinType.getShape()) {
    return emitOpError("cos and sin tensors must have the same shape.");
  }

  // Head dimension validation
  int64_t headDim = inputType.getShape().back();
  if (headDim > 256) {
    return emitOpError("head dimension must be ≤ 256, got ") << headDim << ".";
  }

  // Transformation matrix shape validation
  auto transShape = transMatType.getShape();
  if (transShape.size() != 4) {
    return emitOpError("transformation matrix must be at least 4D tensor.");
  }

  llvm::SmallVector<int64_t> expectedTransShape = {1, 1, TILE_WIDTH,
                                                   TILE_HEIGHT};
  if (!llvm::equal(transShape.take_back(4), expectedTransShape)) {
    return emitOpError() << "transformation matrix must have shape ("
                         << ttmlir::utils::join(expectedTransShape, ",")
                         << ") but got ("
                         << ttmlir::utils::join(transShape, ",") << ").";
  }

  // Decode mode specific validations
  if (getIsDecodeMode()) {
    auto isHeightShardedPredicate = [](RankedTensorType type) {
      auto encoding = mlir::cast<ttnn::TTNNLayoutAttr>(type.getEncoding());
      return encoding.getMemLayout() &&
             encoding.getMemLayout().getValue() ==
                 ttnn::TensorMemoryLayout::HeightSharded;
    };

    if (!llvm::all_of(inputTypes, isHeightShardedPredicate)) {
      return emitOpError("in decode mode, all input tensors must have "
                         "HeightSharded memory layout.");
    }
  }

  mlir::RankedTensorType outputType = getResult().getType();

  // Output shape should match input shape
  if (outputType.getShape() != inputType.getShape()) {
    return emitOpError("output shape must match input shape.");
  }

  return mlir::success();
}

//===----------------------------------------------------------------------===//
// NLPCreateQKVHeadsDecodeOp
//===----------------------------------------------------------------------===//

::mlir::LogicalResult NLPCreateQKVHeadsDecodeOp::verify() {
  ArrayRef<int64_t> inputShape = getInput().getType().getShape();
  ArrayRef<int64_t> queryShape = getQuery().getType().getShape();
  ArrayRef<int64_t> keyShape = getKey().getType().getShape();
  ArrayRef<int64_t> valueShape = getValue().getType().getShape();

  auto shapePredicate = [](ArrayRef<int64_t> shape) {
    return shape.size() == 4;
  };

  if (!shapePredicate(inputShape)) {
    return emitOpError() << "input tensor must be a 4D tensor";
  }

  if (!shapePredicate(queryShape)) {
    return emitOpError() << "query tensor must be a 4D tensor";
  }

  if (!shapePredicate(keyShape)) {
    return emitOpError() << "key tensor must be a 4D tensor";
  }

  if (!shapePredicate(valueShape)) {
    return emitOpError() << "value tensor must be a 4D tensor";
  }

  // Both or neither of batch_offset and slice_size must be set.
  bool batchOffsetExists = getBatchOffset() != nullptr;
  bool sliceSizeExists = getSliceSizeAttr() != nullptr;
  if (batchOffsetExists != sliceSizeExists) {
    return emitOpError()
           << "both or neither of batch_offset and slice_size must be set";
  }

  if (batchOffsetExists && getBatchOffset().getType().getNumElements() != 1) {
    return emitOpError() << "batch_offset must be a scalar, got shape ("
                         << ttmlir::utils::join(
                                getBatchOffset().getType().getShape(), ", ")
                         << ")";
  }

  constexpr uint32_t INPUT_SEQ_DIM = 1;
  constexpr uint32_t INPUT_BATCH_DIM = 2;
  constexpr uint32_t INPUT_HIDDEN_DIM = 3;

  if (inputShape[0] != 1) {
    return emitOpError() << "input tensor dimension 0 must be 1, got "
                         << inputShape[0];
  }

  if (inputShape[INPUT_SEQ_DIM] != 1) {
    return emitOpError() << "input tensor dimension 1 must be 1, got "
                         << inputShape[1];
  }

  uint32_t numHeads = getNumHeads();
  uint32_t numKVHeads = getNumKvHeads() ? *getNumKvHeads() : numHeads;
  int64_t batchSize = inputShape[INPUT_BATCH_DIM];
  if (sliceSizeExists) {
    batchSize = *getSliceSize();
  }

  int64_t inputHiddenSize = inputShape[INPUT_HIDDEN_DIM];

  int64_t outputHeadDim = inputHiddenSize / (numHeads + 2 * numKVHeads);

  llvm::SmallVector<int64_t> expectedQueryShape = {1, batchSize, numHeads,
                                                   outputHeadDim};
  if (!llvm::equal(queryShape, expectedQueryShape)) {
    return emitOpError() << "expected query shape ("
                         << ttmlir::utils::join(expectedQueryShape, ", ")
                         << "), got (" << ttmlir::utils::join(queryShape, ", ")
                         << ")";
  }

  llvm::SmallVector<int64_t> expectedKVShape = {1, batchSize, numKVHeads,
                                                outputHeadDim};
  if (!llvm::equal(keyShape, expectedKVShape)) {
    return emitOpError() << "expected key shape ("
                         << ttmlir::utils::join(expectedKVShape, ", ") << "), "
                         << "got (" << ttmlir::utils::join(keyShape, ", ")
                         << ")";
  }

  if (!llvm::equal(valueShape, expectedKVShape)) {
    return emitOpError() << "expected value shape ("
                         << ttmlir::utils::join(expectedKVShape, ", ") << "), "
                         << "got (" << ttmlir::utils::join(valueShape, ", ")
                         << ")";
  }

  return mlir::success();
}

//===----------------------------------------------------------------------===//
// DumpTensorOp
//===----------------------------------------------------------------------===//

::mlir::LogicalResult DumpTensorOp::verify() {
  if (!getFilePath().ends_with(".tensorbin")) {
    return emitOpError() << "file " << getFilePath()
                         << " must end with .tensorbin extension";
  }

  return mlir::success();
}

//===----------------------------------------------------------------------===//
// LoadTensorOp
//===----------------------------------------------------------------------===//

::mlir::LogicalResult LoadTensorOp::verify() {
  if (!getFilePath().ends_with(".tensorbin")) {
    return emitOpError() << "file " << getFilePath()
                         << " must end with .tensorbin extension";
  }

  auto resultLayout =
      mlir::cast<TTNNLayoutAttr>(getResult().getType().getEncoding());
  auto device = getDevice();

  if (device && !resultLayout.isDeviceBufferType()) {
    return emitOpError(
        "device operand must be null for system memory buffer type");
  }

  if (!device && resultLayout.isDeviceBufferType()) {
    return emitOpError(
        "device operand must be specified for device memory buffer type");
  }

  return mlir::success();
}

//===----------------------------------------------------------------------===//
// ScaledDotProductAttentionDecodeOp
//===----------------------------------------------------------------------===//

::mlir::LogicalResult
mlir::tt::ttnn::ScaledDotProductAttentionDecodeOp::verify() {

  RankedTensorType queryType = getQuery().getType();
  RankedTensorType keyType = getKey().getType();
  RankedTensorType valueType = getValue().getType();
  RankedTensorType curPosTensorType = getCurPosTensor().getType();
  RankedTensorType resultType = getResult().getType();

  if (queryType != resultType) {
    return emitOpError("Query and result must have the same type");
  }

  if (!curPosTensorType.getElementType().isInteger()) {
    return emitOpError("Cur pos tensor must be a tensor of integers");
  }

  if (curPosTensorType.getShape().size() != 1) {
    return emitOpError("Cur pos tensor must be a 1D tensor");
  }

  if (keyType != valueType) {
    return emitOpError("Key and value must have the same type");
  }
  if (queryType.getShape().size() != 4) {
    return emitOpError("Query must be a 4D tensor");
  }
  if (keyType.getShape().size() != 4) {
    return emitOpError("Key/Value must be a 4D tensor");
  }
  if (resultType.getShape().size() != 4) {
    return emitOpError("Output must be a 4D tensor");
  }

  if (queryType.getShape()[0] != 1) {
    return emitOpError("Query dim 0 must be 1");
  }

  int64_t batchSize = queryType.getShape()[1];
  int64_t nQueryHeads = queryType.getShape()[2];
  int64_t nKVHeads = keyType.getShape()[1];
  int64_t headSize = queryType.getShape()[3];
  int64_t maxSeqLen = keyType.getShape()[2];

  if (curPosTensorType.getShape()[0] != batchSize) {
    return emitOpError("Cur pos tensor batch size must match query batch size");
  }

  if (keyType.getShape()[0] != batchSize) {
    return emitOpError("Key/Value batch size must match query batch size");
  }

  if (keyType.getShape()[3] != headSize) {
    return emitOpError("Key/Value head size must match query head size");
  }

  if (nQueryHeads % nKVHeads != 0) {
    return emitOpError(
        "Query num heads must be divisible by key/value num heads");
  }

  if (getAttentionMask()) {
    if (getIsCausal()) {
      return emitOpError(
          "Attention mask is not allowed when is_causal is true");
    }
    RankedTensorType attentionMaskType = getAttentionMask().getType();
    if (attentionMaskType.getShape().size() != 4) {
      return emitOpError("Attention mask must be a 4D tensor");
    }
    if (attentionMaskType.getShape()[0] != batchSize) {
      return emitOpError(
          "Attention mask batch size must match query batch size");
    }
    if (attentionMaskType.getShape()[1] != 1) {
      return emitOpError("Attention mask dim 1 must be 1");
    }
    if (attentionMaskType.getShape()[2] != nQueryHeads) {
      return emitOpError("Attention mask num heads must match query num heads");
    }
    if (attentionMaskType.getShape()[3] != maxSeqLen) {
      return emitOpError("Attention mask sequence length must match key/value "
                         "sequence length");
    }
  } else {
    if (!getIsCausal()) {
      return emitOpError("Attention mask is required when is_causal is false");
    }
  }

  return success();
}

//===----------------------------------------------------------------------===//
// ScaledDotProductAttentionOp
//===----------------------------------------------------------------------===//

::mlir::LogicalResult mlir::tt::ttnn::ScaledDotProductAttentionOp::verify() {

  RankedTensorType queryType = getQuery().getType();
  RankedTensorType keyType = getKey().getType();
  RankedTensorType valueType = getValue().getType();
  RankedTensorType resultType = getResult().getType();

  if (queryType != resultType) {
    return emitOpError("Query and result must have the same type");
  }

  if (keyType != valueType) {
    return emitOpError("Key and value must have the same type");
  }
  if (queryType.getShape().size() != 4) {
    return emitOpError("Query must be a 4D tensor");
  }
  if (keyType.getShape().size() != 4) {
    return emitOpError("Key/Value must be a 4D tensor");
  }
  if (resultType.getShape().size() != 4) {
    return emitOpError("Output must be a 4D tensor");
  }

  int64_t batchSize = queryType.getShape()[0];
  int64_t nQueryHeads = queryType.getShape()[1];
  int64_t nKVHeads = keyType.getShape()[1];
  int64_t headSize = queryType.getShape()[3];
  int64_t seqLen = queryType.getShape()[2];
  int64_t maxSeqLen = keyType.getShape()[2];

  // NOTE: The q_chunk_size is 32 by default in ttnn. This is configurable via
  // the program config. However, this is not modelled in the ttnn dialect.
  if (seqLen % 32 != 0) {
    return emitOpError(
        "Sequence length must be divisible by q_chunk_size (32)");
  }

  if (keyType.getShape()[0] != batchSize) {
    return emitOpError("Key/Value batch size must match query batch size");
  }

  if (keyType.getShape()[3] != headSize) {
    return emitOpError("Key/Value head size must match query head size");
  }

  if (nQueryHeads % nKVHeads != 0) {
    return emitOpError(
        "Query num heads must be divisible by key/value num heads");
  }

  if (getAttentionMask()) {
    if (getIsCausal()) {
      return emitOpError(
          "Attention mask is not allowed when is_causal is true");
    }
    RankedTensorType attentionMaskType = getAttentionMask().getType();
    if (attentionMaskType.getShape().size() != 4) {
      return emitOpError("Attention mask must be a 4D tensor");
    }
    if (attentionMaskType.getShape()[0] != batchSize) {
      return emitOpError(
          "Attention mask batch size must match query batch size");
    }
    if (attentionMaskType.getShape()[1] != 1) {
      return emitOpError("Attention mask dim 1 must be 1");
    }
    if (attentionMaskType.getShape()[2] != seqLen) {
      return emitOpError(
          "Attention mask at dim 2 must match query sequence length");
    }
    if (attentionMaskType.getShape()[3] != maxSeqLen) {
      return emitOpError("Attention mask at dim 3 must match key/value "
                         "sequence length (max sequence length)");
    }
  } else {
    if (!getIsCausal()) {
      return emitOpError("Attention mask is required when is_causal is false");
    }
  }

  if (getIsCausal()) {
    if (seqLen != maxSeqLen) {
      return emitOpError("Sequence length must match key/value sequence length "
                         "when is_causal is true");
    }
  }

  return success();
}

//===----------------------------------------------------------------------===//
// GlobalAvgPool2dOp
//===----------------------------------------------------------------------===//

// GlobalAvgPool2dOp verification
::mlir::LogicalResult mlir::tt::ttnn::GlobalAvgPool2dOp::verify() {
  RankedTensorType inputType = getInput().getType();
  if (inputType.getRank() != 4) {
    return emitOpError("input tensor must be a 4D tensor");
  }

  return success();
}

} // namespace mlir::tt::ttnn<|MERGE_RESOLUTION|>--- conflicted
+++ resolved
@@ -1306,22 +1306,10 @@
 
 // Back to back reshapes can be replaced with the final reshape.
 static mlir::OpFoldResult foldConsecutiveReshape(mlir::tt::ttnn::ReshapeOp op) {
-<<<<<<< HEAD
-  if (auto reshapeOperand =
-          op.getInput().getDefiningOp<mlir::tt::ttnn::ReshapeOp>()) {
-    // Don't fold reshapes that were created by complex reshape decomposition
-    if (op->hasAttr("complex_reshape_decomposed") ||
-        reshapeOperand->hasAttr("complex_reshape_decomposed")) {
-      return nullptr;
-    }
-    op.getOperation()->setOperand(0, reshapeOperand.getInput());
-    return op.getResult();
-=======
   auto reshapeOperand =
       op.getInput().getDefiningOp<mlir::tt::ttnn::ReshapeOp>();
   if (!reshapeOperand) {
     return nullptr;
->>>>>>> 22ff8683
   }
 
   // Check if any user (except this reshape) writes to the intermediate value
