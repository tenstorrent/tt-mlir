--- conflicted
+++ resolved
@@ -3621,16 +3621,6 @@
 }
 
 //===----------------------------------------------------------------------===//
-<<<<<<< HEAD
-// GlobalAvgPool2dOp
-//===----------------------------------------------------------------------===//
-
-// GlobalAvgPool2dOp verification
-::mlir::LogicalResult mlir::tt::ttnn::GlobalAvgPool2dOp::verify() {
-  RankedTensorType inputType = getInput().getType();
-  if (inputType.getRank() != 4) {
-    return emitOpError("input tensor must be a 4D tensor");
-=======
 // ScaledDotProductAttentionDecodeOp
 //===----------------------------------------------------------------------===//
 
@@ -3722,15 +3712,11 @@
     if (!getIsCausal()) {
       return emitOpError("Attention mask is required when is_causal is false");
     }
->>>>>>> 41750f3f
-  }
-
-  return success();
-}
-
-<<<<<<< HEAD
-
-=======
+  }
+
+  return success();
+}
+
 //===----------------------------------------------------------------------===//
 // ScaledDotProductAttentionOp
 //===----------------------------------------------------------------------===//
@@ -3825,6 +3811,21 @@
 
   return success();
 }
->>>>>>> 41750f3f
+
+
+//===----------------------------------------------------------------------===//
+// GlobalAvgPool2dOp
+//===----------------------------------------------------------------------===//
+
+// GlobalAvgPool2dOp verification
+::mlir::LogicalResult mlir::tt::ttnn::GlobalAvgPool2dOp::verify() {
+  RankedTensorType inputType = getInput().getType();
+  if (inputType.getRank() != 4) {
+    return emitOpError("input tensor must be a 4D tensor");
+  }
+
+  return success();
+}
+
 
 } // namespace mlir::tt::ttnn