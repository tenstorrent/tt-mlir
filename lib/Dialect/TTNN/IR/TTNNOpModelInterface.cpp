--- conflicted
+++ resolved
@@ -2044,7 +2044,134 @@
 }
 
 //===----------------------------------------------------------------------===//
-<<<<<<< HEAD
+// EmptyOp - TTNN Op Model Interface
+//===----------------------------------------------------------------------===//
+
+llvm::Expected<op_model::OpConstraints>
+EmptyOp::getOpConstraints(const std::vector<TTNNLayoutAttr> &inputs,
+                          const OpConfig &opConfig) {
+  assert(inputs.size() == 0);
+
+  const llvm::ArrayRef<int64_t> shape = getShape().getShape();
+  const mlir::tt::ttcore::DataTypeAttr dtype = getDtypeAttr();
+  const mlir::tt::ttnn::Layout layout = getLayoutAttr().getValue();
+  const mlir::tt::ttnn::MemoryConfigAttr memoryConfig = getMemoryConfigAttr();
+
+  llvm::Expected<bool> check = detail::checkDeviceWorkerGrid(getOperation());
+  if (!check) {
+    return check.takeError();
+  }
+  ttcore::GridAttr deviceGrid =
+      ttcore::lookupDevice(getOperation()).getWorkerGrid();
+  return opConstraintsCache().getOrCompute(
+      op_model::OpModel<mlir::tt::ttnn::EmptyOp>::getOpConstraints, *this,
+      deviceGrid, shape, dtype, layout, memoryConfig, opConfig.outputLayout);
+}
+
+llvm::Expected<size_t>
+EmptyOp::getOpRuntime(const std::vector<TTNNLayoutAttr> &inputs,
+                      const OpConfig &opConfig) {
+  return issueErrorForGetOpRuntime(getOperation());
+}
+
+//===----------------------------------------------------------------------===//
+// ArangeOp - TTNN Op Model Interface
+//===----------------------------------------------------------------------===//
+
+llvm::Expected<op_model::OpConstraints>
+ArangeOp::getOpConstraints(const std::vector<TTNNLayoutAttr> &inputs,
+                           const OpConfig &opConfig) {
+  assert(inputs.size() == 0);
+
+  ::mlir::IntegerAttr startAttr = getStartAttr();
+  ::mlir::IntegerAttr endAttr = getEndAttr();
+  ::mlir::IntegerAttr stepAttr = getStepAttr();
+  std::optional<mlir::tt::ttcore::DataType> dtype = getDtype();
+  std::optional<mlir::tt::ttnn::MemoryConfigAttr> memConfig = getMemoryConfig();
+
+  const mlir::tt::ttcore::GridAttr deviceGrid =
+      ttcore::lookupDevice(getOperation()).getWorkerGrid();
+
+  return opConstraintsCache().getOrCompute(
+      op_model::OpModel<mlir::tt::ttnn::ArangeOp>::getOpConstraints, *this,
+      deviceGrid, startAttr, endAttr, stepAttr, dtype, memConfig,
+      opConfig.outputLayout);
+}
+
+llvm::Expected<size_t>
+ArangeOp::getOpRuntime(const std::vector<TTNNLayoutAttr> &inputs,
+                       const OpConfig &opConfig) {
+  return issueErrorForGetOpRuntime(getOperation());
+}
+
+//===----------------------------------------------------------------------===//
+// ZerosOp - TTNN Op Model Interface
+//===----------------------------------------------------------------------===//
+
+llvm::Expected<op_model::OpConstraints>
+ZerosOp::getOpConstraints(const std::vector<TTNNLayoutAttr> &inputs,
+                          const OpConfig &opConfig) {
+  return detail::getNamedFullOpConstraints(*this, inputs, opConfig);
+}
+
+// Similar to ArangeOp, we disable the runtime measurement for ZerosOp.
+llvm::Expected<size_t>
+ZerosOp::getOpRuntime(const std::vector<TTNNLayoutAttr> &inputs,
+                      const OpConfig &opConfig) {
+  return issueErrorForGetOpRuntime(getOperation());
+}
+
+//===----------------------------------------------------------------------===//
+// OnesOp - TTNN Op Model Interface
+//===----------------------------------------------------------------------===//
+
+llvm::Expected<op_model::OpConstraints>
+OnesOp::getOpConstraints(const std::vector<TTNNLayoutAttr> &inputs,
+                         const OpConfig &opConfig) {
+  return detail::getNamedFullOpConstraints(*this, inputs, opConfig);
+}
+
+llvm::Expected<size_t>
+OnesOp::getOpRuntime(const std::vector<TTNNLayoutAttr> &inputs,
+                     const OpConfig &opConfig) {
+  return issueErrorForGetOpRuntime(getOperation());
+}
+
+//===----------------------------------------------------------------------===//
+// FullOp - TTNN Op Model Interface
+//===----------------------------------------------------------------------===//
+
+llvm::Expected<op_model::OpConstraints>
+FullOp::getOpConstraints(const std::vector<TTNNLayoutAttr> &inputs,
+                         const OpConfig &opConfig) {
+  assert(inputs.size() == 0);
+  llvm::Expected<bool> check = detail::checkDeviceWorkerGrid(getOperation());
+  if (!check) {
+    return check.takeError();
+  }
+  ttcore::GridAttr deviceGrid =
+      ttcore::lookupDevice(getOperation()).getWorkerGrid();
+
+  const mlir::tt::ttnn::ShapeAttr shape = getShape();
+  const mlir::Attribute fillValue = getFillValue();
+  const std::optional<mlir::tt::ttcore::DataType> dtype = getDtype();
+  const std::optional<mlir::tt::ttnn::Layout> layout = getLayout();
+  const std::optional<mlir::tt::ttnn::MemoryConfigAttr> memoryConfig =
+      getMemoryConfig();
+
+  return opConstraintsCache().getOrCompute(
+      op_model::OpModel<mlir::tt::ttnn::FullOp>::getOpConstraints, *this,
+      deviceGrid, shape, fillValue, dtype, layout, memoryConfig,
+      opConfig.outputLayout);
+}
+
+llvm::Expected<size_t>
+FullOp::getOpRuntime(const std::vector<TTNNLayoutAttr> &inputs,
+                     const OpConfig &opConfig) {
+  return issueErrorForGetOpRuntime(getOperation());
+}
+
+//===----------------------------------------------------------------------===//
 // ConstantOp - TTNN Op Model Interface
 //===----------------------------------------------------------------------===//
 
@@ -2074,28 +2201,12 @@
                              const OpConfig &opConfig) {
   assert(inputs.size() == 0);
 
-=======
-// EmptyOp - TTNN Op Model Interface
-//===----------------------------------------------------------------------===//
-
-llvm::Expected<op_model::OpConstraints>
-EmptyOp::getOpConstraints(const std::vector<TTNNLayoutAttr> &inputs,
-                          const OpConfig &opConfig) {
-  assert(inputs.size() == 0);
-
-  const llvm::ArrayRef<int64_t> shape = getShape().getShape();
-  const mlir::tt::ttcore::DataTypeAttr dtype = getDtypeAttr();
-  const mlir::tt::ttnn::Layout layout = getLayoutAttr().getValue();
-  const mlir::tt::ttnn::MemoryConfigAttr memoryConfig = getMemoryConfigAttr();
-
->>>>>>> 3cd99827
-  llvm::Expected<bool> check = detail::checkDeviceWorkerGrid(getOperation());
-  if (!check) {
-    return check.takeError();
-  }
-  ttcore::GridAttr deviceGrid =
-      ttcore::lookupDevice(getOperation()).getWorkerGrid();
-<<<<<<< HEAD
+  llvm::Expected<bool> check = detail::checkDeviceWorkerGrid(getOperation());
+  if (!check) {
+    return check.takeError();
+  }
+  ttcore::GridAttr deviceGrid =
+      ttcore::lookupDevice(getOperation()).getWorkerGrid();
 
   return opConstraintsCache().getOrCompute(
       op_model::OpModel<ConstantOp>::getOpConstraints, *this, deviceGrid,
@@ -2111,114 +2222,4 @@
       opConfig.outputLayout);
 }
 
-=======
-  return opConstraintsCache().getOrCompute(
-      op_model::OpModel<mlir::tt::ttnn::EmptyOp>::getOpConstraints, *this,
-      deviceGrid, shape, dtype, layout, memoryConfig, opConfig.outputLayout);
-}
-
-llvm::Expected<size_t>
-EmptyOp::getOpRuntime(const std::vector<TTNNLayoutAttr> &inputs,
-                      const OpConfig &opConfig) {
-  return issueErrorForGetOpRuntime(getOperation());
-}
-
-//===----------------------------------------------------------------------===//
-// ArangeOp - TTNN Op Model Interface
-//===----------------------------------------------------------------------===//
-
-llvm::Expected<op_model::OpConstraints>
-ArangeOp::getOpConstraints(const std::vector<TTNNLayoutAttr> &inputs,
-                           const OpConfig &opConfig) {
-  assert(inputs.size() == 0);
-
-  ::mlir::IntegerAttr startAttr = getStartAttr();
-  ::mlir::IntegerAttr endAttr = getEndAttr();
-  ::mlir::IntegerAttr stepAttr = getStepAttr();
-  std::optional<mlir::tt::ttcore::DataType> dtype = getDtype();
-  std::optional<mlir::tt::ttnn::MemoryConfigAttr> memConfig = getMemoryConfig();
-
-  const mlir::tt::ttcore::GridAttr deviceGrid =
-      ttcore::lookupDevice(getOperation()).getWorkerGrid();
-
-  return opConstraintsCache().getOrCompute(
-      op_model::OpModel<mlir::tt::ttnn::ArangeOp>::getOpConstraints, *this,
-      deviceGrid, startAttr, endAttr, stepAttr, dtype, memConfig,
-      opConfig.outputLayout);
-}
-
-llvm::Expected<size_t>
-ArangeOp::getOpRuntime(const std::vector<TTNNLayoutAttr> &inputs,
-                       const OpConfig &opConfig) {
-  return issueErrorForGetOpRuntime(getOperation());
-}
-
-//===----------------------------------------------------------------------===//
-// ZerosOp - TTNN Op Model Interface
-//===----------------------------------------------------------------------===//
-
-llvm::Expected<op_model::OpConstraints>
-ZerosOp::getOpConstraints(const std::vector<TTNNLayoutAttr> &inputs,
-                          const OpConfig &opConfig) {
-  return detail::getNamedFullOpConstraints(*this, inputs, opConfig);
-}
-
-// Similar to ArangeOp, we disable the runtime measurement for ZerosOp.
-llvm::Expected<size_t>
-ZerosOp::getOpRuntime(const std::vector<TTNNLayoutAttr> &inputs,
-                      const OpConfig &opConfig) {
-  return issueErrorForGetOpRuntime(getOperation());
-}
-
-//===----------------------------------------------------------------------===//
-// OnesOp - TTNN Op Model Interface
-//===----------------------------------------------------------------------===//
-
-llvm::Expected<op_model::OpConstraints>
-OnesOp::getOpConstraints(const std::vector<TTNNLayoutAttr> &inputs,
-                         const OpConfig &opConfig) {
-  return detail::getNamedFullOpConstraints(*this, inputs, opConfig);
-}
-
-llvm::Expected<size_t>
-OnesOp::getOpRuntime(const std::vector<TTNNLayoutAttr> &inputs,
-                     const OpConfig &opConfig) {
-  return issueErrorForGetOpRuntime(getOperation());
-}
-
-//===----------------------------------------------------------------------===//
-// FullOp - TTNN Op Model Interface
-//===----------------------------------------------------------------------===//
-
-llvm::Expected<op_model::OpConstraints>
-FullOp::getOpConstraints(const std::vector<TTNNLayoutAttr> &inputs,
-                         const OpConfig &opConfig) {
-  assert(inputs.size() == 0);
-  llvm::Expected<bool> check = detail::checkDeviceWorkerGrid(getOperation());
-  if (!check) {
-    return check.takeError();
-  }
-  ttcore::GridAttr deviceGrid =
-      ttcore::lookupDevice(getOperation()).getWorkerGrid();
-
-  const mlir::tt::ttnn::ShapeAttr shape = getShape();
-  const mlir::Attribute fillValue = getFillValue();
-  const std::optional<mlir::tt::ttcore::DataType> dtype = getDtype();
-  const std::optional<mlir::tt::ttnn::Layout> layout = getLayout();
-  const std::optional<mlir::tt::ttnn::MemoryConfigAttr> memoryConfig =
-      getMemoryConfig();
-
-  return opConstraintsCache().getOrCompute(
-      op_model::OpModel<mlir::tt::ttnn::FullOp>::getOpConstraints, *this,
-      deviceGrid, shape, fillValue, dtype, layout, memoryConfig,
-      opConfig.outputLayout);
-}
-
-llvm::Expected<size_t>
-FullOp::getOpRuntime(const std::vector<TTNNLayoutAttr> &inputs,
-                     const OpConfig &opConfig) {
-  return issueErrorForGetOpRuntime(getOperation());
-}
-
->>>>>>> 3cd99827
 } // namespace mlir::tt::ttnn