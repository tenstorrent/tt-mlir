// SPDX-FileCopyrightText: (c) 2024 Tenstorrent AI ULC
//
// SPDX-License-Identifier: Apache-2.0

#include "TTNNOpsModelCache.h"
#include "ttmlir/Dialect/TTCore/IR/TTCoreOpsTypes.h"
#include "ttmlir/Dialect/TTNN/IR/TTNNOps.h"

#include "ttmlir/Dialect/TTCore/IR/Utils.h"
#include "ttmlir/Dialect/TTNN/IR/TTNNOpModelInterface.cpp.inc"
#include "ttmlir/Dialect/TTNN/IR/TTNNOps.h"
#include "ttmlir/Dialect/TTNN/IR/TTNNOpsAttrs.h"
#include "ttmlir/OpModel/TTNN/TTNNOpModel.h"

#include "mlir/IR/BuiltinAttributes.h"
#include "mlir/IR/Operation.h"

#include <cassert>
#include <cstdint>
#include <optional>

namespace mlir::tt::ttnn {

namespace detail {
llvm::Expected<bool> checkDeviceWorkerGrid(mlir::Operation *op) {
  auto deviceAttr = ttcore::lookupDevice(op);
  assert(deviceAttr);
  return op_model::Device::getDeviceConstraints(deviceAttr.getWorkerGrid());
}

llvm::SmallVector<int64_t>
convertArrayAttrToSmallVec(mlir::ArrayAttr arrayAttr) {
  llvm::SmallVector<int64_t> result;
  for (const mlir::Attribute &attr : arrayAttr) {
    result.push_back(mlir::cast<mlir::IntegerAttr>(attr).getInt());
  }
  return result;
}

std::optional<llvm::SmallVector<int64_t>>
convertOptionalArrayAttrToSmallVec(std::optional<mlir::ArrayAttr> arrayAttr) {
  if (!arrayAttr.has_value()) {
    return std::nullopt;
  }
  return convertArrayAttrToSmallVec(arrayAttr.value());
}

template <typename OpT>
llvm::Expected<op_model::OpConstraints>
getUnaryOpConstraints(OpT op, const std::vector<TTNNLayoutAttr> &inputs,
                      const OpConfig &opConfig) {
  assert(inputs.size() == 1);

  const auto inputShape = op.getInput().getType().getShape();

  llvm::Expected<bool> check = detail::checkDeviceWorkerGrid(op.getOperation());
  if (!check) {
    return check.takeError();
  }
  ttcore::GridAttr deviceGrid =
      ttcore::lookupDevice(op.getOperation()).getWorkerGrid();
  return opConstraintsCache().getOrCompute(
      op_model::OpModel<OpT>::getOpConstraints, op, deviceGrid, inputShape,
      inputs[0], opConfig.outputLayout);
}

template <typename OpT>
llvm::Expected<size_t>
getUnaryOpRuntime(OpT op, const std::vector<TTNNLayoutAttr> &inputs,
                  const OpConfig &opConfig) {
  assert(inputs.size() == 1);

  const auto inputShape = op.getInput().getType().getShape();

  return opRuntimeCache().getOrCompute(op_model::OpModel<OpT>::getOpRuntime, op,
                                       inputShape, inputs[0],
                                       opConfig.outputLayout);
}

template <typename OpT>
llvm::Expected<op_model::OpConstraints>
getBinaryOpConstraints(OpT op, const std::vector<TTNNLayoutAttr> &inputs,
                       const OpConfig &opConfig) {
  assert(inputs.size() == 2);

  const auto inputShapeA = op.getLhs().getType().getShape();
  const auto inputShapeB = op.getRhs().getType().getShape();

  llvm::Expected<bool> check = detail::checkDeviceWorkerGrid(op.getOperation());
  if (!check) {
    return check.takeError();
  }
  ttcore::GridAttr deviceGrid =
      ttcore::lookupDevice(op.getOperation()).getWorkerGrid();

  return opConstraintsCache().getOrCompute(
      op_model::OpModel<OpT>::getOpConstraints, op, deviceGrid, inputShapeA,
      inputs[0], inputShapeB, inputs[1], opConfig.outputLayout);
}

template <typename OpT>
llvm::Expected<size_t>
getBinaryOpRuntime(OpT op, const std::vector<TTNNLayoutAttr> &inputs,
                   const OpConfig &opConfig) {
  assert(inputs.size() == 2);

  const auto inputShapeA = op.getLhs().getType().getShape();
  const auto inputShapeB = op.getRhs().getType().getShape();

  return opRuntimeCache().getOrCompute(op_model::OpModel<OpT>::getOpRuntime, op,
                                       inputShapeA, inputs[0], inputShapeB,
                                       inputs[1], opConfig.outputLayout);
}

template <typename OpT>
llvm::Expected<op_model::OpConstraints>
getTernaryOpConstraints(OpT op, const std::vector<TTNNLayoutAttr> &inputs,
                        const OpConfig &opConfig) {
  assert(inputs.size() == 3);

  const auto inputShapeA = op.getFirst().getType().getShape();
  const auto inputShapeB = op.getSecond().getType().getShape();
  const auto inputShapeC = op.getThird().getType().getShape();

  llvm::Expected<bool> check = detail::checkDeviceWorkerGrid(op.getOperation());
  if (!check) {
    return check.takeError();
  }
  ttcore::GridAttr deviceGrid =
      ttcore::lookupDevice(op.getOperation()).getWorkerGrid();

  return opConstraintsCache().getOrCompute(
      op_model::OpModel<OpT>::getOpConstraints, op, deviceGrid, inputShapeA,
      inputs[0], inputShapeB, inputs[1], inputShapeC, inputs[2],
      opConfig.outputLayout);
}

template <typename OpT>
llvm::Expected<size_t>
getTernaryOpRuntime(OpT op, const std::vector<TTNNLayoutAttr> &inputs,
                    const OpConfig &opConfig) {
  assert(inputs.size() == 3);

  const auto inputShapeA = op.getFirst().getType().getShape();
  const auto inputShapeB = op.getSecond().getType().getShape();
  const auto inputShapeC = op.getThird().getType().getShape();

  return opRuntimeCache().getOrCompute(
      op_model::OpModel<OpT>::getOpRuntime, op, inputShapeA, inputs[0],
      inputShapeB, inputs[1], inputShapeC, inputs[2], opConfig.outputLayout);
}

template <typename OpT>
llvm::Expected<op_model::OpConstraints>
getReductionOpConstraints(OpT op, const std::vector<TTNNLayoutAttr> &inputs,
                          const OpConfig &opConfig) {
  assert(inputs.size() == 1);
  const auto inputShape = op.getInput().getType().getShape();
  llvm::Expected<bool> check = detail::checkDeviceWorkerGrid(op.getOperation());
  if (!check) {
    return check.takeError();
  }
  ttcore::GridAttr deviceGrid =
      ttcore::lookupDevice(op.getOperation()).getWorkerGrid();
  return opConstraintsCache().getOrCompute(
      op_model::OpModel<OpT>::getOpConstraints, op, deviceGrid, inputShape,
      inputs[0], detail::convertOptionalArrayAttrToSmallVec(op.getDimArg()),
      op.getKeepDim(), opConfig.outputLayout);
}

template <typename OpT>
llvm::Expected<size_t>
getReductionOpRuntime(OpT op, const std::vector<TTNNLayoutAttr> &inputs,
                      const OpConfig &opConfig) {
  assert(inputs.size() == 1);
  const auto inputShape = op.getInput().getType().getShape();
  return opRuntimeCache().getOrCompute(
      op_model::OpModel<OpT>::getOpRuntime, op, inputShape, inputs[0],
      detail::convertOptionalArrayAttrToSmallVec(op.getDimArg()),
      op.getKeepDim(), opConfig.outputLayout);
}

template <typename OpT>
llvm::Expected<op_model::OpConstraints>
getPoolingOpConstraints(OpT op, const std::vector<TTNNLayoutAttr> &inputs,
                        const OpConfig &opConfig) {
  assert(inputs.size() == 1);

  const auto inputShape = op.getInput().getType().getShape();

  llvm::Expected<bool> check = detail::checkDeviceWorkerGrid(op.getOperation());
  if (!check) {
    return check.takeError();
  }
  ttcore::GridAttr deviceGrid =
      ttcore::lookupDevice(op.getOperation()).getWorkerGrid();

  return opConstraintsCache().getOrCompute(
      op_model::OpModel<OpT>::getOpConstraints, op, deviceGrid, inputShape,
      inputs[0], op.getBatchSize(), op.getInputHeight(), op.getInputWidth(),
      op.getChannels(), op.getKernelSize(), op.getStride(), op.getPadding(),
      op.getDilation(), op.getCeilMode(), op.getInPlaceHalo(),
      opConfig.outputLayout);
}

template <typename OpT>
llvm::Expected<size_t>
getPoolingOpRuntime(OpT op, const std::vector<TTNNLayoutAttr> &inputs,
                    const OpConfig &opConfig) {
  assert(inputs.size() == 1);

  const auto inputShape = op.getInput().getType().getShape();

  return opRuntimeCache().getOrCompute(
      op_model::OpModel<OpT>::getOpRuntime, op, inputShape, inputs[0],
      op.getBatchSize(), op.getInputHeight(), op.getInputWidth(),
      op.getChannels(), op.getKernelSize(), op.getStride(), op.getPadding(),
      op.getDilation(), op.getCeilMode(), op.getInPlaceHalo(),
      opConfig.outputLayout);
}

template <typename OpT>
llvm::Expected<op_model::OpConstraints>
getNamedFullOpConstraints(OpT op, const std::vector<TTNNLayoutAttr> &inputs,
                          const OpConfig &opConfig) {
  assert(inputs.size() == 0);

  llvm::Expected<bool> check = detail::checkDeviceWorkerGrid(op.getOperation());
  if (!check) {
    return check.takeError();
  }
  ttcore::GridAttr deviceGrid =
      ttcore::lookupDevice(op.getOperation()).getWorkerGrid();

  const mlir::tt::ttnn::ShapeAttr shape = op.getShape();
  const std::optional<mlir::tt::ttcore::DataType> dtype = op.getDtype();
  const std::optional<mlir::tt::ttnn::Layout> layout = op.getLayout();
  const std::optional<mlir::tt::ttnn::MemoryConfigAttr> memoryConfig =
      op.getMemoryConfig();

  return opConstraintsCache().getOrCompute(
      op_model::OpModel<OpT>::getOpConstraints, op, deviceGrid, shape, dtype,
      layout, memoryConfig, opConfig.outputLayout);
}
} // namespace detail

//===----------------------------------------------------------------------===//
// ReluOp - TTNN Op Model Interface
//===----------------------------------------------------------------------===//

llvm::Expected<op_model::OpConstraints>
ReluOp::getOpConstraints(const std::vector<TTNNLayoutAttr> &inputs,
                         const OpConfig &opConfig) {
  return detail::getUnaryOpConstraints(*this, inputs, opConfig);
}

llvm::Expected<size_t>
ReluOp::getOpRuntime(const std::vector<TTNNLayoutAttr> &inputs,
                     const OpConfig &opConfig) {
  return detail::getUnaryOpRuntime(*this, inputs, opConfig);
}

//===----------------------------------------------------------------------===//
// SqrtOp - TTNN Op Model Interface
//===----------------------------------------------------------------------===//

llvm::Expected<op_model::OpConstraints>
SqrtOp::getOpConstraints(const std::vector<TTNNLayoutAttr> &inputs,
                         const OpConfig &opConfig) {
  return detail::getUnaryOpConstraints(*this, inputs, opConfig);
}

llvm::Expected<size_t>
SqrtOp::getOpRuntime(const std::vector<TTNNLayoutAttr> &inputs,
                     const OpConfig &opConfig) {
  return detail::getUnaryOpRuntime(*this, inputs, opConfig);
}

//===----------------------------------------------------------------------===//
// SinOp - TTNN Op Model Interface
//===----------------------------------------------------------------------===//

llvm::Expected<op_model::OpConstraints>
SinOp::getOpConstraints(const std::vector<TTNNLayoutAttr> &inputs,
                        const OpConfig &opConfig) {
  return detail::getUnaryOpConstraints(*this, inputs, opConfig);
}

llvm::Expected<size_t>
SinOp::getOpRuntime(const std::vector<TTNNLayoutAttr> &inputs,
                    const OpConfig &opConfig) {
  return detail::getUnaryOpRuntime(*this, inputs, opConfig);
}

//===----------------------------------------------------------------------===//
// AbsOp - TTNN Op Model Interface
//===----------------------------------------------------------------------===//

llvm::Expected<op_model::OpConstraints>
AbsOp::getOpConstraints(const std::vector<TTNNLayoutAttr> &inputs,
                        const OpConfig &opConfig) {
  return detail::getUnaryOpConstraints(*this, inputs, opConfig);
}

llvm::Expected<size_t>
AbsOp::getOpRuntime(const std::vector<TTNNLayoutAttr> &inputs,
                    const OpConfig &opConfig) {
  return detail::getUnaryOpRuntime(*this, inputs, opConfig);
}

//===----------------------------------------------------------------------===//
// CeilOp - TTNN Op Model Interface
//===----------------------------------------------------------------------===//

llvm::Expected<op_model::OpConstraints>
CeilOp::getOpConstraints(const std::vector<TTNNLayoutAttr> &inputs,
                         const OpConfig &opConfig) {
  return detail::getUnaryOpConstraints(*this, inputs, opConfig);
}

llvm::Expected<size_t>
CeilOp::getOpRuntime(const std::vector<TTNNLayoutAttr> &inputs,
                     const OpConfig &opConfig) {
  return detail::getUnaryOpRuntime(*this, inputs, opConfig);
}

//===----------------------------------------------------------------------===//
// SignOp - TTNN Op Model Interface
//===----------------------------------------------------------------------===//

llvm::Expected<op_model::OpConstraints>
SignOp::getOpConstraints(const std::vector<TTNNLayoutAttr> &inputs,
                         const OpConfig &opConfig) {
  return detail::getUnaryOpConstraints(*this, inputs, opConfig);
}

llvm::Expected<size_t>
SignOp::getOpRuntime(const std::vector<TTNNLayoutAttr> &inputs,
                     const OpConfig &opConfig) {
  return detail::getUnaryOpRuntime(*this, inputs, opConfig);
}

//===----------------------------------------------------------------------===//
// ErfOp - TTNN Op Model Interface
//===----------------------------------------------------------------------===//

llvm::Expected<op_model::OpConstraints>
ErfOp::getOpConstraints(const std::vector<TTNNLayoutAttr> &inputs,
                        const OpConfig &opConfig) {
  return detail::getUnaryOpConstraints(*this, inputs, opConfig);
}

llvm::Expected<size_t>
ErfOp::getOpRuntime(const std::vector<TTNNLayoutAttr> &inputs,
                    const OpConfig &opConfig) {
  return detail::getUnaryOpRuntime(*this, inputs, opConfig);
}

//===----------------------------------------------------------------------===//
// ErfcOp - TTNN Op Model Interface
//===----------------------------------------------------------------------===//

llvm::Expected<op_model::OpConstraints>
ErfcOp::getOpConstraints(const std::vector<TTNNLayoutAttr> &inputs,
                         const OpConfig &opConfig) {
  return detail::getUnaryOpConstraints(*this, inputs, opConfig);
}

llvm::Expected<size_t>
ErfcOp::getOpRuntime(const std::vector<TTNNLayoutAttr> &inputs,
                     const OpConfig &opConfig) {
  return detail::getUnaryOpRuntime(*this, inputs, opConfig);
}

//===----------------------------------------------------------------------===//
// FloorOp - TTNN Op Model Interface
//===----------------------------------------------------------------------===//

llvm::Expected<op_model::OpConstraints>
FloorOp::getOpConstraints(const std::vector<TTNNLayoutAttr> &inputs,
                          const OpConfig &opConfig) {
  return detail::getUnaryOpConstraints(*this, inputs, opConfig);
}

llvm::Expected<size_t>
FloorOp::getOpRuntime(const std::vector<TTNNLayoutAttr> &inputs,
                      const OpConfig &opConfig) {
  return detail::getUnaryOpRuntime(*this, inputs, opConfig);
}

//===----------------------------------------------------------------------===//
// GeluOp - TTNN Op Model Interface
//===----------------------------------------------------------------------===//

llvm::Expected<op_model::OpConstraints>
GeluOp::getOpConstraints(const std::vector<TTNNLayoutAttr> &inputs,
                         const OpConfig &opConfig) {
  return detail::getUnaryOpConstraints(*this, inputs, opConfig);
}

llvm::Expected<size_t>
GeluOp::getOpRuntime(const std::vector<TTNNLayoutAttr> &inputs,
                     const OpConfig &opConfig) {
  return detail::getUnaryOpRuntime(*this, inputs, opConfig);
}

//===----------------------------------------------------------------------===//
// IsFiniteOp - TTNN Op Model Interface
//===----------------------------------------------------------------------===//

llvm::Expected<op_model::OpConstraints>
IsFiniteOp::getOpConstraints(const std::vector<TTNNLayoutAttr> &inputs,
                             const OpConfig &opConfig) {
  return detail::getUnaryOpConstraints(*this, inputs, opConfig);
}

llvm::Expected<size_t>
IsFiniteOp::getOpRuntime(const std::vector<TTNNLayoutAttr> &inputs,
                         const OpConfig &opConfig) {
  return detail::getUnaryOpRuntime(*this, inputs, opConfig);
}

//===----------------------------------------------------------------------===//
// LogicalNotOp - TTNN Op Model Interface
//===----------------------------------------------------------------------===//

llvm::Expected<op_model::OpConstraints>
LogicalNotOp::getOpConstraints(const std::vector<TTNNLayoutAttr> &inputs,
                               const OpConfig &opConfig) {
  return detail::getUnaryOpConstraints(*this, inputs, opConfig);
}

llvm::Expected<size_t>
LogicalNotOp::getOpRuntime(const std::vector<TTNNLayoutAttr> &inputs,
                           const OpConfig &opConfig) {
  return detail::getUnaryOpRuntime(*this, inputs, opConfig);
}

//===----------------------------------------------------------------------===//
// NegOp - TTNN Op Model Interface
//===----------------------------------------------------------------------===//

llvm::Expected<op_model::OpConstraints>
NegOp::getOpConstraints(const std::vector<TTNNLayoutAttr> &inputs,
                        const OpConfig &opConfig) {
  return detail::getUnaryOpConstraints(*this, inputs, opConfig);
}

llvm::Expected<size_t>
NegOp::getOpRuntime(const std::vector<TTNNLayoutAttr> &inputs,
                    const OpConfig &opConfig) {
  return detail::getUnaryOpRuntime(*this, inputs, opConfig);
}

//===----------------------------------------------------------------------===//
// TanOp - TTNN Op Model Interface
//===----------------------------------------------------------------------===//

llvm::Expected<op_model::OpConstraints>
TanOp::getOpConstraints(const std::vector<TTNNLayoutAttr> &inputs,
                        const OpConfig &opConfig) {
  return detail::getUnaryOpConstraints(*this, inputs, opConfig);
}

llvm::Expected<size_t>
TanOp::getOpRuntime(const std::vector<TTNNLayoutAttr> &inputs,
                    const OpConfig &opConfig) {
  return detail::getUnaryOpRuntime(*this, inputs, opConfig);
}

//===----------------------------------------------------------------------===//
// AtanOp - TTNN Op Model Interface
//===----------------------------------------------------------------------===//

llvm::Expected<op_model::OpConstraints>
AtanOp::getOpConstraints(const std::vector<TTNNLayoutAttr> &inputs,
                         const OpConfig &opConfig) {
  return detail::getUnaryOpConstraints(*this, inputs, opConfig);
}

llvm::Expected<size_t>
AtanOp::getOpRuntime(const std::vector<TTNNLayoutAttr> &inputs,
                     const OpConfig &opConfig) {
  return detail::getUnaryOpRuntime(*this, inputs, opConfig);
}

//===----------------------------------------------------------------------===//
// RsqrtOp - TTNN Op Model Interface
//===----------------------------------------------------------------------===//

llvm::Expected<op_model::OpConstraints>
RsqrtOp::getOpConstraints(const std::vector<TTNNLayoutAttr> &inputs,
                          const OpConfig &opConfig) {
  return detail::getUnaryOpConstraints(*this, inputs, opConfig);
}

llvm::Expected<size_t>
RsqrtOp::getOpRuntime(const std::vector<TTNNLayoutAttr> &inputs,
                      const OpConfig &opConfig) {
  return detail::getUnaryOpRuntime(*this, inputs, opConfig);
}

//===----------------------------------------------------------------------===//
// Log1pOp - TTNN Op Model Interface
//===----------------------------------------------------------------------===//

llvm::Expected<op_model::OpConstraints>
Log1pOp::getOpConstraints(const std::vector<TTNNLayoutAttr> &inputs,
                          const OpConfig &opConfig) {
  return detail::getUnaryOpConstraints(*this, inputs, opConfig);
}

llvm::Expected<size_t>
Log1pOp::getOpRuntime(const std::vector<TTNNLayoutAttr> &inputs,
                      const OpConfig &opConfig) {
  return detail::getUnaryOpRuntime(*this, inputs, opConfig);
}

//===----------------------------------------------------------------------===//
// Expm1Op - TTNN Op Model Interface
//===----------------------------------------------------------------------===//

llvm::Expected<op_model::OpConstraints>
Expm1Op::getOpConstraints(const std::vector<TTNNLayoutAttr> &inputs,
                          const OpConfig &opConfig) {
  return detail::getUnaryOpConstraints(*this, inputs, opConfig);
}

llvm::Expected<size_t>
Expm1Op::getOpRuntime(const std::vector<TTNNLayoutAttr> &inputs,
                      const OpConfig &opConfig) {
  return detail::getUnaryOpRuntime(*this, inputs, opConfig);
}

//===----------------------------------------------------------------------===//
// CosOp - TTNN Op Model Interface
//===----------------------------------------------------------------------===//

llvm::Expected<op_model::OpConstraints>
CosOp::getOpConstraints(const std::vector<TTNNLayoutAttr> &inputs,
                        const OpConfig &opConfig) {
  return detail::getUnaryOpConstraints(*this, inputs, opConfig);
}

llvm::Expected<size_t>
CosOp::getOpRuntime(const std::vector<TTNNLayoutAttr> &inputs,
                    const OpConfig &opConfig) {
  return detail::getUnaryOpRuntime(*this, inputs, opConfig);
}

//===----------------------------------------------------------------------===//
// TanhOp - TTNN Op Model Interface
//===----------------------------------------------------------------------===//

llvm::Expected<op_model::OpConstraints>
TanhOp::getOpConstraints(const std::vector<TTNNLayoutAttr> &inputs,
                         const OpConfig &opConfig) {
  return detail::getUnaryOpConstraints(*this, inputs, opConfig);
}

llvm::Expected<size_t>
TanhOp::getOpRuntime(const std::vector<TTNNLayoutAttr> &inputs,
                     const OpConfig &opConfig) {
  return detail::getUnaryOpRuntime(*this, inputs, opConfig);
}

//===----------------------------------------------------------------------===//
// LogOp - TTNN Op Model Interface
//===----------------------------------------------------------------------===//

llvm::Expected<op_model::OpConstraints>
LogOp::getOpConstraints(const std::vector<TTNNLayoutAttr> &inputs,
                        const OpConfig &opConfig) {
  return detail::getUnaryOpConstraints(*this, inputs, opConfig);
}

llvm::Expected<size_t>
LogOp::getOpRuntime(const std::vector<TTNNLayoutAttr> &inputs,
                    const OpConfig &opConfig) {
  return detail::getUnaryOpRuntime(*this, inputs, opConfig);
}

//===----------------------------------------------------------------------===//
// ReciprocalOp - TTNN Op Model Interface
//===----------------------------------------------------------------------===//

llvm::Expected<op_model::OpConstraints>
ReciprocalOp::getOpConstraints(const std::vector<TTNNLayoutAttr> &inputs,
                               const OpConfig &opConfig) {
  return detail::getUnaryOpConstraints(*this, inputs, opConfig);
}

llvm::Expected<size_t>
ReciprocalOp::getOpRuntime(const std::vector<TTNNLayoutAttr> &inputs,
                           const OpConfig &opConfig) {
  return detail::getUnaryOpRuntime(*this, inputs, opConfig);
}

//===----------------------------------------------------------------------===//
// CbrtOp - TTNN Op Model Interface
//===----------------------------------------------------------------------===//

llvm::Expected<op_model::OpConstraints>
CbrtOp::getOpConstraints(const std::vector<TTNNLayoutAttr> &inputs,
                         const OpConfig &opConfig) {
  return detail::getUnaryOpConstraints(*this, inputs, opConfig);
}

llvm::Expected<size_t>
CbrtOp::getOpRuntime(const std::vector<TTNNLayoutAttr> &inputs,
                     const OpConfig &opConfig) {
  return detail::getUnaryOpRuntime(*this, inputs, opConfig);
}

//===----------------------------------------------------------------------===//
// BitwiseNotOp - TTNN Op Model Interface
//===----------------------------------------------------------------------===//

llvm::Expected<op_model::OpConstraints>
BitwiseNotOp::getOpConstraints(const std::vector<TTNNLayoutAttr> &inputs,
                               const OpConfig &opConfig) {
  return detail::getUnaryOpConstraints(*this, inputs, opConfig);
}

llvm::Expected<size_t>
BitwiseNotOp::getOpRuntime(const std::vector<TTNNLayoutAttr> &inputs,
                           const OpConfig &opConfig) {
  return detail::getUnaryOpRuntime(*this, inputs, opConfig);
}

//===----------------------------------------------------------------------===//
// SigmoidOp - TTNN Op Model Interface
//===----------------------------------------------------------------------===//

llvm::Expected<op_model::OpConstraints>
SigmoidOp::getOpConstraints(const std::vector<TTNNLayoutAttr> &inputs,
                            const OpConfig &opConfig) {
  return detail::getUnaryOpConstraints(*this, inputs, opConfig);
}

llvm::Expected<size_t>
SigmoidOp::getOpRuntime(const std::vector<TTNNLayoutAttr> &inputs,
                        const OpConfig &opConfig) {
  return detail::getUnaryOpRuntime(*this, inputs, opConfig);
}

//===----------------------------------------------------------------------===//
// ExpOp - TTNN Op Model Interface
//===----------------------------------------------------------------------===//

llvm::Expected<op_model::OpConstraints>
ExpOp::getOpConstraints(const std::vector<TTNNLayoutAttr> &inputs,
                        const OpConfig &opConfig) {
  return detail::getUnaryOpConstraints(*this, inputs, opConfig);
}

llvm::Expected<size_t>
ExpOp::getOpRuntime(const std::vector<TTNNLayoutAttr> &inputs,
                    const OpConfig &opConfig) {
  return detail::getUnaryOpRuntime(*this, inputs, opConfig);
}

//===----------------------------------------------------------------------===//
// LeakyReluOp - TTNN Op Model Interface
//===----------------------------------------------------------------------===//

llvm::Expected<op_model::OpConstraints>
LeakyReluOp::getOpConstraints(const std::vector<TTNNLayoutAttr> &inputs,
                              const OpConfig &opConfig) {
  assert(inputs.size() == 1);

  const auto inputShape = getInput().getType().getShape();

  llvm::Expected<bool> check = detail::checkDeviceWorkerGrid(getOperation());
  if (!check) {
    return check.takeError();
  }
  ttcore::GridAttr deviceGrid =
      ttcore::lookupDevice(getOperation()).getWorkerGrid();

  return opConstraintsCache().getOrCompute(
      op_model::OpModel<LeakyReluOp>::getOpConstraints, *this, deviceGrid,
      inputShape, inputs[0], getParameter(), opConfig.outputLayout);
}

llvm::Expected<size_t>
LeakyReluOp::getOpRuntime(const std::vector<TTNNLayoutAttr> &inputs,
                          const OpConfig &opConfig) {
  assert(inputs.size() == 1);

  const auto inputShape = getInput().getType().getShape();

  return opRuntimeCache().getOrCompute(
      op_model::OpModel<LeakyReluOp>::getOpRuntime, *this, inputShape,
      inputs[0], getParameter(), opConfig.outputLayout);
}

//===----------------------------------------------------------------------===//
// AddOp - TTNN Op Model Interface
//===----------------------------------------------------------------------===//

llvm::Expected<op_model::OpConstraints>
AddOp::getOpConstraints(const std::vector<TTNNLayoutAttr> &inputs,
                        const OpConfig &opConfig) {
  return detail::getBinaryOpConstraints(*this, inputs, opConfig);
}

llvm::Expected<size_t>
AddOp::getOpRuntime(const std::vector<TTNNLayoutAttr> &inputs,
                    const OpConfig &opConfig) {
  return detail::getBinaryOpRuntime(*this, inputs, opConfig);
}

//===----------------------------------------------------------------------===//
// MultiplyOp - TTNN Op Model Interface
//===----------------------------------------------------------------------===//

llvm::Expected<op_model::OpConstraints>
MultiplyOp::getOpConstraints(const std::vector<TTNNLayoutAttr> &inputs,
                             const OpConfig &opConfig) {
  return detail::getBinaryOpConstraints(*this, inputs, opConfig);
}

llvm::Expected<size_t>
MultiplyOp::getOpRuntime(const std::vector<TTNNLayoutAttr> &inputs,
                         const OpConfig &opConfig) {
  return detail::getBinaryOpRuntime(*this, inputs, opConfig);
}

//===----------------------------------------------------------------------===//
// LogicalRightShiftOp - TTNN Op Model Interface
//===----------------------------------------------------------------------===//

llvm::Expected<op_model::OpConstraints>
LogicalRightShiftOp::getOpConstraints(const std::vector<TTNNLayoutAttr> &inputs,
                                      const OpConfig &opConfig) {
  return detail::getBinaryOpConstraints(*this, inputs, opConfig);
}

llvm::Expected<size_t>
LogicalRightShiftOp::getOpRuntime(const std::vector<TTNNLayoutAttr> &inputs,
                                  const OpConfig &opConfig) {
  return detail::getBinaryOpRuntime(*this, inputs, opConfig);
}

//===----------------------------------------------------------------------===//
// SubtractOp - TTNN Op Model Interface
//===----------------------------------------------------------------------===//

llvm::Expected<op_model::OpConstraints>
SubtractOp::getOpConstraints(const std::vector<TTNNLayoutAttr> &inputs,
                             const OpConfig &opConfig) {
  return detail::getBinaryOpConstraints(*this, inputs, opConfig);
}

llvm::Expected<size_t>
SubtractOp::getOpRuntime(const std::vector<TTNNLayoutAttr> &inputs,
                         const OpConfig &opConfig) {
  return detail::getBinaryOpRuntime(*this, inputs, opConfig);
}

//===----------------------------------------------------------------------===//
// MaximumOp - TTNN Op Model Interface
//===----------------------------------------------------------------------===//

llvm::Expected<op_model::OpConstraints>
MaximumOp::getOpConstraints(const std::vector<TTNNLayoutAttr> &inputs,
                            const OpConfig &opConfig) {
  return detail::getBinaryOpConstraints(*this, inputs, opConfig);
}

llvm::Expected<size_t>
MaximumOp::getOpRuntime(const std::vector<TTNNLayoutAttr> &inputs,
                        const OpConfig &opConfig) {
  return detail::getBinaryOpRuntime(*this, inputs, opConfig);
}

//===----------------------------------------------------------------------===//
// MinimumOp - TTNN Op Model Interface
//===----------------------------------------------------------------------===//

llvm::Expected<op_model::OpConstraints>
MinimumOp::getOpConstraints(const std::vector<TTNNLayoutAttr> &inputs,
                            const OpConfig &opConfig) {
  return detail::getBinaryOpConstraints(*this, inputs, opConfig);
}

llvm::Expected<size_t>
MinimumOp::getOpRuntime(const std::vector<TTNNLayoutAttr> &inputs,
                        const OpConfig &opConfig) {
  return detail::getBinaryOpRuntime(*this, inputs, opConfig);
}

//===----------------------------------------------------------------------===//
// DivideOp - TTNN Op Model Interface
//===----------------------------------------------------------------------===//

llvm::Expected<op_model::OpConstraints>
DivideOp::getOpConstraints(const std::vector<TTNNLayoutAttr> &inputs,
                           const OpConfig &opConfig) {
  return detail::getBinaryOpConstraints(*this, inputs, opConfig);
}

llvm::Expected<size_t>
DivideOp::getOpRuntime(const std::vector<TTNNLayoutAttr> &inputs,
                       const OpConfig &opConfig) {
  return detail::getBinaryOpRuntime(*this, inputs, opConfig);
}

//===----------------------------------------------------------------------===//
// EqualOp - TTNN Op Model Interface
//===----------------------------------------------------------------------===//

llvm::Expected<op_model::OpConstraints>
EqualOp::getOpConstraints(const std::vector<TTNNLayoutAttr> &inputs,
                          const OpConfig &opConfig) {
  return detail::getBinaryOpConstraints(*this, inputs, opConfig);
}

llvm::Expected<size_t>
EqualOp::getOpRuntime(const std::vector<TTNNLayoutAttr> &inputs,
                      const OpConfig &opConfig) {
  return detail::getBinaryOpRuntime(*this, inputs, opConfig);
}

//===----------------------------------------------------------------------===//
// NotEqualOp - TTNN Op Model Interface
//===----------------------------------------------------------------------===//

llvm::Expected<op_model::OpConstraints>
NotEqualOp::getOpConstraints(const std::vector<TTNNLayoutAttr> &inputs,
                             const OpConfig &opConfig) {
  return detail::getBinaryOpConstraints(*this, inputs, opConfig);
}

llvm::Expected<size_t>
NotEqualOp::getOpRuntime(const std::vector<TTNNLayoutAttr> &inputs,
                         const OpConfig &opConfig) {
  return detail::getBinaryOpRuntime(*this, inputs, opConfig);
}

//===----------------------------------------------------------------------===//
// GreaterEqualOp - TTNN Op Model Interface
//===----------------------------------------------------------------------===//

llvm::Expected<op_model::OpConstraints>
GreaterEqualOp::getOpConstraints(const std::vector<TTNNLayoutAttr> &inputs,
                                 const OpConfig &opConfig) {
  return detail::getBinaryOpConstraints(*this, inputs, opConfig);
}

llvm::Expected<size_t>
GreaterEqualOp::getOpRuntime(const std::vector<TTNNLayoutAttr> &inputs,
                             const OpConfig &opConfig) {
  return detail::getBinaryOpRuntime(*this, inputs, opConfig);
}

//===----------------------------------------------------------------------===//
// GreaterThanOp - TTNN Op Model Interface
//===----------------------------------------------------------------------===//

llvm::Expected<op_model::OpConstraints>
GreaterThanOp::getOpConstraints(const std::vector<TTNNLayoutAttr> &inputs,
                                const OpConfig &opConfig) {
  return detail::getBinaryOpConstraints(*this, inputs, opConfig);
}

llvm::Expected<size_t>
GreaterThanOp::getOpRuntime(const std::vector<TTNNLayoutAttr> &inputs,
                            const OpConfig &opConfig) {
  return detail::getBinaryOpRuntime(*this, inputs, opConfig);
}

//===----------------------------------------------------------------------===//
// LessEqualOp - TTNN Op Model Interface
//===----------------------------------------------------------------------===//

llvm::Expected<op_model::OpConstraints>
LessEqualOp::getOpConstraints(const std::vector<TTNNLayoutAttr> &inputs,
                              const OpConfig &opConfig) {
  return detail::getBinaryOpConstraints(*this, inputs, opConfig);
}

llvm::Expected<size_t>
LessEqualOp::getOpRuntime(const std::vector<TTNNLayoutAttr> &inputs,
                          const OpConfig &opConfig) {
  return detail::getBinaryOpRuntime(*this, inputs, opConfig);
}

//===----------------------------------------------------------------------===//
// LessThanOp - TTNN Op Model Interface
//===----------------------------------------------------------------------===//

llvm::Expected<op_model::OpConstraints>
LessThanOp::getOpConstraints(const std::vector<TTNNLayoutAttr> &inputs,
                             const OpConfig &opConfig) {
  return detail::getBinaryOpConstraints(*this, inputs, opConfig);
}

llvm::Expected<size_t>
LessThanOp::getOpRuntime(const std::vector<TTNNLayoutAttr> &inputs,
                         const OpConfig &opConfig) {
  return detail::getBinaryOpRuntime(*this, inputs, opConfig);
}

//===----------------------------------------------------------------------===//
// LogicalAndOp - TTNN Op Model Interface
//===----------------------------------------------------------------------===//

llvm::Expected<op_model::OpConstraints>
LogicalAndOp::getOpConstraints(const std::vector<TTNNLayoutAttr> &inputs,
                               const OpConfig &opConfig) {
  return detail::getBinaryOpConstraints(*this, inputs, opConfig);
}

llvm::Expected<size_t>
LogicalAndOp::getOpRuntime(const std::vector<TTNNLayoutAttr> &inputs,
                           const OpConfig &opConfig) {
  return detail::getBinaryOpRuntime(*this, inputs, opConfig);
}

//===----------------------------------------------------------------------===//
// LogicalOrOp - TTNN Op Model Interface
//===----------------------------------------------------------------------===//

llvm::Expected<op_model::OpConstraints>
LogicalOrOp::getOpConstraints(const std::vector<TTNNLayoutAttr> &inputs,
                              const OpConfig &opConfig) {
  return detail::getBinaryOpConstraints(*this, inputs, opConfig);
}

llvm::Expected<size_t>
LogicalOrOp::getOpRuntime(const std::vector<TTNNLayoutAttr> &inputs,
                          const OpConfig &opConfig) {
  return detail::getBinaryOpRuntime(*this, inputs, opConfig);
}

//===----------------------------------------------------------------------===//
// LogicalXorOp - TTNN Op Model Interface
//===----------------------------------------------------------------------===//

llvm::Expected<op_model::OpConstraints>
LogicalXorOp::getOpConstraints(const std::vector<TTNNLayoutAttr> &inputs,
                               const OpConfig &opConfig) {
  return detail::getBinaryOpConstraints(*this, inputs, opConfig);
}

llvm::Expected<size_t>
LogicalXorOp::getOpRuntime(const std::vector<TTNNLayoutAttr> &inputs,
                           const OpConfig &opConfig) {
  return detail::getBinaryOpRuntime(*this, inputs, opConfig);
}

//===----------------------------------------------------------------------===//
// WhereOp - TTNN Op Model Interface
//===----------------------------------------------------------------------===//

llvm::Expected<op_model::OpConstraints>
WhereOp::getOpConstraints(const std::vector<TTNNLayoutAttr> &inputs,
                          const OpConfig &opConfig) {
  return detail::getTernaryOpConstraints(*this, inputs, opConfig);
}

llvm::Expected<size_t>
WhereOp::getOpRuntime(const std::vector<TTNNLayoutAttr> &inputs,
                      const OpConfig &opConfig) {
  return detail::getTernaryOpRuntime(*this, inputs, opConfig);
}

//===----------------------------------------------------------------------===//
// MeanOp - TTNN Op Model Interface
//===----------------------------------------------------------------------===//

llvm::Expected<op_model::OpConstraints>
MeanOp::getOpConstraints(const std::vector<TTNNLayoutAttr> &inputs,
                         const OpConfig &opConfig) {
  return getReductionOpConstraints(*this, inputs, opConfig);
}

llvm::Expected<size_t>
MeanOp::getOpRuntime(const std::vector<TTNNLayoutAttr> &inputs,
                     const OpConfig &opConfig) {
  return getReductionOpRuntime(*this, inputs, opConfig);
}

//===----------------------------------------------------------------------===//
// SumOp - TTNN Op Model Interface
//===----------------------------------------------------------------------===//

llvm::Expected<op_model::OpConstraints>
SumOp::getOpConstraints(const std::vector<TTNNLayoutAttr> &inputs,
                        const OpConfig &opConfig) {
  return getReductionOpConstraints(*this, inputs, opConfig);
}

llvm::Expected<size_t>
SumOp::getOpRuntime(const std::vector<TTNNLayoutAttr> &inputs,
                    const OpConfig &opConfig) {
  return getReductionOpRuntime(*this, inputs, opConfig);
}

//===----------------------------------------------------------------------===//
// SoftmaxOp - TTNN Op Model Interface
//===----------------------------------------------------------------------===//

llvm::Expected<op_model::OpConstraints>
SoftmaxOp::getOpConstraints(const std::vector<TTNNLayoutAttr> &inputs,
                            const OpConfig &opConfig) {
  assert(inputs.size() == 1);

  const auto inputShape = getInput().getType().getShape();

  llvm::Expected<bool> check = detail::checkDeviceWorkerGrid(getOperation());
  if (!check) {
    return check.takeError();
  }
  ttcore::GridAttr deviceGrid =
      ttcore::lookupDevice(getOperation()).getWorkerGrid();
  return opConstraintsCache().getOrCompute(
      op_model::OpModel<SoftmaxOp>::getOpConstraints, *this, deviceGrid,
      inputShape, inputs[0], getDimension(), opConfig.outputLayout);
}

llvm::Expected<size_t>
SoftmaxOp::getOpRuntime(const std::vector<TTNNLayoutAttr> &inputs,
                        const OpConfig &opConfig) {
  assert(inputs.size() == 1);

  const auto inputShape = getInput().getType().getShape();

  return opRuntimeCache().getOrCompute(
      op_model::OpModel<SoftmaxOp>::getOpRuntime, *this, inputShape, inputs[0],
      getDimension(), opConfig.outputLayout);
}

//===----------------------------------------------------------------------===//
// ReshapeOp - TTNN Op Model Interface
//===----------------------------------------------------------------------===//

llvm::Expected<op_model::OpConstraints>
ReshapeOp::getOpConstraints(const std::vector<TTNNLayoutAttr> &inputs,
                            const OpConfig &opConfig) {
  assert(inputs.size() == 1);

  const auto inputShape = getInput().getType().getShape();

  const auto outputShape = getResult().getType().getShape();

  llvm::Expected<bool> check = detail::checkDeviceWorkerGrid(getOperation());
  if (!check) {
    return check.takeError();
  }
  ttcore::GridAttr deviceGrid =
      ttcore::lookupDevice(getOperation()).getWorkerGrid();

  return opConstraintsCache().getOrCompute(
      op_model::OpModel<ReshapeOp>::getOpConstraints, *this, deviceGrid,
      inputShape, inputs[0], outputShape, opConfig.outputLayout);
}

llvm::Expected<size_t>
ReshapeOp::getOpRuntime(const std::vector<TTNNLayoutAttr> &inputs,
                        const OpConfig &opConfig) {
  assert(inputs.size() == 1);

  const auto inputShape = getInput().getType().getShape();
  const auto outputShape = getResult().getType().getShape();

  return opRuntimeCache().getOrCompute(
      op_model::OpModel<ReshapeOp>::getOpRuntime, *this, inputShape, inputs[0],
      outputShape, opConfig.outputLayout);
}

//===----------------------------------------------------------------------===//
// SliceOp - TTNN Op Model Interface
//===----------------------------------------------------------------------===//

llvm::Expected<op_model::OpConstraints>
SliceOp::getOpConstraints(const std::vector<TTNNLayoutAttr> &inputs,
                          const OpConfig &opConfig) {
  assert(inputs.size() == 1);

  const auto inputShape = getInput().getType().getShape();

  llvm::Expected<bool> check = detail::checkDeviceWorkerGrid(getOperation());
  if (!check) {
    return check.takeError();
  }
  ttcore::GridAttr deviceGrid =
      ttcore::lookupDevice(getOperation()).getWorkerGrid();

  return opConstraintsCache().getOrCompute(
      op_model::OpModel<SliceOp>::getOpConstraints, *this, deviceGrid,
      inputShape, inputs[0], detail::convertArrayAttrToSmallVec(getBegins()),
      detail::convertArrayAttrToSmallVec(getEnds()),
      detail::convertArrayAttrToSmallVec(getStep()), opConfig.outputLayout);
}

llvm::Expected<size_t>
SliceOp::getOpRuntime(const std::vector<TTNNLayoutAttr> &inputs,
                      const OpConfig &opConfig) {
  assert(inputs.size() == 1);

  const auto inputShape = getInput().getType().getShape();

  return opRuntimeCache().getOrCompute(
      op_model::OpModel<SliceOp>::getOpRuntime, *this, inputShape, inputs[0],
      detail::convertArrayAttrToSmallVec(getBegins()),
      detail::convertArrayAttrToSmallVec(getEnds()),
      detail::convertArrayAttrToSmallVec(getStep()), opConfig.outputLayout);
}

//===----------------------------------------------------------------------===//
// TypecastOp - TTNN Op Model Interface
//===----------------------------------------------------------------------===//

llvm::Expected<op_model::OpConstraints>
TypecastOp::getOpConstraints(const std::vector<TTNNLayoutAttr> &inputs,
                             const OpConfig &opConfig) {
  assert(inputs.size() == 1);

  const auto inputShape = getInput().getType().getShape();

  llvm::Expected<bool> check = detail::checkDeviceWorkerGrid(getOperation());
  if (!check) {
    return check.takeError();
  }
  ttcore::GridAttr deviceGrid =
      ttcore::lookupDevice(getOperation()).getWorkerGrid();

  return opConstraintsCache().getOrCompute(
      op_model::OpModel<TypecastOp>::getOpConstraints, *this, deviceGrid,
      inputShape, inputs[0], getDtypeAttr(), opConfig.outputLayout);
}

llvm::Expected<size_t>
TypecastOp::getOpRuntime(const std::vector<TTNNLayoutAttr> &inputs,
                         const OpConfig &opConfig) {
  assert(inputs.size() == 1);

  const auto inputShape = getInput().getType().getShape();

  return opRuntimeCache().getOrCompute(
      op_model::OpModel<TypecastOp>::getOpRuntime, *this, inputShape, inputs[0],
      getDtypeAttr(), opConfig.outputLayout);
}

//===----------------------------------------------------------------------===//
// ToLayoutOp - TTNN Op Model Interface
//===----------------------------------------------------------------------===//

llvm::Expected<op_model::OpConstraints>
ToLayoutOp::getOpConstraints(const std::vector<TTNNLayoutAttr> &inputs,
                             const OpConfig &opConfig) {
  assert(inputs.size() == 1);
  assert(opConfig.outputLayout.getLayout() == getLayout());

  const auto inputShape = getInput().getType().getShape();

  llvm::Expected<bool> check = detail::checkDeviceWorkerGrid(getOperation());
  if (!check) {
    return check.takeError();
  }

  ttcore::GridAttr deviceGrid =
      ttcore::lookupDevice(getOperation()).getWorkerGrid();

  return opConstraintsCache().getOrCompute(
      op_model::OpModel<ToLayoutOp>::getOpConstraints, *this, deviceGrid,
      inputShape, inputs[0], getDtype(), opConfig.outputLayout);
}

llvm::Expected<size_t>
ToLayoutOp::getOpRuntime(const std::vector<TTNNLayoutAttr> &inputs,
                         const OpConfig &opConfig) {
  assert(inputs.size() == 1);
  assert(opConfig.outputLayout.getLayout() == getLayout());

  const auto inputShape = getInput().getType().getShape();

  return opRuntimeCache().getOrCompute(
      op_model::OpModel<ToLayoutOp>::getOpRuntime, *this, inputShape, inputs[0],
      getDtype(), opConfig.outputLayout);
}

//===----------------------------------------------------------------------===//
// ToMemoryConfigOp - TTNN Op Model Interface
//===----------------------------------------------------------------------===//

llvm::Expected<op_model::OpConstraints>
ToMemoryConfigOp::getOpConstraints(const std::vector<TTNNLayoutAttr> &inputs,
                                   const OpConfig &opConfig) {
  assert(inputs.size() == 1);

  const auto inputShape = getInput().getType().getShape();

  llvm::Expected<bool> check = detail::checkDeviceWorkerGrid(getOperation());
  if (!check) {
    return check.takeError();
  }
  ttcore::GridAttr deviceGrid =
      ttcore::lookupDevice(getOperation()).getWorkerGrid();

  return opConstraintsCache().getOrCompute(
      op_model::OpModel<ToMemoryConfigOp>::getOpConstraints, *this, deviceGrid,
      inputShape, inputs[0], getMemoryConfig(), opConfig.outputLayout);
}

llvm::Expected<size_t>
ToMemoryConfigOp::getOpRuntime(const std::vector<TTNNLayoutAttr> &inputs,
                               const OpConfig &opConfig) {
  assert(inputs.size() == 1);

  const auto inputShape = getInput().getType().getShape();

  return opRuntimeCache().getOrCompute(
      op_model::OpModel<ToMemoryConfigOp>::getOpRuntime, *this, inputShape,
      inputs[0], getMemoryConfig(), opConfig.outputLayout);
}

//===----------------------------------------------------------------------===//
// ConcatOp - TTNN Op Model Interface
//===----------------------------------------------------------------------===//

llvm::Expected<op_model::OpConstraints>
ConcatOp::getOpConstraints(const std::vector<TTNNLayoutAttr> &inputs,
                           const OpConfig &opConfig) {
  assert(inputs.size() == getInputs().size());

  std::vector<llvm::ArrayRef<int64_t>> inputShapes;
  for (const Value &opInput : getInputs()) {
    mlir::RankedTensorType inputType =
        mlir::cast<mlir::RankedTensorType>(opInput.getType());
    inputShapes.push_back(inputType.getShape());
  }

  llvm::Expected<bool> check = detail::checkDeviceWorkerGrid(getOperation());
  if (!check) {
    return check.takeError();
  }
  ttcore::GridAttr deviceGrid =
      ttcore::lookupDevice(getOperation()).getWorkerGrid();

  return opConstraintsCache().getOrCompute(
      op_model::OpModel<ConcatOp>::getOpConstraints, *this, deviceGrid,
      inputShapes, inputs, getDim(), opConfig.outputLayout);
}

llvm::Expected<size_t>
ConcatOp::getOpRuntime(const std::vector<TTNNLayoutAttr> &inputs,
                       const OpConfig &opConfig) {
  assert(inputs.size() == getInputs().size());

  std::vector<llvm::ArrayRef<int64_t>> inputShapes;
  for (const Value &opInput : getInputs()) {
    mlir::RankedTensorType inputType =
        mlir::cast<mlir::RankedTensorType>(opInput.getType());
    inputShapes.push_back(inputType.getShape());
  }

  return opRuntimeCache().getOrCompute(
      op_model::OpModel<ConcatOp>::getOpRuntime, *this, inputShapes, inputs,
      getDim(), opConfig.outputLayout);
}

//===----------------------------------------------------------------------===//
// TransposeOp - TTNN Op Model Interface
//===----------------------------------------------------------------------===//

llvm::Expected<op_model::OpConstraints>
TransposeOp::getOpConstraints(const std::vector<TTNNLayoutAttr> &inputs,
                              const OpConfig &opConfig) {
  assert(inputs.size() == 1);

  const auto inputShape = getInput().getType().getShape();

  llvm::Expected<bool> check = detail::checkDeviceWorkerGrid(getOperation());
  if (!check) {
    return check.takeError();
  }
  ttcore::GridAttr deviceGrid =
      ttcore::lookupDevice(getOperation()).getWorkerGrid();

  return opConstraintsCache().getOrCompute(
      op_model::OpModel<TransposeOp>::getOpConstraints, *this, deviceGrid,
      inputShape, inputs[0], getDim0(), getDim1(), opConfig.outputLayout);
}

llvm::Expected<size_t>
TransposeOp::getOpRuntime(const std::vector<TTNNLayoutAttr> &inputs,
                          const OpConfig &opConfig) {
  assert(inputs.size() == 1);

  const auto inputShape = getInput().getType().getShape();

  return opRuntimeCache().getOrCompute(
      op_model::OpModel<TransposeOp>::getOpRuntime, *this, inputShape,
      inputs[0], getDim0(), getDim1(), opConfig.outputLayout);
}

//===----------------------------------------------------------------------===//
// LinearOp - TTNN Op Model Interface
//===----------------------------------------------------------------------===//

llvm::Expected<op_model::OpConstraints>
LinearOp::getOpConstraints(const std::vector<TTNNLayoutAttr> &inputs,
                           const OpConfig &opConfig) {
  assert(inputs.size() == (2 + (getBias() == nullptr ? 0 : 1)));

  const auto inputShapeA = getA().getType().getShape();
  const auto inputShapeB = getB().getType().getShape();

  std::optional<llvm::ArrayRef<int64_t>> biasShape;
  std::optional<TTNNLayoutAttr> biasLayout;

  if (inputs.size() == 3) {
    biasShape = getBias().getType().getShape();
    biasLayout = inputs[2];
  }

  llvm::Expected<bool> check = detail::checkDeviceWorkerGrid(getOperation());
  if (!check) {
    return check.takeError();
  }
  ttcore::GridAttr deviceGrid =
      ttcore::lookupDevice(getOperation()).getWorkerGrid();

  return opConstraintsCache().getOrCompute(
      op_model::OpModel<LinearOp>::getOpConstraints, *this, deviceGrid,
      inputShapeA, inputs[0], inputShapeB, inputs[1], biasShape, biasLayout,
      opConfig.outputLayout, false, false);
}

llvm::Expected<size_t>
LinearOp::getOpRuntime(const std::vector<TTNNLayoutAttr> &inputs,
                       const OpConfig &opConfig) {
  assert(inputs.size() == (2 + (getBias() == nullptr ? 0 : 1)));

  const auto inputShapeA = getA().getType().getShape();
  const auto inputShapeB = getB().getType().getShape();

  std::optional<llvm::ArrayRef<int64_t>> biasShape;
  std::optional<TTNNLayoutAttr> biasLayout;

  if (inputs.size() == 3) {
    biasShape = getBias().getType().getShape();
    biasLayout = inputs[2];
  }

  return opRuntimeCache().getOrCompute(
      op_model::OpModel<LinearOp>::getOpRuntime, *this, inputShapeA, inputs[0],
      inputShapeB, inputs[1], biasShape, biasLayout, opConfig.outputLayout,
      false, false);
}

//===----------------------------------------------------------------------===//
// MatmulOp - TTNN Op Model Interface
//===----------------------------------------------------------------------===//

llvm::Expected<op_model::OpConstraints>
MatmulOp::getOpConstraints(const std::vector<TTNNLayoutAttr> &inputs,
                           const OpConfig &opConfig) {
  assert(inputs.size() == 2);

  const auto inputShapeA = getA().getType().getShape();
  const auto inputShapeB = getB().getType().getShape();

  llvm::Expected<bool> check = detail::checkDeviceWorkerGrid(getOperation());
  if (!check) {
    return check.takeError();
  }
  ttcore::GridAttr deviceGrid =
      ttcore::lookupDevice(getOperation()).getWorkerGrid();

  return opConstraintsCache().getOrCompute(
      op_model::OpModel<MatmulOp>::getOpConstraints, *this, deviceGrid,
      inputShapeA, inputs[0], inputShapeB, inputs[1], opConfig.outputLayout,
      false, false);
}

llvm::Expected<size_t>
MatmulOp::getOpRuntime(const std::vector<TTNNLayoutAttr> &inputs,
                       const OpConfig &opConfig) {
  assert(inputs.size() == 2);

  const auto inputShapeA = getA().getType().getShape();
  const auto inputShapeB = getB().getType().getShape();

  return opRuntimeCache().getOrCompute(
      op_model::OpModel<MatmulOp>::getOpRuntime, *this, inputShapeA, inputs[0],
      inputShapeB, inputs[1], opConfig.outputLayout, false, false);
}

//===----------------------------------------------------------------------===//
// Conv2dOp - TTNN Op Model Interface
//===----------------------------------------------------------------------===//

// If a config has been specified, use that. Otherwise, use the op property.
static Conv2dAttrs unpackConv2dAttrs(const OpConfig::OpSpecificAttrs &attrs,
                                     Conv2dOp op) {
  assert((std::holds_alternative<Conv2dAttrs>(attrs) ||
          std::holds_alternative<UninitializedAttrs>(attrs)) &&
         "Please create a Conv2dAttrs or leave it to be uninitialized.");

  if (std::holds_alternative<UninitializedAttrs>(attrs)) {
    return Conv2dAttrs{op.getConv2dConfig(), op.getComputeConfig()};
  }

  Conv2dAttrs conv2dAttrs = std::get<Conv2dAttrs>(attrs);

  return Conv2dAttrs{conv2dAttrs.conv2dConfig ? conv2dAttrs.conv2dConfig
                                              : op.getConv2dConfig(),
                     conv2dAttrs.deviceComputeKernelConfig
                         ? conv2dAttrs.deviceComputeKernelConfig
                         : op.getComputeConfig()};
}

llvm::Expected<op_model::OpConstraints>
Conv2dOp::getOpConstraints(const std::vector<TTNNLayoutAttr> &inputs,
                           const OpConfig &opConfig) {
  assert(inputs.size() == (2 + (getBias() == nullptr ? 0 : 1)));

  const auto inputShape = getInput().getType().getShape();
  const auto weightShape = getWeight().getType().getShape();
  std::optional<llvm::ArrayRef<int64_t>> biasShape;
  std::optional<TTNNLayoutAttr> biasLayout;

  if (inputs.size() == 3) {
    biasShape = getBias().getType().getShape();
    biasLayout = inputs[2];
  }

  llvm::Expected<bool> check = detail::checkDeviceWorkerGrid(getOperation());
  if (!check) {
    return check.takeError();
  }
  ttcore::GridAttr deviceGrid =
      ttcore::lookupDevice(getOperation()).getWorkerGrid();
  Conv2dAttrs attr = unpackConv2dAttrs(opConfig.opSpecificAttrs, *this);

  return opConstraintsCache().getOrCompute(
      op_model::OpModel<Conv2dOp>::getOpConstraints, *this, deviceGrid,
      inputShape, inputs[0], weightShape, inputs[1], biasShape, biasLayout,
      getInChannels(), getOutChannels(), getBatchSize(), getInputHeight(),
      getInputWidth(), getKernelSize(), getStride(), getPadding(),
      getDilation(), getGroups(), attr.conv2dConfig,
      attr.deviceComputeKernelConfig, opConfig.outputLayout);
}

llvm::Expected<size_t>
Conv2dOp::getOpRuntime(const std::vector<TTNNLayoutAttr> &inputs,
                       const OpConfig &opConfig) {
  assert(inputs.size() == (2 + (getBias() == nullptr ? 0 : 1)));

  const auto inputShape = getInput().getType().getShape();
  const auto weightShape = getWeight().getType().getShape();
  std::optional<llvm::ArrayRef<int64_t>> biasShape;
  std::optional<TTNNLayoutAttr> biasLayout;

  if (inputs.size() == 3) {
    biasShape = getBias().getType().getShape();
    biasLayout = inputs[2];
  }
  Conv2dAttrs attr = unpackConv2dAttrs(opConfig.opSpecificAttrs, *this);

  return opRuntimeCache().getOrCompute(
      op_model::OpModel<Conv2dOp>::getOpRuntime, *this, inputShape, inputs[0],
      weightShape, inputs[1], biasShape, biasLayout, getInChannels(),
      getOutChannels(), getBatchSize(), getInputHeight(), getInputWidth(),
      getKernelSize(), getStride(), getPadding(), getDilation(), getGroups(),
      attr.conv2dConfig, attr.deviceComputeKernelConfig, opConfig.outputLayout);
}

//===----------------------------------------------------------------------===//
// ConvTranspose2dOp - TTNN Op Model Interface
//===----------------------------------------------------------------------===//

// If a config has been specified, use that. Otherwise, use the op property.
template <typename OpT>
static Conv2dAttrs unpackConv2dAttrs(const OpConfig::OpSpecificAttrs &attrs,
                                     OpT op) {
  assert((std::holds_alternative<Conv2dAttrs>(attrs) ||
          std::holds_alternative<UninitializedAttrs>(attrs)) &&
         "Please create a Conv2dAttrs or leave it to be uninitialized.");

  // ATM, ConvTranspose2dOp doesn't have a DeviceComputeKernelConfig attribute.
  // Default it to nullptr.
  if (std::holds_alternative<UninitializedAttrs>(attrs)) {
    return Conv2dAttrs{op.getConv2dConfig(), std::nullopt};
  }

  Conv2dAttrs conv2dAttrs = std::get<Conv2dAttrs>(attrs);

  return Conv2dAttrs{conv2dAttrs.conv2dConfig ? conv2dAttrs.conv2dConfig
                                              : op.getConv2dConfig(),
                     std::nullopt};
}

llvm::Expected<op_model::OpConstraints>
ConvTranspose2dOp::getOpConstraints(const std::vector<TTNNLayoutAttr> &inputs,
                                    const OpConfig &opConfig) {
  assert(inputs.size() == (2 + (getBias() == nullptr ? 0 : 1)));

  const auto inputShape = getInput().getType().getShape();
  const auto weightShape = getWeight().getType().getShape();
  std::optional<llvm::ArrayRef<int64_t>> biasShape;
  std::optional<TTNNLayoutAttr> biasLayout;

  if (inputs.size() == 3) {
    biasShape = getBias().getType().getShape();
    biasLayout = inputs[2];
  }

  llvm::Expected<bool> check = detail::checkDeviceWorkerGrid(getOperation());
  if (!check) {
    return check.takeError();
  }
  ttcore::GridAttr deviceGrid =
      ttcore::lookupDevice(getOperation()).getWorkerGrid();

  // If a conv config has been specified, use that. If not, read the op property
  Conv2dAttrs conv2dAttrs = unpackConv2dAttrs(opConfig.opSpecificAttrs, *this);

  return opConstraintsCache().getOrCompute(
      op_model::OpModel<ConvTranspose2dOp>::getOpConstraints, *this, deviceGrid,
      inputShape, inputs[0], weightShape, inputs[1], biasShape, biasLayout,
      getInChannels(), getOutChannels(), getBatchSize(), getInputHeight(),
      getInputWidth(), getKernelSize(), getStride(), getPadding(),
      getOutputPadding(), getDilation(), getGroups(), conv2dAttrs.conv2dConfig,
      opConfig.outputLayout);
}

llvm::Expected<size_t>
ConvTranspose2dOp::getOpRuntime(const std::vector<TTNNLayoutAttr> &inputs,
                                const OpConfig &opConfig) {
  assert(inputs.size() == (2 + (getBias() == nullptr ? 0 : 1)));

  const auto inputShape = getInput().getType().getShape();
  const auto weightShape = getWeight().getType().getShape();
  std::optional<llvm::ArrayRef<int64_t>> biasShape;
  std::optional<TTNNLayoutAttr> biasLayout;

  if (inputs.size() == 3) {
    biasShape = getBias().getType().getShape();
    biasLayout = inputs[2];
  }

  // If a conv config has been specified, use that. If not, read the op property
  Conv2dAttrs conv2dAttrs = unpackConv2dAttrs(opConfig.opSpecificAttrs, *this);

  return opRuntimeCache().getOrCompute(
      op_model::OpModel<ConvTranspose2dOp>::getOpRuntime, *this, inputShape,
      inputs[0], weightShape, inputs[1], biasShape, biasLayout, getInChannels(),
      getOutChannels(), getBatchSize(), getInputHeight(), getInputWidth(),
      getKernelSize(), getStride(), getPadding(), getOutputPadding(),
      getDilation(), getGroups(), conv2dAttrs.conv2dConfig,
      opConfig.outputLayout);
}

//===----------------------------------------------------------------------===//
// PrepareConv2dWeightsOp - TTNN Op Model Interface
//===----------------------------------------------------------------------===//

// query_op_runtime has to execute the op to measure the runtime (and not just
// invoke the op in NO_DISPATCH mode as query_op_constraint does). Therefore,
// any op that writes to memory, such as EmptyOp,ArangeOp, ZerosOp, OnesOp,
// etc., triggers a runtime error (`Writes are not supported during trace
// capture.`). As a consequence, we disable the runtime measurement for these
// ops. Alternatively, we could avoid defining the getOpRuntime API for such
// ops, but that would prevent us from the ultimate goal of supporting
// getOpRuntime and getOpConstraint for "all" ttnn ops. This is
// tracked/described here:
// https://github.com/tenstorrent/tt-mlir/issues/4199#issuecomment-3140045496
static llvm::Expected<size_t> issueErrorForGetOpRuntime(mlir::Operation *op) {
  auto opName = op->getName().getStringRef();
  return llvm::make_error<llvm::StringError>(
      "opRuntime is not supported for " + opName.str() +
          " since it requires memory IO.",
      llvm::inconvertibleErrorCode());
}

llvm::Expected<op_model::OpConstraints>
PrepareConv2dWeightsOp::getOpConstraints(
    const std::vector<TTNNLayoutAttr> &inputs, const OpConfig &opConfig) {
  assert(inputs.size() == 1);
  llvm::Expected<bool> check = detail::checkDeviceWorkerGrid(getOperation());
  if (!check) {
    return check.takeError();
  }
  ttcore::GridAttr deviceGrid =
      ttcore::lookupDevice(getOperation()).getWorkerGrid();

  const ::llvm::ArrayRef<int64_t> weightShape =
      getWeightTensor().getType().getShape();
  Conv2dAttrs conv2dAttrs = unpackConv2dAttrs(opConfig.opSpecificAttrs, *this);

  return opConstraintsCache().getOrCompute(
      op_model::OpModel<PrepareConv2dWeightsOp>::getOpConstraints, *this,
      deviceGrid, inputs[0], weightShape, getInputMemoryConfig(),
      getInputTensorLayout(), getWeightsFormat(), getInChannels(),
      getOutChannels(), getBatchSize(), getInputHeight(), getInputWidth(),
      getKernelSize(), getStride(), getPadding(), getDilation(), getHasBias(),
      getGroups(), getInputDtype(), getOutputDtype(), conv2dAttrs.conv2dConfig,
      conv2dAttrs.deviceComputeKernelConfig, opConfig.outputLayout);
}

llvm::Expected<size_t>
PrepareConv2dWeightsOp::getOpRuntime(const std::vector<TTNNLayoutAttr> &inputs,
                                     const OpConfig &opConfig) {
  return issueErrorForGetOpRuntime(getOperation());
}

//===----------------------------------------------------------------------===//
// PrepareConv2dBiasOp - TTNN Op Model Interface
//===----------------------------------------------------------------------===//

llvm::Expected<op_model::OpConstraints>
PrepareConv2dBiasOp::getOpConstraints(const std::vector<TTNNLayoutAttr> &inputs,
                                      const OpConfig &opConfig) {
  assert(inputs.size() == 1);
  llvm::Expected<bool> check = detail::checkDeviceWorkerGrid(getOperation());
  if (!check) {
    return check.takeError();
  }
  ttcore::GridAttr deviceGrid =
      ttcore::lookupDevice(getOperation()).getWorkerGrid();

  const ::llvm::ArrayRef<int64_t> biasShape =
      getBiasTensor().getType().getShape();
  Conv2dAttrs conv2dAttrs = unpackConv2dAttrs(opConfig.opSpecificAttrs, *this);

  return opConstraintsCache().getOrCompute(
      op_model::OpModel<PrepareConv2dBiasOp>::getOpConstraints, *this,
      deviceGrid, inputs[0], biasShape, getInputMemoryConfig(),
      getInputTensorLayout(), getInChannels(), getOutChannels(), getBatchSize(),
      getInputHeight(), getInputWidth(), getKernelSize(), getStride(),
      getPadding(), getDilation(), getGroups(), getInputDtype(),
      getOutputDtype(), conv2dAttrs.conv2dConfig,
      conv2dAttrs.deviceComputeKernelConfig, opConfig.outputLayout);
}

llvm::Expected<size_t>
PrepareConv2dBiasOp::getOpRuntime(const std::vector<TTNNLayoutAttr> &inputs,
                                  const OpConfig &opConfig) {
  return issueErrorForGetOpRuntime(getOperation());
}

//===----------------------------------------------------------------------===//
// MaxPool2dOp - TTNN Op Model Interface
//===----------------------------------------------------------------------===//

llvm::Expected<op_model::OpConstraints>
MaxPool2dOp::getOpConstraints(const std::vector<TTNNLayoutAttr> &inputs,
                              const OpConfig &opConfig) {
  return detail::getPoolingOpConstraints(*this, inputs, opConfig);
}

llvm::Expected<size_t>
MaxPool2dOp::getOpRuntime(const std::vector<TTNNLayoutAttr> &inputs,
                          const OpConfig &opConfig) {
  return detail::getPoolingOpRuntime(*this, inputs, opConfig);
}

//===----------------------------------------------------------------------===//
// AvgPoo2dOp - TTNN Op Model Interface
//===----------------------------------------------------------------------===//

llvm::Expected<op_model::OpConstraints>
AvgPool2dOp::getOpConstraints(const std::vector<TTNNLayoutAttr> &inputs,
                              const OpConfig &opConfig) {
  return detail::getPoolingOpConstraints(*this, inputs, opConfig);
}

llvm::Expected<size_t>
AvgPool2dOp::getOpRuntime(const std::vector<TTNNLayoutAttr> &inputs,
                          const OpConfig &opConfig) {
  return detail::getPoolingOpRuntime(*this, inputs, opConfig);
}

//===----------------------------------------------------------------------===//
// BatchNormOp - TTNN Op Model Interface
//===----------------------------------------------------------------------===//

struct BatchNormOptionalArgs {
  std::optional<llvm::ArrayRef<int64_t>> runningMeanShape = std::nullopt;
  std::optional<TTNNLayoutAttr> runningMeanLayout = std::nullopt;
  std::optional<llvm::ArrayRef<int64_t>> runningVarShape = std::nullopt;
  std::optional<TTNNLayoutAttr> runningVarLayout = std::nullopt;
  std::optional<llvm::ArrayRef<int64_t>> weightShape = std::nullopt;
  std::optional<TTNNLayoutAttr> weightLayout = std::nullopt;
  std::optional<llvm::ArrayRef<int64_t>> biasShape = std::nullopt;
  std::optional<TTNNLayoutAttr> biasLayout = std::nullopt;
};
static BatchNormOptionalArgs
unpackBatchNormOptionalArgs(const std::vector<TTNNLayoutAttr> &inputs,
                            BatchNormOp op) {
  BatchNormOptionalArgs ret;
  if (inputs.size() == 5) {
    ret.runningMeanShape = op.getRunningMean().getType().getShape();
    ret.runningVarShape = op.getRunningVar().getType().getShape();
    ret.weightShape = op.getWeight().getType().getShape();
    ret.biasShape = op.getBias().getType().getShape();
    ret.runningMeanLayout = inputs[1];
    ret.runningVarLayout = inputs[2];
    ret.weightLayout = inputs[3];
    ret.biasLayout = inputs[4];
  }
  return ret;
}

llvm::Expected<op_model::OpConstraints>
BatchNormOp::getOpConstraints(const std::vector<TTNNLayoutAttr> &inputs,
                              const OpConfig &opConfig) {
  assert((inputs.size() == 1 || inputs.size() == 5) &&
         "ttnn::batch_norm can either have 1 input tensor (representing the "
         "main input) or 5 input tensors (representing main input tensor, "
         "running_mean, running_var, weight and bias). The usage of this op "
         "with 2-4 input tensors is discouraged as it's ambiguous.");

  llvm::Expected<bool> check = detail::checkDeviceWorkerGrid(getOperation());
  if (!check) {
    return check.takeError();
  }
  ttcore::GridAttr deviceGrid =
      ttcore::lookupDevice(getOperation()).getWorkerGrid();

  const auto inputShape = getInput().getType().getShape();

  BatchNormOptionalArgs optionalArgs =
      unpackBatchNormOptionalArgs(inputs, *this);

  return opConstraintsCache().getOrCompute(
      op_model::OpModel<BatchNormOp>::getOpConstraints, *this, deviceGrid,
      inputShape, inputs[0], optionalArgs.runningMeanShape,
      optionalArgs.runningMeanLayout, optionalArgs.runningVarShape,
      optionalArgs.runningVarLayout, optionalArgs.weightShape,
      optionalArgs.weightLayout, optionalArgs.biasShape,
      optionalArgs.biasLayout, getEpsilon(), getTraining(), getMomentum(),
      opConfig.outputLayout);
}

llvm::Expected<size_t>
BatchNormOp::getOpRuntime(const std::vector<TTNNLayoutAttr> &inputs,
                          const OpConfig &opConfig) {
  assert((inputs.size() == 1 || inputs.size() == 5) &&
         "ttnn::batch_norm can either have 1 input tensor (representing the "
         "main input) or 5 input tensors (representing main input tensor, "
         "running_mean, running_var, weight and bias). The usage of this op "
         "with 2-4 input tensors is discouraged as it's ambiguous.");

  const auto inputShape = getInput().getType().getShape();

  BatchNormOptionalArgs optionalArgs =
      unpackBatchNormOptionalArgs(inputs, *this);

  return opRuntimeCache().getOrCompute(
      op_model::OpModel<BatchNormOp>::getOpRuntime, *this, inputShape,
      inputs[0], optionalArgs.runningMeanShape, optionalArgs.runningMeanLayout,
      optionalArgs.runningVarShape, optionalArgs.runningVarLayout,
      optionalArgs.weightShape, optionalArgs.weightLayout,
      optionalArgs.biasShape, optionalArgs.biasLayout, getEpsilon(),
      getTraining(), getMomentum(), opConfig.outputLayout);
}

//===----------------------------------------------------------------------===//
// ClampScalarOp - TTNN Op Model Interface
//===----------------------------------------------------------------------===//

llvm::Expected<op_model::OpConstraints>
ClampScalarOp::getOpConstraints(const std::vector<TTNNLayoutAttr> &inputs,
                                const OpConfig &opConfig) {
  assert(inputs.size() == 1);

  const auto inputShape = getInput().getType().getShape();

  llvm::Expected<bool> check = detail::checkDeviceWorkerGrid(getOperation());
  if (!check) {
    return check.takeError();
  }
  ttcore::GridAttr deviceGrid =
      ttcore::lookupDevice(getOperation()).getWorkerGrid();

  return opConstraintsCache().getOrCompute(
      op_model::OpModel<ClampScalarOp>::getOpConstraints, *this, deviceGrid,
      inputShape, inputs[0], getMin(), getMax(), opConfig.outputLayout);
}

llvm::Expected<size_t>
ClampScalarOp::getOpRuntime(const std::vector<TTNNLayoutAttr> &inputs,
                            const OpConfig &opConfig) {
  assert(inputs.size() == 1);

  const auto inputShape = getInput().getType().getShape();

  return opRuntimeCache().getOrCompute(
      op_model::OpModel<ClampScalarOp>::getOpRuntime, *this, inputShape,
      inputs[0], getMin(), getMax(), opConfig.outputLayout);
}

//===----------------------------------------------------------------------===//
// PermuteOp - TTNN Op Model Interface
//===----------------------------------------------------------------------===//

llvm::Expected<op_model::OpConstraints>
PermuteOp::getOpConstraints(const std::vector<TTNNLayoutAttr> &inputs,
                            const OpConfig &opConfig) {
  assert(inputs.size() == 1);

  const auto inputShape = getInput().getType().getShape();

  llvm::Expected<bool> check = detail::checkDeviceWorkerGrid(getOperation());
  if (!check) {
    return check.takeError();
  }
  ttcore::GridAttr deviceGrid =
      ttcore::lookupDevice(getOperation()).getWorkerGrid();

  return opConstraintsCache().getOrCompute(
      op_model::OpModel<PermuteOp>::getOpConstraints, *this, deviceGrid,
      inputShape, inputs[0], getPermutation(), getPadValue(),
      opConfig.outputLayout);
}

llvm::Expected<size_t>
PermuteOp::getOpRuntime(const std::vector<TTNNLayoutAttr> &inputs,
                        const OpConfig &opConfig) {
  assert(inputs.size() == 1);

  const auto inputShape = getInput().getType().getShape();

  return opRuntimeCache().getOrCompute(
      op_model::OpModel<PermuteOp>::getOpRuntime, *this, inputShape, inputs[0],
      getPermutation(), getPadValue(), opConfig.outputLayout);
}

//===----------------------------------------------------------------------===//
// UpsampleOp - TTNN Op Model Interface
//===----------------------------------------------------------------------===//

llvm::Expected<op_model::OpConstraints>
UpsampleOp::getOpConstraints(const std::vector<TTNNLayoutAttr> &inputs,
                             const OpConfig &opConfig) {
  assert(inputs.size() == 1);

  const auto inputShape = getInput().getType().getShape();

  llvm::Expected<bool> check = detail::checkDeviceWorkerGrid(getOperation());
  if (!check) {
    return check.takeError();
  }
  ttcore::GridAttr deviceGrid =
      ttcore::lookupDevice(getOperation()).getWorkerGrid();

  return opConstraintsCache().getOrCompute(
      op_model::OpModel<UpsampleOp>::getOpConstraints, *this, deviceGrid,
      inputShape, inputs[0], getScaleFactor(), getMode(),
      opConfig.outputLayout);
}

llvm::Expected<size_t>
UpsampleOp::getOpRuntime(const std::vector<TTNNLayoutAttr> &inputs,
                         const OpConfig &opConfig) {
  assert(inputs.size() == 1);

  const auto inputShape = getInput().getType().getShape();

  return opRuntimeCache().getOrCompute(
      op_model::OpModel<UpsampleOp>::getOpRuntime, *this, inputShape, inputs[0],
      getScaleFactor(), getMode(), opConfig.outputLayout);
}

//===----------------------------------------------------------------------===//
// EmbeddingOp - TTNN Op Model Interface
//===----------------------------------------------------------------------===//

llvm::Expected<op_model::OpConstraints>
EmbeddingOp::getOpConstraints(const std::vector<TTNNLayoutAttr> &inputs,
                              const OpConfig &opConfig) {
  assert(inputs.size() == 2);

  const auto inputShape = getInput().getType().getShape();
  const auto weightShape = getWeight().getType().getShape();

  llvm::Expected<bool> check = detail::checkDeviceWorkerGrid(getOperation());
  if (!check) {
    return check.takeError();
  }
  ttcore::GridAttr deviceGrid =
      ttcore::lookupDevice(getOperation()).getWorkerGrid();

  return opConstraintsCache().getOrCompute(
      op_model::OpModel<EmbeddingOp>::getOpConstraints, *this, deviceGrid,
      inputShape, inputs[0], weightShape, inputs[1], opConfig.outputLayout);
}

llvm::Expected<size_t>
EmbeddingOp::getOpRuntime(const std::vector<TTNNLayoutAttr> &inputs,
                          const OpConfig &opConfig) {
  assert(inputs.size() == 2);

  const auto inputShape = getInput().getType().getShape();
  const auto weightShape = getWeight().getType().getShape();

  return opRuntimeCache().getOrCompute(
      op_model::OpModel<EmbeddingOp>::getOpRuntime, *this, inputShape,
      inputs[0], weightShape, inputs[1], opConfig.outputLayout);
}

//===----------------------------------------------------------------------===//
// EmbeddingBackwardOp - TTNN Op Model Interface
//===----------------------------------------------------------------------===//

llvm::Expected<op_model::OpConstraints>
EmbeddingBackwardOp::getOpConstraints(const std::vector<TTNNLayoutAttr> &inputs,
                                      const OpConfig &opConfig) {
  assert(inputs.size() == 3);

  const auto inputShape = getInput().getType().getShape();
  const auto weightShape = getWeight().getType().getShape();
  const auto inGradientShape = getInGradient().getType().getShape();

  llvm::Expected<bool> check = detail::checkDeviceWorkerGrid(getOperation());
  if (!check) {
    return check.takeError();
  }
  ttcore::GridAttr deviceGrid =
      ttcore::lookupDevice(getOperation()).getWorkerGrid();

  return opConstraintsCache().getOrCompute(
      op_model::OpModel<EmbeddingBackwardOp>::getOpConstraints, *this,
      deviceGrid, inputShape, inputs[0], weightShape, inputs[1],
      inGradientShape, inputs[2], opConfig.outputLayout);
}

llvm::Expected<size_t>
EmbeddingBackwardOp::getOpRuntime(const std::vector<TTNNLayoutAttr> &inputs,
                                  const OpConfig &opConfig) {
  assert(inputs.size() == 3);

  const auto inputShape = getInput().getType().getShape();
  const auto weightShape = getWeight().getType().getShape();
  const auto inGradientShape = getInGradient().getType().getShape();

  return opRuntimeCache().getOrCompute(
      op_model::OpModel<EmbeddingBackwardOp>::getOpRuntime, *this, inputShape,
      inputs[0], weightShape, inputs[1], inGradientShape, inputs[2],
      opConfig.outputLayout);
}

//===----------------------------------------------------------------------===//
<<<<<<< HEAD
// AllGatherOp - TTNN Op Model Interface
//===----------------------------------------------------------------------===//

llvm::Expected<op_model::OpConstraints>
AllGatherOp::getOpConstraints(const std::vector<TTNNLayoutAttr> &inputs,
                              const OpConfig &opConfig) {
  assert(inputs.size() == 1 || inputs.size() == 2);

  const auto inputShape = getInput().getType().getShape();
=======
// EmptyOp - TTNN Op Model Interface
//===----------------------------------------------------------------------===//

llvm::Expected<op_model::OpConstraints>
EmptyOp::getOpConstraints(const std::vector<TTNNLayoutAttr> &inputs,
                          const OpConfig &opConfig) {
  assert(inputs.size() == 0);

  const llvm::ArrayRef<int64_t> shape = getShape().getShape();
  const mlir::tt::ttcore::DataTypeAttr dtype = getDtypeAttr();
  const mlir::tt::ttnn::Layout layout = getLayoutAttr().getValue();
  const mlir::tt::ttnn::MemoryConfigAttr memoryConfig = getMemoryConfigAttr();
>>>>>>> 84b226f2

  llvm::Expected<bool> check = detail::checkDeviceWorkerGrid(getOperation());
  if (!check) {
    return check.takeError();
  }
  ttcore::GridAttr deviceGrid =
      ttcore::lookupDevice(getOperation()).getWorkerGrid();
<<<<<<< HEAD

  return opConstraintsCache().getOrCompute(
      op_model::OpModel<AllGatherOp>::getOpConstraints, *this, deviceGrid,
      inputShape, inputs[0], getAllGatherDim(), getClusterAxis(), getNumLinks(),
=======
  return opConstraintsCache().getOrCompute(
      op_model::OpModel<mlir::tt::ttnn::EmptyOp>::getOpConstraints, *this,
      deviceGrid, shape, dtype, layout, memoryConfig, opConfig.outputLayout);
}

llvm::Expected<size_t>
EmptyOp::getOpRuntime(const std::vector<TTNNLayoutAttr> &inputs,
                      const OpConfig &opConfig) {
  return issueErrorForGetOpRuntime(getOperation());
}

//===----------------------------------------------------------------------===//
// ArangeOp - TTNN Op Model Interface
//===----------------------------------------------------------------------===//

llvm::Expected<op_model::OpConstraints>
ArangeOp::getOpConstraints(const std::vector<TTNNLayoutAttr> &inputs,
                           const OpConfig &opConfig) {
  assert(inputs.size() == 0);

  ::mlir::IntegerAttr startAttr = getStartAttr();
  ::mlir::IntegerAttr endAttr = getEndAttr();
  ::mlir::IntegerAttr stepAttr = getStepAttr();
  std::optional<mlir::tt::ttcore::DataType> dtype = getDtype();
  std::optional<mlir::tt::ttnn::MemoryConfigAttr> memConfig = getMemoryConfig();

  const mlir::tt::ttcore::GridAttr deviceGrid =
      ttcore::lookupDevice(getOperation()).getWorkerGrid();

  return opConstraintsCache().getOrCompute(
      op_model::OpModel<mlir::tt::ttnn::ArangeOp>::getOpConstraints, *this,
      deviceGrid, startAttr, endAttr, stepAttr, dtype, memConfig,
>>>>>>> 84b226f2
      opConfig.outputLayout);
}

llvm::Expected<size_t>
<<<<<<< HEAD
AllGatherOp::getOpRuntime(const std::vector<TTNNLayoutAttr> &inputs,
                          const OpConfig &opConfig) {
  assert(inputs.size() == 1 || inputs.size() == 2);

  const auto inputShape = getInput().getType().getShape();

  return opRuntimeCache().getOrCompute(
      op_model::OpModel<AllGatherOp>::getOpRuntime, *this, inputShape,
      inputs[0], getAllGatherDim(), getClusterAxis(), getNumLinks(),
      opConfig.outputLayout);
}

//===----------------------------------------------------------------------===//
// ReduceScatterOp - TTNN Op Model Interface
//===----------------------------------------------------------------------===//

llvm::Expected<op_model::OpConstraints>
ReduceScatterOp::getOpConstraints(const std::vector<TTNNLayoutAttr> &inputs,
                                  const OpConfig &opConfig) {
  assert(inputs.size() == 1 || inputs.size() == 2);
  const auto inputShape = getInput().getType().getShape();

=======
ArangeOp::getOpRuntime(const std::vector<TTNNLayoutAttr> &inputs,
                       const OpConfig &opConfig) {
  return issueErrorForGetOpRuntime(getOperation());
}

//===----------------------------------------------------------------------===//
// ZerosOp - TTNN Op Model Interface
//===----------------------------------------------------------------------===//

llvm::Expected<op_model::OpConstraints>
ZerosOp::getOpConstraints(const std::vector<TTNNLayoutAttr> &inputs,
                          const OpConfig &opConfig) {
  return detail::getNamedFullOpConstraints(*this, inputs, opConfig);
}

// Similar to ArangeOp, we disable the runtime measurement for ZerosOp.
llvm::Expected<size_t>
ZerosOp::getOpRuntime(const std::vector<TTNNLayoutAttr> &inputs,
                      const OpConfig &opConfig) {
  return issueErrorForGetOpRuntime(getOperation());
}

//===----------------------------------------------------------------------===//
// OnesOp - TTNN Op Model Interface
//===----------------------------------------------------------------------===//

llvm::Expected<op_model::OpConstraints>
OnesOp::getOpConstraints(const std::vector<TTNNLayoutAttr> &inputs,
                         const OpConfig &opConfig) {
  return detail::getNamedFullOpConstraints(*this, inputs, opConfig);
}

llvm::Expected<size_t>
OnesOp::getOpRuntime(const std::vector<TTNNLayoutAttr> &inputs,
                     const OpConfig &opConfig) {
  return issueErrorForGetOpRuntime(getOperation());
}

//===----------------------------------------------------------------------===//
// FullOp - TTNN Op Model Interface
//===----------------------------------------------------------------------===//

llvm::Expected<op_model::OpConstraints>
FullOp::getOpConstraints(const std::vector<TTNNLayoutAttr> &inputs,
                         const OpConfig &opConfig) {
  assert(inputs.size() == 0);
>>>>>>> 84b226f2
  llvm::Expected<bool> check = detail::checkDeviceWorkerGrid(getOperation());
  if (!check) {
    return check.takeError();
  }
  ttcore::GridAttr deviceGrid =
      ttcore::lookupDevice(getOperation()).getWorkerGrid();

<<<<<<< HEAD
  return opConstraintsCache().getOrCompute(
      op_model::OpModel<ReduceScatterOp>::getOpConstraints, *this, deviceGrid,
      inputShape, inputs[0], getReduceType(), getScatterDim(), getClusterAxis(),
      getNumLinks(), opConfig.outputLayout);
}

llvm::Expected<size_t>
ReduceScatterOp::getOpRuntime(const std::vector<TTNNLayoutAttr> &inputs,
                              const OpConfig &opConfig) {
  assert(inputs.size() == 1);

  const auto inputShape = getInput().getType().getShape();

  return opRuntimeCache().getOrCompute(
      op_model::OpModel<ReduceScatterOp>::getOpRuntime, *this, inputShape,
      inputs[0], getReduceType(), getScatterDim(), getClusterAxis(),
      getNumLinks(), opConfig.outputLayout);
=======
  const mlir::tt::ttnn::ShapeAttr shape = getShape();
  const mlir::Attribute fillValue = getFillValue();
  const std::optional<mlir::tt::ttcore::DataType> dtype = getDtype();
  const std::optional<mlir::tt::ttnn::Layout> layout = getLayout();
  const std::optional<mlir::tt::ttnn::MemoryConfigAttr> memoryConfig =
      getMemoryConfig();

  return opConstraintsCache().getOrCompute(
      op_model::OpModel<mlir::tt::ttnn::FullOp>::getOpConstraints, *this,
      deviceGrid, shape, fillValue, dtype, layout, memoryConfig,
      opConfig.outputLayout);
}

llvm::Expected<size_t>
FullOp::getOpRuntime(const std::vector<TTNNLayoutAttr> &inputs,
                     const OpConfig &opConfig) {
  return issueErrorForGetOpRuntime(getOperation());
>>>>>>> 84b226f2
}

} // namespace mlir::tt::ttnn<|MERGE_RESOLUTION|>--- conflicted
+++ resolved
@@ -1948,17 +1948,6 @@
 }
 
 //===----------------------------------------------------------------------===//
-<<<<<<< HEAD
-// AllGatherOp - TTNN Op Model Interface
-//===----------------------------------------------------------------------===//
-
-llvm::Expected<op_model::OpConstraints>
-AllGatherOp::getOpConstraints(const std::vector<TTNNLayoutAttr> &inputs,
-                              const OpConfig &opConfig) {
-  assert(inputs.size() == 1 || inputs.size() == 2);
-
-  const auto inputShape = getInput().getType().getShape();
-=======
 // EmptyOp - TTNN Op Model Interface
 //===----------------------------------------------------------------------===//
 
@@ -1971,20 +1960,13 @@
   const mlir::tt::ttcore::DataTypeAttr dtype = getDtypeAttr();
   const mlir::tt::ttnn::Layout layout = getLayoutAttr().getValue();
   const mlir::tt::ttnn::MemoryConfigAttr memoryConfig = getMemoryConfigAttr();
->>>>>>> 84b226f2
-
-  llvm::Expected<bool> check = detail::checkDeviceWorkerGrid(getOperation());
-  if (!check) {
-    return check.takeError();
-  }
-  ttcore::GridAttr deviceGrid =
-      ttcore::lookupDevice(getOperation()).getWorkerGrid();
-<<<<<<< HEAD
-
-  return opConstraintsCache().getOrCompute(
-      op_model::OpModel<AllGatherOp>::getOpConstraints, *this, deviceGrid,
-      inputShape, inputs[0], getAllGatherDim(), getClusterAxis(), getNumLinks(),
-=======
+
+  llvm::Expected<bool> check = detail::checkDeviceWorkerGrid(getOperation());
+  if (!check) {
+    return check.takeError();
+  }
+  ttcore::GridAttr deviceGrid =
+      ttcore::lookupDevice(getOperation()).getWorkerGrid();
   return opConstraintsCache().getOrCompute(
       op_model::OpModel<mlir::tt::ttnn::EmptyOp>::getOpConstraints, *this,
       deviceGrid, shape, dtype, layout, memoryConfig, opConfig.outputLayout);
@@ -2017,35 +1999,10 @@
   return opConstraintsCache().getOrCompute(
       op_model::OpModel<mlir::tt::ttnn::ArangeOp>::getOpConstraints, *this,
       deviceGrid, startAttr, endAttr, stepAttr, dtype, memConfig,
->>>>>>> 84b226f2
       opConfig.outputLayout);
 }
 
 llvm::Expected<size_t>
-<<<<<<< HEAD
-AllGatherOp::getOpRuntime(const std::vector<TTNNLayoutAttr> &inputs,
-                          const OpConfig &opConfig) {
-  assert(inputs.size() == 1 || inputs.size() == 2);
-
-  const auto inputShape = getInput().getType().getShape();
-
-  return opRuntimeCache().getOrCompute(
-      op_model::OpModel<AllGatherOp>::getOpRuntime, *this, inputShape,
-      inputs[0], getAllGatherDim(), getClusterAxis(), getNumLinks(),
-      opConfig.outputLayout);
-}
-
-//===----------------------------------------------------------------------===//
-// ReduceScatterOp - TTNN Op Model Interface
-//===----------------------------------------------------------------------===//
-
-llvm::Expected<op_model::OpConstraints>
-ReduceScatterOp::getOpConstraints(const std::vector<TTNNLayoutAttr> &inputs,
-                                  const OpConfig &opConfig) {
-  assert(inputs.size() == 1 || inputs.size() == 2);
-  const auto inputShape = getInput().getType().getShape();
-
-=======
 ArangeOp::getOpRuntime(const std::vector<TTNNLayoutAttr> &inputs,
                        const OpConfig &opConfig) {
   return issueErrorForGetOpRuntime(getOperation());
@@ -2092,33 +2049,13 @@
 FullOp::getOpConstraints(const std::vector<TTNNLayoutAttr> &inputs,
                          const OpConfig &opConfig) {
   assert(inputs.size() == 0);
->>>>>>> 84b226f2
-  llvm::Expected<bool> check = detail::checkDeviceWorkerGrid(getOperation());
-  if (!check) {
-    return check.takeError();
-  }
-  ttcore::GridAttr deviceGrid =
-      ttcore::lookupDevice(getOperation()).getWorkerGrid();
-
-<<<<<<< HEAD
-  return opConstraintsCache().getOrCompute(
-      op_model::OpModel<ReduceScatterOp>::getOpConstraints, *this, deviceGrid,
-      inputShape, inputs[0], getReduceType(), getScatterDim(), getClusterAxis(),
-      getNumLinks(), opConfig.outputLayout);
-}
-
-llvm::Expected<size_t>
-ReduceScatterOp::getOpRuntime(const std::vector<TTNNLayoutAttr> &inputs,
-                              const OpConfig &opConfig) {
-  assert(inputs.size() == 1);
-
-  const auto inputShape = getInput().getType().getShape();
-
-  return opRuntimeCache().getOrCompute(
-      op_model::OpModel<ReduceScatterOp>::getOpRuntime, *this, inputShape,
-      inputs[0], getReduceType(), getScatterDim(), getClusterAxis(),
-      getNumLinks(), opConfig.outputLayout);
-=======
+  llvm::Expected<bool> check = detail::checkDeviceWorkerGrid(getOperation());
+  if (!check) {
+    return check.takeError();
+  }
+  ttcore::GridAttr deviceGrid =
+      ttcore::lookupDevice(getOperation()).getWorkerGrid();
+
   const mlir::tt::ttnn::ShapeAttr shape = getShape();
   const mlir::Attribute fillValue = getFillValue();
   const std::optional<mlir::tt::ttcore::DataType> dtype = getDtype();
@@ -2136,7 +2073,79 @@
 FullOp::getOpRuntime(const std::vector<TTNNLayoutAttr> &inputs,
                      const OpConfig &opConfig) {
   return issueErrorForGetOpRuntime(getOperation());
->>>>>>> 84b226f2
+}
+
+//===----------------------------------------------------------------------===//
+// AllGatherOp - TTNN Op Model Interface
+//===----------------------------------------------------------------------===//
+
+llvm::Expected<op_model::OpConstraints>
+AllGatherOp::getOpConstraints(const std::vector<TTNNLayoutAttr> &inputs,
+                              const OpConfig &opConfig) {
+  assert(inputs.size() == 1 || inputs.size() == 2);
+
+  const auto inputShape = getInput().getType().getShape();
+
+  llvm::Expected<bool> check = detail::checkDeviceWorkerGrid(getOperation());
+  if (!check) {
+    return check.takeError();
+  }
+  ttcore::GridAttr deviceGrid =
+      ttcore::lookupDevice(getOperation()).getWorkerGrid();
+
+  return opConstraintsCache().getOrCompute(
+      op_model::OpModel<AllGatherOp>::getOpConstraints, *this, deviceGrid,
+      inputShape, inputs[0], getAllGatherDim(), getClusterAxis(), getNumLinks(),
+      opConfig.outputLayout);
+}
+
+llvm::Expected<size_t>
+AllGatherOp::getOpRuntime(const std::vector<TTNNLayoutAttr> &inputs,
+                          const OpConfig &opConfig) {
+  assert(inputs.size() == 1 || inputs.size() == 2);
+
+  const auto inputShape = getInput().getType().getShape();
+
+  return opRuntimeCache().getOrCompute(
+      op_model::OpModel<AllGatherOp>::getOpRuntime, *this, inputShape,
+      inputs[0], getAllGatherDim(), getClusterAxis(), getNumLinks(),
+      opConfig.outputLayout);
+}
+
+//===----------------------------------------------------------------------===//
+// ReduceScatterOp - TTNN Op Model Interface
+//===----------------------------------------------------------------------===//
+
+llvm::Expected<op_model::OpConstraints>
+ReduceScatterOp::getOpConstraints(const std::vector<TTNNLayoutAttr> &inputs,
+                                  const OpConfig &opConfig) {
+  assert(inputs.size() == 1 || inputs.size() == 2);
+  const auto inputShape = getInput().getType().getShape();
+
+  llvm::Expected<bool> check = detail::checkDeviceWorkerGrid(getOperation());
+  if (!check) {
+    return check.takeError();
+  }
+  ttcore::GridAttr deviceGrid =
+      ttcore::lookupDevice(getOperation()).getWorkerGrid();
+
+  return opConstraintsCache().getOrCompute(
+      op_model::OpModel<ReduceScatterOp>::getOpConstraints, *this, deviceGrid,
+      inputShape, inputs[0], getReduceType(), getScatterDim(), getClusterAxis(),
+      getNumLinks(), opConfig.outputLayout);
+}
+
+llvm::Expected<size_t>
+ReduceScatterOp::getOpRuntime(const std::vector<TTNNLayoutAttr> &inputs,
+                              const OpConfig &opConfig) {
+  assert(inputs.size() == 1);
+
+  const auto inputShape = getInput().getType().getShape();
+
+  return opRuntimeCache().getOrCompute(
+      op_model::OpModel<ReduceScatterOp>::getOpRuntime, *this, inputShape,
+      inputs[0], getReduceType(), getScatterDim(), getClusterAxis(),
+      getNumLinks(), opConfig.outputLayout);
 }
 
 } // namespace mlir::tt::ttnn