--- conflicted
+++ resolved
@@ -182,17 +182,11 @@
 
 template <typename OpT>
 llvm::Expected<op_model::OpConstraints>
-<<<<<<< HEAD
 getPoolingOpConstraints(OpT op, const std::vector<TTNNLayoutAttr> &inputs,
                         const OpConfig &opConfig) {
   assert(inputs.size() == 1);
 
   const auto inputShape = op.getInput().getType().getShape();
-=======
-getNamedFullOpConstraints(OpT op, const std::vector<TTNNLayoutAttr> &inputs,
-                          const OpConfig &opConfig) {
-  assert(inputs.size() == 0);
->>>>>>> 2847b42e
 
   llvm::Expected<bool> check = detail::checkDeviceWorkerGrid(op.getOperation());
   if (!check) {
@@ -201,7 +195,6 @@
   ttcore::GridAttr deviceGrid =
       ttcore::lookupDevice(op.getOperation()).getWorkerGrid();
 
-<<<<<<< HEAD
   return opConstraintsCache().getOrCompute(
       op_model::OpModel<OpT>::getOpConstraints, op, deviceGrid, inputShape,
       inputs[0], op.getBatchSize(), op.getInputHeight(), op.getInputWidth(),
@@ -226,7 +219,19 @@
       opConfig.outputLayout);
 }
 
-=======
+template <typename OpT>
+llvm::Expected<op_model::OpConstraints>
+getNamedFullOpConstraints(OpT op, const std::vector<TTNNLayoutAttr> &inputs,
+                          const OpConfig &opConfig) {
+  assert(inputs.size() == 0);
+
+  llvm::Expected<bool> check = detail::checkDeviceWorkerGrid(op.getOperation());
+  if (!check) {
+    return check.takeError();
+  }
+  ttcore::GridAttr deviceGrid =
+      ttcore::lookupDevice(op.getOperation()).getWorkerGrid();
+
   const mlir::tt::ttnn::ShapeAttr shape = op.getShape();
   const std::optional<mlir::tt::ttcore::DataType> dtype = op.getDtype();
   const std::optional<mlir::tt::ttnn::Layout> layout = op.getLayout();
@@ -237,7 +242,6 @@
       op_model::OpModel<OpT>::getOpConstraints, op, deviceGrid, shape, dtype,
       layout, memoryConfig, opConfig.outputLayout);
 }
->>>>>>> 2847b42e
 } // namespace detail
 
 //===----------------------------------------------------------------------===//
@@ -1931,24 +1935,6 @@
 // EmptyOp - TTNN Op Model Interface
 //===----------------------------------------------------------------------===//
 
-// query_op_runtime has to execute the op to measure the runtime (and not just
-// invoke the op in NO_DISPATCH mode as query_op_constraint does). Therefore,
-// any op that writes to memory, such as EmptyOp,ArangeOp, ZerosOp, OnesOp,
-// etc., triggers a runtime error (`Writes are not supported during trace
-// capture.`). As a consequence, we disable the runtime measurement for these
-// ops. Alternatively, we could avoid defining the getOpRuntime API for such
-// ops, but that would prevent us from the ultimate goal of supporting
-// getOpRuntime and getOpConstraint for "all" ttnn ops. This is
-// tracked/described here:
-// https://github.com/tenstorrent/tt-mlir/issues/4199#issuecomment-3140045496
-static llvm::Expected<size_t> issueErrorForGetOpRuntime(mlir::Operation *op) {
-  auto opName = op->getName().getStringRef();
-  return llvm::make_error<llvm::StringError>("opRuntime is not supported for " +
-                                                 opName.str() +
-                                                 "since it requires memory IO.",
-                                             llvm::inconvertibleErrorCode());
-}
-
 llvm::Expected<op_model::OpConstraints>
 EmptyOp::getOpConstraints(const std::vector<TTNNLayoutAttr> &inputs,
                           const OpConfig &opConfig) {
