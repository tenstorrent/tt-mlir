// SPDX-FileCopyrightText: (c) 2024 Tenstorrent AI ULC
//
// SPDX-License-Identifier: Apache-2.0

#include "TTNNOpsModelCache.h"
#include "ttmlir/Dialect/TTCore/IR/TTCoreOpsTypes.h"
#include "ttmlir/Dialect/TTNN/IR/TTNNOps.h"

#include "ttmlir/Dialect/TTCore/IR/Utils.h"
#include "ttmlir/Dialect/TTNN/IR/TTNNOpModelInterface.cpp.inc"
#include "ttmlir/Dialect/TTNN/IR/TTNNOps.h"
#include "ttmlir/Dialect/TTNN/IR/TTNNOpsAttrs.h"
#include "ttmlir/OpModel/TTNN/TTNNOpModel.h"

#include "mlir/IR/BuiltinAttributes.h"
#include "mlir/IR/Operation.h"

#include <cassert>
#include <cstdint>
#include <optional>
#include <type_traits>

namespace mlir::tt::ttnn {

namespace detail {

enum class APIType { OpConstraint, OpRunTime };

inline std::string getAPITypeStr(APIType type) {
  switch (type) {
  case APIType::OpConstraint:
    return "op_constraint";
  case APIType::OpRunTime:
    return "op_runtime";
  }
}

enum class ReasonForLackOfSupport {
  NeedsMemoryIO,
  MissingMeatlDefinition,
  NeedsMultiDevice,
};

inline std::string getReasonForLackOfSupportStr(ReasonForLackOfSupport reason) {
  switch (reason) {
  case ReasonForLackOfSupport::NeedsMemoryIO:
    return "needs memory IO";
  case ReasonForLackOfSupport::MissingMeatlDefinition:
    return "missing metal definition";
  case ReasonForLackOfSupport::NeedsMultiDevice:
    return "needs multi-device";
  }
}

// This function issues a descriptive error message when the APIs are not
// supported for a specific reason.
template <typename T>
static llvm::Expected<T> issueError(mlir::Operation *op,
                                    ReasonForLackOfSupport reason,
                                    APIType apiType) {
  static_assert(std::is_same_v<T, std::size_t> ||
                std::is_same_v<T, op_model::OpConstraints>);
  assert((std::is_same_v<T, std::size_t> && apiType == APIType::OpRunTime) ||
         (std::is_same_v<T, op_model::OpConstraints> &&
          apiType == APIType::OpConstraint));
  auto opName = op->getName().getStringRef();
  std::string error = getAPITypeStr(apiType) + " is not supported for " +
                      opName.str() + ". Reason: [" +
                      getReasonForLackOfSupportStr(reason) + "]";
  return llvm::make_error<llvm::StringError>(error,
                                             llvm::inconvertibleErrorCode());
}

// ~~~~~~~~~~~~~~~~~~~~~~~~~~~~~~~~~~~~~~~~~~~~~~~~~~~~~~~~~~~~~~~~~~~~~~~~
// Use case example:
//
// query_op_runtime has to execute the op to measure the runtime (and not just
// invoke the op in NO_DISPATCH mode as query_op_constraint does). Therefore,
// any op that writes to memory, such as EmptyOp,ArangeOp, ZerosOp, OnesOp,
// etc., triggers a runtime error (`Writes are not supported during trace
// capture.`). As a consequence, we disable the runtime measurement for these
// ops. Alternatively, we could avoid defining the getOpRuntime API for such
// ops, but that would prevent us from the ultimate goal of supporting
// getOpRuntime and getOpConstraint for "all" ttnn ops. This is
// tracked/described here:
// https://github.com/tenstorrent/tt-mlir/issues/4199#issuecomment-3140045496
static llvm::Expected<size_t>
issueErrorForGetOpRuntime(mlir::Operation *op, ReasonForLackOfSupport reason) {
  return issueError<std::size_t>(op, reason, APIType::OpRunTime);
}
static llvm::Expected<op_model::OpConstraints>
issueErrorForGetOpConstraints(mlir::Operation *op,
                              ReasonForLackOfSupport reason) {
  return issueError<op_model::OpConstraints>(op, reason, APIType::OpConstraint);
}
// ~~~~~~~~~~~~~~~~~~~~~~~~~~~~~~~~~~~~~~~~~~~~~~~~~~~~~~~~~~~~~~~~~~~~~~~~

llvm::Expected<bool> checkDeviceWorkerGrid(mlir::Operation *op) {
  auto deviceAttr = ttcore::lookupDevice(op);
  assert(deviceAttr);
  return op_model::Device::getDeviceConstraints(deviceAttr.getWorkerGrid());
}

llvm::SmallVector<int64_t>
convertArrayAttrToSmallVec(mlir::ArrayAttr arrayAttr) {
  llvm::SmallVector<int64_t> result;
  for (const mlir::Attribute &attr : arrayAttr) {
    result.push_back(mlir::cast<mlir::IntegerAttr>(attr).getInt());
  }
  return result;
}

std::optional<llvm::SmallVector<int64_t>>
convertOptionalArrayAttrToSmallVec(std::optional<mlir::ArrayAttr> arrayAttr) {
  if (!arrayAttr.has_value()) {
    return std::nullopt;
  }
  return convertArrayAttrToSmallVec(arrayAttr.value());
}

template <typename OpT>
llvm::Expected<op_model::OpConstraints>
getUnaryOpConstraints(OpT op, const std::vector<TTNNLayoutAttr> &inputs,
                      const OpConfig &opConfig) {
  assert(inputs.size() == 1);

  const auto inputShape = op.getInput().getType().getShape();

  llvm::Expected<bool> check = detail::checkDeviceWorkerGrid(op.getOperation());
  if (!check) {
    return check.takeError();
  }
  ttcore::GridAttr deviceGrid =
      ttcore::lookupDevice(op.getOperation()).getWorkerGrid();
  return opConstraintsCache().getOrCompute(
      op_model::OpModel<OpT>::getOpConstraints, op, deviceGrid, inputShape,
      inputs[0], opConfig.outputLayout);
}

template <typename OpT>
llvm::Expected<size_t>
getUnaryOpRuntime(OpT op, const std::vector<TTNNLayoutAttr> &inputs,
                  const OpConfig &opConfig) {
  assert(inputs.size() == 1);

  const auto inputShape = op.getInput().getType().getShape();

  return opRuntimeCache().getOrCompute(op_model::OpModel<OpT>::getOpRuntime, op,
                                       inputShape, inputs[0],
                                       opConfig.outputLayout);
}

template <typename OpT>
llvm::Expected<op_model::OpConstraints>
getBinaryOpConstraints(OpT op, const std::vector<TTNNLayoutAttr> &inputs,
                       const OpConfig &opConfig) {
  assert(inputs.size() == 2);

  const auto inputShapeA = op.getLhs().getType().getShape();
  const auto inputShapeB = op.getRhs().getType().getShape();

  llvm::Expected<bool> check = detail::checkDeviceWorkerGrid(op.getOperation());
  if (!check) {
    return check.takeError();
  }
  ttcore::GridAttr deviceGrid =
      ttcore::lookupDevice(op.getOperation()).getWorkerGrid();

  return opConstraintsCache().getOrCompute(
      op_model::OpModel<OpT>::getOpConstraints, op, deviceGrid, inputShapeA,
      inputs[0], inputShapeB, inputs[1], opConfig.outputLayout);
}

template <typename OpT>
llvm::Expected<size_t>
getBinaryOpRuntime(OpT op, const std::vector<TTNNLayoutAttr> &inputs,
                   const OpConfig &opConfig) {
  assert(inputs.size() == 2);

  const auto inputShapeA = op.getLhs().getType().getShape();
  const auto inputShapeB = op.getRhs().getType().getShape();

  return opRuntimeCache().getOrCompute(op_model::OpModel<OpT>::getOpRuntime, op,
                                       inputShapeA, inputs[0], inputShapeB,
                                       inputs[1], opConfig.outputLayout);
}

template <typename OpT>
llvm::Expected<op_model::OpConstraints>
getTernaryOpConstraints(OpT op, const std::vector<TTNNLayoutAttr> &inputs,
                        const OpConfig &opConfig) {
  assert(inputs.size() == 3);

  const auto inputShapeA = op.getFirst().getType().getShape();
  const auto inputShapeB = op.getSecond().getType().getShape();
  const auto inputShapeC = op.getThird().getType().getShape();

  llvm::Expected<bool> check = detail::checkDeviceWorkerGrid(op.getOperation());
  if (!check) {
    return check.takeError();
  }
  ttcore::GridAttr deviceGrid =
      ttcore::lookupDevice(op.getOperation()).getWorkerGrid();

  return opConstraintsCache().getOrCompute(
      op_model::OpModel<OpT>::getOpConstraints, op, deviceGrid, inputShapeA,
      inputs[0], inputShapeB, inputs[1], inputShapeC, inputs[2],
      opConfig.outputLayout);
}

template <typename OpT>
llvm::Expected<size_t>
getTernaryOpRuntime(OpT op, const std::vector<TTNNLayoutAttr> &inputs,
                    const OpConfig &opConfig) {
  assert(inputs.size() == 3);

  const auto inputShapeA = op.getFirst().getType().getShape();
  const auto inputShapeB = op.getSecond().getType().getShape();
  const auto inputShapeC = op.getThird().getType().getShape();

  return opRuntimeCache().getOrCompute(
      op_model::OpModel<OpT>::getOpRuntime, op, inputShapeA, inputs[0],
      inputShapeB, inputs[1], inputShapeC, inputs[2], opConfig.outputLayout);
}

template <typename OpT>
llvm::Expected<op_model::OpConstraints>
getReductionOpConstraints(OpT op, const std::vector<TTNNLayoutAttr> &inputs,
                          const OpConfig &opConfig) {
  assert(inputs.size() == 1);
  const auto inputShape = op.getInput().getType().getShape();
  llvm::Expected<bool> check = detail::checkDeviceWorkerGrid(op.getOperation());
  if (!check) {
    return check.takeError();
  }
  ttcore::GridAttr deviceGrid =
      ttcore::lookupDevice(op.getOperation()).getWorkerGrid();
  return opConstraintsCache().getOrCompute(
      op_model::OpModel<OpT>::getOpConstraints, op, deviceGrid, inputShape,
      inputs[0], detail::convertOptionalArrayAttrToSmallVec(op.getDimArg()),
      op.getKeepDim(), opConfig.outputLayout);
}

template <typename OpT>
llvm::Expected<size_t>
getReductionOpRuntime(OpT op, const std::vector<TTNNLayoutAttr> &inputs,
                      const OpConfig &opConfig) {
  assert(inputs.size() == 1);
  const auto inputShape = op.getInput().getType().getShape();
  return opRuntimeCache().getOrCompute(
      op_model::OpModel<OpT>::getOpRuntime, op, inputShape, inputs[0],
      detail::convertOptionalArrayAttrToSmallVec(op.getDimArg()),
      op.getKeepDim(), opConfig.outputLayout);
}

template <typename OpT>
llvm::Expected<op_model::OpConstraints>
getPoolingOpConstraints(OpT op, const std::vector<TTNNLayoutAttr> &inputs,
                        const OpConfig &opConfig) {
  assert(inputs.size() == 1);

  const auto inputShape = op.getInput().getType().getShape();

  llvm::Expected<bool> check = detail::checkDeviceWorkerGrid(op.getOperation());
  if (!check) {
    return check.takeError();
  }
  ttcore::GridAttr deviceGrid =
      ttcore::lookupDevice(op.getOperation()).getWorkerGrid();

  return opConstraintsCache().getOrCompute(
      op_model::OpModel<OpT>::getOpConstraints, op, deviceGrid, inputShape,
      inputs[0], op.getBatchSize(), op.getInputHeight(), op.getInputWidth(),
      op.getChannels(), op.getKernelSize(), op.getStride(), op.getPadding(),
      op.getDilation(), op.getCeilMode(), op.getInPlaceHalo(),
      opConfig.outputLayout);
}

template <typename OpT>
llvm::Expected<size_t>
getPoolingOpRuntime(OpT op, const std::vector<TTNNLayoutAttr> &inputs,
                    const OpConfig &opConfig) {
  assert(inputs.size() == 1);

  const auto inputShape = op.getInput().getType().getShape();

  return opRuntimeCache().getOrCompute(
      op_model::OpModel<OpT>::getOpRuntime, op, inputShape, inputs[0],
      op.getBatchSize(), op.getInputHeight(), op.getInputWidth(),
      op.getChannels(), op.getKernelSize(), op.getStride(), op.getPadding(),
      op.getDilation(), op.getCeilMode(), op.getInPlaceHalo(),
      opConfig.outputLayout);
}

template <typename OpT>
llvm::Expected<op_model::OpConstraints>
getNamedFullOpConstraints(OpT op, const std::vector<TTNNLayoutAttr> &inputs,
                          const OpConfig &opConfig) {
  assert(inputs.size() == 0);

  llvm::Expected<bool> check = detail::checkDeviceWorkerGrid(op.getOperation());
  if (!check) {
    return check.takeError();
  }
  ttcore::GridAttr deviceGrid =
      ttcore::lookupDevice(op.getOperation()).getWorkerGrid();

  const mlir::tt::ttnn::ShapeAttr shape = op.getShape();
  const std::optional<mlir::tt::ttcore::DataType> dtype = op.getDtype();
  const std::optional<mlir::tt::ttnn::Layout> layout = op.getLayout();
  const std::optional<mlir::tt::ttnn::MemoryConfigAttr> memoryConfig =
      op.getMemoryConfig();

  return opConstraintsCache().getOrCompute(
      op_model::OpModel<OpT>::getOpConstraints, op, deviceGrid, shape, dtype,
      layout, memoryConfig, opConfig.outputLayout);
}
} // namespace detail

//===----------------------------------------------------------------------===//
// ReluOp - TTNN Op Model Interface
//===----------------------------------------------------------------------===//

llvm::Expected<op_model::OpConstraints>
ReluOp::getOpConstraints(const std::vector<TTNNLayoutAttr> &inputs,
                         const OpConfig &opConfig) {
  return detail::getUnaryOpConstraints(*this, inputs, opConfig);
}

llvm::Expected<size_t>
ReluOp::getOpRuntime(const std::vector<TTNNLayoutAttr> &inputs,
                     const OpConfig &opConfig) {
  return detail::getUnaryOpRuntime(*this, inputs, opConfig);
}

//===----------------------------------------------------------------------===//
// SqrtOp - TTNN Op Model Interface
//===----------------------------------------------------------------------===//

llvm::Expected<op_model::OpConstraints>
SqrtOp::getOpConstraints(const std::vector<TTNNLayoutAttr> &inputs,
                         const OpConfig &opConfig) {
  return detail::getUnaryOpConstraints(*this, inputs, opConfig);
}

llvm::Expected<size_t>
SqrtOp::getOpRuntime(const std::vector<TTNNLayoutAttr> &inputs,
                     const OpConfig &opConfig) {
  return detail::getUnaryOpRuntime(*this, inputs, opConfig);
}

//===----------------------------------------------------------------------===//
// SinOp - TTNN Op Model Interface
//===----------------------------------------------------------------------===//

llvm::Expected<op_model::OpConstraints>
SinOp::getOpConstraints(const std::vector<TTNNLayoutAttr> &inputs,
                        const OpConfig &opConfig) {
  return detail::getUnaryOpConstraints(*this, inputs, opConfig);
}

llvm::Expected<size_t>
SinOp::getOpRuntime(const std::vector<TTNNLayoutAttr> &inputs,
                    const OpConfig &opConfig) {
  return detail::getUnaryOpRuntime(*this, inputs, opConfig);
}

//===----------------------------------------------------------------------===//
// AbsOp - TTNN Op Model Interface
//===----------------------------------------------------------------------===//

llvm::Expected<op_model::OpConstraints>
AbsOp::getOpConstraints(const std::vector<TTNNLayoutAttr> &inputs,
                        const OpConfig &opConfig) {
  return detail::getUnaryOpConstraints(*this, inputs, opConfig);
}

llvm::Expected<size_t>
AbsOp::getOpRuntime(const std::vector<TTNNLayoutAttr> &inputs,
                    const OpConfig &opConfig) {
  return detail::getUnaryOpRuntime(*this, inputs, opConfig);
}

//===----------------------------------------------------------------------===//
// CeilOp - TTNN Op Model Interface
//===----------------------------------------------------------------------===//

llvm::Expected<op_model::OpConstraints>
CeilOp::getOpConstraints(const std::vector<TTNNLayoutAttr> &inputs,
                         const OpConfig &opConfig) {
  return detail::getUnaryOpConstraints(*this, inputs, opConfig);
}

llvm::Expected<size_t>
CeilOp::getOpRuntime(const std::vector<TTNNLayoutAttr> &inputs,
                     const OpConfig &opConfig) {
  return detail::getUnaryOpRuntime(*this, inputs, opConfig);
}

//===----------------------------------------------------------------------===//
// SignOp - TTNN Op Model Interface
//===----------------------------------------------------------------------===//

llvm::Expected<op_model::OpConstraints>
SignOp::getOpConstraints(const std::vector<TTNNLayoutAttr> &inputs,
                         const OpConfig &opConfig) {
  return detail::getUnaryOpConstraints(*this, inputs, opConfig);
}

llvm::Expected<size_t>
SignOp::getOpRuntime(const std::vector<TTNNLayoutAttr> &inputs,
                     const OpConfig &opConfig) {
  return detail::getUnaryOpRuntime(*this, inputs, opConfig);
}

//===----------------------------------------------------------------------===//
// ErfOp - TTNN Op Model Interface
//===----------------------------------------------------------------------===//

llvm::Expected<op_model::OpConstraints>
ErfOp::getOpConstraints(const std::vector<TTNNLayoutAttr> &inputs,
                        const OpConfig &opConfig) {
  return detail::getUnaryOpConstraints(*this, inputs, opConfig);
}

llvm::Expected<size_t>
ErfOp::getOpRuntime(const std::vector<TTNNLayoutAttr> &inputs,
                    const OpConfig &opConfig) {
  return detail::getUnaryOpRuntime(*this, inputs, opConfig);
}

//===----------------------------------------------------------------------===//
// ErfcOp - TTNN Op Model Interface
//===----------------------------------------------------------------------===//

llvm::Expected<op_model::OpConstraints>
ErfcOp::getOpConstraints(const std::vector<TTNNLayoutAttr> &inputs,
                         const OpConfig &opConfig) {
  return detail::getUnaryOpConstraints(*this, inputs, opConfig);
}

llvm::Expected<size_t>
ErfcOp::getOpRuntime(const std::vector<TTNNLayoutAttr> &inputs,
                     const OpConfig &opConfig) {
  return detail::getUnaryOpRuntime(*this, inputs, opConfig);
}

//===----------------------------------------------------------------------===//
// FloorOp - TTNN Op Model Interface
//===----------------------------------------------------------------------===//

llvm::Expected<op_model::OpConstraints>
FloorOp::getOpConstraints(const std::vector<TTNNLayoutAttr> &inputs,
                          const OpConfig &opConfig) {
  return detail::getUnaryOpConstraints(*this, inputs, opConfig);
}

llvm::Expected<size_t>
FloorOp::getOpRuntime(const std::vector<TTNNLayoutAttr> &inputs,
                      const OpConfig &opConfig) {
  return detail::getUnaryOpRuntime(*this, inputs, opConfig);
}

//===----------------------------------------------------------------------===//
// GeluOp - TTNN Op Model Interface
//===----------------------------------------------------------------------===//

llvm::Expected<op_model::OpConstraints>
GeluOp::getOpConstraints(const std::vector<TTNNLayoutAttr> &inputs,
                         const OpConfig &opConfig) {
  return detail::getUnaryOpConstraints(*this, inputs, opConfig);
}

llvm::Expected<size_t>
GeluOp::getOpRuntime(const std::vector<TTNNLayoutAttr> &inputs,
                     const OpConfig &opConfig) {
  return detail::getUnaryOpRuntime(*this, inputs, opConfig);
}

//===----------------------------------------------------------------------===//
// IsFiniteOp - TTNN Op Model Interface
//===----------------------------------------------------------------------===//

llvm::Expected<op_model::OpConstraints>
IsFiniteOp::getOpConstraints(const std::vector<TTNNLayoutAttr> &inputs,
                             const OpConfig &opConfig) {
  return detail::getUnaryOpConstraints(*this, inputs, opConfig);
}

llvm::Expected<size_t>
IsFiniteOp::getOpRuntime(const std::vector<TTNNLayoutAttr> &inputs,
                         const OpConfig &opConfig) {
  return detail::getUnaryOpRuntime(*this, inputs, opConfig);
}

//===----------------------------------------------------------------------===//
// LogicalNotOp - TTNN Op Model Interface
//===----------------------------------------------------------------------===//

llvm::Expected<op_model::OpConstraints>
LogicalNotOp::getOpConstraints(const std::vector<TTNNLayoutAttr> &inputs,
                               const OpConfig &opConfig) {
  return detail::getUnaryOpConstraints(*this, inputs, opConfig);
}

llvm::Expected<size_t>
LogicalNotOp::getOpRuntime(const std::vector<TTNNLayoutAttr> &inputs,
                           const OpConfig &opConfig) {
  return detail::getUnaryOpRuntime(*this, inputs, opConfig);
}

//===----------------------------------------------------------------------===//
// NegOp - TTNN Op Model Interface
//===----------------------------------------------------------------------===//

llvm::Expected<op_model::OpConstraints>
NegOp::getOpConstraints(const std::vector<TTNNLayoutAttr> &inputs,
                        const OpConfig &opConfig) {
  return detail::getUnaryOpConstraints(*this, inputs, opConfig);
}

llvm::Expected<size_t>
NegOp::getOpRuntime(const std::vector<TTNNLayoutAttr> &inputs,
                    const OpConfig &opConfig) {
  return detail::getUnaryOpRuntime(*this, inputs, opConfig);
}

//===----------------------------------------------------------------------===//
// TanOp - TTNN Op Model Interface
//===----------------------------------------------------------------------===//

llvm::Expected<op_model::OpConstraints>
TanOp::getOpConstraints(const std::vector<TTNNLayoutAttr> &inputs,
                        const OpConfig &opConfig) {
  return detail::getUnaryOpConstraints(*this, inputs, opConfig);
}

llvm::Expected<size_t>
TanOp::getOpRuntime(const std::vector<TTNNLayoutAttr> &inputs,
                    const OpConfig &opConfig) {
  return detail::getUnaryOpRuntime(*this, inputs, opConfig);
}

//===----------------------------------------------------------------------===//
// AtanOp - TTNN Op Model Interface
//===----------------------------------------------------------------------===//

llvm::Expected<op_model::OpConstraints>
AtanOp::getOpConstraints(const std::vector<TTNNLayoutAttr> &inputs,
                         const OpConfig &opConfig) {
  return detail::getUnaryOpConstraints(*this, inputs, opConfig);
}

llvm::Expected<size_t>
AtanOp::getOpRuntime(const std::vector<TTNNLayoutAttr> &inputs,
                     const OpConfig &opConfig) {
  return detail::getUnaryOpRuntime(*this, inputs, opConfig);
}

//===----------------------------------------------------------------------===//
// RsqrtOp - TTNN Op Model Interface
//===----------------------------------------------------------------------===//

llvm::Expected<op_model::OpConstraints>
RsqrtOp::getOpConstraints(const std::vector<TTNNLayoutAttr> &inputs,
                          const OpConfig &opConfig) {
  return detail::getUnaryOpConstraints(*this, inputs, opConfig);
}

llvm::Expected<size_t>
RsqrtOp::getOpRuntime(const std::vector<TTNNLayoutAttr> &inputs,
                      const OpConfig &opConfig) {
  return detail::getUnaryOpRuntime(*this, inputs, opConfig);
}

//===----------------------------------------------------------------------===//
// Log1pOp - TTNN Op Model Interface
//===----------------------------------------------------------------------===//

llvm::Expected<op_model::OpConstraints>
Log1pOp::getOpConstraints(const std::vector<TTNNLayoutAttr> &inputs,
                          const OpConfig &opConfig) {
  return detail::getUnaryOpConstraints(*this, inputs, opConfig);
}

llvm::Expected<size_t>
Log1pOp::getOpRuntime(const std::vector<TTNNLayoutAttr> &inputs,
                      const OpConfig &opConfig) {
  return detail::getUnaryOpRuntime(*this, inputs, opConfig);
}

//===----------------------------------------------------------------------===//
// Expm1Op - TTNN Op Model Interface
//===----------------------------------------------------------------------===//

llvm::Expected<op_model::OpConstraints>
Expm1Op::getOpConstraints(const std::vector<TTNNLayoutAttr> &inputs,
                          const OpConfig &opConfig) {
  return detail::getUnaryOpConstraints(*this, inputs, opConfig);
}

llvm::Expected<size_t>
Expm1Op::getOpRuntime(const std::vector<TTNNLayoutAttr> &inputs,
                      const OpConfig &opConfig) {
  return detail::getUnaryOpRuntime(*this, inputs, opConfig);
}

//===----------------------------------------------------------------------===//
// CosOp - TTNN Op Model Interface
//===----------------------------------------------------------------------===//

llvm::Expected<op_model::OpConstraints>
CosOp::getOpConstraints(const std::vector<TTNNLayoutAttr> &inputs,
                        const OpConfig &opConfig) {
  return detail::getUnaryOpConstraints(*this, inputs, opConfig);
}

llvm::Expected<size_t>
CosOp::getOpRuntime(const std::vector<TTNNLayoutAttr> &inputs,
                    const OpConfig &opConfig) {
  return detail::getUnaryOpRuntime(*this, inputs, opConfig);
}

//===----------------------------------------------------------------------===//
// TanhOp - TTNN Op Model Interface
//===----------------------------------------------------------------------===//

llvm::Expected<op_model::OpConstraints>
TanhOp::getOpConstraints(const std::vector<TTNNLayoutAttr> &inputs,
                         const OpConfig &opConfig) {
  return detail::getUnaryOpConstraints(*this, inputs, opConfig);
}

llvm::Expected<size_t>
TanhOp::getOpRuntime(const std::vector<TTNNLayoutAttr> &inputs,
                     const OpConfig &opConfig) {
  return detail::getUnaryOpRuntime(*this, inputs, opConfig);
}

//===----------------------------------------------------------------------===//
// LogOp - TTNN Op Model Interface
//===----------------------------------------------------------------------===//

llvm::Expected<op_model::OpConstraints>
LogOp::getOpConstraints(const std::vector<TTNNLayoutAttr> &inputs,
                        const OpConfig &opConfig) {
  return detail::getUnaryOpConstraints(*this, inputs, opConfig);
}

llvm::Expected<size_t>
LogOp::getOpRuntime(const std::vector<TTNNLayoutAttr> &inputs,
                    const OpConfig &opConfig) {
  return detail::getUnaryOpRuntime(*this, inputs, opConfig);
}

//===----------------------------------------------------------------------===//
// ReciprocalOp - TTNN Op Model Interface
//===----------------------------------------------------------------------===//

llvm::Expected<op_model::OpConstraints>
ReciprocalOp::getOpConstraints(const std::vector<TTNNLayoutAttr> &inputs,
                               const OpConfig &opConfig) {
  return detail::getUnaryOpConstraints(*this, inputs, opConfig);
}

llvm::Expected<size_t>
ReciprocalOp::getOpRuntime(const std::vector<TTNNLayoutAttr> &inputs,
                           const OpConfig &opConfig) {
  return detail::getUnaryOpRuntime(*this, inputs, opConfig);
}

//===----------------------------------------------------------------------===//
// CbrtOp - TTNN Op Model Interface
//===----------------------------------------------------------------------===//

llvm::Expected<op_model::OpConstraints>
CbrtOp::getOpConstraints(const std::vector<TTNNLayoutAttr> &inputs,
                         const OpConfig &opConfig) {
  return detail::getUnaryOpConstraints(*this, inputs, opConfig);
}

llvm::Expected<size_t>
CbrtOp::getOpRuntime(const std::vector<TTNNLayoutAttr> &inputs,
                     const OpConfig &opConfig) {
  return detail::getUnaryOpRuntime(*this, inputs, opConfig);
}

//===----------------------------------------------------------------------===//
// BitwiseNotOp - TTNN Op Model Interface
//===----------------------------------------------------------------------===//

llvm::Expected<op_model::OpConstraints>
BitwiseNotOp::getOpConstraints(const std::vector<TTNNLayoutAttr> &inputs,
                               const OpConfig &opConfig) {
  return detail::getUnaryOpConstraints(*this, inputs, opConfig);
}

llvm::Expected<size_t>
BitwiseNotOp::getOpRuntime(const std::vector<TTNNLayoutAttr> &inputs,
                           const OpConfig &opConfig) {
  return detail::getUnaryOpRuntime(*this, inputs, opConfig);
}

//===----------------------------------------------------------------------===//
// SigmoidOp - TTNN Op Model Interface
//===----------------------------------------------------------------------===//

llvm::Expected<op_model::OpConstraints>
SigmoidOp::getOpConstraints(const std::vector<TTNNLayoutAttr> &inputs,
                            const OpConfig &opConfig) {
  return detail::getUnaryOpConstraints(*this, inputs, opConfig);
}

llvm::Expected<size_t>
SigmoidOp::getOpRuntime(const std::vector<TTNNLayoutAttr> &inputs,
                        const OpConfig &opConfig) {
  return detail::getUnaryOpRuntime(*this, inputs, opConfig);
}

//===----------------------------------------------------------------------===//
// ExpOp - TTNN Op Model Interface
//===----------------------------------------------------------------------===//

llvm::Expected<op_model::OpConstraints>
ExpOp::getOpConstraints(const std::vector<TTNNLayoutAttr> &inputs,
                        const OpConfig &opConfig) {
  return detail::getUnaryOpConstraints(*this, inputs, opConfig);
}

llvm::Expected<size_t>
ExpOp::getOpRuntime(const std::vector<TTNNLayoutAttr> &inputs,
                    const OpConfig &opConfig) {
  return detail::getUnaryOpRuntime(*this, inputs, opConfig);
}

//===----------------------------------------------------------------------===//
// LeakyReluOp - TTNN Op Model Interface
//===----------------------------------------------------------------------===//

llvm::Expected<op_model::OpConstraints>
LeakyReluOp::getOpConstraints(const std::vector<TTNNLayoutAttr> &inputs,
                              const OpConfig &opConfig) {
  assert(inputs.size() == 1);

  const auto inputShape = getInput().getType().getShape();

  llvm::Expected<bool> check = detail::checkDeviceWorkerGrid(getOperation());
  if (!check) {
    return check.takeError();
  }
  ttcore::GridAttr deviceGrid =
      ttcore::lookupDevice(getOperation()).getWorkerGrid();

  return opConstraintsCache().getOrCompute(
      op_model::OpModel<LeakyReluOp>::getOpConstraints, *this, deviceGrid,
      inputShape, inputs[0], getParameter(), opConfig.outputLayout);
}

llvm::Expected<size_t>
LeakyReluOp::getOpRuntime(const std::vector<TTNNLayoutAttr> &inputs,
                          const OpConfig &opConfig) {
  assert(inputs.size() == 1);

  const auto inputShape = getInput().getType().getShape();

  return opRuntimeCache().getOrCompute(
      op_model::OpModel<LeakyReluOp>::getOpRuntime, *this, inputShape,
      inputs[0], getParameter(), opConfig.outputLayout);
}

//===----------------------------------------------------------------------===//
// AddOp - TTNN Op Model Interface
//===----------------------------------------------------------------------===//

llvm::Expected<op_model::OpConstraints>
AddOp::getOpConstraints(const std::vector<TTNNLayoutAttr> &inputs,
                        const OpConfig &opConfig) {
  return detail::getBinaryOpConstraints(*this, inputs, opConfig);
}

llvm::Expected<size_t>
AddOp::getOpRuntime(const std::vector<TTNNLayoutAttr> &inputs,
                    const OpConfig &opConfig) {
  return detail::getBinaryOpRuntime(*this, inputs, opConfig);
}

//===----------------------------------------------------------------------===//
// MultiplyOp - TTNN Op Model Interface
//===----------------------------------------------------------------------===//

llvm::Expected<op_model::OpConstraints>
MultiplyOp::getOpConstraints(const std::vector<TTNNLayoutAttr> &inputs,
                             const OpConfig &opConfig) {
  return detail::getBinaryOpConstraints(*this, inputs, opConfig);
}

llvm::Expected<size_t>
MultiplyOp::getOpRuntime(const std::vector<TTNNLayoutAttr> &inputs,
                         const OpConfig &opConfig) {
  return detail::getBinaryOpRuntime(*this, inputs, opConfig);
}

//===----------------------------------------------------------------------===//
// LogicalRightShiftOp - TTNN Op Model Interface
//===----------------------------------------------------------------------===//

llvm::Expected<op_model::OpConstraints>
LogicalRightShiftOp::getOpConstraints(const std::vector<TTNNLayoutAttr> &inputs,
                                      const OpConfig &opConfig) {
  return detail::getBinaryOpConstraints(*this, inputs, opConfig);
}

llvm::Expected<size_t>
LogicalRightShiftOp::getOpRuntime(const std::vector<TTNNLayoutAttr> &inputs,
                                  const OpConfig &opConfig) {
  return detail::getBinaryOpRuntime(*this, inputs, opConfig);
}

//===----------------------------------------------------------------------===//
// LogicalLeftShiftOp - TTNN Op Model Interface
//===----------------------------------------------------------------------===//

llvm::Expected<op_model::OpConstraints>
LogicalLeftShiftOp::getOpConstraints(const std::vector<TTNNLayoutAttr> &inputs,
                                     const OpConfig &opConfig) {
  return detail::getBinaryOpConstraints(*this, inputs, opConfig);
}

llvm::Expected<size_t>
LogicalLeftShiftOp::getOpRuntime(const std::vector<TTNNLayoutAttr> &inputs,
                                 const OpConfig &opConfig) {
  return detail::getBinaryOpRuntime(*this, inputs, opConfig);
}

//===----------------------------------------------------------------------===//
// SubtractOp - TTNN Op Model Interface
//===----------------------------------------------------------------------===//

llvm::Expected<op_model::OpConstraints>
SubtractOp::getOpConstraints(const std::vector<TTNNLayoutAttr> &inputs,
                             const OpConfig &opConfig) {
  return detail::getBinaryOpConstraints(*this, inputs, opConfig);
}

llvm::Expected<size_t>
SubtractOp::getOpRuntime(const std::vector<TTNNLayoutAttr> &inputs,
                         const OpConfig &opConfig) {
  return detail::getBinaryOpRuntime(*this, inputs, opConfig);
}

//===----------------------------------------------------------------------===//
// MaximumOp - TTNN Op Model Interface
//===----------------------------------------------------------------------===//

llvm::Expected<op_model::OpConstraints>
MaximumOp::getOpConstraints(const std::vector<TTNNLayoutAttr> &inputs,
                            const OpConfig &opConfig) {
  return detail::getBinaryOpConstraints(*this, inputs, opConfig);
}

llvm::Expected<size_t>
MaximumOp::getOpRuntime(const std::vector<TTNNLayoutAttr> &inputs,
                        const OpConfig &opConfig) {
  return detail::getBinaryOpRuntime(*this, inputs, opConfig);
}

//===----------------------------------------------------------------------===//
// MinimumOp - TTNN Op Model Interface
//===----------------------------------------------------------------------===//

llvm::Expected<op_model::OpConstraints>
MinimumOp::getOpConstraints(const std::vector<TTNNLayoutAttr> &inputs,
                            const OpConfig &opConfig) {
  return detail::getBinaryOpConstraints(*this, inputs, opConfig);
}

llvm::Expected<size_t>
MinimumOp::getOpRuntime(const std::vector<TTNNLayoutAttr> &inputs,
                        const OpConfig &opConfig) {
  return detail::getBinaryOpRuntime(*this, inputs, opConfig);
}

//===----------------------------------------------------------------------===//
// BitwiseAndOp - TTNN Op Model Interface
//===----------------------------------------------------------------------===//

llvm::Expected<op_model::OpConstraints>
BitwiseAndOp::getOpConstraints(const std::vector<TTNNLayoutAttr> &inputs,
                               const OpConfig &opConfig) {
  return detail::getBinaryOpConstraints(*this, inputs, opConfig);
}

llvm::Expected<size_t>
BitwiseAndOp::getOpRuntime(const std::vector<TTNNLayoutAttr> &inputs,
                           const OpConfig &opConfig) {
  return detail::getBinaryOpRuntime(*this, inputs, opConfig);
}

//===----------------------------------------------------------------------===//
// BitwiseOrOp - TTNN Op Model Interface
//===----------------------------------------------------------------------===//

llvm::Expected<op_model::OpConstraints>
BitwiseOrOp::getOpConstraints(const std::vector<TTNNLayoutAttr> &inputs,
                              const OpConfig &opConfig) {
  return detail::getBinaryOpConstraints(*this, inputs, opConfig);
}

llvm::Expected<size_t>
BitwiseOrOp::getOpRuntime(const std::vector<TTNNLayoutAttr> &inputs,
                          const OpConfig &opConfig) {
  return detail::getBinaryOpRuntime(*this, inputs, opConfig);
}

//===----------------------------------------------------------------------===//
// BitwiseXorOp - TTNN Op Model Interface
//===----------------------------------------------------------------------===//

llvm::Expected<op_model::OpConstraints>
BitwiseXorOp::getOpConstraints(const std::vector<TTNNLayoutAttr> &inputs,
                               const OpConfig &opConfig) {
  return detail::getBinaryOpConstraints(*this, inputs, opConfig);
}

llvm::Expected<size_t>
BitwiseXorOp::getOpRuntime(const std::vector<TTNNLayoutAttr> &inputs,
                           const OpConfig &opConfig) {
  return detail::getBinaryOpRuntime(*this, inputs, opConfig);
}

//===----------------------------------------------------------------------===//
// PowOp - TTNN Op Model Interface
//===----------------------------------------------------------------------===//

llvm::Expected<op_model::OpConstraints>
PowOp::getOpConstraints(const std::vector<TTNNLayoutAttr> &inputs,
                        const OpConfig &opConfig) {
  return detail::getBinaryOpConstraints(*this, inputs, opConfig);
}

llvm::Expected<size_t>
PowOp::getOpRuntime(const std::vector<TTNNLayoutAttr> &inputs,
                    const OpConfig &opConfig) {
  return detail::getBinaryOpRuntime(*this, inputs, opConfig);
}

//===----------------------------------------------------------------------===//
// DivideOp - TTNN Op Model Interface
//===----------------------------------------------------------------------===//

llvm::Expected<op_model::OpConstraints>
DivideOp::getOpConstraints(const std::vector<TTNNLayoutAttr> &inputs,
                           const OpConfig &opConfig) {
  return detail::getBinaryOpConstraints(*this, inputs, opConfig);
}

llvm::Expected<size_t>
DivideOp::getOpRuntime(const std::vector<TTNNLayoutAttr> &inputs,
                       const OpConfig &opConfig) {
  return detail::getBinaryOpRuntime(*this, inputs, opConfig);
}

//===----------------------------------------------------------------------===//
// EqualOp - TTNN Op Model Interface
//===----------------------------------------------------------------------===//

llvm::Expected<op_model::OpConstraints>
EqualOp::getOpConstraints(const std::vector<TTNNLayoutAttr> &inputs,
                          const OpConfig &opConfig) {
  return detail::getBinaryOpConstraints(*this, inputs, opConfig);
}

llvm::Expected<size_t>
EqualOp::getOpRuntime(const std::vector<TTNNLayoutAttr> &inputs,
                      const OpConfig &opConfig) {
  return detail::getBinaryOpRuntime(*this, inputs, opConfig);
}

//===----------------------------------------------------------------------===//
// NotEqualOp - TTNN Op Model Interface
//===----------------------------------------------------------------------===//

llvm::Expected<op_model::OpConstraints>
NotEqualOp::getOpConstraints(const std::vector<TTNNLayoutAttr> &inputs,
                             const OpConfig &opConfig) {
  return detail::getBinaryOpConstraints(*this, inputs, opConfig);
}

llvm::Expected<size_t>
NotEqualOp::getOpRuntime(const std::vector<TTNNLayoutAttr> &inputs,
                         const OpConfig &opConfig) {
  return detail::getBinaryOpRuntime(*this, inputs, opConfig);
}

//===----------------------------------------------------------------------===//
// GreaterEqualOp - TTNN Op Model Interface
//===----------------------------------------------------------------------===//

llvm::Expected<op_model::OpConstraints>
GreaterEqualOp::getOpConstraints(const std::vector<TTNNLayoutAttr> &inputs,
                                 const OpConfig &opConfig) {
  return detail::getBinaryOpConstraints(*this, inputs, opConfig);
}

llvm::Expected<size_t>
GreaterEqualOp::getOpRuntime(const std::vector<TTNNLayoutAttr> &inputs,
                             const OpConfig &opConfig) {
  return detail::getBinaryOpRuntime(*this, inputs, opConfig);
}

//===----------------------------------------------------------------------===//
// GreaterThanOp - TTNN Op Model Interface
//===----------------------------------------------------------------------===//

llvm::Expected<op_model::OpConstraints>
GreaterThanOp::getOpConstraints(const std::vector<TTNNLayoutAttr> &inputs,
                                const OpConfig &opConfig) {
  return detail::getBinaryOpConstraints(*this, inputs, opConfig);
}

llvm::Expected<size_t>
GreaterThanOp::getOpRuntime(const std::vector<TTNNLayoutAttr> &inputs,
                            const OpConfig &opConfig) {
  return detail::getBinaryOpRuntime(*this, inputs, opConfig);
}

//===----------------------------------------------------------------------===//
// LessEqualOp - TTNN Op Model Interface
//===----------------------------------------------------------------------===//

llvm::Expected<op_model::OpConstraints>
LessEqualOp::getOpConstraints(const std::vector<TTNNLayoutAttr> &inputs,
                              const OpConfig &opConfig) {
  return detail::getBinaryOpConstraints(*this, inputs, opConfig);
}

llvm::Expected<size_t>
LessEqualOp::getOpRuntime(const std::vector<TTNNLayoutAttr> &inputs,
                          const OpConfig &opConfig) {
  return detail::getBinaryOpRuntime(*this, inputs, opConfig);
}

//===----------------------------------------------------------------------===//
// LessThanOp - TTNN Op Model Interface
//===----------------------------------------------------------------------===//

llvm::Expected<op_model::OpConstraints>
LessThanOp::getOpConstraints(const std::vector<TTNNLayoutAttr> &inputs,
                             const OpConfig &opConfig) {
  return detail::getBinaryOpConstraints(*this, inputs, opConfig);
}

llvm::Expected<size_t>
LessThanOp::getOpRuntime(const std::vector<TTNNLayoutAttr> &inputs,
                         const OpConfig &opConfig) {
  return detail::getBinaryOpRuntime(*this, inputs, opConfig);
}

//===----------------------------------------------------------------------===//
// LogicalAndOp - TTNN Op Model Interface
//===----------------------------------------------------------------------===//

llvm::Expected<op_model::OpConstraints>
LogicalAndOp::getOpConstraints(const std::vector<TTNNLayoutAttr> &inputs,
                               const OpConfig &opConfig) {
  return detail::getBinaryOpConstraints(*this, inputs, opConfig);
}

llvm::Expected<size_t>
LogicalAndOp::getOpRuntime(const std::vector<TTNNLayoutAttr> &inputs,
                           const OpConfig &opConfig) {
  return detail::getBinaryOpRuntime(*this, inputs, opConfig);
}

//===----------------------------------------------------------------------===//
// LogicalOrOp - TTNN Op Model Interface
//===----------------------------------------------------------------------===//

llvm::Expected<op_model::OpConstraints>
LogicalOrOp::getOpConstraints(const std::vector<TTNNLayoutAttr> &inputs,
                              const OpConfig &opConfig) {
  return detail::getBinaryOpConstraints(*this, inputs, opConfig);
}

llvm::Expected<size_t>
LogicalOrOp::getOpRuntime(const std::vector<TTNNLayoutAttr> &inputs,
                          const OpConfig &opConfig) {
  return detail::getBinaryOpRuntime(*this, inputs, opConfig);
}

//===----------------------------------------------------------------------===//
// LogicalXorOp - TTNN Op Model Interface
//===----------------------------------------------------------------------===//

llvm::Expected<op_model::OpConstraints>
LogicalXorOp::getOpConstraints(const std::vector<TTNNLayoutAttr> &inputs,
                               const OpConfig &opConfig) {
  return detail::getBinaryOpConstraints(*this, inputs, opConfig);
}

llvm::Expected<size_t>
LogicalXorOp::getOpRuntime(const std::vector<TTNNLayoutAttr> &inputs,
                           const OpConfig &opConfig) {
  return detail::getBinaryOpRuntime(*this, inputs, opConfig);
}

//===----------------------------------------------------------------------===//
// WhereOp - TTNN Op Model Interface
//===----------------------------------------------------------------------===//

llvm::Expected<op_model::OpConstraints>
WhereOp::getOpConstraints(const std::vector<TTNNLayoutAttr> &inputs,
                          const OpConfig &opConfig) {
  return detail::getTernaryOpConstraints(*this, inputs, opConfig);
}

llvm::Expected<size_t>
WhereOp::getOpRuntime(const std::vector<TTNNLayoutAttr> &inputs,
                      const OpConfig &opConfig) {
  return detail::getTernaryOpRuntime(*this, inputs, opConfig);
}

//===----------------------------------------------------------------------===//
// MeanOp - TTNN Op Model Interface
//===----------------------------------------------------------------------===//

llvm::Expected<op_model::OpConstraints>
MeanOp::getOpConstraints(const std::vector<TTNNLayoutAttr> &inputs,
                         const OpConfig &opConfig) {
  return getReductionOpConstraints(*this, inputs, opConfig);
}

llvm::Expected<size_t>
MeanOp::getOpRuntime(const std::vector<TTNNLayoutAttr> &inputs,
                     const OpConfig &opConfig) {
  return getReductionOpRuntime(*this, inputs, opConfig);
}

//===----------------------------------------------------------------------===//
// MaxOp - TTNN Op Model Interface
//===----------------------------------------------------------------------===//

llvm::Expected<op_model::OpConstraints>
MaxOp::getOpConstraints(const std::vector<TTNNLayoutAttr> &inputs,
                        const OpConfig &opConfig) {
  return getReductionOpConstraints(*this, inputs, opConfig);
}

llvm::Expected<size_t>
MaxOp::getOpRuntime(const std::vector<TTNNLayoutAttr> &inputs,
                    const OpConfig &opConfig) {
  return getReductionOpRuntime(*this, inputs, opConfig);
}

//===----------------------------------------------------------------------===//
// MinOp - TTNN Op Model Interface
//===----------------------------------------------------------------------===//

llvm::Expected<op_model::OpConstraints>
MinOp::getOpConstraints(const std::vector<TTNNLayoutAttr> &inputs,
                        const OpConfig &opConfig) {
  return getReductionOpConstraints(*this, inputs, opConfig);
}

llvm::Expected<size_t>
MinOp::getOpRuntime(const std::vector<TTNNLayoutAttr> &inputs,
                    const OpConfig &opConfig) {
  return getReductionOpRuntime(*this, inputs, opConfig);
}

//===----------------------------------------------------------------------===//
// SumOp - TTNN Op Model Interface
//===----------------------------------------------------------------------===//

llvm::Expected<op_model::OpConstraints>
SumOp::getOpConstraints(const std::vector<TTNNLayoutAttr> &inputs,
                        const OpConfig &opConfig) {
  return getReductionOpConstraints(*this, inputs, opConfig);
}

llvm::Expected<size_t>
SumOp::getOpRuntime(const std::vector<TTNNLayoutAttr> &inputs,
                    const OpConfig &opConfig) {
  return getReductionOpRuntime(*this, inputs, opConfig);
}

//===----------------------------------------------------------------------===//
// SoftmaxOp - TTNN Op Model Interface
//===----------------------------------------------------------------------===//

llvm::Expected<op_model::OpConstraints>
SoftmaxOp::getOpConstraints(const std::vector<TTNNLayoutAttr> &inputs,
                            const OpConfig &opConfig) {
  assert(inputs.size() == 1);

  const auto inputShape = getInput().getType().getShape();

  llvm::Expected<bool> check = detail::checkDeviceWorkerGrid(getOperation());
  if (!check) {
    return check.takeError();
  }
  ttcore::GridAttr deviceGrid =
      ttcore::lookupDevice(getOperation()).getWorkerGrid();
  return opConstraintsCache().getOrCompute(
      op_model::OpModel<SoftmaxOp>::getOpConstraints, *this, deviceGrid,
      inputShape, inputs[0], getDimension(), opConfig.outputLayout);
}

llvm::Expected<size_t>
SoftmaxOp::getOpRuntime(const std::vector<TTNNLayoutAttr> &inputs,
                        const OpConfig &opConfig) {
  assert(inputs.size() == 1);

  const auto inputShape = getInput().getType().getShape();

  return opRuntimeCache().getOrCompute(
      op_model::OpModel<SoftmaxOp>::getOpRuntime, *this, inputShape, inputs[0],
      getDimension(), opConfig.outputLayout);
}

//===----------------------------------------------------------------------===//
// ReshapeOp - TTNN Op Model Interface
//===----------------------------------------------------------------------===//

llvm::Expected<op_model::OpConstraints>
ReshapeOp::getOpConstraints(const std::vector<TTNNLayoutAttr> &inputs,
                            const OpConfig &opConfig) {
  assert(inputs.size() == 1);

  const auto inputShape = getInput().getType().getShape();

  const auto outputShape = getResult().getType().getShape();

  llvm::Expected<bool> check = detail::checkDeviceWorkerGrid(getOperation());
  if (!check) {
    return check.takeError();
  }
  ttcore::GridAttr deviceGrid =
      ttcore::lookupDevice(getOperation()).getWorkerGrid();

  return opConstraintsCache().getOrCompute(
      op_model::OpModel<ReshapeOp>::getOpConstraints, *this, deviceGrid,
      inputShape, inputs[0], outputShape, opConfig.outputLayout);
}

llvm::Expected<size_t>
ReshapeOp::getOpRuntime(const std::vector<TTNNLayoutAttr> &inputs,
                        const OpConfig &opConfig) {
  assert(inputs.size() == 1);

  const auto inputShape = getInput().getType().getShape();
  const auto outputShape = getResult().getType().getShape();

  return opRuntimeCache().getOrCompute(
      op_model::OpModel<ReshapeOp>::getOpRuntime, *this, inputShape, inputs[0],
      outputShape, opConfig.outputLayout);
}

//===----------------------------------------------------------------------===//
// SliceStaticOp - TTNN Op Model Interface
//===----------------------------------------------------------------------===//

llvm::Expected<op_model::OpConstraints>
SliceStaticOp::getOpConstraints(const std::vector<TTNNLayoutAttr> &inputs,
                                const OpConfig &opConfig) {
  assert(inputs.size() == 1);

  const auto inputShape = getInput().getType().getShape();

  llvm::Expected<bool> check = detail::checkDeviceWorkerGrid(getOperation());
  if (!check) {
    return check.takeError();
  }
  ttcore::GridAttr deviceGrid =
      ttcore::lookupDevice(getOperation()).getWorkerGrid();

  return opConstraintsCache().getOrCompute(
      op_model::OpModel<SliceStaticOp>::getOpConstraints, *this, deviceGrid,
      inputShape, inputs[0], detail::convertArrayAttrToSmallVec(getBegins()),
      detail::convertArrayAttrToSmallVec(getEnds()),
      detail::convertArrayAttrToSmallVec(getStep()), opConfig.outputLayout);
}

llvm::Expected<size_t>
SliceStaticOp::getOpRuntime(const std::vector<TTNNLayoutAttr> &inputs,
                            const OpConfig &opConfig) {
  assert(inputs.size() == 1);

  const auto inputShape = getInput().getType().getShape();

  return opRuntimeCache().getOrCompute(
      op_model::OpModel<SliceStaticOp>::getOpRuntime, *this, inputShape,
      inputs[0], detail::convertArrayAttrToSmallVec(getBegins()),
      detail::convertArrayAttrToSmallVec(getEnds()),
      detail::convertArrayAttrToSmallVec(getStep()), opConfig.outputLayout);
}

//===----------------------------------------------------------------------===//
// TypecastOp - TTNN Op Model Interface
//===----------------------------------------------------------------------===//

llvm::Expected<op_model::OpConstraints>
TypecastOp::getOpConstraints(const std::vector<TTNNLayoutAttr> &inputs,
                             const OpConfig &opConfig) {
  assert(inputs.size() == 1);

  const auto inputShape = getInput().getType().getShape();

  llvm::Expected<bool> check = detail::checkDeviceWorkerGrid(getOperation());
  if (!check) {
    return check.takeError();
  }
  ttcore::GridAttr deviceGrid =
      ttcore::lookupDevice(getOperation()).getWorkerGrid();

  return opConstraintsCache().getOrCompute(
      op_model::OpModel<TypecastOp>::getOpConstraints, *this, deviceGrid,
      inputShape, inputs[0], getDtypeAttr(), opConfig.outputLayout);
}

llvm::Expected<size_t>
TypecastOp::getOpRuntime(const std::vector<TTNNLayoutAttr> &inputs,
                         const OpConfig &opConfig) {
  assert(inputs.size() == 1);

  const auto inputShape = getInput().getType().getShape();

  return opRuntimeCache().getOrCompute(
      op_model::OpModel<TypecastOp>::getOpRuntime, *this, inputShape, inputs[0],
      getDtypeAttr(), opConfig.outputLayout);
}

//===----------------------------------------------------------------------===//
// ToLayoutOp - TTNN Op Model Interface
//===----------------------------------------------------------------------===//

llvm::Expected<op_model::OpConstraints>
ToLayoutOp::getOpConstraints(const std::vector<TTNNLayoutAttr> &inputs,
                             const OpConfig &opConfig) {
  assert(inputs.size() == 1);
  assert(opConfig.outputLayout.getLayout() == getLayout());

  const auto inputShape = getInput().getType().getShape();

  llvm::Expected<bool> check = detail::checkDeviceWorkerGrid(getOperation());
  if (!check) {
    return check.takeError();
  }

  ttcore::GridAttr deviceGrid =
      ttcore::lookupDevice(getOperation()).getWorkerGrid();

  return opConstraintsCache().getOrCompute(
      op_model::OpModel<ToLayoutOp>::getOpConstraints, *this, deviceGrid,
      inputShape, inputs[0], getDtype(), opConfig.outputLayout);
}

llvm::Expected<size_t>
ToLayoutOp::getOpRuntime(const std::vector<TTNNLayoutAttr> &inputs,
                         const OpConfig &opConfig) {
  assert(inputs.size() == 1);
  assert(opConfig.outputLayout.getLayout() == getLayout());

  const auto inputShape = getInput().getType().getShape();

  return opRuntimeCache().getOrCompute(
      op_model::OpModel<ToLayoutOp>::getOpRuntime, *this, inputShape, inputs[0],
      getDtype(), opConfig.outputLayout);
}

//===----------------------------------------------------------------------===//
// ToMemoryConfigOp - TTNN Op Model Interface
//===----------------------------------------------------------------------===//

llvm::Expected<op_model::OpConstraints>
ToMemoryConfigOp::getOpConstraints(const std::vector<TTNNLayoutAttr> &inputs,
                                   const OpConfig &opConfig) {
  assert(inputs.size() == 1);

  const auto inputShape = getInput().getType().getShape();

  llvm::Expected<bool> check = detail::checkDeviceWorkerGrid(getOperation());
  if (!check) {
    return check.takeError();
  }
  ttcore::GridAttr deviceGrid =
      ttcore::lookupDevice(getOperation()).getWorkerGrid();

  return opConstraintsCache().getOrCompute(
      op_model::OpModel<ToMemoryConfigOp>::getOpConstraints, *this, deviceGrid,
      inputShape, inputs[0], getMemoryConfig(), opConfig.outputLayout);
}

llvm::Expected<size_t>
ToMemoryConfigOp::getOpRuntime(const std::vector<TTNNLayoutAttr> &inputs,
                               const OpConfig &opConfig) {
  assert(inputs.size() == 1);

  const auto inputShape = getInput().getType().getShape();

  return opRuntimeCache().getOrCompute(
      op_model::OpModel<ToMemoryConfigOp>::getOpRuntime, *this, inputShape,
      inputs[0], getMemoryConfig(), opConfig.outputLayout);
}

//===----------------------------------------------------------------------===//
// ConcatOp - TTNN Op Model Interface
//===----------------------------------------------------------------------===//

llvm::Expected<op_model::OpConstraints>
ConcatOp::getOpConstraints(const std::vector<TTNNLayoutAttr> &inputs,
                           const OpConfig &opConfig) {
  assert(inputs.size() == getInputs().size());

  std::vector<llvm::ArrayRef<int64_t>> inputShapes;
  for (const Value &opInput : getInputs()) {
    mlir::RankedTensorType inputType =
        mlir::cast<mlir::RankedTensorType>(opInput.getType());
    inputShapes.push_back(inputType.getShape());
  }

  llvm::Expected<bool> check = detail::checkDeviceWorkerGrid(getOperation());
  if (!check) {
    return check.takeError();
  }
  ttcore::GridAttr deviceGrid =
      ttcore::lookupDevice(getOperation()).getWorkerGrid();

  return opConstraintsCache().getOrCompute(
      op_model::OpModel<ConcatOp>::getOpConstraints, *this, deviceGrid,
      inputShapes, inputs, getDim(), opConfig.outputLayout);
}

llvm::Expected<size_t>
ConcatOp::getOpRuntime(const std::vector<TTNNLayoutAttr> &inputs,
                       const OpConfig &opConfig) {
  assert(inputs.size() == getInputs().size());

  std::vector<llvm::ArrayRef<int64_t>> inputShapes;
  for (const Value &opInput : getInputs()) {
    mlir::RankedTensorType inputType =
        mlir::cast<mlir::RankedTensorType>(opInput.getType());
    inputShapes.push_back(inputType.getShape());
  }

  return opRuntimeCache().getOrCompute(
      op_model::OpModel<ConcatOp>::getOpRuntime, *this, inputShapes, inputs,
      getDim(), opConfig.outputLayout);
}

//===----------------------------------------------------------------------===//
// TransposeOp - TTNN Op Model Interface
//===----------------------------------------------------------------------===//

llvm::Expected<op_model::OpConstraints>
TransposeOp::getOpConstraints(const std::vector<TTNNLayoutAttr> &inputs,
                              const OpConfig &opConfig) {
  assert(inputs.size() == 1);

  const auto inputShape = getInput().getType().getShape();

  llvm::Expected<bool> check = detail::checkDeviceWorkerGrid(getOperation());
  if (!check) {
    return check.takeError();
  }
  ttcore::GridAttr deviceGrid =
      ttcore::lookupDevice(getOperation()).getWorkerGrid();

  return opConstraintsCache().getOrCompute(
      op_model::OpModel<TransposeOp>::getOpConstraints, *this, deviceGrid,
      inputShape, inputs[0], getDim0(), getDim1(), opConfig.outputLayout);
}

llvm::Expected<size_t>
TransposeOp::getOpRuntime(const std::vector<TTNNLayoutAttr> &inputs,
                          const OpConfig &opConfig) {
  assert(inputs.size() == 1);

  const auto inputShape = getInput().getType().getShape();

  return opRuntimeCache().getOrCompute(
      op_model::OpModel<TransposeOp>::getOpRuntime, *this, inputShape,
      inputs[0], getDim0(), getDim1(), opConfig.outputLayout);
}

//===----------------------------------------------------------------------===//
// MorehCumSumOp - TTNN Op Model Interface
//===----------------------------------------------------------------------===//

llvm::Expected<op_model::OpConstraints>
MorehCumSumOp::getOpConstraints(const std::vector<TTNNLayoutAttr> &inputs,
                                const OpConfig &opConfig) {
  assert(inputs.size() == 1);

  const auto inputShape = getInput().getType().getShape();

  llvm::Expected<bool> check = detail::checkDeviceWorkerGrid(getOperation());
  if (!check) {
    return check.takeError();
  }
  ttcore::GridAttr deviceGrid =
      ttcore::lookupDevice(getOperation()).getWorkerGrid();

  return opConstraintsCache().getOrCompute(
      op_model::OpModel<MorehCumSumOp>::getOpConstraints, *this, deviceGrid,
      inputShape, inputs[0], getDim(), opConfig.outputLayout);
}

llvm::Expected<size_t>
MorehCumSumOp::getOpRuntime(const std::vector<TTNNLayoutAttr> &inputs,
                            const OpConfig &opConfig) {
  assert(inputs.size() == 1);

  const auto inputShape = getInput().getType().getShape();

  return opRuntimeCache().getOrCompute(
      op_model::OpModel<MorehCumSumOp>::getOpRuntime, *this, inputShape,
      inputs[0], getDim(), opConfig.outputLayout);
}

//===----------------------------------------------------------------------===//
// RepeatInterleaveOp - TTNN Op Model Interface
//===----------------------------------------------------------------------===//

llvm::Expected<op_model::OpConstraints>
RepeatInterleaveOp::getOpConstraints(const std::vector<TTNNLayoutAttr> &inputs,
                                     const OpConfig &opConfig) {
  assert(inputs.size() == 1);

  const auto inputShape = getInput().getType().getShape();

  llvm::Expected<bool> check = detail::checkDeviceWorkerGrid(getOperation());
  if (!check) {
    return check.takeError();
  }
  ttcore::GridAttr deviceGrid =
      ttcore::lookupDevice(getOperation()).getWorkerGrid();

  return opConstraintsCache().getOrCompute(
      op_model::OpModel<RepeatInterleaveOp>::getOpConstraints, *this,
      deviceGrid, inputShape, inputs[0], getRepeats(), getDim(),
      opConfig.outputLayout);
}

llvm::Expected<size_t>
RepeatInterleaveOp::getOpRuntime(const std::vector<TTNNLayoutAttr> &inputs,
                                 const OpConfig &opConfig) {
  assert(inputs.size() == 1);

  const auto inputShape = getInput().getType().getShape();

  return opRuntimeCache().getOrCompute(
      op_model::OpModel<RepeatInterleaveOp>::getOpRuntime, *this, inputShape,
      inputs[0], getRepeats(), getDim(), opConfig.outputLayout);
}

//===----------------------------------------------------------------------===//
// RepeatOp - TTNN Op Model Interface
//===----------------------------------------------------------------------===//

llvm::Expected<op_model::OpConstraints>
RepeatOp::getOpConstraints(const std::vector<TTNNLayoutAttr> &inputs,
                           const OpConfig &opConfig) {
  assert(inputs.size() == 1);

  const auto inputShape = getInput().getType().getShape();

  llvm::Expected<bool> check = detail::checkDeviceWorkerGrid(getOperation());
  if (!check) {
    return check.takeError();
  }
  ttcore::GridAttr deviceGrid =
      ttcore::lookupDevice(getOperation()).getWorkerGrid();

  return opConstraintsCache().getOrCompute(
      op_model::OpModel<RepeatOp>::getOpConstraints, *this, deviceGrid,
      inputShape, inputs[0], getRepeatDims().getShape(), opConfig.outputLayout);
}

llvm::Expected<size_t>
RepeatOp::getOpRuntime(const std::vector<TTNNLayoutAttr> &inputs,
                       const OpConfig &opConfig) {
  assert(inputs.size() == 1);

  const auto inputShape = getInput().getType().getShape();

  return opRuntimeCache().getOrCompute(
      op_model::OpModel<RepeatOp>::getOpRuntime, *this, inputShape, inputs[0],
      getRepeatDims().getShape(), opConfig.outputLayout);
}

//===----------------------------------------------------------------------===//
// PadOp - TTNN Op Model Interface
//===----------------------------------------------------------------------===//

llvm::Expected<op_model::OpConstraints>
PadOp::getOpConstraints(const std::vector<TTNNLayoutAttr> &inputs,
                        const OpConfig &opConfig) {
  assert(inputs.size() == 1);

  const auto inputShape = getInput().getType().getShape();

  llvm::Expected<bool> check = detail::checkDeviceWorkerGrid(getOperation());
  if (!check) {
    return check.takeError();
  }
  ttcore::GridAttr deviceGrid =
      ttcore::lookupDevice(getOperation()).getWorkerGrid();

  return opConstraintsCache().getOrCompute(
      op_model::OpModel<PadOp>::getOpConstraints, *this, deviceGrid, inputShape,
      inputs[0], getPadding(), getValue(), getUseMulticore(),
      opConfig.outputLayout);
}

llvm::Expected<size_t>
PadOp::getOpRuntime(const std::vector<TTNNLayoutAttr> &inputs,
                    const OpConfig &opConfig) {
  assert(inputs.size() == 1);

  const auto inputShape = getInput().getType().getShape();

  return opRuntimeCache().getOrCompute(
      op_model::OpModel<PadOp>::getOpRuntime, *this, inputShape, inputs[0],
      getPadding(), getValue(), getUseMulticore(), opConfig.outputLayout);
}

//===----------------------------------------------------------------------===//
// SortOp - TTNN Op Model Interface
//===----------------------------------------------------------------------===//

llvm::Expected<op_model::OpConstraints>
SortOp::getOpConstraints(const std::vector<TTNNLayoutAttr> &inputs,
                         const OpConfig &opConfig) {
  assert(inputs.size() == 1);

  const auto inputShape = getInput().getType().getShape();

  llvm::Expected<bool> check = detail::checkDeviceWorkerGrid(getOperation());
  if (!check) {
    return check.takeError();
  }
  ttcore::GridAttr deviceGrid =
      ttcore::lookupDevice(getOperation()).getWorkerGrid();

  return opConstraintsCache().getOrCompute(
      op_model::OpModel<SortOp>::getOpConstraints, *this, deviceGrid,
      inputShape, inputs[0], getDim(), getDescending(), getStable(),
      opConfig.outputLayout);
}

llvm::Expected<size_t>
SortOp::getOpRuntime(const std::vector<TTNNLayoutAttr> &inputs,
                     const OpConfig &opConfig) {
  assert(inputs.size() == 1);

  const auto inputShape = getInput().getType().getShape();

  return opRuntimeCache().getOrCompute(
      op_model::OpModel<SortOp>::getOpRuntime, *this, inputShape, inputs[0],
      getDim(), getDescending(), getStable(), opConfig.outputLayout);
}

//===----------------------------------------------------------------------===//
// LinearOp - TTNN Op Model Interface
//===----------------------------------------------------------------------===//

llvm::Expected<op_model::OpConstraints>
LinearOp::getOpConstraints(const std::vector<TTNNLayoutAttr> &inputs,
                           const OpConfig &opConfig) {
  assert(inputs.size() == (2 + (getBias() == nullptr ? 0 : 1)));

  const auto inputShapeA = getA().getType().getShape();
  const auto inputShapeB = getB().getType().getShape();

  std::optional<llvm::ArrayRef<int64_t>> biasShape;
  std::optional<TTNNLayoutAttr> biasLayout;

  if (inputs.size() == 3) {
    biasShape = getBias().getType().getShape();
    biasLayout = inputs[2];
  }

  llvm::Expected<bool> check = detail::checkDeviceWorkerGrid(getOperation());
  if (!check) {
    return check.takeError();
  }
  ttcore::GridAttr deviceGrid =
      ttcore::lookupDevice(getOperation()).getWorkerGrid();

  return opConstraintsCache().getOrCompute(
      op_model::OpModel<LinearOp>::getOpConstraints, *this, deviceGrid,
      inputShapeA, inputs[0], inputShapeB, inputs[1], biasShape, biasLayout,
      opConfig.outputLayout, false, false);
}

llvm::Expected<size_t>
LinearOp::getOpRuntime(const std::vector<TTNNLayoutAttr> &inputs,
                       const OpConfig &opConfig) {
  assert(inputs.size() == (2 + (getBias() == nullptr ? 0 : 1)));

  const auto inputShapeA = getA().getType().getShape();
  const auto inputShapeB = getB().getType().getShape();

  std::optional<llvm::ArrayRef<int64_t>> biasShape;
  std::optional<TTNNLayoutAttr> biasLayout;

  if (inputs.size() == 3) {
    biasShape = getBias().getType().getShape();
    biasLayout = inputs[2];
  }

  return opRuntimeCache().getOrCompute(
      op_model::OpModel<LinearOp>::getOpRuntime, *this, inputShapeA, inputs[0],
      inputShapeB, inputs[1], biasShape, biasLayout, opConfig.outputLayout,
      false, false);
}

//===----------------------------------------------------------------------===//
// MatmulOp - TTNN Op Model Interface
//===----------------------------------------------------------------------===//

llvm::Expected<op_model::OpConstraints>
MatmulOp::getOpConstraints(const std::vector<TTNNLayoutAttr> &inputs,
                           const OpConfig &opConfig) {
  assert(inputs.size() == 2);

  const auto inputShapeA = getA().getType().getShape();
  const auto inputShapeB = getB().getType().getShape();

  llvm::Expected<bool> check = detail::checkDeviceWorkerGrid(getOperation());
  if (!check) {
    return check.takeError();
  }
  ttcore::GridAttr deviceGrid =
      ttcore::lookupDevice(getOperation()).getWorkerGrid();

  return opConstraintsCache().getOrCompute(
      op_model::OpModel<MatmulOp>::getOpConstraints, *this, deviceGrid,
      inputShapeA, inputs[0], inputShapeB, inputs[1], opConfig.outputLayout,
      false, false);
}

llvm::Expected<size_t>
MatmulOp::getOpRuntime(const std::vector<TTNNLayoutAttr> &inputs,
                       const OpConfig &opConfig) {
  assert(inputs.size() == 2);

  const auto inputShapeA = getA().getType().getShape();
  const auto inputShapeB = getB().getType().getShape();

  return opRuntimeCache().getOrCompute(
      op_model::OpModel<MatmulOp>::getOpRuntime, *this, inputShapeA, inputs[0],
      inputShapeB, inputs[1], opConfig.outputLayout, false, false);
}

//===----------------------------------------------------------------------===//
// Conv2dOp - TTNN Op Model Interface
//===----------------------------------------------------------------------===//

// If a config has been specified, use that. Otherwise, use the op property.
static Conv2dAttrs unpackConv2dAttrs(const OpConfig::OpSpecificAttrs &attrs,
                                     Conv2dOp op) {
  assert((std::holds_alternative<Conv2dAttrs>(attrs) ||
          std::holds_alternative<UninitializedAttrs>(attrs)) &&
         "Please create a Conv2dAttrs or leave it to be uninitialized.");

  if (std::holds_alternative<UninitializedAttrs>(attrs)) {
    return Conv2dAttrs{op.getConv2dConfig(), op.getComputeConfig()};
  }

  Conv2dAttrs conv2dAttrs = std::get<Conv2dAttrs>(attrs);

  return Conv2dAttrs{conv2dAttrs.conv2dConfig ? conv2dAttrs.conv2dConfig
                                              : op.getConv2dConfig(),
                     conv2dAttrs.deviceComputeKernelConfig
                         ? conv2dAttrs.deviceComputeKernelConfig
                         : op.getComputeConfig()};
}

llvm::Expected<op_model::OpConstraints>
Conv2dOp::getOpConstraints(const std::vector<TTNNLayoutAttr> &inputs,
                           const OpConfig &opConfig) {
  assert(inputs.size() == (2 + (getBias() == nullptr ? 0 : 1)));

  const auto inputShape = getInput().getType().getShape();
  const auto weightShape = getWeight().getType().getShape();
  std::optional<llvm::ArrayRef<int64_t>> biasShape;
  std::optional<TTNNLayoutAttr> biasLayout;

  if (inputs.size() == 3) {
    biasShape = getBias().getType().getShape();
    biasLayout = inputs[2];
  }

  llvm::Expected<bool> check = detail::checkDeviceWorkerGrid(getOperation());
  if (!check) {
    return check.takeError();
  }
  ttcore::GridAttr deviceGrid =
      ttcore::lookupDevice(getOperation()).getWorkerGrid();
  Conv2dAttrs attr = unpackConv2dAttrs(opConfig.opSpecificAttrs, *this);

  return opConstraintsCache().getOrCompute(
      op_model::OpModel<Conv2dOp>::getOpConstraints, *this, deviceGrid,
      inputShape, inputs[0], weightShape, inputs[1], biasShape, biasLayout,
      getInChannels(), getOutChannels(), getBatchSize(), getInputHeight(),
      getInputWidth(), getKernelSize(), getStride(), getPadding(),
      getDilation(), getGroups(), attr.conv2dConfig,
      attr.deviceComputeKernelConfig, opConfig.outputLayout);
}

llvm::Expected<size_t>
Conv2dOp::getOpRuntime(const std::vector<TTNNLayoutAttr> &inputs,
                       const OpConfig &opConfig) {
  assert(inputs.size() == (2 + (getBias() == nullptr ? 0 : 1)));

  const auto inputShape = getInput().getType().getShape();
  const auto weightShape = getWeight().getType().getShape();
  std::optional<llvm::ArrayRef<int64_t>> biasShape;
  std::optional<TTNNLayoutAttr> biasLayout;

  if (inputs.size() == 3) {
    biasShape = getBias().getType().getShape();
    biasLayout = inputs[2];
  }
  Conv2dAttrs attr = unpackConv2dAttrs(opConfig.opSpecificAttrs, *this);

  return opRuntimeCache().getOrCompute(
      op_model::OpModel<Conv2dOp>::getOpRuntime, *this, inputShape, inputs[0],
      weightShape, inputs[1], biasShape, biasLayout, getInChannels(),
      getOutChannels(), getBatchSize(), getInputHeight(), getInputWidth(),
      getKernelSize(), getStride(), getPadding(), getDilation(), getGroups(),
      attr.conv2dConfig, attr.deviceComputeKernelConfig, opConfig.outputLayout);
}

//===----------------------------------------------------------------------===//
// ConvTranspose2dOp - TTNN Op Model Interface
//===----------------------------------------------------------------------===//

// If a config has been specified, use that. Otherwise, use the op property.
template <typename OpT>
static Conv2dAttrs unpackConv2dAttrs(const OpConfig::OpSpecificAttrs &attrs,
                                     OpT op) {
  assert((std::holds_alternative<Conv2dAttrs>(attrs) ||
          std::holds_alternative<UninitializedAttrs>(attrs)) &&
         "Please create a Conv2dAttrs or leave it to be uninitialized.");

  // ATM, ConvTranspose2dOp doesn't have a DeviceComputeKernelConfig attribute.
  // Default it to nullptr.
  if (std::holds_alternative<UninitializedAttrs>(attrs)) {
    return Conv2dAttrs{op.getConv2dConfig(), std::nullopt};
  }

  Conv2dAttrs conv2dAttrs = std::get<Conv2dAttrs>(attrs);

  return Conv2dAttrs{conv2dAttrs.conv2dConfig ? conv2dAttrs.conv2dConfig
                                              : op.getConv2dConfig(),
                     std::nullopt};
}

llvm::Expected<op_model::OpConstraints>
ConvTranspose2dOp::getOpConstraints(const std::vector<TTNNLayoutAttr> &inputs,
                                    const OpConfig &opConfig) {
  assert(inputs.size() == (2 + (getBias() == nullptr ? 0 : 1)));

  const auto inputShape = getInput().getType().getShape();
  const auto weightShape = getWeight().getType().getShape();
  std::optional<llvm::ArrayRef<int64_t>> biasShape;
  std::optional<TTNNLayoutAttr> biasLayout;

  if (inputs.size() == 3) {
    biasShape = getBias().getType().getShape();
    biasLayout = inputs[2];
  }

  llvm::Expected<bool> check = detail::checkDeviceWorkerGrid(getOperation());
  if (!check) {
    return check.takeError();
  }
  ttcore::GridAttr deviceGrid =
      ttcore::lookupDevice(getOperation()).getWorkerGrid();

  // If a conv config has been specified, use that. If not, read the op property
  Conv2dAttrs conv2dAttrs = unpackConv2dAttrs(opConfig.opSpecificAttrs, *this);

  return opConstraintsCache().getOrCompute(
      op_model::OpModel<ConvTranspose2dOp>::getOpConstraints, *this, deviceGrid,
      inputShape, inputs[0], weightShape, inputs[1], biasShape, biasLayout,
      getInChannels(), getOutChannels(), getBatchSize(), getInputHeight(),
      getInputWidth(), getKernelSize(), getStride(), getPadding(),
      getOutputPadding(), getDilation(), getGroups(), conv2dAttrs.conv2dConfig,
      opConfig.outputLayout);
}

llvm::Expected<size_t>
ConvTranspose2dOp::getOpRuntime(const std::vector<TTNNLayoutAttr> &inputs,
                                const OpConfig &opConfig) {
  assert(inputs.size() == (2 + (getBias() == nullptr ? 0 : 1)));

  const auto inputShape = getInput().getType().getShape();
  const auto weightShape = getWeight().getType().getShape();
  std::optional<llvm::ArrayRef<int64_t>> biasShape;
  std::optional<TTNNLayoutAttr> biasLayout;

  if (inputs.size() == 3) {
    biasShape = getBias().getType().getShape();
    biasLayout = inputs[2];
  }

  // If a conv config has been specified, use that. If not, read the op property
  Conv2dAttrs conv2dAttrs = unpackConv2dAttrs(opConfig.opSpecificAttrs, *this);

  return opRuntimeCache().getOrCompute(
      op_model::OpModel<ConvTranspose2dOp>::getOpRuntime, *this, inputShape,
      inputs[0], weightShape, inputs[1], biasShape, biasLayout, getInChannels(),
      getOutChannels(), getBatchSize(), getInputHeight(), getInputWidth(),
      getKernelSize(), getStride(), getPadding(), getOutputPadding(),
      getDilation(), getGroups(), conv2dAttrs.conv2dConfig,
      opConfig.outputLayout);
}

//===----------------------------------------------------------------------===//
// PrepareConv2dWeightsOp - TTNN Op Model Interface
//===----------------------------------------------------------------------===//

llvm::Expected<op_model::OpConstraints>
PrepareConv2dWeightsOp::getOpConstraints(
    const std::vector<TTNNLayoutAttr> &inputs, const OpConfig &opConfig) {
  assert(inputs.size() == 1);
  llvm::Expected<bool> check = detail::checkDeviceWorkerGrid(getOperation());
  if (!check) {
    return check.takeError();
  }
  ttcore::GridAttr deviceGrid =
      ttcore::lookupDevice(getOperation()).getWorkerGrid();

  const ::llvm::ArrayRef<int64_t> weightShape =
      getWeightTensor().getType().getShape();
  Conv2dAttrs conv2dAttrs = unpackConv2dAttrs(opConfig.opSpecificAttrs, *this);

  return opConstraintsCache().getOrCompute(
      op_model::OpModel<PrepareConv2dWeightsOp>::getOpConstraints, *this,
      deviceGrid, inputs[0], weightShape, getInputMemoryConfig(),
      getInputTensorLayout(), getWeightsFormat(), getInChannels(),
      getOutChannels(), getBatchSize(), getInputHeight(), getInputWidth(),
      getKernelSize(), getStride(), getPadding(), getDilation(), getHasBias(),
      getGroups(), getInputDtype(), getOutputDtype(), conv2dAttrs.conv2dConfig,
      conv2dAttrs.deviceComputeKernelConfig, opConfig.outputLayout);
}

llvm::Expected<size_t>
PrepareConv2dWeightsOp::getOpRuntime(const std::vector<TTNNLayoutAttr> &inputs,
                                     const OpConfig &opConfig) {
  return issueErrorForGetOpRuntime(
      getOperation(), detail::ReasonForLackOfSupport::NeedsMemoryIO);
}

//===----------------------------------------------------------------------===//
// PrepareConv2dBiasOp - TTNN Op Model Interface
//===----------------------------------------------------------------------===//

llvm::Expected<op_model::OpConstraints>
PrepareConv2dBiasOp::getOpConstraints(const std::vector<TTNNLayoutAttr> &inputs,
                                      const OpConfig &opConfig) {
  assert(inputs.size() == 1);
  llvm::Expected<bool> check = detail::checkDeviceWorkerGrid(getOperation());
  if (!check) {
    return check.takeError();
  }
  ttcore::GridAttr deviceGrid =
      ttcore::lookupDevice(getOperation()).getWorkerGrid();

  const ::llvm::ArrayRef<int64_t> biasShape =
      getBiasTensor().getType().getShape();
  Conv2dAttrs conv2dAttrs = unpackConv2dAttrs(opConfig.opSpecificAttrs, *this);

  return opConstraintsCache().getOrCompute(
      op_model::OpModel<PrepareConv2dBiasOp>::getOpConstraints, *this,
      deviceGrid, inputs[0], biasShape, getInputMemoryConfig(),
      getInputTensorLayout(), getInChannels(), getOutChannels(), getBatchSize(),
      getInputHeight(), getInputWidth(), getKernelSize(), getStride(),
      getPadding(), getDilation(), getGroups(), getInputDtype(),
      getOutputDtype(), conv2dAttrs.conv2dConfig,
      conv2dAttrs.deviceComputeKernelConfig, opConfig.outputLayout);
}

llvm::Expected<size_t>
PrepareConv2dBiasOp::getOpRuntime(const std::vector<TTNNLayoutAttr> &inputs,
                                  const OpConfig &opConfig) {
  return issueErrorForGetOpRuntime(
      getOperation(), detail::ReasonForLackOfSupport::NeedsMemoryIO);
}

//===----------------------------------------------------------------------===//
// MaxPool2dOp - TTNN Op Model Interface
//===----------------------------------------------------------------------===//

llvm::Expected<op_model::OpConstraints>
MaxPool2dOp::getOpConstraints(const std::vector<TTNNLayoutAttr> &inputs,
                              const OpConfig &opConfig) {
  return detail::getPoolingOpConstraints(*this, inputs, opConfig);
}

llvm::Expected<size_t>
MaxPool2dOp::getOpRuntime(const std::vector<TTNNLayoutAttr> &inputs,
                          const OpConfig &opConfig) {
  return detail::getPoolingOpRuntime(*this, inputs, opConfig);
}

//===----------------------------------------------------------------------===//
// AvgPoo2dOp - TTNN Op Model Interface
//===----------------------------------------------------------------------===//

llvm::Expected<op_model::OpConstraints>
AvgPool2dOp::getOpConstraints(const std::vector<TTNNLayoutAttr> &inputs,
                              const OpConfig &opConfig) {
  return detail::getPoolingOpConstraints(*this, inputs, opConfig);
}

llvm::Expected<size_t>
AvgPool2dOp::getOpRuntime(const std::vector<TTNNLayoutAttr> &inputs,
                          const OpConfig &opConfig) {
  return detail::getPoolingOpRuntime(*this, inputs, opConfig);
}

//===----------------------------------------------------------------------===//
// BatchNormOp - TTNN Op Model Interface
//===----------------------------------------------------------------------===//

struct BatchNormOptionalArgs {
  std::optional<llvm::ArrayRef<int64_t>> runningMeanShape = std::nullopt;
  std::optional<TTNNLayoutAttr> runningMeanLayout = std::nullopt;
  std::optional<llvm::ArrayRef<int64_t>> runningVarShape = std::nullopt;
  std::optional<TTNNLayoutAttr> runningVarLayout = std::nullopt;
  std::optional<llvm::ArrayRef<int64_t>> weightShape = std::nullopt;
  std::optional<TTNNLayoutAttr> weightLayout = std::nullopt;
  std::optional<llvm::ArrayRef<int64_t>> biasShape = std::nullopt;
  std::optional<TTNNLayoutAttr> biasLayout = std::nullopt;
};
static BatchNormOptionalArgs
unpackBatchNormOptionalArgs(const std::vector<TTNNLayoutAttr> &inputs,
                            BatchNormOp op) {
  BatchNormOptionalArgs ret;
  if (inputs.size() == 5) {
    ret.runningMeanShape = op.getRunningMean().getType().getShape();
    ret.runningVarShape = op.getRunningVar().getType().getShape();
    ret.weightShape = op.getWeight().getType().getShape();
    ret.biasShape = op.getBias().getType().getShape();
    ret.runningMeanLayout = inputs[1];
    ret.runningVarLayout = inputs[2];
    ret.weightLayout = inputs[3];
    ret.biasLayout = inputs[4];
  }
  return ret;
}

llvm::Expected<op_model::OpConstraints>
BatchNormOp::getOpConstraints(const std::vector<TTNNLayoutAttr> &inputs,
                              const OpConfig &opConfig) {
  assert((inputs.size() == 1 || inputs.size() == 5) &&
         "ttnn::batch_norm can either have 1 input tensor (representing the "
         "main input) or 5 input tensors (representing main input tensor, "
         "running_mean, running_var, weight and bias). The usage of this op "
         "with 2-4 input tensors is discouraged as it's ambiguous.");

  llvm::Expected<bool> check = detail::checkDeviceWorkerGrid(getOperation());
  if (!check) {
    return check.takeError();
  }
  ttcore::GridAttr deviceGrid =
      ttcore::lookupDevice(getOperation()).getWorkerGrid();

  const auto inputShape = getInput().getType().getShape();

  BatchNormOptionalArgs optionalArgs =
      unpackBatchNormOptionalArgs(inputs, *this);

  return opConstraintsCache().getOrCompute(
      op_model::OpModel<BatchNormOp>::getOpConstraints, *this, deviceGrid,
      inputShape, inputs[0], optionalArgs.runningMeanShape,
      optionalArgs.runningMeanLayout, optionalArgs.runningVarShape,
      optionalArgs.runningVarLayout, optionalArgs.weightShape,
      optionalArgs.weightLayout, optionalArgs.biasShape,
      optionalArgs.biasLayout, getEpsilon(), getTraining(), getMomentum(),
      opConfig.outputLayout);
}

llvm::Expected<size_t>
BatchNormOp::getOpRuntime(const std::vector<TTNNLayoutAttr> &inputs,
                          const OpConfig &opConfig) {
  assert((inputs.size() == 1 || inputs.size() == 5) &&
         "ttnn::batch_norm can either have 1 input tensor (representing the "
         "main input) or 5 input tensors (representing main input tensor, "
         "running_mean, running_var, weight and bias). The usage of this op "
         "with 2-4 input tensors is discouraged as it's ambiguous.");

  const auto inputShape = getInput().getType().getShape();

  BatchNormOptionalArgs optionalArgs =
      unpackBatchNormOptionalArgs(inputs, *this);

  return opRuntimeCache().getOrCompute(
      op_model::OpModel<BatchNormOp>::getOpRuntime, *this, inputShape,
      inputs[0], optionalArgs.runningMeanShape, optionalArgs.runningMeanLayout,
      optionalArgs.runningVarShape, optionalArgs.runningVarLayout,
      optionalArgs.weightShape, optionalArgs.weightLayout,
      optionalArgs.biasShape, optionalArgs.biasLayout, getEpsilon(),
      getTraining(), getMomentum(), opConfig.outputLayout);
}

//===----------------------------------------------------------------------===//
// ClampScalarOp - TTNN Op Model Interface
//===----------------------------------------------------------------------===//

llvm::Expected<op_model::OpConstraints>
ClampScalarOp::getOpConstraints(const std::vector<TTNNLayoutAttr> &inputs,
                                const OpConfig &opConfig) {
  assert(inputs.size() == 1);

  const auto inputShape = getInput().getType().getShape();

  llvm::Expected<bool> check = detail::checkDeviceWorkerGrid(getOperation());
  if (!check) {
    return check.takeError();
  }
  ttcore::GridAttr deviceGrid =
      ttcore::lookupDevice(getOperation()).getWorkerGrid();

  return opConstraintsCache().getOrCompute(
      op_model::OpModel<ClampScalarOp>::getOpConstraints, *this, deviceGrid,
      inputShape, inputs[0], getMin(), getMax(), opConfig.outputLayout);
}

llvm::Expected<size_t>
ClampScalarOp::getOpRuntime(const std::vector<TTNNLayoutAttr> &inputs,
                            const OpConfig &opConfig) {
  assert(inputs.size() == 1);

  const auto inputShape = getInput().getType().getShape();

  return opRuntimeCache().getOrCompute(
      op_model::OpModel<ClampScalarOp>::getOpRuntime, *this, inputShape,
      inputs[0], getMin(), getMax(), opConfig.outputLayout);
}

//===----------------------------------------------------------------------===//
// ClampTensorOp - TTNN Op Model Interface
//===----------------------------------------------------------------------===//

llvm::Expected<op_model::OpConstraints>
ClampTensorOp::getOpConstraints(const std::vector<TTNNLayoutAttr> &inputs,
                                const OpConfig &opConfig) {
  assert(inputs.size() == 3);

  const auto inputShape = getInput().getType().getShape();

  llvm::Expected<bool> check = detail::checkDeviceWorkerGrid(getOperation());
  if (!check) {
    return check.takeError();
  }
  ttcore::GridAttr deviceGrid =
      ttcore::lookupDevice(getOperation()).getWorkerGrid();

  return opConstraintsCache().getOrCompute(
      op_model::OpModel<ClampTensorOp>::getOpConstraints, *this, deviceGrid,
      inputShape, inputs[0], getMin().getType().getShape(), inputs[1],
      getMax().getType().getShape(), inputs[2], opConfig.outputLayout);
}

llvm::Expected<size_t>
ClampTensorOp::getOpRuntime(const std::vector<TTNNLayoutAttr> &inputs,
                            const OpConfig &opConfig) {
  assert(inputs.size() == 3);

  const auto inputShape = getInput().getType().getShape();

  return opRuntimeCache().getOrCompute(
      op_model::OpModel<ClampTensorOp>::getOpRuntime, *this, inputShape,
      inputs[0], getMin().getType().getShape(), inputs[1],
      getMax().getType().getShape(), inputs[2], opConfig.outputLayout);
}

//===----------------------------------------------------------------------===//
// PermuteOp - TTNN Op Model Interface
//===----------------------------------------------------------------------===//

llvm::Expected<op_model::OpConstraints>
PermuteOp::getOpConstraints(const std::vector<TTNNLayoutAttr> &inputs,
                            const OpConfig &opConfig) {
  assert(inputs.size() == 1);

  const auto inputShape = getInput().getType().getShape();

  llvm::Expected<bool> check = detail::checkDeviceWorkerGrid(getOperation());
  if (!check) {
    return check.takeError();
  }
  ttcore::GridAttr deviceGrid =
      ttcore::lookupDevice(getOperation()).getWorkerGrid();

  return opConstraintsCache().getOrCompute(
      op_model::OpModel<PermuteOp>::getOpConstraints, *this, deviceGrid,
      inputShape, inputs[0], getPermutation(), getPadValue(),
      opConfig.outputLayout);
}

llvm::Expected<size_t>
PermuteOp::getOpRuntime(const std::vector<TTNNLayoutAttr> &inputs,
                        const OpConfig &opConfig) {
  assert(inputs.size() == 1);

  const auto inputShape = getInput().getType().getShape();

  return opRuntimeCache().getOrCompute(
      op_model::OpModel<PermuteOp>::getOpRuntime, *this, inputShape, inputs[0],
      getPermutation(), getPadValue(), opConfig.outputLayout);
}

//===----------------------------------------------------------------------===//
// UpsampleOp - TTNN Op Model Interface
//===----------------------------------------------------------------------===//

llvm::Expected<op_model::OpConstraints>
UpsampleOp::getOpConstraints(const std::vector<TTNNLayoutAttr> &inputs,
                             const OpConfig &opConfig) {
  assert(inputs.size() == 1);

  const auto inputShape = getInput().getType().getShape();

  llvm::Expected<bool> check = detail::checkDeviceWorkerGrid(getOperation());
  if (!check) {
    return check.takeError();
  }
  ttcore::GridAttr deviceGrid =
      ttcore::lookupDevice(getOperation()).getWorkerGrid();

  return opConstraintsCache().getOrCompute(
      op_model::OpModel<UpsampleOp>::getOpConstraints, *this, deviceGrid,
      inputShape, inputs[0], getScaleFactor(), getMode(),
      opConfig.outputLayout);
}

llvm::Expected<size_t>
UpsampleOp::getOpRuntime(const std::vector<TTNNLayoutAttr> &inputs,
                         const OpConfig &opConfig) {
  assert(inputs.size() == 1);

  const auto inputShape = getInput().getType().getShape();

  return opRuntimeCache().getOrCompute(
      op_model::OpModel<UpsampleOp>::getOpRuntime, *this, inputShape, inputs[0],
      getScaleFactor(), getMode(), opConfig.outputLayout);
}

//===----------------------------------------------------------------------===//
// EmbeddingOp - TTNN Op Model Interface
//===----------------------------------------------------------------------===//

llvm::Expected<op_model::OpConstraints>
EmbeddingOp::getOpConstraints(const std::vector<TTNNLayoutAttr> &inputs,
                              const OpConfig &opConfig) {
  assert(inputs.size() == 2);

  const auto inputShape = getInput().getType().getShape();
  const auto weightShape = getWeight().getType().getShape();

  llvm::Expected<bool> check = detail::checkDeviceWorkerGrid(getOperation());
  if (!check) {
    return check.takeError();
  }
  ttcore::GridAttr deviceGrid =
      ttcore::lookupDevice(getOperation()).getWorkerGrid();

  return opConstraintsCache().getOrCompute(
      op_model::OpModel<EmbeddingOp>::getOpConstraints, *this, deviceGrid,
      inputShape, inputs[0], weightShape, inputs[1], opConfig.outputLayout);
}

llvm::Expected<size_t>
EmbeddingOp::getOpRuntime(const std::vector<TTNNLayoutAttr> &inputs,
                          const OpConfig &opConfig) {
  assert(inputs.size() == 2);

  const auto inputShape = getInput().getType().getShape();
  const auto weightShape = getWeight().getType().getShape();

  return opRuntimeCache().getOrCompute(
      op_model::OpModel<EmbeddingOp>::getOpRuntime, *this, inputShape,
      inputs[0], weightShape, inputs[1], opConfig.outputLayout);
}

//===----------------------------------------------------------------------===//
// EmbeddingBackwardOp - TTNN Op Model Interface
//===----------------------------------------------------------------------===//

llvm::Expected<op_model::OpConstraints>
EmbeddingBackwardOp::getOpConstraints(const std::vector<TTNNLayoutAttr> &inputs,
                                      const OpConfig &opConfig) {
  assert(inputs.size() == 3);

  const auto inputShape = getInput().getType().getShape();
  const auto weightShape = getWeight().getType().getShape();
  const auto inGradientShape = getInGradient().getType().getShape();

  llvm::Expected<bool> check = detail::checkDeviceWorkerGrid(getOperation());
  if (!check) {
    return check.takeError();
  }
  ttcore::GridAttr deviceGrid =
      ttcore::lookupDevice(getOperation()).getWorkerGrid();

  return opConstraintsCache().getOrCompute(
      op_model::OpModel<EmbeddingBackwardOp>::getOpConstraints, *this,
      deviceGrid, inputShape, inputs[0], weightShape, inputs[1],
      inGradientShape, inputs[2], opConfig.outputLayout);
}

llvm::Expected<size_t>
EmbeddingBackwardOp::getOpRuntime(const std::vector<TTNNLayoutAttr> &inputs,
                                  const OpConfig &opConfig) {
  assert(inputs.size() == 3);

  const auto inputShape = getInput().getType().getShape();
  const auto weightShape = getWeight().getType().getShape();
  const auto inGradientShape = getInGradient().getType().getShape();

  return opRuntimeCache().getOrCompute(
      op_model::OpModel<EmbeddingBackwardOp>::getOpRuntime, *this, inputShape,
      inputs[0], weightShape, inputs[1], inGradientShape, inputs[2],
      opConfig.outputLayout);
}

//===----------------------------------------------------------------------===//
// EmptyOp - TTNN Op Model Interface
//===----------------------------------------------------------------------===//

llvm::Expected<op_model::OpConstraints>
EmptyOp::getOpConstraints(const std::vector<TTNNLayoutAttr> &inputs,
                          const OpConfig &opConfig) {
  assert(inputs.size() == 0);

  const llvm::ArrayRef<int64_t> shape = getShape().getShape();
  const mlir::tt::ttcore::DataTypeAttr dtype = getDtypeAttr();
  const mlir::tt::ttnn::Layout layout = getLayoutAttr().getValue();
  const mlir::tt::ttnn::MemoryConfigAttr memoryConfig = getMemoryConfigAttr();

  llvm::Expected<bool> check = detail::checkDeviceWorkerGrid(getOperation());
  if (!check) {
    return check.takeError();
  }
  ttcore::GridAttr deviceGrid =
      ttcore::lookupDevice(getOperation()).getWorkerGrid();
  return opConstraintsCache().getOrCompute(
      op_model::OpModel<mlir::tt::ttnn::EmptyOp>::getOpConstraints, *this,
      deviceGrid, shape, dtype, layout, memoryConfig, opConfig.outputLayout);
}

llvm::Expected<size_t>
EmptyOp::getOpRuntime(const std::vector<TTNNLayoutAttr> &inputs,
                      const OpConfig &opConfig) {
  return issueErrorForGetOpRuntime(
      getOperation(), detail::ReasonForLackOfSupport::NeedsMemoryIO);
}

//===----------------------------------------------------------------------===//
// ArangeOp - TTNN Op Model Interface
//===----------------------------------------------------------------------===//

llvm::Expected<op_model::OpConstraints>
ArangeOp::getOpConstraints(const std::vector<TTNNLayoutAttr> &inputs,
                           const OpConfig &opConfig) {
  assert(inputs.size() == 0);

  ::mlir::IntegerAttr startAttr = getStartAttr();
  ::mlir::IntegerAttr endAttr = getEndAttr();
  ::mlir::IntegerAttr stepAttr = getStepAttr();
  std::optional<mlir::tt::ttcore::DataType> dtype = getDtype();
  std::optional<mlir::tt::ttnn::MemoryConfigAttr> memConfig = getMemoryConfig();

  const mlir::tt::ttcore::GridAttr deviceGrid =
      ttcore::lookupDevice(getOperation()).getWorkerGrid();

  return opConstraintsCache().getOrCompute(
      op_model::OpModel<mlir::tt::ttnn::ArangeOp>::getOpConstraints, *this,
      deviceGrid, startAttr, endAttr, stepAttr, dtype, memConfig,
      opConfig.outputLayout);
}

llvm::Expected<size_t>
ArangeOp::getOpRuntime(const std::vector<TTNNLayoutAttr> &inputs,
                       const OpConfig &opConfig) {
  return issueErrorForGetOpRuntime(
      getOperation(), detail::ReasonForLackOfSupport::NeedsMemoryIO);
}

//===----------------------------------------------------------------------===//
// ZerosOp - TTNN Op Model Interface
//===----------------------------------------------------------------------===//

llvm::Expected<op_model::OpConstraints>
ZerosOp::getOpConstraints(const std::vector<TTNNLayoutAttr> &inputs,
                          const OpConfig &opConfig) {
  return detail::getNamedFullOpConstraints(*this, inputs, opConfig);
}

// Similar to ArangeOp, we disable the runtime measurement for ZerosOp.
llvm::Expected<size_t>
ZerosOp::getOpRuntime(const std::vector<TTNNLayoutAttr> &inputs,
                      const OpConfig &opConfig) {
  return issueErrorForGetOpRuntime(
      getOperation(), detail::ReasonForLackOfSupport::NeedsMemoryIO);
}

//===----------------------------------------------------------------------===//
// OnesOp - TTNN Op Model Interface
//===----------------------------------------------------------------------===//

llvm::Expected<op_model::OpConstraints>
OnesOp::getOpConstraints(const std::vector<TTNNLayoutAttr> &inputs,
                         const OpConfig &opConfig) {
  return detail::getNamedFullOpConstraints(*this, inputs, opConfig);
}

llvm::Expected<size_t>
OnesOp::getOpRuntime(const std::vector<TTNNLayoutAttr> &inputs,
                     const OpConfig &opConfig) {
  return issueErrorForGetOpRuntime(
      getOperation(), detail::ReasonForLackOfSupport::NeedsMemoryIO);
}

//===----------------------------------------------------------------------===//
// FullOp - TTNN Op Model Interface
//===----------------------------------------------------------------------===//

llvm::Expected<op_model::OpConstraints>
FullOp::getOpConstraints(const std::vector<TTNNLayoutAttr> &inputs,
                         const OpConfig &opConfig) {
  assert(inputs.size() == 0);
  llvm::Expected<bool> check = detail::checkDeviceWorkerGrid(getOperation());
  if (!check) {
    return check.takeError();
  }
  ttcore::GridAttr deviceGrid =
      ttcore::lookupDevice(getOperation()).getWorkerGrid();

  const mlir::tt::ttnn::ShapeAttr shape = getShape();
  const mlir::Attribute fillValue = getFillValue();
  const std::optional<mlir::tt::ttcore::DataType> dtype = getDtype();
  const std::optional<mlir::tt::ttnn::Layout> layout = getLayout();
  const std::optional<mlir::tt::ttnn::MemoryConfigAttr> memoryConfig =
      getMemoryConfig();

  return opConstraintsCache().getOrCompute(
      op_model::OpModel<mlir::tt::ttnn::FullOp>::getOpConstraints, *this,
      deviceGrid, shape, fillValue, dtype, layout, memoryConfig,
      opConfig.outputLayout);
}

llvm::Expected<size_t>
FullOp::getOpRuntime(const std::vector<TTNNLayoutAttr> &inputs,
                     const OpConfig &opConfig) {
  return issueErrorForGetOpRuntime(
      getOperation(), detail::ReasonForLackOfSupport::NeedsMemoryIO);
}

//===----------------------------------------------------------------------===//
// AllGatherOp - TTNN Op Model Interface
//===----------------------------------------------------------------------===//

llvm::Expected<op_model::OpConstraints>
AllGatherOp::getOpConstraints(const std::vector<TTNNLayoutAttr> &inputs,
                              const OpConfig &opConfig) {
  assert(inputs.size() == 1 || inputs.size() == 2);

  const auto inputShape = getInput().getType().getShape();

  llvm::Expected<bool> check = detail::checkDeviceWorkerGrid(getOperation());
  if (!check) {
    return check.takeError();
  }
  ttcore::GridAttr deviceGrid =
      ttcore::lookupDevice(getOperation()).getWorkerGrid();

  return opConstraintsCache().getOrCompute(
      op_model::OpModel<AllGatherOp>::getOpConstraints, *this, deviceGrid,
      inputShape, inputs[0], getAllGatherDim(), getClusterAxis(), getNumLinks(),
      opConfig.outputLayout);
}

llvm::Expected<size_t>
AllGatherOp::getOpRuntime(const std::vector<TTNNLayoutAttr> &inputs,
                          const OpConfig &opConfig) {
  assert(inputs.size() == 1 || inputs.size() == 2);

  const auto inputShape = getInput().getType().getShape();

  return opRuntimeCache().getOrCompute(
      op_model::OpModel<AllGatherOp>::getOpRuntime, *this, inputShape,
      inputs[0], getAllGatherDim(), getClusterAxis(), getNumLinks(),
      opConfig.outputLayout);
}

//===----------------------------------------------------------------------===//
// ReduceScatterOp - TTNN Op Model Interface
//===----------------------------------------------------------------------===//

llvm::Expected<op_model::OpConstraints>
ReduceScatterOp::getOpConstraints(const std::vector<TTNNLayoutAttr> &inputs,
                                  const OpConfig &opConfig) {
  assert(inputs.size() == 1 || inputs.size() == 2);
  const auto inputShape = getInput().getType().getShape();

  llvm::Expected<bool> check = detail::checkDeviceWorkerGrid(getOperation());
  if (!check) {
    return check.takeError();
  }
  ttcore::GridAttr deviceGrid =
      ttcore::lookupDevice(getOperation()).getWorkerGrid();

  return opConstraintsCache().getOrCompute(
      op_model::OpModel<ReduceScatterOp>::getOpConstraints, *this, deviceGrid,
      inputShape, inputs[0], getReduceType(), getScatterDim(), getClusterAxis(),
      getNumLinks(), opConfig.outputLayout);
}

llvm::Expected<size_t>
ReduceScatterOp::getOpRuntime(const std::vector<TTNNLayoutAttr> &inputs,
                              const OpConfig &opConfig) {
  assert(inputs.size() == 1);

  const auto inputShape = getInput().getType().getShape();

  return opRuntimeCache().getOrCompute(
      op_model::OpModel<ReduceScatterOp>::getOpRuntime, *this, inputShape,
      inputs[0], getReduceType(), getScatterDim(), getClusterAxis(),
      getNumLinks(), opConfig.outputLayout);
}

//===----------------------------------------------------------------------===//
// PointToPointOp - TTNN Op Model Interface
//===----------------------------------------------------------------------===//

// PointToPointOp is not supported rn. The reason is that the metal definition
// requires semaphore and multi-device, which is not available at the moment.
llvm::Expected<op_model::OpConstraints>
PointToPointOp::getOpConstraints(const std::vector<TTNNLayoutAttr> &inputs,
                                 const OpConfig &opConfig) {
  return issueErrorForGetOpConstraints(
      getOperation(), detail::ReasonForLackOfSupport::NeedsMultiDevice);
}

llvm::Expected<size_t>
PointToPointOp::getOpRuntime(const std::vector<TTNNLayoutAttr> &inputs,
                             const OpConfig &opConfig) {
  return issueErrorForGetOpRuntime(
      getOperation(), detail::ReasonForLackOfSupport::NeedsMultiDevice);
}

//===----------------------------------------------------------------------===//
// CollectivePermuteOp - TTNN Op Model Interface
//===----------------------------------------------------------------------===//

// CollectivePermuteOp is not supported rn. The reason is that the metal
// definition is missing for this op.
llvm::Expected<op_model::OpConstraints>
CollectivePermuteOp::getOpConstraints(const std::vector<TTNNLayoutAttr> &inputs,
                                      const OpConfig &opConfig) {
  return issueErrorForGetOpConstraints(
      getOperation(), detail::ReasonForLackOfSupport::MissingMeatlDefinition);
}
llvm::Expected<size_t>
CollectivePermuteOp::getOpRuntime(const std::vector<TTNNLayoutAttr> &inputs,
                                  const OpConfig &opConfig) {
  return issueErrorForGetOpRuntime(
      getOperation(), detail::ReasonForLackOfSupport::MissingMeatlDefinition);
}

//===----------------------------------------------------------------------===//
// ConstantOp - TTNN Op Model Interface
//===----------------------------------------------------------------------===//

llvm::Expected<op_model::OpConstraints>
ConstantOp::getOpConstraints(const std::vector<TTNNLayoutAttr> &inputs,
                             const OpConfig &opConfig) {
  assert(inputs.size() == 0);

  llvm::Expected<bool> check = detail::checkDeviceWorkerGrid(getOperation());
  if (!check) {
    return check.takeError();
  }
  ttcore::GridAttr deviceGrid =
      ttcore::lookupDevice(getOperation()).getWorkerGrid();

  return opConstraintsCache().getOrCompute(
      op_model::OpModel<ConstantOp>::getOpConstraints, *this, deviceGrid,
      getValue(), opConfig.outputLayout);
}

llvm::Expected<size_t>
ConstantOp::getOpRuntime(const std::vector<TTNNLayoutAttr> &inputs,
                         const OpConfig &opConfig) {
  return issueErrorForGetOpRuntime(
      getOperation(), detail::ReasonForLackOfSupport::NeedsMemoryIO);
}

//===----------------------------------------------------------------------===//
<<<<<<< HEAD
// MeshShardOp - TTNN Op Model Interface
//===----------------------------------------------------------------------===//

llvm::Expected<op_model::OpConstraints>
MeshShardOp::getOpConstraints(const std::vector<TTNNLayoutAttr> &inputs,
                              const OpConfig &opConfig) {
  return issueErrorForGetOpConstraints(
      getOperation(), detail::ReasonForLackOfSupport::MissingMeatlDefinition);
}

llvm::Expected<size_t>
MeshShardOp::getOpRuntime(const std::vector<TTNNLayoutAttr> &inputs,
                          const OpConfig &opConfig) {
  return issueErrorForGetOpRuntime(
      getOperation(), detail::ReasonForLackOfSupport::MissingMeatlDefinition);
}
=======
// RandOp - TTNN Op Model Interface
//===----------------------------------------------------------------------===//

llvm::Expected<op_model::OpConstraints>
RandOp::getOpConstraints(const std::vector<TTNNLayoutAttr> &inputs,
                         const OpConfig &opConfig) {
  assert(inputs.size() == 0);

  llvm::Expected<bool> check = detail::checkDeviceWorkerGrid(getOperation());
  if (!check) {
    return check.takeError();
  }
  ttcore::GridAttr deviceGrid =
      ttcore::lookupDevice(getOperation()).getWorkerGrid();

  return opConstraintsCache().getOrCompute(
      op_model::OpModel<mlir::tt::ttnn::RandOp>::getOpConstraints, *this,
      deviceGrid, getSize(), getDtype(), getMemoryConfig(), getLayout(),
      getLow(), getHigh(), getSeed(), opConfig.outputLayout);
}

llvm::Expected<size_t>
RandOp::getOpRuntime(const std::vector<TTNNLayoutAttr> &inputs,
                     const OpConfig &opConfig) {
  return issueErrorForGetOpRuntime(getOperation());
}

>>>>>>> 02023549
} // namespace mlir::tt::ttnn<|MERGE_RESOLUTION|>--- conflicted
+++ resolved
@@ -37,7 +37,7 @@
 
 enum class ReasonForLackOfSupport {
   NeedsMemoryIO,
-  MissingMeatlDefinition,
+  MissingMetalDefinition,
   NeedsMultiDevice,
 };
 
@@ -45,7 +45,7 @@
   switch (reason) {
   case ReasonForLackOfSupport::NeedsMemoryIO:
     return "needs memory IO";
-  case ReasonForLackOfSupport::MissingMeatlDefinition:
+  case ReasonForLackOfSupport::MissingMetalDefinition:
     return "missing metal definition";
   case ReasonForLackOfSupport::NeedsMultiDevice:
     return "needs multi-device";
@@ -2567,13 +2567,13 @@
 CollectivePermuteOp::getOpConstraints(const std::vector<TTNNLayoutAttr> &inputs,
                                       const OpConfig &opConfig) {
   return issueErrorForGetOpConstraints(
-      getOperation(), detail::ReasonForLackOfSupport::MissingMeatlDefinition);
+      getOperation(), detail::ReasonForLackOfSupport::MissingMetalDefinition);
 }
 llvm::Expected<size_t>
 CollectivePermuteOp::getOpRuntime(const std::vector<TTNNLayoutAttr> &inputs,
                                   const OpConfig &opConfig) {
   return issueErrorForGetOpRuntime(
-      getOperation(), detail::ReasonForLackOfSupport::MissingMeatlDefinition);
+      getOperation(), detail::ReasonForLackOfSupport::MissingMetalDefinition);
 }
 
 //===----------------------------------------------------------------------===//
@@ -2605,7 +2605,35 @@
 }
 
 //===----------------------------------------------------------------------===//
-<<<<<<< HEAD
+// RandOp - TTNN Op Model Interface
+//===----------------------------------------------------------------------===//
+
+llvm::Expected<op_model::OpConstraints>
+RandOp::getOpConstraints(const std::vector<TTNNLayoutAttr> &inputs,
+                         const OpConfig &opConfig) {
+  assert(inputs.size() == 0);
+
+  llvm::Expected<bool> check = detail::checkDeviceWorkerGrid(getOperation());
+  if (!check) {
+    return check.takeError();
+  }
+  ttcore::GridAttr deviceGrid =
+      ttcore::lookupDevice(getOperation()).getWorkerGrid();
+
+  return opConstraintsCache().getOrCompute(
+      op_model::OpModel<mlir::tt::ttnn::RandOp>::getOpConstraints, *this,
+      deviceGrid, getSize(), getDtype(), getMemoryConfig(), getLayout(),
+      getLow(), getHigh(), getSeed(), opConfig.outputLayout);
+}
+
+llvm::Expected<size_t>
+RandOp::getOpRuntime(const std::vector<TTNNLayoutAttr> &inputs,
+                     const OpConfig &opConfig) {
+  return issueErrorForGetOpRuntime(
+      getOperation(), detail::ReasonForLackOfSupport::NeedsMemoryIO);
+}
+
+//===----------------------------------------------------------------------===//
 // MeshShardOp - TTNN Op Model Interface
 //===----------------------------------------------------------------------===//
 
@@ -2613,42 +2641,13 @@
 MeshShardOp::getOpConstraints(const std::vector<TTNNLayoutAttr> &inputs,
                               const OpConfig &opConfig) {
   return issueErrorForGetOpConstraints(
-      getOperation(), detail::ReasonForLackOfSupport::MissingMeatlDefinition);
+      getOperation(), detail::ReasonForLackOfSupport::MissingMetalDefinition);
 }
 
 llvm::Expected<size_t>
 MeshShardOp::getOpRuntime(const std::vector<TTNNLayoutAttr> &inputs,
                           const OpConfig &opConfig) {
   return issueErrorForGetOpRuntime(
-      getOperation(), detail::ReasonForLackOfSupport::MissingMeatlDefinition);
-}
-=======
-// RandOp - TTNN Op Model Interface
-//===----------------------------------------------------------------------===//
-
-llvm::Expected<op_model::OpConstraints>
-RandOp::getOpConstraints(const std::vector<TTNNLayoutAttr> &inputs,
-                         const OpConfig &opConfig) {
-  assert(inputs.size() == 0);
-
-  llvm::Expected<bool> check = detail::checkDeviceWorkerGrid(getOperation());
-  if (!check) {
-    return check.takeError();
-  }
-  ttcore::GridAttr deviceGrid =
-      ttcore::lookupDevice(getOperation()).getWorkerGrid();
-
-  return opConstraintsCache().getOrCompute(
-      op_model::OpModel<mlir::tt::ttnn::RandOp>::getOpConstraints, *this,
-      deviceGrid, getSize(), getDtype(), getMemoryConfig(), getLayout(),
-      getLow(), getHigh(), getSeed(), opConfig.outputLayout);
-}
-
-llvm::Expected<size_t>
-RandOp::getOpRuntime(const std::vector<TTNNLayoutAttr> &inputs,
-                     const OpConfig &opConfig) {
-  return issueErrorForGetOpRuntime(getOperation());
-}
-
->>>>>>> 02023549
+      getOperation(), detail::ReasonForLackOfSupport::MissingMetalDefinition);
+}
 } // namespace mlir::tt::ttnn