--- conflicted
+++ resolved
@@ -2706,7 +2706,6 @@
                      const OpConfig &opConfig) {
   return issueErrorForGetOpRuntime(
       getOperation(), detail::ReasonForLackOfSupport::NeedsMemoryIO);
-<<<<<<< HEAD
 }
 
 //===----------------------------------------------------------------------===//
@@ -2802,8 +2801,6 @@
                           const OpConfig &opConfig) {
   return issueErrorForGetOpRuntime(
       getOperation(), detail::ReasonForLackOfSupport::MissingMetalDefinition);
-=======
->>>>>>> 17e1c32c
 }
 
 //===----------------------------------------------------------------------===//
@@ -2861,7 +2858,6 @@
                      const OpConfig &opConfig) {
   return issueErrorForGetOpRuntime(
       getOperation(), detail::ReasonForLackOfSupport::NeedsMemoryIO);
-<<<<<<< HEAD
 }
 
 //===----------------------------------------------------------------------===//
@@ -2873,8 +2869,6 @@
                               const OpConfig &opConfig) {
   return issueErrorForGetOpConstraints(
       getOperation(), detail::ReasonForLackOfSupport::MissingMetalDefinition);
-=======
->>>>>>> 17e1c32c
 }
 
 llvm::Expected<size_t>
