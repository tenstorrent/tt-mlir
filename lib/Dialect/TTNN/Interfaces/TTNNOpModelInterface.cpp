// SPDX-FileCopyrightText: (c) 2024 Tenstorrent AI ULC
//
// SPDX-License-Identifier: Apache-2.0

#include "ttmlir/Dialect/TTCore/IR/TTCoreOpsTypes.h"
#include "ttmlir/Dialect/TTNN/IR/TTNNOps.h"
#include "ttmlir/OpModel/TTNN/TTNNOpsModelCache.h"

#include "ttmlir/Dialect/TTCore/IR/Utils.h"
#include "ttmlir/Dialect/TTNN/IR/TTNNOps.h"
#include "ttmlir/Dialect/TTNN/IR/TTNNOpsAttrs.h"
#include "ttmlir/Dialect/TTNN/Interfaces/TTNNOpModelInterface.cpp.inc"
#include "ttmlir/OpModel/TTNN/TTNNOpModel.h"

#include "mlir/IR/BuiltinAttributes.h"
#include "mlir/IR/Operation.h"

#include <cassert>
#include <cstdint>
#include <optional>
#include <type_traits>

namespace mlir::tt::ttnn {

namespace detail {

template <typename T>
inline std::string getAPITypeStr() {
  if constexpr (std::is_same_v<T, std::size_t>) {
    return "op_runtime";
  } else if constexpr (std::is_same_v<T, op_model::OpConstraints>) {
    return "op_constraint";
  }
}

enum class ReasonForLackOfSupport {
  NeedsMemoryIO,
  MissingMetalDefinition,
  NeedsMultiDevice,
  NoNeedForConstraintAPI,
  ArchitecturalMismatch,
};

inline std::string getReasonForLackOfSupportStr(ReasonForLackOfSupport reason) {
  switch (reason) {
  case ReasonForLackOfSupport::NeedsMemoryIO:
    return "needs memory IO";
  case ReasonForLackOfSupport::MissingMetalDefinition:
    return "missing metal definition";
  case ReasonForLackOfSupport::NeedsMultiDevice:
    return "needs multi-device";
  case ReasonForLackOfSupport::NoNeedForConstraintAPI:
    return "no need for constraint API";
  case ReasonForLackOfSupport::ArchitecturalMismatch:
    return "architectural mismatch between dialects";
  }
}

// This function issues a descriptive error message when the APIs are not
// supported for a specific reason.
template <typename T>
static llvm::Expected<T> issueError(mlir::Operation *op,
                                    ReasonForLackOfSupport reason) {
  static_assert(std::is_same_v<T, std::size_t> ||
                std::is_same_v<T, op_model::OpConstraints>);
  auto opName = op->getName().getStringRef();
  std::string error = getAPITypeStr<T>() + " is not supported for " +
                      opName.str() + ". Reason: [" +
                      getReasonForLackOfSupportStr(reason) + "]";
  return llvm::make_error<llvm::StringError>(error,
                                             llvm::inconvertibleErrorCode());
}

// ~~~~~~~~~~~~~~~~~~~~~~~~~~~~~~~~~~~~~~~~~~~~~~~~~~~~~~~~~~~~~~~~~~~~~~~~
// Use case example:
//
// query_op_runtime has to execute the op to measure the runtime (and not just
// invoke the op in NO_DISPATCH mode as query_op_constraint does). Therefore,
// any op that writes to memory, such as EmptyOp,ArangeOp, ZerosOp, OnesOp,
// etc., triggers a runtime error (`Writes are not supported during trace
// capture.`). As a consequence, we disable the runtime measurement for these
// ops. Alternatively, we could avoid defining the getOpRuntime API for such
// ops, but that would prevent us from the ultimate goal of supporting
// getOpRuntime and getOpConstraint for "all" ttnn ops. This is
// tracked/described here:
// https://github.com/tenstorrent/tt-mlir/issues/4199#issuecomment-3140045496
static llvm::Expected<size_t>
issueErrorForGetOpRuntime(mlir::Operation *op, ReasonForLackOfSupport reason) {
  return issueError<std::size_t>(op, reason);
}
static llvm::Expected<op_model::OpConstraints>
issueErrorForGetOpConstraints(mlir::Operation *op,
                              ReasonForLackOfSupport reason) {
  return issueError<op_model::OpConstraints>(op, reason);
}
// ~~~~~~~~~~~~~~~~~~~~~~~~~~~~~~~~~~~~~~~~~~~~~~~~~~~~~~~~~~~~~~~~~~~~~~~~

llvm::Expected<bool> checkDeviceWorkerGrid(mlir::Operation *op) {
  auto deviceAttr = ttcore::lookupDevice(op);
  assert(deviceAttr);
  return op_model::Device::getDeviceConstraints(deviceAttr.getWorkerGrid());
}

llvm::SmallVector<int64_t>
convertArrayAttrToSmallVec(mlir::ArrayAttr arrayAttr) {
  llvm::SmallVector<int64_t> result;
  for (const mlir::Attribute &attr : arrayAttr) {
    result.push_back(mlir::cast<mlir::IntegerAttr>(attr).getInt());
  }
  return result;
}

std::optional<llvm::SmallVector<int64_t>>
convertOptionalArrayAttrToSmallVec(std::optional<mlir::ArrayAttr> arrayAttr) {
  if (!arrayAttr.has_value()) {
    return std::nullopt;
  }
  return convertArrayAttrToSmallVec(arrayAttr.value());
}

template <typename OpT>
llvm::Expected<op_model::OpConstraints>
getUnaryOpConstraints(OpT op, const std::vector<TTNNLayoutAttr> &inputs,
                      const OpConfig &opConfig) {
  assert(inputs.size() == 1);

  const auto inputShape = op.getInput().getType().getShape();

  llvm::Expected<bool> check = detail::checkDeviceWorkerGrid(op.getOperation());
  if (!check) {
    return check.takeError();
  }
  ttcore::GridAttr deviceGrid =
      ttcore::lookupDevice(op.getOperation()).getWorkerGrid();
  return opConstraintsCache().getOrCompute(
      op_model::OpModel<OpT>::getOpConstraints, op, deviceGrid, inputShape,
      inputs[0], opConfig.outputLayout);
}

template <typename OpT>
llvm::Expected<size_t>
getUnaryOpRuntime(OpT op, const std::vector<TTNNLayoutAttr> &inputs,
                  const OpConfig &opConfig) {
  assert(inputs.size() == 1);

  const auto inputShape = op.getInput().getType().getShape();

  return opRuntimeCache().getOrCompute(op_model::OpModel<OpT>::getOpRuntime, op,
                                       inputShape, inputs[0],
                                       opConfig.outputLayout);
}

template <typename OpT>
llvm::Expected<op_model::OpConstraints>
getBinaryOpConstraints(OpT op, const std::vector<TTNNLayoutAttr> &inputs,
                       const OpConfig &opConfig) {
  assert(inputs.size() == 2);

  const auto inputShapeA = op.getLhs().getType().getShape();
  const auto inputShapeB = op.getRhs().getType().getShape();

  llvm::Expected<bool> check = detail::checkDeviceWorkerGrid(op.getOperation());
  if (!check) {
    return check.takeError();
  }
  ttcore::GridAttr deviceGrid =
      ttcore::lookupDevice(op.getOperation()).getWorkerGrid();

  return opConstraintsCache().getOrCompute(
      op_model::OpModel<OpT>::getOpConstraints, op, deviceGrid, inputShapeA,
      inputs[0], inputShapeB, inputs[1], opConfig.outputLayout);
}

template <typename OpT>
llvm::Expected<size_t>
getBinaryOpRuntime(OpT op, const std::vector<TTNNLayoutAttr> &inputs,
                   const OpConfig &opConfig) {
  assert(inputs.size() == 2);

  const auto inputShapeA = op.getLhs().getType().getShape();
  const auto inputShapeB = op.getRhs().getType().getShape();

  return opRuntimeCache().getOrCompute(op_model::OpModel<OpT>::getOpRuntime, op,
                                       inputShapeA, inputs[0], inputShapeB,
                                       inputs[1], opConfig.outputLayout);
}

template <typename OpT>
llvm::Expected<op_model::OpConstraints>
getTernaryOpConstraints(OpT op, const std::vector<TTNNLayoutAttr> &inputs,
                        const OpConfig &opConfig) {
  assert(inputs.size() == 3);

  const auto inputShapeA = op.getFirst().getType().getShape();
  const auto inputShapeB = op.getSecond().getType().getShape();
  const auto inputShapeC = op.getThird().getType().getShape();

  llvm::Expected<bool> check = detail::checkDeviceWorkerGrid(op.getOperation());
  if (!check) {
    return check.takeError();
  }
  ttcore::GridAttr deviceGrid =
      ttcore::lookupDevice(op.getOperation()).getWorkerGrid();

  return opConstraintsCache().getOrCompute(
      op_model::OpModel<OpT>::getOpConstraints, op, deviceGrid, inputShapeA,
      inputs[0], inputShapeB, inputs[1], inputShapeC, inputs[2],
      opConfig.outputLayout);
}

template <typename OpT>
llvm::Expected<size_t>
getTernaryOpRuntime(OpT op, const std::vector<TTNNLayoutAttr> &inputs,
                    const OpConfig &opConfig) {
  assert(inputs.size() == 3);

  const auto inputShapeA = op.getFirst().getType().getShape();
  const auto inputShapeB = op.getSecond().getType().getShape();
  const auto inputShapeC = op.getThird().getType().getShape();

  return opRuntimeCache().getOrCompute(
      op_model::OpModel<OpT>::getOpRuntime, op, inputShapeA, inputs[0],
      inputShapeB, inputs[1], inputShapeC, inputs[2], opConfig.outputLayout);
}

template <typename OpT>
llvm::Expected<op_model::OpConstraints>
getReductionOpConstraints(OpT op, const std::vector<TTNNLayoutAttr> &inputs,
                          const OpConfig &opConfig) {
  assert(inputs.size() == 1);
  const auto inputShape = op.getInput().getType().getShape();
  llvm::Expected<bool> check = detail::checkDeviceWorkerGrid(op.getOperation());
  if (!check) {
    return check.takeError();
  }
  ttcore::GridAttr deviceGrid =
      ttcore::lookupDevice(op.getOperation()).getWorkerGrid();
  return opConstraintsCache().getOrCompute(
      op_model::OpModel<OpT>::getOpConstraints, op, deviceGrid, inputShape,
      inputs[0], detail::convertOptionalArrayAttrToSmallVec(op.getDimArg()),
      op.getKeepDim(), opConfig.outputLayout);
}

template <typename OpT>
llvm::Expected<size_t>
getReductionOpRuntime(OpT op, const std::vector<TTNNLayoutAttr> &inputs,
                      const OpConfig &opConfig) {
  assert(inputs.size() == 1);
  const auto inputShape = op.getInput().getType().getShape();
  return opRuntimeCache().getOrCompute(
      op_model::OpModel<OpT>::getOpRuntime, op, inputShape, inputs[0],
      detail::convertOptionalArrayAttrToSmallVec(op.getDimArg()),
      op.getKeepDim(), opConfig.outputLayout);
}

template <typename OpT>
llvm::Expected<op_model::OpConstraints>
getPoolingOpConstraints(OpT op, const std::vector<TTNNLayoutAttr> &inputs,
                        const OpConfig &opConfig) {
  assert(inputs.size() == 1);

  const auto inputShape = op.getInput().getType().getShape();

  llvm::Expected<bool> check = detail::checkDeviceWorkerGrid(op.getOperation());
  if (!check) {
    return check.takeError();
  }
  ttcore::GridAttr deviceGrid =
      ttcore::lookupDevice(op.getOperation()).getWorkerGrid();

  return opConstraintsCache().getOrCompute(
      op_model::OpModel<OpT>::getOpConstraints, op, deviceGrid, inputShape,
      inputs[0], op.getBatchSize(), op.getInputHeight(), op.getInputWidth(),
      op.getChannels(), op.getKernelSize(), op.getStride(), op.getPadding(),
      op.getDilation(), op.getCeilMode(), op.getInPlaceHalo(),
      opConfig.outputLayout);
}

template <typename OpT>
llvm::Expected<size_t>
getPoolingOpRuntime(OpT op, const std::vector<TTNNLayoutAttr> &inputs,
                    const OpConfig &opConfig) {
  assert(inputs.size() == 1);

  const auto inputShape = op.getInput().getType().getShape();

  return opRuntimeCache().getOrCompute(
      op_model::OpModel<OpT>::getOpRuntime, op, inputShape, inputs[0],
      op.getBatchSize(), op.getInputHeight(), op.getInputWidth(),
      op.getChannels(), op.getKernelSize(), op.getStride(), op.getPadding(),
      op.getDilation(), op.getCeilMode(), op.getInPlaceHalo(),
      opConfig.outputLayout);
}

template <typename OpT>
llvm::Expected<op_model::OpConstraints>
getNamedFullOpConstraints(OpT op, const std::vector<TTNNLayoutAttr> &inputs,
                          const OpConfig &opConfig) {
  assert(inputs.size() == 0);

  llvm::Expected<bool> check = detail::checkDeviceWorkerGrid(op.getOperation());
  if (!check) {
    return check.takeError();
  }
  ttcore::GridAttr deviceGrid =
      ttcore::lookupDevice(op.getOperation()).getWorkerGrid();

  const mlir::tt::ttnn::ShapeAttr shape = op.getShape();
  const std::optional<mlir::tt::ttcore::DataType> dtype = op.getDtype();
  const std::optional<mlir::tt::ttnn::Layout> layout = op.getLayout();
  const std::optional<mlir::tt::ttnn::MemoryConfigAttr> memoryConfig =
      op.getMemoryConfig();

  return opConstraintsCache().getOrCompute(
      op_model::OpModel<OpT>::getOpConstraints, op, deviceGrid, shape, dtype,
      layout, memoryConfig, opConfig.outputLayout);
}

template <typename OpT>
llvm::Expected<op_model::OpConstraints>
getQuantizationOpConstraints(OpT op, const std::vector<TTNNLayoutAttr> &inputs,
                             const OpConfig &opConfig) {
  assert(inputs.size() == 3);
  const auto inputShape = op.getInput().getType().getShape();
  const auto scaleShape = op.getScale().getType().getShape();
  const auto zeroPointShape = op.getZeroPoint().getType().getShape();

  llvm::Expected<bool> check = detail::checkDeviceWorkerGrid(op.getOperation());
  if (!check) {
    return check.takeError();
  }
  ttcore::GridAttr deviceGrid =
      ttcore::lookupDevice(op.getOperation()).getWorkerGrid();

  return opConstraintsCache().getOrCompute(
      op_model::OpModel<OpT>::getOpConstraints, op, deviceGrid, inputShape,
      inputs[0], scaleShape, inputs[1], zeroPointShape, inputs[2], op.getAxis(),
      op.getOutputDtype(), opConfig.outputLayout);
}

template <typename OpT>
llvm::Expected<size_t>
getQuantizationOpRuntime(OpT op, const std::vector<TTNNLayoutAttr> &inputs,
                         const OpConfig &opConfig) {
  assert(inputs.size() == 3);
  const auto inputShape = op.getInput().getType().getShape();
  const auto scaleShape = op.getScale().getType().getShape();
  const auto zeroPointShape = op.getZeroPoint().getType().getShape();

  return opRuntimeCache().getOrCompute(
      op_model::OpModel<OpT>::getOpRuntime, op, inputShape, inputs[0],
      scaleShape, inputs[1], zeroPointShape, inputs[2], op.getAxis(),
      op.getOutputDtype(), opConfig.outputLayout);
}
} // namespace detail

//===----------------------------------------------------------------------===//
// ReluOp - TTNN Op Model Interface
//===----------------------------------------------------------------------===//

llvm::Expected<op_model::OpConstraints>
ReluOp::getOpConstraints(const std::vector<TTNNLayoutAttr> &inputs,
                         const OpConfig &opConfig) {
  return detail::getUnaryOpConstraints(*this, inputs, opConfig);
}

llvm::Expected<size_t>
ReluOp::getOpRuntime(const std::vector<TTNNLayoutAttr> &inputs,
                     const OpConfig &opConfig) {
  return detail::getUnaryOpRuntime(*this, inputs, opConfig);
}

//===----------------------------------------------------------------------===//
// SqrtOp - TTNN Op Model Interface
//===----------------------------------------------------------------------===//

llvm::Expected<op_model::OpConstraints>
SqrtOp::getOpConstraints(const std::vector<TTNNLayoutAttr> &inputs,
                         const OpConfig &opConfig) {
  return detail::getUnaryOpConstraints(*this, inputs, opConfig);
}

llvm::Expected<size_t>
SqrtOp::getOpRuntime(const std::vector<TTNNLayoutAttr> &inputs,
                     const OpConfig &opConfig) {
  return detail::getUnaryOpRuntime(*this, inputs, opConfig);
}

//===----------------------------------------------------------------------===//
// SinOp - TTNN Op Model Interface
//===----------------------------------------------------------------------===//

llvm::Expected<op_model::OpConstraints>
SinOp::getOpConstraints(const std::vector<TTNNLayoutAttr> &inputs,
                        const OpConfig &opConfig) {
  return detail::getUnaryOpConstraints(*this, inputs, opConfig);
}

llvm::Expected<size_t>
SinOp::getOpRuntime(const std::vector<TTNNLayoutAttr> &inputs,
                    const OpConfig &opConfig) {
  return detail::getUnaryOpRuntime(*this, inputs, opConfig);
}

//===----------------------------------------------------------------------===//
// AbsOp - TTNN Op Model Interface
//===----------------------------------------------------------------------===//

llvm::Expected<op_model::OpConstraints>
AbsOp::getOpConstraints(const std::vector<TTNNLayoutAttr> &inputs,
                        const OpConfig &opConfig) {
  return detail::getUnaryOpConstraints(*this, inputs, opConfig);
}

llvm::Expected<size_t>
AbsOp::getOpRuntime(const std::vector<TTNNLayoutAttr> &inputs,
                    const OpConfig &opConfig) {
  return detail::getUnaryOpRuntime(*this, inputs, opConfig);
}

//===----------------------------------------------------------------------===//
// CeilOp - TTNN Op Model Interface
//===----------------------------------------------------------------------===//

llvm::Expected<op_model::OpConstraints>
CeilOp::getOpConstraints(const std::vector<TTNNLayoutAttr> &inputs,
                         const OpConfig &opConfig) {
  return detail::getUnaryOpConstraints(*this, inputs, opConfig);
}

llvm::Expected<size_t>
CeilOp::getOpRuntime(const std::vector<TTNNLayoutAttr> &inputs,
                     const OpConfig &opConfig) {
  return detail::getUnaryOpRuntime(*this, inputs, opConfig);
}

//===----------------------------------------------------------------------===//
// SignOp - TTNN Op Model Interface
//===----------------------------------------------------------------------===//

llvm::Expected<op_model::OpConstraints>
SignOp::getOpConstraints(const std::vector<TTNNLayoutAttr> &inputs,
                         const OpConfig &opConfig) {
  return detail::getUnaryOpConstraints(*this, inputs, opConfig);
}

llvm::Expected<size_t>
SignOp::getOpRuntime(const std::vector<TTNNLayoutAttr> &inputs,
                     const OpConfig &opConfig) {
  return detail::getUnaryOpRuntime(*this, inputs, opConfig);
}

//===----------------------------------------------------------------------===//
// ErfOp - TTNN Op Model Interface
//===----------------------------------------------------------------------===//

llvm::Expected<op_model::OpConstraints>
ErfOp::getOpConstraints(const std::vector<TTNNLayoutAttr> &inputs,
                        const OpConfig &opConfig) {
  return detail::getUnaryOpConstraints(*this, inputs, opConfig);
}

llvm::Expected<size_t>
ErfOp::getOpRuntime(const std::vector<TTNNLayoutAttr> &inputs,
                    const OpConfig &opConfig) {
  return detail::getUnaryOpRuntime(*this, inputs, opConfig);
}

//===----------------------------------------------------------------------===//
// ErfcOp - TTNN Op Model Interface
//===----------------------------------------------------------------------===//

llvm::Expected<op_model::OpConstraints>
ErfcOp::getOpConstraints(const std::vector<TTNNLayoutAttr> &inputs,
                         const OpConfig &opConfig) {
  return detail::getUnaryOpConstraints(*this, inputs, opConfig);
}

llvm::Expected<size_t>
ErfcOp::getOpRuntime(const std::vector<TTNNLayoutAttr> &inputs,
                     const OpConfig &opConfig) {
  return detail::getUnaryOpRuntime(*this, inputs, opConfig);
}

//===----------------------------------------------------------------------===//
// FloorOp - TTNN Op Model Interface
//===----------------------------------------------------------------------===//

llvm::Expected<op_model::OpConstraints>
FloorOp::getOpConstraints(const std::vector<TTNNLayoutAttr> &inputs,
                          const OpConfig &opConfig) {
  return detail::getUnaryOpConstraints(*this, inputs, opConfig);
}

llvm::Expected<size_t>
FloorOp::getOpRuntime(const std::vector<TTNNLayoutAttr> &inputs,
                      const OpConfig &opConfig) {
  return detail::getUnaryOpRuntime(*this, inputs, opConfig);
}

//===----------------------------------------------------------------------===//
// GeluOp - TTNN Op Model Interface
//===----------------------------------------------------------------------===//

llvm::Expected<op_model::OpConstraints>
GeluOp::getOpConstraints(const std::vector<TTNNLayoutAttr> &inputs,
                         const OpConfig &opConfig) {
  return detail::getUnaryOpConstraints(*this, inputs, opConfig);
}

llvm::Expected<size_t>
GeluOp::getOpRuntime(const std::vector<TTNNLayoutAttr> &inputs,
                     const OpConfig &opConfig) {
  return detail::getUnaryOpRuntime(*this, inputs, opConfig);
}

//===----------------------------------------------------------------------===//
// IsFiniteOp - TTNN Op Model Interface
//===----------------------------------------------------------------------===//

llvm::Expected<op_model::OpConstraints>
IsFiniteOp::getOpConstraints(const std::vector<TTNNLayoutAttr> &inputs,
                             const OpConfig &opConfig) {
  return detail::getUnaryOpConstraints(*this, inputs, opConfig);
}

llvm::Expected<size_t>
IsFiniteOp::getOpRuntime(const std::vector<TTNNLayoutAttr> &inputs,
                         const OpConfig &opConfig) {
  return detail::getUnaryOpRuntime(*this, inputs, opConfig);
}

//===----------------------------------------------------------------------===//
// LogicalNotOp - TTNN Op Model Interface
//===----------------------------------------------------------------------===//

llvm::Expected<op_model::OpConstraints>
LogicalNotOp::getOpConstraints(const std::vector<TTNNLayoutAttr> &inputs,
                               const OpConfig &opConfig) {
  return detail::getUnaryOpConstraints(*this, inputs, opConfig);
}

llvm::Expected<size_t>
LogicalNotOp::getOpRuntime(const std::vector<TTNNLayoutAttr> &inputs,
                           const OpConfig &opConfig) {
  return detail::getUnaryOpRuntime(*this, inputs, opConfig);
}

//===----------------------------------------------------------------------===//
// NegOp - TTNN Op Model Interface
//===----------------------------------------------------------------------===//

llvm::Expected<op_model::OpConstraints>
NegOp::getOpConstraints(const std::vector<TTNNLayoutAttr> &inputs,
                        const OpConfig &opConfig) {
  return detail::getUnaryOpConstraints(*this, inputs, opConfig);
}

llvm::Expected<size_t>
NegOp::getOpRuntime(const std::vector<TTNNLayoutAttr> &inputs,
                    const OpConfig &opConfig) {
  return detail::getUnaryOpRuntime(*this, inputs, opConfig);
}

//===----------------------------------------------------------------------===//
// TanOp - TTNN Op Model Interface
//===----------------------------------------------------------------------===//

llvm::Expected<op_model::OpConstraints>
TanOp::getOpConstraints(const std::vector<TTNNLayoutAttr> &inputs,
                        const OpConfig &opConfig) {
  return detail::getUnaryOpConstraints(*this, inputs, opConfig);
}

llvm::Expected<size_t>
TanOp::getOpRuntime(const std::vector<TTNNLayoutAttr> &inputs,
                    const OpConfig &opConfig) {
  return detail::getUnaryOpRuntime(*this, inputs, opConfig);
}

//===----------------------------------------------------------------------===//
// AtanOp - TTNN Op Model Interface
//===----------------------------------------------------------------------===//

llvm::Expected<op_model::OpConstraints>
AtanOp::getOpConstraints(const std::vector<TTNNLayoutAttr> &inputs,
                         const OpConfig &opConfig) {
  return detail::getUnaryOpConstraints(*this, inputs, opConfig);
}

llvm::Expected<size_t>
AtanOp::getOpRuntime(const std::vector<TTNNLayoutAttr> &inputs,
                     const OpConfig &opConfig) {
  return detail::getUnaryOpRuntime(*this, inputs, opConfig);
}

//===----------------------------------------------------------------------===//
// RsqrtOp - TTNN Op Model Interface
//===----------------------------------------------------------------------===//

llvm::Expected<op_model::OpConstraints>
RsqrtOp::getOpConstraints(const std::vector<TTNNLayoutAttr> &inputs,
                          const OpConfig &opConfig) {
  return detail::getUnaryOpConstraints(*this, inputs, opConfig);
}

llvm::Expected<size_t>
RsqrtOp::getOpRuntime(const std::vector<TTNNLayoutAttr> &inputs,
                      const OpConfig &opConfig) {
  return detail::getUnaryOpRuntime(*this, inputs, opConfig);
}

//===----------------------------------------------------------------------===//
// Log1pOp - TTNN Op Model Interface
//===----------------------------------------------------------------------===//

llvm::Expected<op_model::OpConstraints>
Log1pOp::getOpConstraints(const std::vector<TTNNLayoutAttr> &inputs,
                          const OpConfig &opConfig) {
  return detail::getUnaryOpConstraints(*this, inputs, opConfig);
}

llvm::Expected<size_t>
Log1pOp::getOpRuntime(const std::vector<TTNNLayoutAttr> &inputs,
                      const OpConfig &opConfig) {
  return detail::getUnaryOpRuntime(*this, inputs, opConfig);
}

//===----------------------------------------------------------------------===//
// Expm1Op - TTNN Op Model Interface
//===----------------------------------------------------------------------===//

llvm::Expected<op_model::OpConstraints>
Expm1Op::getOpConstraints(const std::vector<TTNNLayoutAttr> &inputs,
                          const OpConfig &opConfig) {
  return detail::getUnaryOpConstraints(*this, inputs, opConfig);
}

llvm::Expected<size_t>
Expm1Op::getOpRuntime(const std::vector<TTNNLayoutAttr> &inputs,
                      const OpConfig &opConfig) {
  return detail::getUnaryOpRuntime(*this, inputs, opConfig);
}

//===----------------------------------------------------------------------===//
// CosOp - TTNN Op Model Interface
//===----------------------------------------------------------------------===//

llvm::Expected<op_model::OpConstraints>
CosOp::getOpConstraints(const std::vector<TTNNLayoutAttr> &inputs,
                        const OpConfig &opConfig) {
  return detail::getUnaryOpConstraints(*this, inputs, opConfig);
}

llvm::Expected<size_t>
CosOp::getOpRuntime(const std::vector<TTNNLayoutAttr> &inputs,
                    const OpConfig &opConfig) {
  return detail::getUnaryOpRuntime(*this, inputs, opConfig);
}

//===----------------------------------------------------------------------===//
// TanhOp - TTNN Op Model Interface
//===----------------------------------------------------------------------===//

llvm::Expected<op_model::OpConstraints>
TanhOp::getOpConstraints(const std::vector<TTNNLayoutAttr> &inputs,
                         const OpConfig &opConfig) {
  return detail::getUnaryOpConstraints(*this, inputs, opConfig);
}

llvm::Expected<size_t>
TanhOp::getOpRuntime(const std::vector<TTNNLayoutAttr> &inputs,
                     const OpConfig &opConfig) {
  return detail::getUnaryOpRuntime(*this, inputs, opConfig);
}

//===----------------------------------------------------------------------===//
// LogOp - TTNN Op Model Interface
//===----------------------------------------------------------------------===//

llvm::Expected<op_model::OpConstraints>
LogOp::getOpConstraints(const std::vector<TTNNLayoutAttr> &inputs,
                        const OpConfig &opConfig) {
  return detail::getUnaryOpConstraints(*this, inputs, opConfig);
}

llvm::Expected<size_t>
LogOp::getOpRuntime(const std::vector<TTNNLayoutAttr> &inputs,
                    const OpConfig &opConfig) {
  return detail::getUnaryOpRuntime(*this, inputs, opConfig);
}

//===----------------------------------------------------------------------===//
// ReciprocalOp - TTNN Op Model Interface
//===----------------------------------------------------------------------===//

llvm::Expected<op_model::OpConstraints>
ReciprocalOp::getOpConstraints(const std::vector<TTNNLayoutAttr> &inputs,
                               const OpConfig &opConfig) {
  return detail::getUnaryOpConstraints(*this, inputs, opConfig);
}

llvm::Expected<size_t>
ReciprocalOp::getOpRuntime(const std::vector<TTNNLayoutAttr> &inputs,
                           const OpConfig &opConfig) {
  return detail::getUnaryOpRuntime(*this, inputs, opConfig);
}

//===----------------------------------------------------------------------===//
// CbrtOp - TTNN Op Model Interface
//===----------------------------------------------------------------------===//

llvm::Expected<op_model::OpConstraints>
CbrtOp::getOpConstraints(const std::vector<TTNNLayoutAttr> &inputs,
                         const OpConfig &opConfig) {
  return detail::getUnaryOpConstraints(*this, inputs, opConfig);
}

llvm::Expected<size_t>
CbrtOp::getOpRuntime(const std::vector<TTNNLayoutAttr> &inputs,
                     const OpConfig &opConfig) {
  return detail::getUnaryOpRuntime(*this, inputs, opConfig);
}

//===----------------------------------------------------------------------===//
// BitwiseNotOp - TTNN Op Model Interface
//===----------------------------------------------------------------------===//

llvm::Expected<op_model::OpConstraints>
BitwiseNotOp::getOpConstraints(const std::vector<TTNNLayoutAttr> &inputs,
                               const OpConfig &opConfig) {
  return detail::getUnaryOpConstraints(*this, inputs, opConfig);
}

llvm::Expected<size_t>
BitwiseNotOp::getOpRuntime(const std::vector<TTNNLayoutAttr> &inputs,
                           const OpConfig &opConfig) {
  return detail::getUnaryOpRuntime(*this, inputs, opConfig);
}

//===----------------------------------------------------------------------===//
// SigmoidOp - TTNN Op Model Interface
//===----------------------------------------------------------------------===//

llvm::Expected<op_model::OpConstraints>
SigmoidOp::getOpConstraints(const std::vector<TTNNLayoutAttr> &inputs,
                            const OpConfig &opConfig) {
  return detail::getUnaryOpConstraints(*this, inputs, opConfig);
}

llvm::Expected<size_t>
SigmoidOp::getOpRuntime(const std::vector<TTNNLayoutAttr> &inputs,
                        const OpConfig &opConfig) {
  return detail::getUnaryOpRuntime(*this, inputs, opConfig);
}

//===----------------------------------------------------------------------===//
// ExpOp - TTNN Op Model Interface
//===----------------------------------------------------------------------===//

llvm::Expected<op_model::OpConstraints>
ExpOp::getOpConstraints(const std::vector<TTNNLayoutAttr> &inputs,
                        const OpConfig &opConfig) {
  return detail::getUnaryOpConstraints(*this, inputs, opConfig);
}

llvm::Expected<size_t>
ExpOp::getOpRuntime(const std::vector<TTNNLayoutAttr> &inputs,
                    const OpConfig &opConfig) {
  return detail::getUnaryOpRuntime(*this, inputs, opConfig);
}

//===----------------------------------------------------------------------===//
// LeakyReluOp - TTNN Op Model Interface
//===----------------------------------------------------------------------===//

llvm::Expected<op_model::OpConstraints>
LeakyReluOp::getOpConstraints(const std::vector<TTNNLayoutAttr> &inputs,
                              const OpConfig &opConfig) {
  assert(inputs.size() == 1);

  const auto inputShape = getInput().getType().getShape();

  llvm::Expected<bool> check = detail::checkDeviceWorkerGrid(getOperation());
  if (!check) {
    return check.takeError();
  }
  ttcore::GridAttr deviceGrid =
      ttcore::lookupDevice(getOperation()).getWorkerGrid();

  return opConstraintsCache().getOrCompute(
      op_model::OpModel<LeakyReluOp>::getOpConstraints, *this, deviceGrid,
      inputShape, inputs[0], getParameter(), opConfig.outputLayout);
}

llvm::Expected<size_t>
LeakyReluOp::getOpRuntime(const std::vector<TTNNLayoutAttr> &inputs,
                          const OpConfig &opConfig) {
  assert(inputs.size() == 1);

  const auto inputShape = getInput().getType().getShape();

  return opRuntimeCache().getOrCompute(
      op_model::OpModel<LeakyReluOp>::getOpRuntime, *this, inputShape,
      inputs[0], getParameter(), opConfig.outputLayout);
}

//===----------------------------------------------------------------------===//
// AddOp - TTNN Op Model Interface
//===----------------------------------------------------------------------===//

llvm::Expected<op_model::OpConstraints>
AddOp::getOpConstraints(const std::vector<TTNNLayoutAttr> &inputs,
                        const OpConfig &opConfig) {
  return detail::getBinaryOpConstraints(*this, inputs, opConfig);
}

llvm::Expected<size_t>
AddOp::getOpRuntime(const std::vector<TTNNLayoutAttr> &inputs,
                    const OpConfig &opConfig) {
  return detail::getBinaryOpRuntime(*this, inputs, opConfig);
}

//===----------------------------------------------------------------------===//
// MultiplyOp - TTNN Op Model Interface
//===----------------------------------------------------------------------===//

llvm::Expected<op_model::OpConstraints>
MultiplyOp::getOpConstraints(const std::vector<TTNNLayoutAttr> &inputs,
                             const OpConfig &opConfig) {
  return detail::getBinaryOpConstraints(*this, inputs, opConfig);
}

llvm::Expected<size_t>
MultiplyOp::getOpRuntime(const std::vector<TTNNLayoutAttr> &inputs,
                         const OpConfig &opConfig) {
  return detail::getBinaryOpRuntime(*this, inputs, opConfig);
}

//===----------------------------------------------------------------------===//
// LogicalRightShiftOp - TTNN Op Model Interface
//===----------------------------------------------------------------------===//

llvm::Expected<op_model::OpConstraints>
LogicalRightShiftOp::getOpConstraints(const std::vector<TTNNLayoutAttr> &inputs,
                                      const OpConfig &opConfig) {
  return detail::getBinaryOpConstraints(*this, inputs, opConfig);
}

llvm::Expected<size_t>
LogicalRightShiftOp::getOpRuntime(const std::vector<TTNNLayoutAttr> &inputs,
                                  const OpConfig &opConfig) {
  return detail::getBinaryOpRuntime(*this, inputs, opConfig);
}

//===----------------------------------------------------------------------===//
// LogicalLeftShiftOp - TTNN Op Model Interface
//===----------------------------------------------------------------------===//

llvm::Expected<op_model::OpConstraints>
LogicalLeftShiftOp::getOpConstraints(const std::vector<TTNNLayoutAttr> &inputs,
                                     const OpConfig &opConfig) {
  return detail::getBinaryOpConstraints(*this, inputs, opConfig);
}

llvm::Expected<size_t>
LogicalLeftShiftOp::getOpRuntime(const std::vector<TTNNLayoutAttr> &inputs,
                                 const OpConfig &opConfig) {
  return detail::getBinaryOpRuntime(*this, inputs, opConfig);
}

//===----------------------------------------------------------------------===//
// SubtractOp - TTNN Op Model Interface
//===----------------------------------------------------------------------===//

llvm::Expected<op_model::OpConstraints>
SubtractOp::getOpConstraints(const std::vector<TTNNLayoutAttr> &inputs,
                             const OpConfig &opConfig) {
  return detail::getBinaryOpConstraints(*this, inputs, opConfig);
}

llvm::Expected<size_t>
SubtractOp::getOpRuntime(const std::vector<TTNNLayoutAttr> &inputs,
                         const OpConfig &opConfig) {
  return detail::getBinaryOpRuntime(*this, inputs, opConfig);
}

//===----------------------------------------------------------------------===//
// MaximumOp - TTNN Op Model Interface
//===----------------------------------------------------------------------===//

llvm::Expected<op_model::OpConstraints>
MaximumOp::getOpConstraints(const std::vector<TTNNLayoutAttr> &inputs,
                            const OpConfig &opConfig) {
  return detail::getBinaryOpConstraints(*this, inputs, opConfig);
}

llvm::Expected<size_t>
MaximumOp::getOpRuntime(const std::vector<TTNNLayoutAttr> &inputs,
                        const OpConfig &opConfig) {
  return detail::getBinaryOpRuntime(*this, inputs, opConfig);
}

//===----------------------------------------------------------------------===//
// MinimumOp - TTNN Op Model Interface
//===----------------------------------------------------------------------===//

llvm::Expected<op_model::OpConstraints>
MinimumOp::getOpConstraints(const std::vector<TTNNLayoutAttr> &inputs,
                            const OpConfig &opConfig) {
  return detail::getBinaryOpConstraints(*this, inputs, opConfig);
}

llvm::Expected<size_t>
MinimumOp::getOpRuntime(const std::vector<TTNNLayoutAttr> &inputs,
                        const OpConfig &opConfig) {
  return detail::getBinaryOpRuntime(*this, inputs, opConfig);
}

//===----------------------------------------------------------------------===//
// BitwiseAndOp - TTNN Op Model Interface
//===----------------------------------------------------------------------===//

llvm::Expected<op_model::OpConstraints>
BitwiseAndOp::getOpConstraints(const std::vector<TTNNLayoutAttr> &inputs,
                               const OpConfig &opConfig) {
  return detail::getBinaryOpConstraints(*this, inputs, opConfig);
}

llvm::Expected<size_t>
BitwiseAndOp::getOpRuntime(const std::vector<TTNNLayoutAttr> &inputs,
                           const OpConfig &opConfig) {
  return detail::getBinaryOpRuntime(*this, inputs, opConfig);
}

//===----------------------------------------------------------------------===//
// BitwiseOrOp - TTNN Op Model Interface
//===----------------------------------------------------------------------===//

llvm::Expected<op_model::OpConstraints>
BitwiseOrOp::getOpConstraints(const std::vector<TTNNLayoutAttr> &inputs,
                              const OpConfig &opConfig) {
  return detail::getBinaryOpConstraints(*this, inputs, opConfig);
}

llvm::Expected<size_t>
BitwiseOrOp::getOpRuntime(const std::vector<TTNNLayoutAttr> &inputs,
                          const OpConfig &opConfig) {
  return detail::getBinaryOpRuntime(*this, inputs, opConfig);
}

//===----------------------------------------------------------------------===//
// BitwiseXorOp - TTNN Op Model Interface
//===----------------------------------------------------------------------===//

llvm::Expected<op_model::OpConstraints>
BitwiseXorOp::getOpConstraints(const std::vector<TTNNLayoutAttr> &inputs,
                               const OpConfig &opConfig) {
  return detail::getBinaryOpConstraints(*this, inputs, opConfig);
}

llvm::Expected<size_t>
BitwiseXorOp::getOpRuntime(const std::vector<TTNNLayoutAttr> &inputs,
                           const OpConfig &opConfig) {
  return detail::getBinaryOpRuntime(*this, inputs, opConfig);
}

//===----------------------------------------------------------------------===//
// ScatterOp - TTNN Op Model Interface
//===----------------------------------------------------------------------===//

// (issue #4788) scatter is currently defined as a binary op in TTNNIR
// to be updated when it's fixed to match proper metal implementation

llvm::Expected<op_model::OpConstraints>
ScatterOp::getOpConstraints(const std::vector<TTNNLayoutAttr> &inputs,
                            const OpConfig &opConfig) {
  return issueErrorForGetOpConstraints(
      getOperation(), detail::ReasonForLackOfSupport::ArchitecturalMismatch);
}

llvm::Expected<size_t>
ScatterOp::getOpRuntime(const std::vector<TTNNLayoutAttr> &inputs,
                        const OpConfig &opConfig) {
  return issueErrorForGetOpRuntime(
      getOperation(), detail::ReasonForLackOfSupport::ArchitecturalMismatch);
}

//===----------------------------------------------------------------------===//
// Atan2Op - TTNN Op Model Interface
//===----------------------------------------------------------------------===//

llvm::Expected<op_model::OpConstraints>
Atan2Op::getOpConstraints(const std::vector<TTNNLayoutAttr> &inputs,
                          const OpConfig &opConfig) {
  return detail::getBinaryOpConstraints(*this, inputs, opConfig);
}

llvm::Expected<size_t>
Atan2Op::getOpRuntime(const std::vector<TTNNLayoutAttr> &inputs,
                      const OpConfig &opConfig) {
  return detail::getBinaryOpRuntime(*this, inputs, opConfig);
}

//===----------------------------------------------------------------------===//
// RemainderOp - TTNN Op Model Interface
//===----------------------------------------------------------------------===//

llvm::Expected<op_model::OpConstraints>
RemainderOp::getOpConstraints(const std::vector<TTNNLayoutAttr> &inputs,
                              const OpConfig &opConfig) {
  return detail::getBinaryOpConstraints(*this, inputs, opConfig);
}

llvm::Expected<size_t>
RemainderOp::getOpRuntime(const std::vector<TTNNLayoutAttr> &inputs,
                          const OpConfig &opConfig) {
  return detail::getBinaryOpRuntime(*this, inputs, opConfig);
}

//===----------------------------------------------------------------------===//
// PowOp - TTNN Op Model Interface
//===----------------------------------------------------------------------===//

llvm::Expected<op_model::OpConstraints>
PowOp::getOpConstraints(const std::vector<TTNNLayoutAttr> &inputs,
                        const OpConfig &opConfig) {
  return detail::getBinaryOpConstraints(*this, inputs, opConfig);
}

llvm::Expected<size_t>
PowOp::getOpRuntime(const std::vector<TTNNLayoutAttr> &inputs,
                    const OpConfig &opConfig) {
  return detail::getBinaryOpRuntime(*this, inputs, opConfig);
}

//===----------------------------------------------------------------------===//
// DivideOp - TTNN Op Model Interface
//===----------------------------------------------------------------------===//

llvm::Expected<op_model::OpConstraints>
DivideOp::getOpConstraints(const std::vector<TTNNLayoutAttr> &inputs,
                           const OpConfig &opConfig) {
  return detail::getBinaryOpConstraints(*this, inputs, opConfig);
}

llvm::Expected<size_t>
DivideOp::getOpRuntime(const std::vector<TTNNLayoutAttr> &inputs,
                       const OpConfig &opConfig) {
  return detail::getBinaryOpRuntime(*this, inputs, opConfig);
}

//===----------------------------------------------------------------------===//
// EqualOp - TTNN Op Model Interface
//===----------------------------------------------------------------------===//

llvm::Expected<op_model::OpConstraints>
EqualOp::getOpConstraints(const std::vector<TTNNLayoutAttr> &inputs,
                          const OpConfig &opConfig) {
  return detail::getBinaryOpConstraints(*this, inputs, opConfig);
}

llvm::Expected<size_t>
EqualOp::getOpRuntime(const std::vector<TTNNLayoutAttr> &inputs,
                      const OpConfig &opConfig) {
  return detail::getBinaryOpRuntime(*this, inputs, opConfig);
}

//===----------------------------------------------------------------------===//
// NotEqualOp - TTNN Op Model Interface
//===----------------------------------------------------------------------===//

llvm::Expected<op_model::OpConstraints>
NotEqualOp::getOpConstraints(const std::vector<TTNNLayoutAttr> &inputs,
                             const OpConfig &opConfig) {
  return detail::getBinaryOpConstraints(*this, inputs, opConfig);
}

llvm::Expected<size_t>
NotEqualOp::getOpRuntime(const std::vector<TTNNLayoutAttr> &inputs,
                         const OpConfig &opConfig) {
  return detail::getBinaryOpRuntime(*this, inputs, opConfig);
}

//===----------------------------------------------------------------------===//
// GreaterEqualOp - TTNN Op Model Interface
//===----------------------------------------------------------------------===//

llvm::Expected<op_model::OpConstraints>
GreaterEqualOp::getOpConstraints(const std::vector<TTNNLayoutAttr> &inputs,
                                 const OpConfig &opConfig) {
  return detail::getBinaryOpConstraints(*this, inputs, opConfig);
}

llvm::Expected<size_t>
GreaterEqualOp::getOpRuntime(const std::vector<TTNNLayoutAttr> &inputs,
                             const OpConfig &opConfig) {
  return detail::getBinaryOpRuntime(*this, inputs, opConfig);
}

//===----------------------------------------------------------------------===//
// GreaterThanOp - TTNN Op Model Interface
//===----------------------------------------------------------------------===//

llvm::Expected<op_model::OpConstraints>
GreaterThanOp::getOpConstraints(const std::vector<TTNNLayoutAttr> &inputs,
                                const OpConfig &opConfig) {
  return detail::getBinaryOpConstraints(*this, inputs, opConfig);
}

llvm::Expected<size_t>
GreaterThanOp::getOpRuntime(const std::vector<TTNNLayoutAttr> &inputs,
                            const OpConfig &opConfig) {
  return detail::getBinaryOpRuntime(*this, inputs, opConfig);
}

//===----------------------------------------------------------------------===//
// LessEqualOp - TTNN Op Model Interface
//===----------------------------------------------------------------------===//

llvm::Expected<op_model::OpConstraints>
LessEqualOp::getOpConstraints(const std::vector<TTNNLayoutAttr> &inputs,
                              const OpConfig &opConfig) {
  return detail::getBinaryOpConstraints(*this, inputs, opConfig);
}

llvm::Expected<size_t>
LessEqualOp::getOpRuntime(const std::vector<TTNNLayoutAttr> &inputs,
                          const OpConfig &opConfig) {
  return detail::getBinaryOpRuntime(*this, inputs, opConfig);
}

//===----------------------------------------------------------------------===//
// LessThanOp - TTNN Op Model Interface
//===----------------------------------------------------------------------===//

llvm::Expected<op_model::OpConstraints>
LessThanOp::getOpConstraints(const std::vector<TTNNLayoutAttr> &inputs,
                             const OpConfig &opConfig) {
  return detail::getBinaryOpConstraints(*this, inputs, opConfig);
}

llvm::Expected<size_t>
LessThanOp::getOpRuntime(const std::vector<TTNNLayoutAttr> &inputs,
                         const OpConfig &opConfig) {
  return detail::getBinaryOpRuntime(*this, inputs, opConfig);
}

//===----------------------------------------------------------------------===//
// LogicalAndOp - TTNN Op Model Interface
//===----------------------------------------------------------------------===//

llvm::Expected<op_model::OpConstraints>
LogicalAndOp::getOpConstraints(const std::vector<TTNNLayoutAttr> &inputs,
                               const OpConfig &opConfig) {
  return detail::getBinaryOpConstraints(*this, inputs, opConfig);
}

llvm::Expected<size_t>
LogicalAndOp::getOpRuntime(const std::vector<TTNNLayoutAttr> &inputs,
                           const OpConfig &opConfig) {
  return detail::getBinaryOpRuntime(*this, inputs, opConfig);
}

//===----------------------------------------------------------------------===//
// LogicalOrOp - TTNN Op Model Interface
//===----------------------------------------------------------------------===//

llvm::Expected<op_model::OpConstraints>
LogicalOrOp::getOpConstraints(const std::vector<TTNNLayoutAttr> &inputs,
                              const OpConfig &opConfig) {
  return detail::getBinaryOpConstraints(*this, inputs, opConfig);
}

llvm::Expected<size_t>
LogicalOrOp::getOpRuntime(const std::vector<TTNNLayoutAttr> &inputs,
                          const OpConfig &opConfig) {
  return detail::getBinaryOpRuntime(*this, inputs, opConfig);
}

//===----------------------------------------------------------------------===//
// LogicalXorOp - TTNN Op Model Interface
//===----------------------------------------------------------------------===//

llvm::Expected<op_model::OpConstraints>
LogicalXorOp::getOpConstraints(const std::vector<TTNNLayoutAttr> &inputs,
                               const OpConfig &opConfig) {
  return detail::getBinaryOpConstraints(*this, inputs, opConfig);
}

llvm::Expected<size_t>
LogicalXorOp::getOpRuntime(const std::vector<TTNNLayoutAttr> &inputs,
                           const OpConfig &opConfig) {
  return detail::getBinaryOpRuntime(*this, inputs, opConfig);
}

//===----------------------------------------------------------------------===//
// WhereOp - TTNN Op Model Interface
//===----------------------------------------------------------------------===//

llvm::Expected<op_model::OpConstraints>
WhereOp::getOpConstraints(const std::vector<TTNNLayoutAttr> &inputs,
                          const OpConfig &opConfig) {
  return detail::getTernaryOpConstraints(*this, inputs, opConfig);
}

llvm::Expected<size_t>
WhereOp::getOpRuntime(const std::vector<TTNNLayoutAttr> &inputs,
                      const OpConfig &opConfig) {
  return detail::getTernaryOpRuntime(*this, inputs, opConfig);
}

//===----------------------------------------------------------------------===//
// MeanOp - TTNN Op Model Interface
//===----------------------------------------------------------------------===//

llvm::Expected<op_model::OpConstraints>
MeanOp::getOpConstraints(const std::vector<TTNNLayoutAttr> &inputs,
                         const OpConfig &opConfig) {
  return getReductionOpConstraints(*this, inputs, opConfig);
}

llvm::Expected<size_t>
MeanOp::getOpRuntime(const std::vector<TTNNLayoutAttr> &inputs,
                     const OpConfig &opConfig) {
  return getReductionOpRuntime(*this, inputs, opConfig);
}

//===----------------------------------------------------------------------===//
// MaxOp - TTNN Op Model Interface
//===----------------------------------------------------------------------===//

llvm::Expected<op_model::OpConstraints>
MaxOp::getOpConstraints(const std::vector<TTNNLayoutAttr> &inputs,
                        const OpConfig &opConfig) {
  return getReductionOpConstraints(*this, inputs, opConfig);
}

llvm::Expected<size_t>
MaxOp::getOpRuntime(const std::vector<TTNNLayoutAttr> &inputs,
                    const OpConfig &opConfig) {
  return getReductionOpRuntime(*this, inputs, opConfig);
}

//===----------------------------------------------------------------------===//
// MinOp - TTNN Op Model Interface
//===----------------------------------------------------------------------===//

llvm::Expected<op_model::OpConstraints>
MinOp::getOpConstraints(const std::vector<TTNNLayoutAttr> &inputs,
                        const OpConfig &opConfig) {
  return getReductionOpConstraints(*this, inputs, opConfig);
}

llvm::Expected<size_t>
MinOp::getOpRuntime(const std::vector<TTNNLayoutAttr> &inputs,
                    const OpConfig &opConfig) {
  return getReductionOpRuntime(*this, inputs, opConfig);
}

//===----------------------------------------------------------------------===//
// SumOp - TTNN Op Model Interface
//===----------------------------------------------------------------------===//

llvm::Expected<op_model::OpConstraints>
SumOp::getOpConstraints(const std::vector<TTNNLayoutAttr> &inputs,
                        const OpConfig &opConfig) {
  return getReductionOpConstraints(*this, inputs, opConfig);
}

llvm::Expected<size_t>
SumOp::getOpRuntime(const std::vector<TTNNLayoutAttr> &inputs,
                    const OpConfig &opConfig) {
  return getReductionOpRuntime(*this, inputs, opConfig);
}

//===----------------------------------------------------------------------===//
// SoftmaxOp - TTNN Op Model Interface
//===----------------------------------------------------------------------===//

llvm::Expected<op_model::OpConstraints>
SoftmaxOp::getOpConstraints(const std::vector<TTNNLayoutAttr> &inputs,
                            const OpConfig &opConfig) {
  assert(inputs.size() == 1);

  const auto inputShape = getInput().getType().getShape();

  llvm::Expected<bool> check = detail::checkDeviceWorkerGrid(getOperation());
  if (!check) {
    return check.takeError();
  }
  ttcore::GridAttr deviceGrid =
      ttcore::lookupDevice(getOperation()).getWorkerGrid();
  return opConstraintsCache().getOrCompute(
      op_model::OpModel<SoftmaxOp>::getOpConstraints, *this, deviceGrid,
      inputShape, inputs[0], getDimension(), getNumericStable(),
      opConfig.outputLayout);
}

llvm::Expected<size_t>
SoftmaxOp::getOpRuntime(const std::vector<TTNNLayoutAttr> &inputs,
                        const OpConfig &opConfig) {
  assert(inputs.size() == 1);

  const auto inputShape = getInput().getType().getShape();

  return opRuntimeCache().getOrCompute(
      op_model::OpModel<SoftmaxOp>::getOpRuntime, *this, inputShape, inputs[0],
      getDimension(), getNumericStable(), opConfig.outputLayout);
}

//===----------------------------------------------------------------------===//
// ReshapeOp - TTNN Op Model Interface
//===----------------------------------------------------------------------===//

llvm::Expected<op_model::OpConstraints>
ReshapeOp::getOpConstraints(const std::vector<TTNNLayoutAttr> &inputs,
                            const OpConfig &opConfig) {
  assert(inputs.size() == 1);

  const auto inputShape = getInput().getType().getShape();

  const auto outputShape = getResult().getType().getShape();

  llvm::Expected<bool> check = detail::checkDeviceWorkerGrid(getOperation());
  if (!check) {
    return check.takeError();
  }
  ttcore::GridAttr deviceGrid =
      ttcore::lookupDevice(getOperation()).getWorkerGrid();

  return opConstraintsCache().getOrCompute(
      op_model::OpModel<ReshapeOp>::getOpConstraints, *this, deviceGrid,
      inputShape, inputs[0], outputShape, opConfig.outputLayout);
}

llvm::Expected<size_t>
ReshapeOp::getOpRuntime(const std::vector<TTNNLayoutAttr> &inputs,
                        const OpConfig &opConfig) {
  assert(inputs.size() == 1);

  const auto inputShape = getInput().getType().getShape();
  const auto outputShape = getResult().getType().getShape();

  return opRuntimeCache().getOrCompute(
      op_model::OpModel<ReshapeOp>::getOpRuntime, *this, inputShape, inputs[0],
      outputShape, opConfig.outputLayout);
}

//===----------------------------------------------------------------------===//
// SliceStaticOp - TTNN Op Model Interface
//===----------------------------------------------------------------------===//

llvm::Expected<op_model::OpConstraints>
SliceStaticOp::getOpConstraints(const std::vector<TTNNLayoutAttr> &inputs,
                                const OpConfig &opConfig) {
  assert(inputs.size() == 1);

  const auto inputShape = getInput().getType().getShape();

  llvm::Expected<bool> check = detail::checkDeviceWorkerGrid(getOperation());
  if (!check) {
    return check.takeError();
  }
  ttcore::GridAttr deviceGrid =
      ttcore::lookupDevice(getOperation()).getWorkerGrid();

  return opConstraintsCache().getOrCompute(
      op_model::OpModel<SliceStaticOp>::getOpConstraints, *this, deviceGrid,
      inputShape, inputs[0], detail::convertArrayAttrToSmallVec(getBegins()),
      detail::convertArrayAttrToSmallVec(getEnds()),
      detail::convertArrayAttrToSmallVec(getStep()), opConfig.outputLayout);
}

llvm::Expected<size_t>
SliceStaticOp::getOpRuntime(const std::vector<TTNNLayoutAttr> &inputs,
                            const OpConfig &opConfig) {
  assert(inputs.size() == 1);

  const auto inputShape = getInput().getType().getShape();

  return opRuntimeCache().getOrCompute(
      op_model::OpModel<SliceStaticOp>::getOpRuntime, *this, inputShape,
      inputs[0], detail::convertArrayAttrToSmallVec(getBegins()),
      detail::convertArrayAttrToSmallVec(getEnds()),
      detail::convertArrayAttrToSmallVec(getStep()), opConfig.outputLayout);
}

//===----------------------------------------------------------------------===//
// SliceDynamicOp - TTNN Op Model Interface
//===----------------------------------------------------------------------===//

llvm::Expected<op_model::OpConstraints>
SliceDynamicOp::getOpConstraints(const std::vector<TTNNLayoutAttr> &inputs,
                                 const OpConfig &opConfig) {
  assert(inputs.size() == 3);

  const auto inputShape = getInput().getType().getShape();
  const auto beginsShape = getBegins().getType().getShape();
  const auto endsShape = getEnds().getType().getShape();

  llvm::Expected<bool> check = detail::checkDeviceWorkerGrid(getOperation());
  if (!check) {
    return check.takeError();
  }
  ttcore::GridAttr deviceGrid =
      ttcore::lookupDevice(getOperation()).getWorkerGrid();

  return opConstraintsCache().getOrCompute(
      op_model::OpModel<SliceDynamicOp>::getOpConstraints, *this, deviceGrid,
      inputShape, inputs[0], beginsShape, inputs[1], endsShape, inputs[2],
      detail::convertOptionalArrayAttrToSmallVec(getStep()),
      opConfig.outputLayout);
}

llvm::Expected<size_t>
SliceDynamicOp::getOpRuntime(const std::vector<TTNNLayoutAttr> &inputs,
                             const OpConfig &opConfig) {
  assert(inputs.size() == 3);

  const auto inputShape = getInput().getType().getShape();
  const auto beginsShape = getBegins().getType().getShape();
  const auto endsShape = getEnds().getType().getShape();

  return opRuntimeCache().getOrCompute(
      op_model::OpModel<SliceDynamicOp>::getOpRuntime, *this, inputShape,
      inputs[0], beginsShape, inputs[1], endsShape, inputs[2],
      detail::convertOptionalArrayAttrToSmallVec(getStep()),
      opConfig.outputLayout);
}

//===----------------------------------------------------------------------===//
// TypecastOp - TTNN Op Model Interface
//===----------------------------------------------------------------------===//

llvm::Expected<op_model::OpConstraints>
TypecastOp::getOpConstraints(const std::vector<TTNNLayoutAttr> &inputs,
                             const OpConfig &opConfig) {
  assert(inputs.size() == 1);

  const auto inputShape = getInput().getType().getShape();

  llvm::Expected<bool> check = detail::checkDeviceWorkerGrid(getOperation());
  if (!check) {
    return check.takeError();
  }
  ttcore::GridAttr deviceGrid =
      ttcore::lookupDevice(getOperation()).getWorkerGrid();

  return opConstraintsCache().getOrCompute(
      op_model::OpModel<TypecastOp>::getOpConstraints, *this, deviceGrid,
      inputShape, inputs[0], getDtypeAttr(), opConfig.outputLayout);
}

llvm::Expected<size_t>
TypecastOp::getOpRuntime(const std::vector<TTNNLayoutAttr> &inputs,
                         const OpConfig &opConfig) {
  assert(inputs.size() == 1);

  const auto inputShape = getInput().getType().getShape();

  return opRuntimeCache().getOrCompute(
      op_model::OpModel<TypecastOp>::getOpRuntime, *this, inputShape, inputs[0],
      getDtypeAttr(), opConfig.outputLayout);
}

//===----------------------------------------------------------------------===//
// ToLayoutOp - TTNN Op Model Interface
//===----------------------------------------------------------------------===//

llvm::Expected<op_model::OpConstraints>
ToLayoutOp::getOpConstraints(const std::vector<TTNNLayoutAttr> &inputs,
                             const OpConfig &opConfig) {
  assert(inputs.size() == 1);
  assert(opConfig.outputLayout.getLayout() == getLayout());

  const auto inputShape = getInput().getType().getShape();

  llvm::Expected<bool> check = detail::checkDeviceWorkerGrid(getOperation());
  if (!check) {
    return check.takeError();
  }

  ttcore::GridAttr deviceGrid =
      ttcore::lookupDevice(getOperation()).getWorkerGrid();

  return opConstraintsCache().getOrCompute(
      op_model::OpModel<ToLayoutOp>::getOpConstraints, *this, deviceGrid,
      inputShape, inputs[0], getDtype(), opConfig.outputLayout);
}

llvm::Expected<size_t>
ToLayoutOp::getOpRuntime(const std::vector<TTNNLayoutAttr> &inputs,
                         const OpConfig &opConfig) {
  assert(inputs.size() == 1);
  assert(opConfig.outputLayout.getLayout() == getLayout());

  const auto inputShape = getInput().getType().getShape();

  return opRuntimeCache().getOrCompute(
      op_model::OpModel<ToLayoutOp>::getOpRuntime, *this, inputShape, inputs[0],
      getDtype(), opConfig.outputLayout);
}

//===----------------------------------------------------------------------===//
// ToMemoryConfigOp - TTNN Op Model Interface
//===----------------------------------------------------------------------===//

llvm::Expected<op_model::OpConstraints>
ToMemoryConfigOp::getOpConstraints(const std::vector<TTNNLayoutAttr> &inputs,
                                   const OpConfig &opConfig) {
  assert(inputs.size() == 1);

  const auto inputShape = getInput().getType().getShape();

  llvm::Expected<bool> check = detail::checkDeviceWorkerGrid(getOperation());
  if (!check) {
    return check.takeError();
  }
  ttcore::GridAttr deviceGrid =
      ttcore::lookupDevice(getOperation()).getWorkerGrid();

  return opConstraintsCache().getOrCompute(
      op_model::OpModel<ToMemoryConfigOp>::getOpConstraints, *this, deviceGrid,
      inputShape, inputs[0], getMemoryConfig(), opConfig.outputLayout);
}

llvm::Expected<size_t>
ToMemoryConfigOp::getOpRuntime(const std::vector<TTNNLayoutAttr> &inputs,
                               const OpConfig &opConfig) {
  assert(inputs.size() == 1);

  const auto inputShape = getInput().getType().getShape();

  return opRuntimeCache().getOrCompute(
      op_model::OpModel<ToMemoryConfigOp>::getOpRuntime, *this, inputShape,
      inputs[0], getMemoryConfig(), opConfig.outputLayout);
}

//===----------------------------------------------------------------------===//
// GetDeviceOp - TTNN Op Model Interface
//===----------------------------------------------------------------------===//

llvm::Expected<op_model::OpConstraints>
GetDeviceOp::getOpConstraints(const std::vector<TTNNLayoutAttr> &inputs,
                              const OpConfig &opConfig) {
  return issueErrorForGetOpConstraints(
      getOperation(), detail::ReasonForLackOfSupport::NoNeedForConstraintAPI);
}

llvm::Expected<size_t>
GetDeviceOp::getOpRuntime(const std::vector<TTNNLayoutAttr> &inputs,
                          const OpConfig &opConfig) {
  return issueErrorForGetOpRuntime(
      getOperation(), detail::ReasonForLackOfSupport::NoNeedForConstraintAPI);
}

//===----------------------------------------------------------------------===//
// FromDeviceOp - TTNN Op Model Interface
//===----------------------------------------------------------------------===//

llvm::Expected<op_model::OpConstraints>
FromDeviceOp::getOpConstraints(const std::vector<TTNNLayoutAttr> &inputs,
                               const OpConfig &opConfig) {
  return issueErrorForGetOpConstraints(
      getOperation(), detail::ReasonForLackOfSupport::NeedsMemoryIO);
}

llvm::Expected<size_t>
FromDeviceOp::getOpRuntime(const std::vector<TTNNLayoutAttr> &inputs,
                           const OpConfig &opConfig) {
  return issueErrorForGetOpRuntime(
      getOperation(), detail::ReasonForLackOfSupport::NeedsMemoryIO);
}

//===----------------------------------------------------------------------===//
// ToDeviceOp - TTNN Op Model Interface
//===----------------------------------------------------------------------===//

llvm::Expected<op_model::OpConstraints>
ToDeviceOp::getOpConstraints(const std::vector<TTNNLayoutAttr> &inputs,
                             const OpConfig &opConfig) {
  return issueErrorForGetOpConstraints(
      getOperation(), detail::ReasonForLackOfSupport::NeedsMemoryIO);
}

llvm::Expected<size_t>
ToDeviceOp::getOpRuntime(const std::vector<TTNNLayoutAttr> &inputs,
                         const OpConfig &opConfig) {
  return issueErrorForGetOpRuntime(
      getOperation(), detail::ReasonForLackOfSupport::NeedsMemoryIO);
}
//===----------------------------------------------------------------------===//
// ToDTypeOp - TTNN Op Model Interface
//===----------------------------------------------------------------------===//

llvm::Expected<op_model::OpConstraints>
ToDTypeOp::getOpConstraints(const std::vector<TTNNLayoutAttr> &inputs,
                            const OpConfig &opConfig) {
  return issueErrorForGetOpConstraints(
      getOperation(), detail::ReasonForLackOfSupport::NoNeedForConstraintAPI);
}

llvm::Expected<size_t>
ToDTypeOp::getOpRuntime(const std::vector<TTNNLayoutAttr> &inputs,
                        const OpConfig &opConfig) {
  return issueErrorForGetOpRuntime(
      getOperation(), detail::ReasonForLackOfSupport::NoNeedForConstraintAPI);
}

//===----------------------------------------------------------------------===//
// ConcatOp - TTNN Op Model Interface
//===----------------------------------------------------------------------===//

llvm::Expected<op_model::OpConstraints>
ConcatOp::getOpConstraints(const std::vector<TTNNLayoutAttr> &inputs,
                           const OpConfig &opConfig) {
  assert(inputs.size() == getInputs().size());

  std::vector<llvm::ArrayRef<int64_t>> inputShapes;
  for (const Value &opInput : getInputs()) {
    mlir::RankedTensorType inputType =
        mlir::cast<mlir::RankedTensorType>(opInput.getType());
    inputShapes.push_back(inputType.getShape());
  }

  llvm::Expected<bool> check = detail::checkDeviceWorkerGrid(getOperation());
  if (!check) {
    return check.takeError();
  }
  ttcore::GridAttr deviceGrid =
      ttcore::lookupDevice(getOperation()).getWorkerGrid();

  return opConstraintsCache().getOrCompute(
      op_model::OpModel<ConcatOp>::getOpConstraints, *this, deviceGrid,
      inputShapes, inputs, getDim(), opConfig.outputLayout);
}

llvm::Expected<size_t>
ConcatOp::getOpRuntime(const std::vector<TTNNLayoutAttr> &inputs,
                       const OpConfig &opConfig) {
  assert(inputs.size() == getInputs().size());

  std::vector<llvm::ArrayRef<int64_t>> inputShapes;
  for (const Value &opInput : getInputs()) {
    mlir::RankedTensorType inputType =
        mlir::cast<mlir::RankedTensorType>(opInput.getType());
    inputShapes.push_back(inputType.getShape());
  }

  return opRuntimeCache().getOrCompute(
      op_model::OpModel<ConcatOp>::getOpRuntime, *this, inputShapes, inputs,
      getDim(), opConfig.outputLayout);
}

//===----------------------------------------------------------------------===//
// TransposeOp - TTNN Op Model Interface
//===----------------------------------------------------------------------===//

llvm::Expected<op_model::OpConstraints>
TransposeOp::getOpConstraints(const std::vector<TTNNLayoutAttr> &inputs,
                              const OpConfig &opConfig) {
  assert(inputs.size() == 1);

  const auto inputShape = getInput().getType().getShape();

  llvm::Expected<bool> check = detail::checkDeviceWorkerGrid(getOperation());
  if (!check) {
    return check.takeError();
  }
  ttcore::GridAttr deviceGrid =
      ttcore::lookupDevice(getOperation()).getWorkerGrid();

  return opConstraintsCache().getOrCompute(
      op_model::OpModel<TransposeOp>::getOpConstraints, *this, deviceGrid,
      inputShape, inputs[0], getDim0(), getDim1(), opConfig.outputLayout);
}

llvm::Expected<size_t>
TransposeOp::getOpRuntime(const std::vector<TTNNLayoutAttr> &inputs,
                          const OpConfig &opConfig) {
  assert(inputs.size() == 1);

  const auto inputShape = getInput().getType().getShape();

  return opRuntimeCache().getOrCompute(
      op_model::OpModel<TransposeOp>::getOpRuntime, *this, inputShape,
      inputs[0], getDim0(), getDim1(), opConfig.outputLayout);
}

//===----------------------------------------------------------------------===//
// MorehCumSumOp - TTNN Op Model Interface
//===----------------------------------------------------------------------===//

llvm::Expected<op_model::OpConstraints>
MorehCumSumOp::getOpConstraints(const std::vector<TTNNLayoutAttr> &inputs,
                                const OpConfig &opConfig) {
  assert(inputs.size() == 1);

  const auto inputShape = getInput().getType().getShape();

  llvm::Expected<bool> check = detail::checkDeviceWorkerGrid(getOperation());
  if (!check) {
    return check.takeError();
  }
  ttcore::GridAttr deviceGrid =
      ttcore::lookupDevice(getOperation()).getWorkerGrid();

  return opConstraintsCache().getOrCompute(
      op_model::OpModel<MorehCumSumOp>::getOpConstraints, *this, deviceGrid,
      inputShape, inputs[0], getDim(), opConfig.outputLayout);
}

llvm::Expected<size_t>
MorehCumSumOp::getOpRuntime(const std::vector<TTNNLayoutAttr> &inputs,
                            const OpConfig &opConfig) {
  assert(inputs.size() == 1);

  const auto inputShape = getInput().getType().getShape();

  return opRuntimeCache().getOrCompute(
      op_model::OpModel<MorehCumSumOp>::getOpRuntime, *this, inputShape,
      inputs[0], getDim(), opConfig.outputLayout);
}

//===----------------------------------------------------------------------===//
// ConcatenateHeadsOp - TTNN Op Model Interface
//===----------------------------------------------------------------------===//

llvm::Expected<op_model::OpConstraints>
ConcatenateHeadsOp::getOpConstraints(const std::vector<TTNNLayoutAttr> &inputs,
                                     const OpConfig &opConfig) {
  assert(inputs.size() == 1);

  llvm::Expected<bool> check = detail::checkDeviceWorkerGrid(getOperation());
  if (!check) {
    return check.takeError();
  }
  ttcore::GridAttr deviceGrid =
      ttcore::lookupDevice(getOperation()).getWorkerGrid();

  const auto inputShape = getInput().getType().getShape();

  return opConstraintsCache().getOrCompute(
      op_model::OpModel<ConcatenateHeadsOp>::getOpConstraints, *this,
      deviceGrid, inputShape, inputs[0], opConfig.outputLayout);
}

llvm::Expected<size_t>
ConcatenateHeadsOp::getOpRuntime(const std::vector<TTNNLayoutAttr> &inputs,
                                 const OpConfig &opConfig) {
  assert(inputs.size() == 1);

  const auto inputShape = getInput().getType().getShape();

  return opRuntimeCache().getOrCompute(
      op_model::OpModel<ConcatenateHeadsOp>::getOpRuntime, *this, inputShape,
      inputs[0], opConfig.outputLayout);
}

//===----------------------------------------------------------------------===//
// RepeatInterleaveOp - TTNN Op Model Interface
//===----------------------------------------------------------------------===//

llvm::Expected<op_model::OpConstraints>
RepeatInterleaveOp::getOpConstraints(const std::vector<TTNNLayoutAttr> &inputs,
                                     const OpConfig &opConfig) {
  assert(inputs.size() == 1);

  const auto inputShape = getInput().getType().getShape();

  llvm::Expected<bool> check = detail::checkDeviceWorkerGrid(getOperation());
  if (!check) {
    return check.takeError();
  }
  ttcore::GridAttr deviceGrid =
      ttcore::lookupDevice(getOperation()).getWorkerGrid();

  return opConstraintsCache().getOrCompute(
      op_model::OpModel<RepeatInterleaveOp>::getOpConstraints, *this,
      deviceGrid, inputShape, inputs[0], getRepeats(), getDim(),
      opConfig.outputLayout);
}

llvm::Expected<size_t>
RepeatInterleaveOp::getOpRuntime(const std::vector<TTNNLayoutAttr> &inputs,
                                 const OpConfig &opConfig) {
  assert(inputs.size() == 1);

  const auto inputShape = getInput().getType().getShape();

  return opRuntimeCache().getOrCompute(
      op_model::OpModel<RepeatInterleaveOp>::getOpRuntime, *this, inputShape,
      inputs[0], getRepeats(), getDim(), opConfig.outputLayout);
}

//===----------------------------------------------------------------------===//
// RepeatOp - TTNN Op Model Interface
//===----------------------------------------------------------------------===//

llvm::Expected<op_model::OpConstraints>
RepeatOp::getOpConstraints(const std::vector<TTNNLayoutAttr> &inputs,
                           const OpConfig &opConfig) {
  assert(inputs.size() == 1);

  const auto inputShape = getInput().getType().getShape();

  llvm::Expected<bool> check = detail::checkDeviceWorkerGrid(getOperation());
  if (!check) {
    return check.takeError();
  }
  ttcore::GridAttr deviceGrid =
      ttcore::lookupDevice(getOperation()).getWorkerGrid();

  return opConstraintsCache().getOrCompute(
      op_model::OpModel<RepeatOp>::getOpConstraints, *this, deviceGrid,
      inputShape, inputs[0], getRepeatDims().getShape(), opConfig.outputLayout);
}

llvm::Expected<size_t>
RepeatOp::getOpRuntime(const std::vector<TTNNLayoutAttr> &inputs,
                       const OpConfig &opConfig) {
  assert(inputs.size() == 1);

  const auto inputShape = getInput().getType().getShape();

  return opRuntimeCache().getOrCompute(
      op_model::OpModel<RepeatOp>::getOpRuntime, *this, inputShape, inputs[0],
      getRepeatDims().getShape(), opConfig.outputLayout);
}

//===----------------------------------------------------------------------===//
// PadOp - TTNN Op Model Interface
//===----------------------------------------------------------------------===//

llvm::Expected<op_model::OpConstraints>
PadOp::getOpConstraints(const std::vector<TTNNLayoutAttr> &inputs,
                        const OpConfig &opConfig) {
  assert(inputs.size() == 1);

  const auto inputShape = getInput().getType().getShape();

  llvm::Expected<bool> check = detail::checkDeviceWorkerGrid(getOperation());
  if (!check) {
    return check.takeError();
  }
  ttcore::GridAttr deviceGrid =
      ttcore::lookupDevice(getOperation()).getWorkerGrid();

  return opConstraintsCache().getOrCompute(
      op_model::OpModel<PadOp>::getOpConstraints, *this, deviceGrid, inputShape,
      inputs[0], getPadding(), getValue(), getUseMulticore(),
      opConfig.outputLayout);
}

llvm::Expected<size_t>
PadOp::getOpRuntime(const std::vector<TTNNLayoutAttr> &inputs,
                    const OpConfig &opConfig) {
  assert(inputs.size() == 1);

  const auto inputShape = getInput().getType().getShape();

  return opRuntimeCache().getOrCompute(
      op_model::OpModel<PadOp>::getOpRuntime, *this, inputShape, inputs[0],
      getPadding(), getValue(), getUseMulticore(), opConfig.outputLayout);
}

//===----------------------------------------------------------------------===//
// SortOp - TTNN Op Model Interface
//===----------------------------------------------------------------------===//

llvm::Expected<op_model::OpConstraints>
SortOp::getOpConstraints(const std::vector<TTNNLayoutAttr> &inputs,
                         const OpConfig &opConfig) {
  assert(inputs.size() == 1);

  const auto inputShape = getInput().getType().getShape();

  llvm::Expected<bool> check = detail::checkDeviceWorkerGrid(getOperation());
  if (!check) {
    return check.takeError();
  }
  ttcore::GridAttr deviceGrid =
      ttcore::lookupDevice(getOperation()).getWorkerGrid();

  return opConstraintsCache().getOrCompute(
      op_model::OpModel<SortOp>::getOpConstraints, *this, deviceGrid,
      inputShape, inputs[0], getDim(), getDescending(), getStable(),
      opConfig.outputLayout);
}

llvm::Expected<size_t>
SortOp::getOpRuntime(const std::vector<TTNNLayoutAttr> &inputs,
                     const OpConfig &opConfig) {
  assert(inputs.size() == 1);

  const auto inputShape = getInput().getType().getShape();

  return opRuntimeCache().getOrCompute(
      op_model::OpModel<SortOp>::getOpRuntime, *this, inputShape, inputs[0],
      getDim(), getDescending(), getStable(), opConfig.outputLayout);
}

//===----------------------------------------------------------------------===//
// ArgMaxOp - TTNN Op Model Interface
//===----------------------------------------------------------------------===//

llvm::Expected<op_model::OpConstraints>
ArgMaxOp::getOpConstraints(const std::vector<TTNNLayoutAttr> &inputs,
                           const OpConfig &opConfig) {
  assert(inputs.size() == 1);

  const auto inputShape = getInput().getType().getShape();

  llvm::Expected<bool> check = detail::checkDeviceWorkerGrid(getOperation());
  if (!check) {
    return check.takeError();
  }
  ttcore::GridAttr deviceGrid =
      ttcore::lookupDevice(getOperation()).getWorkerGrid();

  return opConstraintsCache().getOrCompute(
      op_model::OpModel<ArgMaxOp>::getOpConstraints, *this, deviceGrid,
      inputShape, inputs[0], getDim(), getKeepDim(), getUseMulticore(),
      opConfig.outputLayout);
}

llvm::Expected<size_t>
ArgMaxOp::getOpRuntime(const std::vector<TTNNLayoutAttr> &inputs,
                       const OpConfig &opConfig) {
  assert(inputs.size() == 1);

  const auto inputShape = getInput().getType().getShape();

  return opRuntimeCache().getOrCompute(
      op_model::OpModel<ArgMaxOp>::getOpRuntime, *this, inputShape, inputs[0],
      getDim(), getKeepDim(), getUseMulticore(), opConfig.outputLayout);
}

//===----------------------------------------------------------------------===//
// ProdOp - TTNN Op Model Interface
//===----------------------------------------------------------------------===//

llvm::Expected<op_model::OpConstraints>
ProdOp::getOpConstraints(const std::vector<TTNNLayoutAttr> &inputs,
                         const OpConfig &opConfig) {
  assert(inputs.size() == 1);

  const auto inputShape = getInput().getType().getShape();

  llvm::Expected<bool> check = detail::checkDeviceWorkerGrid(getOperation());
  if (!check) {
    return check.takeError();
  }
  ttcore::GridAttr deviceGrid =
      ttcore::lookupDevice(getOperation()).getWorkerGrid();

  return opConstraintsCache().getOrCompute(
      op_model::OpModel<ProdOp>::getOpConstraints, *this, deviceGrid,
      inputShape, inputs[0], getDimArg(), getKeepDim(), opConfig.outputLayout);
}

llvm::Expected<size_t>
ProdOp::getOpRuntime(const std::vector<TTNNLayoutAttr> &inputs,
                     const OpConfig &opConfig) {
  return issueErrorForGetOpRuntime(
      getOperation(), detail::ReasonForLackOfSupport::NeedsMemoryIO);
}

//===----------------------------------------------------------------------===//
// QuantizeOp - TTNN Op Model Interface
//===----------------------------------------------------------------------===//

llvm::Expected<op_model::OpConstraints>
QuantizeOp::getOpConstraints(const std::vector<TTNNLayoutAttr> &inputs,
                             const OpConfig &opConfig) {
  return detail::getQuantizationOpConstraints(*this, inputs, opConfig);
}

llvm::Expected<size_t>
QuantizeOp::getOpRuntime(const std::vector<TTNNLayoutAttr> &inputs,
                         const OpConfig &opConfig) {
  return detail::getQuantizationOpRuntime(*this, inputs, opConfig);
}

//===----------------------------------------------------------------------===//
// DequantizeOp - TTNN Op Model Interface
//===----------------------------------------------------------------------===//

llvm::Expected<op_model::OpConstraints>
DequantizeOp::getOpConstraints(const std::vector<TTNNLayoutAttr> &inputs,
                               const OpConfig &opConfig) {
  return detail::getQuantizationOpConstraints(*this, inputs, opConfig);
}

llvm::Expected<size_t>
DequantizeOp::getOpRuntime(const std::vector<TTNNLayoutAttr> &inputs,
                           const OpConfig &opConfig) {
  return detail::getQuantizationOpRuntime(*this, inputs, opConfig);
}

//===----------------------------------------------------------------------===//
// RequantizeOp - TTNN Op Model Interface
//===----------------------------------------------------------------------===//

llvm::Expected<op_model::OpConstraints>
RequantizeOp::getOpConstraints(const std::vector<TTNNLayoutAttr> &inputs,
                               const OpConfig &opConfig) {
  assert(inputs.size() == 5);
  const auto inputShape = getInput().getType().getShape();
  const auto inScaleShape = getInScale().getType().getShape();
  const auto inZeroPointShape = getInZeroPoint().getType().getShape();
  const auto outScaleShape = getOutScale().getType().getShape();
  const auto outZeroPointShape = getOutZeroPoint().getType().getShape();

  llvm::Expected<bool> check = detail::checkDeviceWorkerGrid(getOperation());
  if (!check) {
    return check.takeError();
  }
  ttcore::GridAttr deviceGrid =
      ttcore::lookupDevice(getOperation()).getWorkerGrid();

  return opConstraintsCache().getOrCompute(
      op_model::OpModel<RequantizeOp>::getOpConstraints, *this, deviceGrid,
      inputShape, inputs[0], inScaleShape, inputs[1], inZeroPointShape,
      inputs[2], outScaleShape, inputs[3], outZeroPointShape, inputs[4],
      getAxis(), getOutputDtype(), opConfig.outputLayout);
}

llvm::Expected<size_t>
RequantizeOp::getOpRuntime(const std::vector<TTNNLayoutAttr> &inputs,
                           const OpConfig &opConfig) {
  assert(inputs.size() == 5);
  const auto inputShape = getInput().getType().getShape();
  const auto inScaleShape = getInScale().getType().getShape();
  const auto inZeroPointShape = getInZeroPoint().getType().getShape();
  const auto outScaleShape = getOutScale().getType().getShape();
  const auto outZeroPointShape = getOutZeroPoint().getType().getShape();

  return opRuntimeCache().getOrCompute(
      op_model::OpModel<RequantizeOp>::getOpRuntime, *this, inputShape,
      inputs[0], inScaleShape, inputs[1], inZeroPointShape, inputs[2],
      outScaleShape, inputs[3], outZeroPointShape, inputs[4], getAxis(),
      getOutputDtype(), opConfig.outputLayout);
}

//===----------------------------------------------------------------------===//
// LinearOp - TTNN Op Model Interface
//===----------------------------------------------------------------------===//

llvm::Expected<op_model::OpConstraints>
LinearOp::getOpConstraints(const std::vector<TTNNLayoutAttr> &inputs,
                           const OpConfig &opConfig) {
  assert(inputs.size() == (2 + (getBias() == nullptr ? 0 : 1)));

  const auto inputShapeA = getA().getType().getShape();
  const auto inputShapeB = getB().getType().getShape();

  std::optional<llvm::ArrayRef<int64_t>> biasShape;
  std::optional<TTNNLayoutAttr> biasLayout;

  if (inputs.size() == 3) {
    biasShape = getBias().getType().getShape();
    biasLayout = inputs[2];
  }

  llvm::Expected<bool> check = detail::checkDeviceWorkerGrid(getOperation());
  if (!check) {
    return check.takeError();
  }
  ttcore::GridAttr deviceGrid =
      ttcore::lookupDevice(getOperation()).getWorkerGrid();

  return opConstraintsCache().getOrCompute(
      op_model::OpModel<LinearOp>::getOpConstraints, *this, deviceGrid,
      inputShapeA, inputs[0], inputShapeB, inputs[1], biasShape, biasLayout,
      opConfig.outputLayout, getTransposeA(), getTransposeB());
}

llvm::Expected<size_t>
LinearOp::getOpRuntime(const std::vector<TTNNLayoutAttr> &inputs,
                       const OpConfig &opConfig) {
  assert(inputs.size() == (2 + (getBias() == nullptr ? 0 : 1)));

  const auto inputShapeA = getA().getType().getShape();
  const auto inputShapeB = getB().getType().getShape();

  std::optional<llvm::ArrayRef<int64_t>> biasShape;
  std::optional<TTNNLayoutAttr> biasLayout;

  if (inputs.size() == 3) {
    biasShape = getBias().getType().getShape();
    biasLayout = inputs[2];
  }

  return opRuntimeCache().getOrCompute(
      op_model::OpModel<LinearOp>::getOpRuntime, *this, inputShapeA, inputs[0],
      inputShapeB, inputs[1], biasShape, biasLayout, opConfig.outputLayout,
      getTransposeA(), getTransposeB());
}

//===----------------------------------------------------------------------===//
// MatmulOp - TTNN Op Model Interface
//===----------------------------------------------------------------------===//

llvm::Expected<op_model::OpConstraints>
MatmulOp::getOpConstraints(const std::vector<TTNNLayoutAttr> &inputs,
                           const OpConfig &opConfig) {
  assert(inputs.size() == 2);

  const auto inputShapeA = getA().getType().getShape();
  const auto inputShapeB = getB().getType().getShape();

  llvm::Expected<bool> check = detail::checkDeviceWorkerGrid(getOperation());
  if (!check) {
    return check.takeError();
  }
  ttcore::GridAttr deviceGrid =
      ttcore::lookupDevice(getOperation()).getWorkerGrid();

  return opConstraintsCache().getOrCompute(
      op_model::OpModel<MatmulOp>::getOpConstraints, *this, deviceGrid,
      inputShapeA, inputs[0], inputShapeB, inputs[1], opConfig.outputLayout,
      getTransposeA(), getTransposeB());
}

llvm::Expected<size_t>
MatmulOp::getOpRuntime(const std::vector<TTNNLayoutAttr> &inputs,
                       const OpConfig &opConfig) {
  assert(inputs.size() == 2);

  const auto inputShapeA = getA().getType().getShape();
  const auto inputShapeB = getB().getType().getShape();

  return opRuntimeCache().getOrCompute(
      op_model::OpModel<MatmulOp>::getOpRuntime, *this, inputShapeA, inputs[0],
      inputShapeB, inputs[1], opConfig.outputLayout, getTransposeA(),
      getTransposeB());
}

//===----------------------------------------------------------------------===//
// DeallocateOp - TTNN Op Model Interface
//===----------------------------------------------------------------------===//

llvm::Expected<op_model::OpConstraints>
DeallocateOp::getOpConstraints(const std::vector<TTNNLayoutAttr> &inputs,
                               const OpConfig &opConfig) {
  assert(inputs.size() == 1);
  llvm::Expected<bool> check = detail::checkDeviceWorkerGrid(getOperation());
  if (!check) {
    return check.takeError();
  }
  ttcore::GridAttr deviceGrid =
      ttcore::lookupDevice(getOperation()).getWorkerGrid();

  auto inputShape = getInput().getType().getShape();

  return opConstraintsCache().getOrCompute(
      op_model::OpModel<DeallocateOp>::getOpConstraints, *this, deviceGrid,
      inputShape, inputs[0], getForce());
}

llvm::Expected<size_t>
DeallocateOp::getOpRuntime(const std::vector<TTNNLayoutAttr> &inputs,
                           const OpConfig &opConfig) {
  assert(inputs.size() == 1);
  auto inputShape = getInput().getType().getShape();
  return opRuntimeCache().getOrCompute(
      op_model::OpModel<DeallocateOp>::getOpRuntime, *this, inputShape,
      inputs[0], getForce());
}

//===----------------------------------------------------------------------===//
// AllocOp - TTNN Op Model Interface
//===----------------------------------------------------------------------===//

llvm::Expected<op_model::OpConstraints>
AllocOp::getOpConstraints(const std::vector<TTNNLayoutAttr> &inputs,
                          const OpConfig &opConfig) {
  return issueErrorForGetOpConstraints(
      getOperation(), detail::ReasonForLackOfSupport::MissingMetalDefinition);
}

llvm::Expected<size_t>
AllocOp::getOpRuntime(const std::vector<TTNNLayoutAttr> &inputs,
                      const OpConfig &opConfig) {
  return issueErrorForGetOpRuntime(
      getOperation(), detail::ReasonForLackOfSupport::MissingMetalDefinition);
}

//===----------------------------------------------------------------------===//
// FillCacheOp - TTNN Op Model Interface
//===----------------------------------------------------------------------===//

llvm::Expected<op_model::OpConstraints>
FillCacheOp::getOpConstraints(const std::vector<TTNNLayoutAttr> &inputs,
                              const OpConfig &opConfig) {
  assert(inputs.size() == 2);
  llvm::Expected<bool> check = detail::checkDeviceWorkerGrid(getOperation());
  if (!check) {
    return check.takeError();
  }
  ttcore::GridAttr deviceGrid =
      ttcore::lookupDevice(getOperation()).getWorkerGrid();

  auto cacheShape = getCache().getType().getShape();
  auto inputShape = getInput().getType().getShape();

  return opConstraintsCache().getOrCompute(
      op_model::OpModel<FillCacheOp>::getOpConstraints, *this, deviceGrid,
      cacheShape, inputs[0], inputShape, inputs[1], getBatchOffset(),
      opConfig.outputLayout);
}

llvm::Expected<size_t>
FillCacheOp::getOpRuntime(const std::vector<TTNNLayoutAttr> &inputs,
                          const OpConfig &opConfig) {
  assert(inputs.size() == 2);
  auto cacheShape = getCache().getType().getShape();
  auto inputShape = getInput().getType().getShape();

  return opRuntimeCache().getOrCompute(
      op_model::OpModel<FillCacheOp>::getOpRuntime, *this, cacheShape,
      inputs[0], inputShape, inputs[1], getBatchOffset(),
      opConfig.outputLayout);
}

//===----------------------------------------------------------------------===//
// UpdateCacheOp - TTNN Op Model Interface
//===----------------------------------------------------------------------===//

llvm::Expected<op_model::OpConstraints>
UpdateCacheOp::getOpConstraints(const std::vector<TTNNLayoutAttr> &inputs,
                                const OpConfig &opConfig) {
  assert(inputs.size() == 3);
  llvm::Expected<bool> check = detail::checkDeviceWorkerGrid(getOperation());
  if (!check) {
    return check.takeError();
  }
  ttcore::GridAttr deviceGrid =
      ttcore::lookupDevice(getOperation()).getWorkerGrid();

  auto cacheShape = getCache().getType().getShape();
  auto inputShape = getInput().getType().getShape();
  auto updateIndexShape = getUpdateIndex().getType().getShape();

  return opConstraintsCache().getOrCompute(
      op_model::OpModel<UpdateCacheOp>::getOpConstraints, *this, deviceGrid,
      cacheShape, inputs[0], inputShape, inputs[1], updateIndexShape, inputs[2],
      getBatchOffset(), opConfig.outputLayout);
}

llvm::Expected<size_t>
UpdateCacheOp::getOpRuntime(const std::vector<TTNNLayoutAttr> &inputs,
                            const OpConfig &opConfig) {
  assert(inputs.size() == 3);
  auto cacheShape = getCache().getType().getShape();
  auto inputShape = getInput().getType().getShape();
  auto updateIndexShape = getUpdateIndex().getType().getShape();

  return opRuntimeCache().getOrCompute(
      op_model::OpModel<UpdateCacheOp>::getOpRuntime, *this, cacheShape,
      inputs[0], inputShape, inputs[1], updateIndexShape, inputs[2],
      getBatchOffset(), opConfig.outputLayout);
}

//===----------------------------------------------------------------------===//
// WriteTensorOp - TTNN Op Model Interface
//===----------------------------------------------------------------------===//

llvm::Expected<op_model::OpConstraints>
WriteTensorOp::getOpConstraints(const std::vector<TTNNLayoutAttr> &inputs,
                                const OpConfig &opConfig) {
  return issueErrorForGetOpConstraints(
      getOperation(), detail::ReasonForLackOfSupport::MissingMetalDefinition);
}

llvm::Expected<size_t>
WriteTensorOp::getOpRuntime(const std::vector<TTNNLayoutAttr> &inputs,
                            const OpConfig &opConfig) {
  return issueErrorForGetOpRuntime(
      getOperation(), detail::ReasonForLackOfSupport::MissingMetalDefinition);
}

//===----------------------------------------------------------------------===//
// Conv2dOp - TTNN Op Model Interface
//===----------------------------------------------------------------------===//

// If a config has been specified, use that. Otherwise, use the op property.
static Conv2dAttrs unpackConv2dAttrs(const OpConfig::OpSpecificAttrs &attrs,
                                     Conv2dOp op) {
  assert((std::holds_alternative<Conv2dAttrs>(attrs) ||
          std::holds_alternative<UninitializedAttrs>(attrs)) &&
         "Please create a Conv2dAttrs or leave it to be uninitialized.");

  if (std::holds_alternative<UninitializedAttrs>(attrs)) {
    return Conv2dAttrs{op.getConv2dConfig(), op.getComputeConfig()};
  }

  Conv2dAttrs conv2dAttrs = std::get<Conv2dAttrs>(attrs);

  return Conv2dAttrs{conv2dAttrs.conv2dConfig ? conv2dAttrs.conv2dConfig
                                              : op.getConv2dConfig(),
                     conv2dAttrs.deviceComputeKernelConfig
                         ? conv2dAttrs.deviceComputeKernelConfig
                         : op.getComputeConfig()};
}

llvm::Expected<op_model::OpConstraints>
Conv2dOp::getOpConstraints(const std::vector<TTNNLayoutAttr> &inputs,
                           const OpConfig &opConfig) {
  assert(inputs.size() == (2 + (getBias() == nullptr ? 0 : 1)));

  const auto inputShape = getInput().getType().getShape();
  const auto weightShape = getWeight().getType().getShape();
  std::optional<llvm::ArrayRef<int64_t>> biasShape;
  std::optional<TTNNLayoutAttr> biasLayout;

  if (inputs.size() == 3) {
    biasShape = getBias().getType().getShape();
    biasLayout = inputs[2];
  }

  llvm::Expected<bool> check = detail::checkDeviceWorkerGrid(getOperation());
  if (!check) {
    return check.takeError();
  }
  ttcore::GridAttr deviceGrid =
      ttcore::lookupDevice(getOperation()).getWorkerGrid();
  Conv2dAttrs attr = unpackConv2dAttrs(opConfig.opSpecificAttrs, *this);

  return opConstraintsCache().getOrCompute(
      op_model::OpModel<Conv2dOp>::getOpConstraints, *this, deviceGrid,
      inputShape, inputs[0], weightShape, inputs[1], biasShape, biasLayout,
      getInChannels(), getOutChannels(), getBatchSize(), getInputHeight(),
      getInputWidth(), getKernelSize(), getStride(), getPadding(),
      getDilation(), getGroups(), attr.conv2dConfig,
      attr.deviceComputeKernelConfig, opConfig.outputLayout);
}

llvm::Expected<size_t>
Conv2dOp::getOpRuntime(const std::vector<TTNNLayoutAttr> &inputs,
                       const OpConfig &opConfig) {
  assert(inputs.size() == (2 + (getBias() == nullptr ? 0 : 1)));

  const auto inputShape = getInput().getType().getShape();
  const auto weightShape = getWeight().getType().getShape();
  std::optional<llvm::ArrayRef<int64_t>> biasShape;
  std::optional<TTNNLayoutAttr> biasLayout;

  if (inputs.size() == 3) {
    biasShape = getBias().getType().getShape();
    biasLayout = inputs[2];
  }
  Conv2dAttrs attr = unpackConv2dAttrs(opConfig.opSpecificAttrs, *this);

  return opRuntimeCache().getOrCompute(
      op_model::OpModel<Conv2dOp>::getOpRuntime, *this, inputShape, inputs[0],
      weightShape, inputs[1], biasShape, biasLayout, getInChannels(),
      getOutChannels(), getBatchSize(), getInputHeight(), getInputWidth(),
      getKernelSize(), getStride(), getPadding(), getDilation(), getGroups(),
      attr.conv2dConfig, attr.deviceComputeKernelConfig, opConfig.outputLayout);
}

//===----------------------------------------------------------------------===//
// ConvTranspose2dOp - TTNN Op Model Interface
//===----------------------------------------------------------------------===//

// If a config has been specified, use that. Otherwise, use the op property.
template <typename OpT>
static Conv2dAttrs unpackConv2dAttrs(const OpConfig::OpSpecificAttrs &attrs,
                                     OpT op) {
  assert((std::holds_alternative<Conv2dAttrs>(attrs) ||
          std::holds_alternative<UninitializedAttrs>(attrs)) &&
         "Please create a Conv2dAttrs or leave it to be uninitialized.");

  // ATM, ConvTranspose2dOp doesn't have a DeviceComputeKernelConfig attribute.
  // Default it to nullptr.
  if (std::holds_alternative<UninitializedAttrs>(attrs)) {
    return Conv2dAttrs{op.getConv2dConfig(), std::nullopt};
  }

  Conv2dAttrs conv2dAttrs = std::get<Conv2dAttrs>(attrs);

  return Conv2dAttrs{conv2dAttrs.conv2dConfig ? conv2dAttrs.conv2dConfig
                                              : op.getConv2dConfig(),
                     std::nullopt};
}

llvm::Expected<op_model::OpConstraints>
ConvTranspose2dOp::getOpConstraints(const std::vector<TTNNLayoutAttr> &inputs,
                                    const OpConfig &opConfig) {
  assert(inputs.size() == (2 + (getBias() == nullptr ? 0 : 1)));

  const auto inputShape = getInput().getType().getShape();
  const auto weightShape = getWeight().getType().getShape();
  std::optional<llvm::ArrayRef<int64_t>> biasShape;
  std::optional<TTNNLayoutAttr> biasLayout;

  if (inputs.size() == 3) {
    biasShape = getBias().getType().getShape();
    biasLayout = inputs[2];
  }

  llvm::Expected<bool> check = detail::checkDeviceWorkerGrid(getOperation());
  if (!check) {
    return check.takeError();
  }
  ttcore::GridAttr deviceGrid =
      ttcore::lookupDevice(getOperation()).getWorkerGrid();

  // If a conv config has been specified, use that. If not, read the op property
  Conv2dAttrs conv2dAttrs = unpackConv2dAttrs(opConfig.opSpecificAttrs, *this);

  return opConstraintsCache().getOrCompute(
      op_model::OpModel<ConvTranspose2dOp>::getOpConstraints, *this, deviceGrid,
      inputShape, inputs[0], weightShape, inputs[1], biasShape, biasLayout,
      getInChannels(), getOutChannels(), getBatchSize(), getInputHeight(),
      getInputWidth(), getKernelSize(), getStride(), getPadding(),
      getOutputPadding(), getDilation(), getGroups(), conv2dAttrs.conv2dConfig,
      opConfig.outputLayout);
}

llvm::Expected<size_t>
ConvTranspose2dOp::getOpRuntime(const std::vector<TTNNLayoutAttr> &inputs,
                                const OpConfig &opConfig) {
  assert(inputs.size() == (2 + (getBias() == nullptr ? 0 : 1)));

  const auto inputShape = getInput().getType().getShape();
  const auto weightShape = getWeight().getType().getShape();
  std::optional<llvm::ArrayRef<int64_t>> biasShape;
  std::optional<TTNNLayoutAttr> biasLayout;

  if (inputs.size() == 3) {
    biasShape = getBias().getType().getShape();
    biasLayout = inputs[2];
  }

  // If a conv config has been specified, use that. If not, read the op property
  Conv2dAttrs conv2dAttrs = unpackConv2dAttrs(opConfig.opSpecificAttrs, *this);

  return opRuntimeCache().getOrCompute(
      op_model::OpModel<ConvTranspose2dOp>::getOpRuntime, *this, inputShape,
      inputs[0], weightShape, inputs[1], biasShape, biasLayout, getInChannels(),
      getOutChannels(), getBatchSize(), getInputHeight(), getInputWidth(),
      getKernelSize(), getStride(), getPadding(), getOutputPadding(),
      getDilation(), getGroups(), conv2dAttrs.conv2dConfig,
      opConfig.outputLayout);
}

//===----------------------------------------------------------------------===//
// PrepareConv2dWeightsOp - TTNN Op Model Interface
//===----------------------------------------------------------------------===//

llvm::Expected<op_model::OpConstraints>
PrepareConv2dWeightsOp::getOpConstraints(
    const std::vector<TTNNLayoutAttr> &inputs, const OpConfig &opConfig) {
  assert(inputs.size() == 1);
  llvm::Expected<bool> check = detail::checkDeviceWorkerGrid(getOperation());
  if (!check) {
    return check.takeError();
  }
  ttcore::GridAttr deviceGrid =
      ttcore::lookupDevice(getOperation()).getWorkerGrid();

  const ::llvm::ArrayRef<int64_t> weightShape =
      getWeightTensor().getType().getShape();
  Conv2dAttrs conv2dAttrs = unpackConv2dAttrs(opConfig.opSpecificAttrs, *this);

  return opConstraintsCache().getOrCompute(
      op_model::OpModel<PrepareConv2dWeightsOp>::getOpConstraints, *this,
      deviceGrid, inputs[0], weightShape, getInputMemoryConfig(),
      getInputTensorLayout(), getWeightsFormat(), getInChannels(),
      getOutChannels(), getBatchSize(), getInputHeight(), getInputWidth(),
      getKernelSize(), getStride(), getPadding(), getDilation(), getHasBias(),
      getGroups(), getInputDtype(), getOutputDtype(), conv2dAttrs.conv2dConfig,
      conv2dAttrs.deviceComputeKernelConfig, opConfig.outputLayout);
}

llvm::Expected<size_t>
PrepareConv2dWeightsOp::getOpRuntime(const std::vector<TTNNLayoutAttr> &inputs,
                                     const OpConfig &opConfig) {
  return issueErrorForGetOpRuntime(
      getOperation(), detail::ReasonForLackOfSupport::NeedsMemoryIO);
}

//===----------------------------------------------------------------------===//
// PrepareConv2dBiasOp - TTNN Op Model Interface
//===----------------------------------------------------------------------===//

llvm::Expected<op_model::OpConstraints>
PrepareConv2dBiasOp::getOpConstraints(const std::vector<TTNNLayoutAttr> &inputs,
                                      const OpConfig &opConfig) {
  assert(inputs.size() == 1);
  llvm::Expected<bool> check = detail::checkDeviceWorkerGrid(getOperation());
  if (!check) {
    return check.takeError();
  }
  ttcore::GridAttr deviceGrid =
      ttcore::lookupDevice(getOperation()).getWorkerGrid();

  const ::llvm::ArrayRef<int64_t> biasShape =
      getBiasTensor().getType().getShape();
  Conv2dAttrs conv2dAttrs = unpackConv2dAttrs(opConfig.opSpecificAttrs, *this);

  return opConstraintsCache().getOrCompute(
      op_model::OpModel<PrepareConv2dBiasOp>::getOpConstraints, *this,
      deviceGrid, inputs[0], biasShape, getInputMemoryConfig(),
      getInputTensorLayout(), getInChannels(), getOutChannels(), getBatchSize(),
      getInputHeight(), getInputWidth(), getKernelSize(), getStride(),
      getPadding(), getDilation(), getGroups(), getInputDtype(),
      getOutputDtype(), conv2dAttrs.conv2dConfig,
      conv2dAttrs.deviceComputeKernelConfig, opConfig.outputLayout);
}

llvm::Expected<size_t>
PrepareConv2dBiasOp::getOpRuntime(const std::vector<TTNNLayoutAttr> &inputs,
                                  const OpConfig &opConfig) {
  return issueErrorForGetOpRuntime(
      getOperation(), detail::ReasonForLackOfSupport::NeedsMemoryIO);
}

//===----------------------------------------------------------------------===//
// MaxPool2dOp - TTNN Op Model Interface
//===----------------------------------------------------------------------===//

llvm::Expected<op_model::OpConstraints>
MaxPool2dOp::getOpConstraints(const std::vector<TTNNLayoutAttr> &inputs,
                              const OpConfig &opConfig) {
  return detail::getPoolingOpConstraints(*this, inputs, opConfig);
}

llvm::Expected<size_t>
MaxPool2dOp::getOpRuntime(const std::vector<TTNNLayoutAttr> &inputs,
                          const OpConfig &opConfig) {
  return detail::getPoolingOpRuntime(*this, inputs, opConfig);
}

//===----------------------------------------------------------------------===//
// AvgPoo2dOp - TTNN Op Model Interface
//===----------------------------------------------------------------------===//

llvm::Expected<op_model::OpConstraints>
AvgPool2dOp::getOpConstraints(const std::vector<TTNNLayoutAttr> &inputs,
                              const OpConfig &opConfig) {
  return detail::getPoolingOpConstraints(*this, inputs, opConfig);
}

llvm::Expected<size_t>
AvgPool2dOp::getOpRuntime(const std::vector<TTNNLayoutAttr> &inputs,
                          const OpConfig &opConfig) {
  return detail::getPoolingOpRuntime(*this, inputs, opConfig);
}

//===----------------------------------------------------------------------===//
// BatchNormOp - TTNN Op Model Interface
//===----------------------------------------------------------------------===//

struct BatchNormOptionalArgs {
  std::optional<llvm::ArrayRef<int64_t>> runningMeanShape = std::nullopt;
  std::optional<TTNNLayoutAttr> runningMeanLayout = std::nullopt;
  std::optional<llvm::ArrayRef<int64_t>> runningVarShape = std::nullopt;
  std::optional<TTNNLayoutAttr> runningVarLayout = std::nullopt;
  std::optional<llvm::ArrayRef<int64_t>> weightShape = std::nullopt;
  std::optional<TTNNLayoutAttr> weightLayout = std::nullopt;
  std::optional<llvm::ArrayRef<int64_t>> biasShape = std::nullopt;
  std::optional<TTNNLayoutAttr> biasLayout = std::nullopt;
};
static BatchNormOptionalArgs
unpackBatchNormOptionalArgs(const std::vector<TTNNLayoutAttr> &inputs,
                            BatchNormOp op) {
  BatchNormOptionalArgs ret;
  if (inputs.size() == 5) {
    ret.runningMeanShape = op.getRunningMean().getType().getShape();
    ret.runningVarShape = op.getRunningVar().getType().getShape();
    ret.weightShape = op.getWeight().getType().getShape();
    ret.biasShape = op.getBias().getType().getShape();
    ret.runningMeanLayout = inputs[1];
    ret.runningVarLayout = inputs[2];
    ret.weightLayout = inputs[3];
    ret.biasLayout = inputs[4];
  }
  return ret;
}

llvm::Expected<op_model::OpConstraints>
BatchNormOp::getOpConstraints(const std::vector<TTNNLayoutAttr> &inputs,
                              const OpConfig &opConfig) {
  assert((inputs.size() == 1 || inputs.size() == 5) &&
         "ttnn::batch_norm can either have 1 input tensor (representing the "
         "main input) or 5 input tensors (representing main input tensor, "
         "running_mean, running_var, weight and bias). The usage of this op "
         "with 2-4 input tensors is discouraged as it's ambiguous.");

  llvm::Expected<bool> check = detail::checkDeviceWorkerGrid(getOperation());
  if (!check) {
    return check.takeError();
  }
  ttcore::GridAttr deviceGrid =
      ttcore::lookupDevice(getOperation()).getWorkerGrid();

  const auto inputShape = getInput().getType().getShape();

  BatchNormOptionalArgs optionalArgs =
      unpackBatchNormOptionalArgs(inputs, *this);

  return opConstraintsCache().getOrCompute(
      op_model::OpModel<BatchNormOp>::getOpConstraints, *this, deviceGrid,
      inputShape, inputs[0], optionalArgs.runningMeanShape,
      optionalArgs.runningMeanLayout, optionalArgs.runningVarShape,
      optionalArgs.runningVarLayout, optionalArgs.weightShape,
      optionalArgs.weightLayout, optionalArgs.biasShape,
      optionalArgs.biasLayout, getEpsilon(), getTraining(), getMomentum(),
      opConfig.outputLayout);
}

llvm::Expected<size_t>
BatchNormOp::getOpRuntime(const std::vector<TTNNLayoutAttr> &inputs,
                          const OpConfig &opConfig) {
  assert((inputs.size() == 1 || inputs.size() == 5) &&
         "ttnn::batch_norm can either have 1 input tensor (representing the "
         "main input) or 5 input tensors (representing main input tensor, "
         "running_mean, running_var, weight and bias). The usage of this op "
         "with 2-4 input tensors is discouraged as it's ambiguous.");

  const auto inputShape = getInput().getType().getShape();

  BatchNormOptionalArgs optionalArgs =
      unpackBatchNormOptionalArgs(inputs, *this);

  return opRuntimeCache().getOrCompute(
      op_model::OpModel<BatchNormOp>::getOpRuntime, *this, inputShape,
      inputs[0], optionalArgs.runningMeanShape, optionalArgs.runningMeanLayout,
      optionalArgs.runningVarShape, optionalArgs.runningVarLayout,
      optionalArgs.weightShape, optionalArgs.weightLayout,
      optionalArgs.biasShape, optionalArgs.biasLayout, getEpsilon(),
      getTraining(), getMomentum(), opConfig.outputLayout);
}

//===----------------------------------------------------------------------===//
// RMSNormOp - TTNN Op Model Interface
//===----------------------------------------------------------------------===//

struct RMSNormOptionalArgs {
  std::optional<llvm::ArrayRef<int64_t>> weightShape = std::nullopt;
  std::optional<TTNNLayoutAttr> weightLayout = std::nullopt;
  std::optional<llvm::ArrayRef<int64_t>> biasShape = std::nullopt;
  std::optional<TTNNLayoutAttr> biasLayout = std::nullopt;
};
static RMSNormOptionalArgs
unpackRMSNormOptionalArgs(const std::vector<TTNNLayoutAttr> &inputs,
                          RMSNormOp op) {
  RMSNormOptionalArgs ret;
  if (inputs.size() == 3) {
    ret.weightShape = op.getWeight().getType().getShape();
    ret.biasShape = op.getBias().getType().getShape();
    ret.weightLayout = inputs[1];
    ret.biasLayout = inputs[2];
  }
  return ret;
}

llvm::Expected<op_model::OpConstraints>
RMSNormOp::getOpConstraints(const std::vector<TTNNLayoutAttr> &inputs,
                            const OpConfig &opConfig) {
  assert((inputs.size() == 1 || inputs.size() == 3) &&
         "ttnn::rms_norm can either have 1 input tensor (representing the "
         "main input) or 3 input tensors (representing main input tensor, "
         "weight and bias). The usage of this op with 2 input tensors is "
         "discouraged as it's ambiguous.");

  llvm::Expected<bool> check = detail::checkDeviceWorkerGrid(getOperation());
  if (!check) {
    return check.takeError();
  }
  ttcore::GridAttr deviceGrid =
      ttcore::lookupDevice(getOperation()).getWorkerGrid();

  const auto inputShape = getInput().getType().getShape();

  RMSNormOptionalArgs optionalArgs = unpackRMSNormOptionalArgs(inputs, *this);

  return opConstraintsCache().getOrCompute(
      op_model::OpModel<RMSNormOp>::getOpConstraints, *this, deviceGrid,
      inputShape, inputs[0], optionalArgs.weightShape,
      optionalArgs.weightLayout, optionalArgs.biasShape,
      optionalArgs.biasLayout, getEpsilon(), opConfig.outputLayout);
}

llvm::Expected<size_t>
RMSNormOp::getOpRuntime(const std::vector<TTNNLayoutAttr> &inputs,
                        const OpConfig &opConfig) {
  assert((inputs.size() == 1 || inputs.size() == 3) &&
         "ttnn::rms_norm can either have 1 input tensor (representing the "
         "main input) or 3 input tensors (representing main input tensor, "
         "weight and bias). The usage of this op with 2 input tensors is "
         "discouraged as it's ambiguous.");

  const auto inputShape = getInput().getType().getShape();

  RMSNormOptionalArgs optionalArgs = unpackRMSNormOptionalArgs(inputs, *this);

  return opRuntimeCache().getOrCompute(
      op_model::OpModel<RMSNormOp>::getOpRuntime, *this, inputShape, inputs[0],
      optionalArgs.weightShape, optionalArgs.weightLayout,
      optionalArgs.biasShape, optionalArgs.biasLayout, getEpsilon(),
      opConfig.outputLayout);
}

//===----------------------------------------------------------------------===//
// ClampScalarOp - TTNN Op Model Interface
//===----------------------------------------------------------------------===//

llvm::Expected<op_model::OpConstraints>
ClampScalarOp::getOpConstraints(const std::vector<TTNNLayoutAttr> &inputs,
                                const OpConfig &opConfig) {
  assert(inputs.size() == 1);

  const auto inputShape = getInput().getType().getShape();

  llvm::Expected<bool> check = detail::checkDeviceWorkerGrid(getOperation());
  if (!check) {
    return check.takeError();
  }
  ttcore::GridAttr deviceGrid =
      ttcore::lookupDevice(getOperation()).getWorkerGrid();

  return opConstraintsCache().getOrCompute(
      op_model::OpModel<ClampScalarOp>::getOpConstraints, *this, deviceGrid,
      inputShape, inputs[0], getMin(), getMax(), opConfig.outputLayout);
}

llvm::Expected<size_t>
ClampScalarOp::getOpRuntime(const std::vector<TTNNLayoutAttr> &inputs,
                            const OpConfig &opConfig) {
  assert(inputs.size() == 1);

  const auto inputShape = getInput().getType().getShape();

  return opRuntimeCache().getOrCompute(
      op_model::OpModel<ClampScalarOp>::getOpRuntime, *this, inputShape,
      inputs[0], getMin(), getMax(), opConfig.outputLayout);
}

//===----------------------------------------------------------------------===//
// ClampTensorOp - TTNN Op Model Interface
//===----------------------------------------------------------------------===//

llvm::Expected<op_model::OpConstraints>
ClampTensorOp::getOpConstraints(const std::vector<TTNNLayoutAttr> &inputs,
                                const OpConfig &opConfig) {
  assert(inputs.size() == 3);

  const auto inputShape = getInput().getType().getShape();

  llvm::Expected<bool> check = detail::checkDeviceWorkerGrid(getOperation());
  if (!check) {
    return check.takeError();
  }
  ttcore::GridAttr deviceGrid =
      ttcore::lookupDevice(getOperation()).getWorkerGrid();

  return opConstraintsCache().getOrCompute(
      op_model::OpModel<ClampTensorOp>::getOpConstraints, *this, deviceGrid,
      inputShape, inputs[0], getMin().getType().getShape(), inputs[1],
      getMax().getType().getShape(), inputs[2], opConfig.outputLayout);
}

llvm::Expected<size_t>
ClampTensorOp::getOpRuntime(const std::vector<TTNNLayoutAttr> &inputs,
                            const OpConfig &opConfig) {
  assert(inputs.size() == 3);

  const auto inputShape = getInput().getType().getShape();

  return opRuntimeCache().getOrCompute(
      op_model::OpModel<ClampTensorOp>::getOpRuntime, *this, inputShape,
      inputs[0], getMin().getType().getShape(), inputs[1],
      getMax().getType().getShape(), inputs[2], opConfig.outputLayout);
}

//===----------------------------------------------------------------------===//
// PermuteOp - TTNN Op Model Interface
//===----------------------------------------------------------------------===//

llvm::Expected<op_model::OpConstraints>
PermuteOp::getOpConstraints(const std::vector<TTNNLayoutAttr> &inputs,
                            const OpConfig &opConfig) {
  assert(inputs.size() == 1);

  const auto inputShape = getInput().getType().getShape();

  llvm::Expected<bool> check = detail::checkDeviceWorkerGrid(getOperation());
  if (!check) {
    return check.takeError();
  }
  ttcore::GridAttr deviceGrid =
      ttcore::lookupDevice(getOperation()).getWorkerGrid();

  return opConstraintsCache().getOrCompute(
      op_model::OpModel<PermuteOp>::getOpConstraints, *this, deviceGrid,
      inputShape, inputs[0], getPermutation(), getPadValue(),
      opConfig.outputLayout);
}

llvm::Expected<size_t>
PermuteOp::getOpRuntime(const std::vector<TTNNLayoutAttr> &inputs,
                        const OpConfig &opConfig) {
  assert(inputs.size() == 1);

  const auto inputShape = getInput().getType().getShape();

  return opRuntimeCache().getOrCompute(
      op_model::OpModel<PermuteOp>::getOpRuntime, *this, inputShape, inputs[0],
      getPermutation(), getPadValue(), opConfig.outputLayout);
}

//===----------------------------------------------------------------------===//
// UpsampleOp - TTNN Op Model Interface
//===----------------------------------------------------------------------===//

llvm::Expected<op_model::OpConstraints>
UpsampleOp::getOpConstraints(const std::vector<TTNNLayoutAttr> &inputs,
                             const OpConfig &opConfig) {
  assert(inputs.size() == 1);

  const auto inputShape = getInput().getType().getShape();

  llvm::Expected<bool> check = detail::checkDeviceWorkerGrid(getOperation());
  if (!check) {
    return check.takeError();
  }
  ttcore::GridAttr deviceGrid =
      ttcore::lookupDevice(getOperation()).getWorkerGrid();

  return opConstraintsCache().getOrCompute(
      op_model::OpModel<UpsampleOp>::getOpConstraints, *this, deviceGrid,
      inputShape, inputs[0], getScaleFactor(), getMode(),
      opConfig.outputLayout);
}

llvm::Expected<size_t>
UpsampleOp::getOpRuntime(const std::vector<TTNNLayoutAttr> &inputs,
                         const OpConfig &opConfig) {
  assert(inputs.size() == 1);

  const auto inputShape = getInput().getType().getShape();

  return opRuntimeCache().getOrCompute(
      op_model::OpModel<UpsampleOp>::getOpRuntime, *this, inputShape, inputs[0],
      getScaleFactor(), getMode(), opConfig.outputLayout);
}

//===----------------------------------------------------------------------===//
// EmbeddingOp - TTNN Op Model Interface
//===----------------------------------------------------------------------===//

llvm::Expected<op_model::OpConstraints>
EmbeddingOp::getOpConstraints(const std::vector<TTNNLayoutAttr> &inputs,
                              const OpConfig &opConfig) {
  assert(inputs.size() == 2);

  const auto inputShape = getInput().getType().getShape();
  const auto weightShape = getWeight().getType().getShape();

  llvm::Expected<bool> check = detail::checkDeviceWorkerGrid(getOperation());
  if (!check) {
    return check.takeError();
  }
  ttcore::GridAttr deviceGrid =
      ttcore::lookupDevice(getOperation()).getWorkerGrid();

  return opConstraintsCache().getOrCompute(
      op_model::OpModel<EmbeddingOp>::getOpConstraints, *this, deviceGrid,
      inputShape, inputs[0], weightShape, inputs[1], opConfig.outputLayout);
}

llvm::Expected<size_t>
EmbeddingOp::getOpRuntime(const std::vector<TTNNLayoutAttr> &inputs,
                          const OpConfig &opConfig) {
  assert(inputs.size() == 2);

  const auto inputShape = getInput().getType().getShape();
  const auto weightShape = getWeight().getType().getShape();

  return opRuntimeCache().getOrCompute(
      op_model::OpModel<EmbeddingOp>::getOpRuntime, *this, inputShape,
      inputs[0], weightShape, inputs[1], opConfig.outputLayout);
}

//===----------------------------------------------------------------------===//
// EmbeddingBackwardOp - TTNN Op Model Interface
//===----------------------------------------------------------------------===//

llvm::Expected<op_model::OpConstraints>
EmbeddingBackwardOp::getOpConstraints(const std::vector<TTNNLayoutAttr> &inputs,
                                      const OpConfig &opConfig) {
  assert(inputs.size() == 3);

  const auto inputShape = getInput().getType().getShape();
  const auto weightShape = getWeight().getType().getShape();
  const auto inGradientShape = getInGradient().getType().getShape();

  llvm::Expected<bool> check = detail::checkDeviceWorkerGrid(getOperation());
  if (!check) {
    return check.takeError();
  }
  ttcore::GridAttr deviceGrid =
      ttcore::lookupDevice(getOperation()).getWorkerGrid();

  return opConstraintsCache().getOrCompute(
      op_model::OpModel<EmbeddingBackwardOp>::getOpConstraints, *this,
      deviceGrid, inputShape, inputs[0], weightShape, inputs[1],
      inGradientShape, inputs[2], opConfig.outputLayout);
}

llvm::Expected<size_t>
EmbeddingBackwardOp::getOpRuntime(const std::vector<TTNNLayoutAttr> &inputs,
                                  const OpConfig &opConfig) {
  assert(inputs.size() == 3);

  const auto inputShape = getInput().getType().getShape();
  const auto weightShape = getWeight().getType().getShape();
  const auto inGradientShape = getInGradient().getType().getShape();

  return opRuntimeCache().getOrCompute(
      op_model::OpModel<EmbeddingBackwardOp>::getOpRuntime, *this, inputShape,
      inputs[0], weightShape, inputs[1], inGradientShape, inputs[2],
      opConfig.outputLayout);
}

//===----------------------------------------------------------------------===//
// EmptyOp - TTNN Op Model Interface
//===----------------------------------------------------------------------===//

llvm::Expected<op_model::OpConstraints>
EmptyOp::getOpConstraints(const std::vector<TTNNLayoutAttr> &inputs,
                          const OpConfig &opConfig) {
  assert(inputs.size() == 0);

  const llvm::ArrayRef<int64_t> shape = getShape().getShape();
  const mlir::tt::ttcore::DataTypeAttr dtype = getDtypeAttr();
  const mlir::tt::ttnn::Layout layout = getLayoutAttr().getValue();
  const mlir::tt::ttnn::MemoryConfigAttr memoryConfig = getMemoryConfigAttr();

  llvm::Expected<bool> check = detail::checkDeviceWorkerGrid(getOperation());
  if (!check) {
    return check.takeError();
  }
  ttcore::GridAttr deviceGrid =
      ttcore::lookupDevice(getOperation()).getWorkerGrid();
  return opConstraintsCache().getOrCompute(
      op_model::OpModel<mlir::tt::ttnn::EmptyOp>::getOpConstraints, *this,
      deviceGrid, shape, dtype, layout, memoryConfig, opConfig.outputLayout);
}

llvm::Expected<size_t>
EmptyOp::getOpRuntime(const std::vector<TTNNLayoutAttr> &inputs,
                      const OpConfig &opConfig) {
  return issueErrorForGetOpRuntime(
      getOperation(), detail::ReasonForLackOfSupport::NeedsMemoryIO);
}

//===----------------------------------------------------------------------===//
// ArangeOp - TTNN Op Model Interface
//===----------------------------------------------------------------------===//

llvm::Expected<op_model::OpConstraints>
ArangeOp::getOpConstraints(const std::vector<TTNNLayoutAttr> &inputs,
                           const OpConfig &opConfig) {
  assert(inputs.size() == 0);

  ::mlir::IntegerAttr startAttr = getStartAttr();
  ::mlir::IntegerAttr endAttr = getEndAttr();
  ::mlir::IntegerAttr stepAttr = getStepAttr();
  std::optional<mlir::tt::ttcore::DataType> dtype = getDtype();
  std::optional<mlir::tt::ttnn::MemoryConfigAttr> memConfig = getMemoryConfig();

  const mlir::tt::ttcore::GridAttr deviceGrid =
      ttcore::lookupDevice(getOperation()).getWorkerGrid();

  return opConstraintsCache().getOrCompute(
      op_model::OpModel<mlir::tt::ttnn::ArangeOp>::getOpConstraints, *this,
      deviceGrid, startAttr, endAttr, stepAttr, dtype, memConfig,
      opConfig.outputLayout);
}

llvm::Expected<size_t>
ArangeOp::getOpRuntime(const std::vector<TTNNLayoutAttr> &inputs,
                       const OpConfig &opConfig) {
  return issueErrorForGetOpRuntime(
      getOperation(), detail::ReasonForLackOfSupport::NeedsMemoryIO);
}

//===----------------------------------------------------------------------===//
// ZerosOp - TTNN Op Model Interface
//===----------------------------------------------------------------------===//

llvm::Expected<op_model::OpConstraints>
ZerosOp::getOpConstraints(const std::vector<TTNNLayoutAttr> &inputs,
                          const OpConfig &opConfig) {
  return detail::getNamedFullOpConstraints(*this, inputs, opConfig);
}

// Similar to ArangeOp, we disable the runtime measurement for ZerosOp.
llvm::Expected<size_t>
ZerosOp::getOpRuntime(const std::vector<TTNNLayoutAttr> &inputs,
                      const OpConfig &opConfig) {
  return issueErrorForGetOpRuntime(
      getOperation(), detail::ReasonForLackOfSupport::NeedsMemoryIO);
}

//===----------------------------------------------------------------------===//
// OnesOp - TTNN Op Model Interface
//===----------------------------------------------------------------------===//

llvm::Expected<op_model::OpConstraints>
OnesOp::getOpConstraints(const std::vector<TTNNLayoutAttr> &inputs,
                         const OpConfig &opConfig) {
  return detail::getNamedFullOpConstraints(*this, inputs, opConfig);
}

llvm::Expected<size_t>
OnesOp::getOpRuntime(const std::vector<TTNNLayoutAttr> &inputs,
                     const OpConfig &opConfig) {
  return issueErrorForGetOpRuntime(
      getOperation(), detail::ReasonForLackOfSupport::NeedsMemoryIO);
}

//===----------------------------------------------------------------------===//
// FullOp - TTNN Op Model Interface
//===----------------------------------------------------------------------===//

llvm::Expected<op_model::OpConstraints>
FullOp::getOpConstraints(const std::vector<TTNNLayoutAttr> &inputs,
                         const OpConfig &opConfig) {
  assert(inputs.size() == 0);
  llvm::Expected<bool> check = detail::checkDeviceWorkerGrid(getOperation());
  if (!check) {
    return check.takeError();
  }
  ttcore::GridAttr deviceGrid =
      ttcore::lookupDevice(getOperation()).getWorkerGrid();

  const mlir::tt::ttnn::ShapeAttr shape = getShape();
  const mlir::Attribute fillValue = getFillValue();
  const std::optional<mlir::tt::ttcore::DataType> dtype = getDtype();
  const std::optional<mlir::tt::ttnn::Layout> layout = getLayout();
  const std::optional<mlir::tt::ttnn::MemoryConfigAttr> memoryConfig =
      getMemoryConfig();

  return opConstraintsCache().getOrCompute(
      op_model::OpModel<mlir::tt::ttnn::FullOp>::getOpConstraints, *this,
      deviceGrid, shape, fillValue, dtype, layout, memoryConfig,
      opConfig.outputLayout);
}

llvm::Expected<size_t>
FullOp::getOpRuntime(const std::vector<TTNNLayoutAttr> &inputs,
                     const OpConfig &opConfig) {
  return issueErrorForGetOpRuntime(
      getOperation(), detail::ReasonForLackOfSupport::NeedsMemoryIO);
}

//===----------------------------------------------------------------------===//
// AllGatherOp - TTNN Op Model Interface
//===----------------------------------------------------------------------===//
// AllGatherOp and ReduceScatterOp are not supported, since they have been
// removed from metal. See
// https://github.com/tenstorrent/tt-metal/commit/1ccd1c6480
llvm::Expected<op_model::OpConstraints>
AllGatherOp::getOpConstraints(const std::vector<TTNNLayoutAttr> &inputs,
                              const OpConfig &opConfig) {
  return issueErrorForGetOpConstraints(
      getOperation(), detail::ReasonForLackOfSupport::MissingMetalDefinition);
}

llvm::Expected<size_t>
AllGatherOp::getOpRuntime(const std::vector<TTNNLayoutAttr> &inputs,
                          const OpConfig &opConfig) {
  return issueErrorForGetOpRuntime(
      getOperation(), detail::ReasonForLackOfSupport::MissingMetalDefinition);
}

//===----------------------------------------------------------------------===//
// ReduceScatterOp - TTNN Op Model Interface
//===----------------------------------------------------------------------===//

llvm::Expected<op_model::OpConstraints>
ReduceScatterOp::getOpConstraints(const std::vector<TTNNLayoutAttr> &inputs,
                                  const OpConfig &opConfig) {
  return issueErrorForGetOpConstraints(
      getOperation(), detail::ReasonForLackOfSupport::MissingMetalDefinition);
}

llvm::Expected<size_t>
ReduceScatterOp::getOpRuntime(const std::vector<TTNNLayoutAttr> &inputs,
                              const OpConfig &opConfig) {
  return issueErrorForGetOpRuntime(
      getOperation(), detail::ReasonForLackOfSupport::MissingMetalDefinition);
}

//===----------------------------------------------------------------------===//
// PointToPointOp - TTNN Op Model Interface
//===----------------------------------------------------------------------===//

// PointToPointOp is not supported rn. The reason is that the metal definition
// requires semaphore and multi-device, which is not available at the moment.
llvm::Expected<op_model::OpConstraints>
PointToPointOp::getOpConstraints(const std::vector<TTNNLayoutAttr> &inputs,
                                 const OpConfig &opConfig) {
  return issueErrorForGetOpConstraints(
      getOperation(), detail::ReasonForLackOfSupport::NeedsMultiDevice);
}

llvm::Expected<size_t>
PointToPointOp::getOpRuntime(const std::vector<TTNNLayoutAttr> &inputs,
                             const OpConfig &opConfig) {
  return issueErrorForGetOpRuntime(
      getOperation(), detail::ReasonForLackOfSupport::NeedsMultiDevice);
}

//===----------------------------------------------------------------------===//
// CollectivePermuteOp - TTNN Op Model Interface
//===----------------------------------------------------------------------===//

// CollectivePermuteOp is not supported rn. The reason is that the metal
// definition is missing for this op.
llvm::Expected<op_model::OpConstraints>
CollectivePermuteOp::getOpConstraints(const std::vector<TTNNLayoutAttr> &inputs,
                                      const OpConfig &opConfig) {
  return issueErrorForGetOpConstraints(
      getOperation(), detail::ReasonForLackOfSupport::MissingMetalDefinition);
}
llvm::Expected<size_t>
CollectivePermuteOp::getOpRuntime(const std::vector<TTNNLayoutAttr> &inputs,
                                  const OpConfig &opConfig) {
  return issueErrorForGetOpRuntime(
      getOperation(), detail::ReasonForLackOfSupport::MissingMetalDefinition);
}

//===----------------------------------------------------------------------===//
// AllReduceOp - TTNN Op Model Interface
//===----------------------------------------------------------------------===//

llvm::Expected<op_model::OpConstraints>
AllReduceOp::getOpConstraints(const std::vector<TTNNLayoutAttr> &inputs,
                              const OpConfig &opConfig) {
  return issueErrorForGetOpConstraints(
      getOperation(), detail::ReasonForLackOfSupport::MissingMetalDefinition);
}

llvm::Expected<size_t>
AllReduceOp::getOpRuntime(const std::vector<TTNNLayoutAttr> &inputs,
                          const OpConfig &opConfig) {
  return issueErrorForGetOpRuntime(
      getOperation(), detail::ReasonForLackOfSupport::MissingMetalDefinition);
}

//===----------------------------------------------------------------------===//
// ConstantOp - TTNN Op Model Interface
//===----------------------------------------------------------------------===//

llvm::Expected<op_model::OpConstraints>
ConstantOp::getOpConstraints(const std::vector<TTNNLayoutAttr> &inputs,
                             const OpConfig &opConfig) {
  assert(inputs.size() == 0);

  llvm::Expected<bool> check = detail::checkDeviceWorkerGrid(getOperation());
  if (!check) {
    return check.takeError();
  }
  ttcore::GridAttr deviceGrid =
      ttcore::lookupDevice(getOperation()).getWorkerGrid();

  return opConstraintsCache().getOrCompute(
      op_model::OpModel<ConstantOp>::getOpConstraints, *this, deviceGrid,
      getValue(), opConfig.outputLayout);
}

llvm::Expected<size_t>
ConstantOp::getOpRuntime(const std::vector<TTNNLayoutAttr> &inputs,
                         const OpConfig &opConfig) {
  return issueErrorForGetOpRuntime(
      getOperation(), detail::ReasonForLackOfSupport::NeedsMemoryIO);
}

//===----------------------------------------------------------------------===//
// RandOp - TTNN Op Model Interface
//===----------------------------------------------------------------------===//

llvm::Expected<op_model::OpConstraints>
RandOp::getOpConstraints(const std::vector<TTNNLayoutAttr> &inputs,
                         const OpConfig &opConfig) {
  assert(inputs.size() == 0);

  llvm::Expected<bool> check = detail::checkDeviceWorkerGrid(getOperation());
  if (!check) {
    return check.takeError();
  }
  ttcore::GridAttr deviceGrid =
      ttcore::lookupDevice(getOperation()).getWorkerGrid();

  return opConstraintsCache().getOrCompute(
      op_model::OpModel<mlir::tt::ttnn::RandOp>::getOpConstraints, *this,
      deviceGrid, getSize(), getDtype(), getMemoryConfig(), getLayout(),
      getLow(), getHigh(), getSeed(), opConfig.outputLayout);
}

llvm::Expected<size_t>
RandOp::getOpRuntime(const std::vector<TTNNLayoutAttr> &inputs,
                     const OpConfig &opConfig) {
  return issueErrorForGetOpRuntime(
      getOperation(), detail::ReasonForLackOfSupport::NeedsMemoryIO);
}

//===----------------------------------------------------------------------===//
// MeshShardOp - TTNN Op Model Interface
//===----------------------------------------------------------------------===//

llvm::Expected<op_model::OpConstraints>
MeshShardOp::getOpConstraints(const std::vector<TTNNLayoutAttr> &inputs,
                              const OpConfig &opConfig) {
  return issueErrorForGetOpConstraints(
      getOperation(), detail::ReasonForLackOfSupport::MissingMetalDefinition);
}

llvm::Expected<size_t>
MeshShardOp::getOpRuntime(const std::vector<TTNNLayoutAttr> &inputs,
                          const OpConfig &opConfig) {
  return issueErrorForGetOpRuntime(
      getOperation(), detail::ReasonForLackOfSupport::MissingMetalDefinition);
}

//===----------------------------------------------------------------------===//
<<<<<<< HEAD
// BeginTraceCaptureOp - TTNN Op Model Interface
//===----------------------------------------------------------------------===//

llvm::Expected<op_model::OpConstraints>
BeginTraceCaptureOp::getOpConstraints(const std::vector<TTNNLayoutAttr> &inputs,
                                      const OpConfig &opConfig) {
  return issueErrorForGetOpConstraints(
      getOperation(), detail::ReasonForLackOfSupport::NoNeedForConstraintAPI);
}

llvm::Expected<size_t>
BeginTraceCaptureOp::getOpRuntime(const std::vector<TTNNLayoutAttr> &inputs,
                                  const OpConfig &opConfig) {
  return issueErrorForGetOpRuntime(
      getOperation(), detail::ReasonForLackOfSupport::NoNeedForConstraintAPI);
}

//===----------------------------------------------------------------------===//
// EndTraceCaptureOp - TTNN Op Model Interface
//===----------------------------------------------------------------------===//

llvm::Expected<op_model::OpConstraints>
EndTraceCaptureOp::getOpConstraints(const std::vector<TTNNLayoutAttr> &inputs,
                                    const OpConfig &opConfig) {
  return issueErrorForGetOpConstraints(
      getOperation(), detail::ReasonForLackOfSupport::NoNeedForConstraintAPI);
}

llvm::Expected<size_t>
EndTraceCaptureOp::getOpRuntime(const std::vector<TTNNLayoutAttr> &inputs,
                                const OpConfig &opConfig) {
  return issueErrorForGetOpRuntime(
      getOperation(), detail::ReasonForLackOfSupport::NoNeedForConstraintAPI);
}

//===----------------------------------------------------------------------===//
// ExecuteTraceOp - TTNN Op Model Interface
//===----------------------------------------------------------------------===//

llvm::Expected<op_model::OpConstraints>
ExecuteTraceOp::getOpConstraints(const std::vector<TTNNLayoutAttr> &inputs,
                                 const OpConfig &opConfig) {
  return issueErrorForGetOpConstraints(
      getOperation(), detail::ReasonForLackOfSupport::NoNeedForConstraintAPI);
}

llvm::Expected<size_t>
ExecuteTraceOp::getOpRuntime(const std::vector<TTNNLayoutAttr> &inputs,
                             const OpConfig &opConfig) {
  return issueErrorForGetOpRuntime(
      getOperation(), detail::ReasonForLackOfSupport::NoNeedForConstraintAPI);
}

//===----------------------------------------------------------------------===//
// CaptureOrExecuteTraceOp - TTNN Op Model Interface
//===----------------------------------------------------------------------===//

llvm::Expected<op_model::OpConstraints>
CaptureOrExecuteTraceOp::getOpConstraints(
    const std::vector<TTNNLayoutAttr> &inputs, const OpConfig &opConfig) {
=======
// GenericOp - TTNN Op Model Interface
//===----------------------------------------------------------------------===//

llvm::Expected<op_model::OpConstraints>
GenericOp::getOpConstraints(const std::vector<TTNNLayoutAttr> &inputs,
                            const OpConfig &opConfig) {
>>>>>>> af462f6d
  return issueErrorForGetOpConstraints(
      getOperation(), detail::ReasonForLackOfSupport::MissingMetalDefinition);
}

llvm::Expected<size_t>
<<<<<<< HEAD
CaptureOrExecuteTraceOp::getOpRuntime(const std::vector<TTNNLayoutAttr> &inputs,
                                      const OpConfig &opConfig) {
  return issueErrorForGetOpRuntime(
      getOperation(), detail::ReasonForLackOfSupport::MissingMetalDefinition);
}
=======
GenericOp::getOpRuntime(const std::vector<TTNNLayoutAttr> &inputs,
                        const OpConfig &opConfig) {
  return issueErrorForGetOpRuntime(
      getOperation(), detail::ReasonForLackOfSupport::MissingMetalDefinition);
}

>>>>>>> af462f6d
} // namespace mlir::tt::ttnn<|MERGE_RESOLUTION|>--- conflicted
+++ resolved
@@ -3233,7 +3233,24 @@
 }
 
 //===----------------------------------------------------------------------===//
-<<<<<<< HEAD
+// GenericOp - TTNN Op Model Interface
+//===----------------------------------------------------------------------===//
+
+llvm::Expected<op_model::OpConstraints>
+GenericOp::getOpConstraints(const std::vector<TTNNLayoutAttr> &inputs,
+                            const OpConfig &opConfig) {
+  return issueErrorForGetOpConstraints(
+      getOperation(), detail::ReasonForLackOfSupport::MissingMetalDefinition);
+}
+
+llvm::Expected<size_t>
+GenericOp::getOpRuntime(const std::vector<TTNNLayoutAttr> &inputs,
+                        const OpConfig &opConfig) {
+  return issueErrorForGetOpRuntime(
+      getOperation(), detail::ReasonForLackOfSupport::MissingMetalDefinition);
+}
+
+//===----------------------------------------------------------------------===//
 // BeginTraceCaptureOp - TTNN Op Model Interface
 //===----------------------------------------------------------------------===//
 
@@ -3294,31 +3311,14 @@
 llvm::Expected<op_model::OpConstraints>
 CaptureOrExecuteTraceOp::getOpConstraints(
     const std::vector<TTNNLayoutAttr> &inputs, const OpConfig &opConfig) {
-=======
-// GenericOp - TTNN Op Model Interface
-//===----------------------------------------------------------------------===//
-
-llvm::Expected<op_model::OpConstraints>
-GenericOp::getOpConstraints(const std::vector<TTNNLayoutAttr> &inputs,
-                            const OpConfig &opConfig) {
->>>>>>> af462f6d
   return issueErrorForGetOpConstraints(
       getOperation(), detail::ReasonForLackOfSupport::MissingMetalDefinition);
 }
 
 llvm::Expected<size_t>
-<<<<<<< HEAD
 CaptureOrExecuteTraceOp::getOpRuntime(const std::vector<TTNNLayoutAttr> &inputs,
                                       const OpConfig &opConfig) {
   return issueErrorForGetOpRuntime(
       getOperation(), detail::ReasonForLackOfSupport::MissingMetalDefinition);
 }
-=======
-GenericOp::getOpRuntime(const std::vector<TTNNLayoutAttr> &inputs,
-                        const OpConfig &opConfig) {
-  return issueErrorForGetOpRuntime(
-      getOperation(), detail::ReasonForLackOfSupport::MissingMetalDefinition);
-}
-
->>>>>>> af462f6d
 } // namespace mlir::tt::ttnn