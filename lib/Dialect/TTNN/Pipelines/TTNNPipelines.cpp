--- conflicted
+++ resolved
@@ -220,7 +220,12 @@
       devicePm.addPass(tt::ttnn::createTTNNFusing());
     }
     createTTNNPipelineWorkaroundPass(devicePm, options);
-    createTTNNPipelineAnalysisPasses(devicePm, options);
+    // Add BFP8 weight conversion pass before analysis passes.
+  // Analysis passes need to know data formats to decide on shardings.
+  if (options.experimentalBfp8Weights) {
+    devicePm.addPass(createTTNNWeightBFP8Conversion());
+  }
+  createTTNNPipelineAnalysisPasses(devicePm, options);
     // We need to re-run const-eval to pick up const prepare conv2d weight ops
     // split during the analysis passes.
     if (options.enableConstEval) {
@@ -235,32 +240,6 @@
 
     createTTNNPipelineDeallocPass(devicePm, options);
   }
-<<<<<<< HEAD
-=======
-  createTTNNPipelineWorkaroundPass(devicePm, options);
-  if (options.enableConstEval) {
-    devicePm.addPass(transforms::createConstEvalHoistTransform());
-  }
-  // Add BFP8 weight conversion pass before analysis passes.
-  // Analysis passes need to know data formats to decide on shardings.
-  if (options.experimentalBfp8Weights) {
-    devicePm.addPass(createTTNNWeightBFP8Conversion());
-  }
-  createTTNNPipelineAnalysisPasses(devicePm, options);
-  // We need to re-run const-eval to pick up const prepare conv2d weight ops
-  // split during the analysis passes.
-  if (options.enableConstEval) {
-    devicePm.addPass(transforms::createConstEvalHoistTransform());
-  }
-  createTTNNPipelineLayoutDecompositionPass(devicePm, options);
-  if (options.enableTrace) {
-    devicePm.addPass(tt::ttnn::createTTNNTraceHoistTransform());
-  }
-  // Fold ttcore.optimization_barrier ops before deallocation
-  devicePm.addPass(ttcore::createTTCoreOptimizationBarrierFold());
-
-  createTTNNPipelineDeallocPass(devicePm, options);
->>>>>>> 4e48cfcf
 
   // Run lowering to LLVM pass on hoisted funcs in CPUModule.
   if (options.enableCPUModuleLowering) {
