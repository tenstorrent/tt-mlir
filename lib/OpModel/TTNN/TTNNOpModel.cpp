--- conflicted
+++ resolved
@@ -3879,7 +3879,6 @@
 }
 
 //===----------------------------------------------------------------------===//
-<<<<<<< HEAD
 // RandOp
 //===----------------------------------------------------------------------===//
 
@@ -3889,7 +3888,34 @@
     mlir::tt::ttnn::MemoryConfigAttr memoryConfig,
     mlir::tt::ttnn::Layout layout, llvm::APFloat low, llvm::APFloat high,
     uint32_t seed, mlir::tt::ttnn::TTNNLayoutAttr outputLayout) {
-=======
+#ifdef TTMLIR_ENABLE_OPMODEL
+  ::tt::tt_metal::distributed::MeshDevice *device =
+      SingletonDeviceContext::getInstance().getDevice();
+
+  // Prefer the output layout if possible:
+  ::ttnn::MemoryConfig metalMemConfig = ::ttnn::DRAM_MEMORY_CONFIG;
+  if (outputLayout) {
+    metalMemConfig = conversion::getMemoryConfig(outputLayout);
+  } else if (memoryConfig) {
+    metalMemConfig = conversion::getMemoryConfig(memoryConfig);
+  }
+
+  auto randOpQuery = [=]() {
+    return ::ttnn::graph::query_op_constraints(
+        ::ttnn::rand, device, conversion::getShape(size.getShape()),
+        std::ref(*device), conversion::getDataType(dtype),
+        conversion::getPageLayout(layout), metalMemConfig, low.convertToFloat(),
+        high.convertToFloat(), seed);
+  };
+
+  return operation::getOpConstraints(size.getContext(), deviceGrid,
+                                     randOpQuery);
+#else
+  return OpConstraints{};
+#endif // TTMLIR_ENABLE_OPMODEL
+}
+
+//===----------------------------------------------------------------------===//
 // ConstantOp
 //===----------------------------------------------------------------------===//
 
@@ -3975,31 +4001,10 @@
 OpModel<ConstantOp>::getOpConstraints(ttcore::GridAttr deviceGrid,
                                       mlir::ElementsAttr value,
                                       TTNNLayoutAttr outputLayout) {
->>>>>>> 65688c94
-#ifdef TTMLIR_ENABLE_OPMODEL
-  ::tt::tt_metal::distributed::MeshDevice *device =
-      SingletonDeviceContext::getInstance().getDevice();
-
-<<<<<<< HEAD
-  // Prefer the output layout if possible:
-  ::ttnn::MemoryConfig metalMemConfig = ::ttnn::DRAM_MEMORY_CONFIG;
-  if (outputLayout) {
-    metalMemConfig = conversion::getMemoryConfig(outputLayout);
-  } else if (memoryConfig) {
-    metalMemConfig = conversion::getMemoryConfig(memoryConfig);
-  }
-
-  auto randOpQuery = [=]() {
-    return ::ttnn::graph::query_op_constraints(
-        ::ttnn::rand, device, conversion::getShape(size.getShape()),
-        std::ref(*device), conversion::getDataType(dtype),
-        conversion::getPageLayout(layout), metalMemConfig, low.convertToFloat(),
-        high.convertToFloat(), seed);
-  };
-
-  return operation::getOpConstraints(size.getContext(), deviceGrid,
-                                     randOpQuery);
-=======
+#ifdef TTMLIR_ENABLE_OPMODEL
+  ::tt::tt_metal::distributed::MeshDevice *device =
+      SingletonDeviceContext::getInstance().getDevice();
+
   std::optional<::tt::tt_metal::Layout> metalLayout = std::nullopt;
   if (outputLayout) {
     metalLayout = conversion::getPageLayout(outputLayout);
@@ -4015,7 +4020,6 @@
                                        constantOpQuery);
   };
   return dispatchGetRawData(value, func);
->>>>>>> 65688c94
 #else
   return OpConstraints{};
 #endif // TTMLIR_ENABLE_OPMODEL
