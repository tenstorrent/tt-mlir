--- conflicted
+++ resolved
@@ -3132,15 +3132,6 @@
 }
 
 //===----------------------------------------------------------------------===//
-<<<<<<< HEAD
-// AllGatherOp
-//===----------------------------------------------------------------------===//
-
-llvm::Expected<OpConstraints> OpModel<AllGatherOp>::getOpConstraints(
-    ttcore::GridAttr deviceGrid, llvm::ArrayRef<int64_t> inputShape,
-    TTNNLayoutAttr inputLayout, int32_t allGatherDim, uint32_t clusterAxis,
-    uint32_t numLinks, TTNNLayoutAttr outputLayout) {
-=======
 // EmptyOp
 //===----------------------------------------------------------------------===//
 llvm::Expected<OpConstraints>
@@ -3149,12 +3140,161 @@
     mlir::tt::ttcore::DataTypeAttr dtype, mlir::tt::ttnn::Layout inputLayout,
     mlir::tt::ttnn::MemoryConfigAttr memoryConfig,
     mlir::tt::ttnn::TTNNLayoutAttr outputLayout) {
->>>>>>> 84b226f2
-#ifdef TTMLIR_ENABLE_OPMODEL
-  ::tt::tt_metal::distributed::MeshDevice *device =
-      SingletonDeviceContext::getInstance().getDevice();
-
-<<<<<<< HEAD
+#ifdef TTMLIR_ENABLE_OPMODEL
+  ::tt::tt_metal::distributed::MeshDevice *device =
+      SingletonDeviceContext::getInstance().getDevice();
+
+  // Use the output layout if possible:
+  ::tt::tt_metal::MemoryConfig memConfig =
+      outputLayout ? conversion::getMemoryConfig(outputLayout)
+                   : conversion::getMemoryConfig(memoryConfig);
+
+  auto emptyOpQuery = [=]() {
+    return ::ttnn::graph::query_op_constraints(
+        ::ttnn::empty, device, conversion::getShape(inputShape),
+        conversion::getDataType(dtype.getValue()),
+        conversion::getPageLayout(inputLayout), device, memConfig);
+  };
+
+  return operation::getOpConstraints(dtype.getContext(), deviceGrid,
+                                     emptyOpQuery);
+#else
+  return OpConstraints{};
+#endif //
+}
+
+//===----------------------------------------------------------------------===//
+// ArangeOp
+//===----------------------------------------------------------------------===//
+// sgholamiTT: There are two reasons why receiving the start, end, and step as
+// attributes is better than as integers:
+//   1. That is the only valid way to aquire a pointer to MLIRContext.
+//   2. Using getInt() member function of ::mlir::IntegerAttr is safer and more
+//      mlir idiomatic than static_cast<int64_t>(start).
+llvm::Expected<OpConstraints>
+OpModel<mlir::tt::ttnn::ArangeOp>::getOpConstraints(
+    mlir::tt::ttcore::GridAttr deviceGrid, ::mlir::IntegerAttr start,
+    ::mlir::IntegerAttr end, ::mlir::IntegerAttr step,
+    std::optional<mlir::tt::ttcore::DataType> dtype,
+    std::optional<mlir::tt::ttnn::MemoryConfigAttr> memConfig,
+    mlir::tt::ttnn::TTNNLayoutAttr outputLayout) {
+#ifdef TTMLIR_ENABLE_OPMODEL
+  ::tt::tt_metal::distributed::MeshDevice *device =
+      SingletonDeviceContext::getInstance().getDevice();
+  // ~~~~~~~~~~~~~~~~~~~~~ Note ~~~~~~~~~~~~~~~~~~~~~
+  // The following default values are taken from Arrange's invoke function in
+  // tt-metal/ttnn/cpp/ttnn/operations/creation.hpp
+  const ::tt::tt_metal::DataType defaultDtypeInMetal =
+      ::tt::tt_metal::DataType::BFLOAT16;
+  const ::ttnn::MemoryConfig defaultMemoryConfigInMetal =
+      ::ttnn::DRAM_MEMORY_CONFIG;
+  const ::ttnn::Layout defaultLayoutInMetal = ::ttnn::ROW_MAJOR_LAYOUT;
+  // ~~~~~~~~~~~~~~~~~~~~~~~~~~~~~~~~~~~~~~~~~~~~~~~~
+
+  ::tt::tt_metal::DataType dataType = defaultDtypeInMetal;
+  if (dtype.has_value()) {
+    dataType = conversion::getDataType(dtype.value());
+  }
+  ::ttnn::MemoryConfig memoryConfig = defaultMemoryConfigInMetal;
+  // Prefer the output layout if possible:
+  if (outputLayout) {
+    memoryConfig = conversion::getMemoryConfig(outputLayout);
+  } else if (memConfig.has_value()) {
+    memoryConfig = conversion::getMemoryConfig(memConfig.value());
+  }
+  std::optional<std::reference_wrapper<::tt::tt_metal::distributed::MeshDevice>>
+      deviceRef = *device;
+
+  auto arangeOpQuery = [=]() {
+    return ::ttnn::graph::query_op_constraints(
+        ::ttnn::arange, device, start.getInt(), end.getInt(), step.getInt(),
+        dataType, deviceRef, memoryConfig, defaultLayoutInMetal);
+  };
+
+  return operation::getOpConstraints(start.getContext(), deviceGrid,
+                                     arangeOpQuery);
+#else
+  return OpConstraints{};
+#endif // TTMLIR_ENABLE_OPMODEL
+}
+
+//===----------------------------------------------------------------------===//
+// FullOp
+//===----------------------------------------------------------------------===//
+
+llvm::Expected<OpConstraints> OpModel<mlir::tt::ttnn::FullOp>::getOpConstraints(
+    mlir::tt::ttcore::GridAttr deviceGrid, mlir::tt::ttnn::ShapeAttr shape,
+    mlir::Attribute fillValue, std::optional<mlir::tt::ttcore::DataType> dtype,
+    std::optional<mlir::tt::ttnn::Layout> layout,
+    std::optional<mlir::tt::ttnn::MemoryConfigAttr> memoryConfig,
+    mlir::tt::ttnn::TTNNLayoutAttr outputLayout) {
+#ifdef TTMLIR_ENABLE_OPMODEL
+  ::tt::tt_metal::distributed::MeshDevice *device =
+      SingletonDeviceContext::getInstance().getDevice();
+
+  // Prefer the output layout if possible:
+  std::optional<::ttnn::MemoryConfig> metalMemConfig = std::nullopt;
+  if (outputLayout) {
+    metalMemConfig = conversion::getMemoryConfig(outputLayout);
+  } else if (memoryConfig.has_value()) {
+    metalMemConfig = conversion::getMemoryConfig(memoryConfig.value());
+  }
+
+  std::optional<::ttnn::DataType> metalDtype = std::nullopt;
+  if (dtype.has_value()) {
+    metalDtype = conversion::getDataType(dtype.value());
+  }
+  ::ttnn::Shape metalShape = conversion::getShape(shape.getShape());
+
+  std::optional<::ttnn::Layout> metalLayout = std::nullopt;
+  if (layout.has_value()) {
+    metalLayout = conversion::getPageLayout(layout.value());
+  }
+  std::optional<std::reference_wrapper<::tt::tt_metal::distributed::MeshDevice>>
+      deviceRef = *device;
+
+  // Helper lambda to create the query with any fill value type
+  auto createFullOpQuery = [=](auto convertedFillValue) {
+    return [=]() {
+      return ::ttnn::graph::query_op_constraints(
+          ::ttnn::full, device, metalShape, convertedFillValue, metalDtype,
+          metalLayout, deviceRef, metalMemConfig,
+          /*optional_output_tensor = */ std::nullopt);
+    };
+  };
+
+  // The invoke function of fullOp is templated over the fill value type. That's
+  // why the following code is aranged in this way.
+  if (auto value = mlir::dyn_cast<mlir::IntegerAttr>(fillValue)) {
+    int convertedFillValue = static_cast<int>(value.getInt());
+    auto query = createFullOpQuery(convertedFillValue);
+    return operation::getOpConstraints(fillValue.getContext(), deviceGrid,
+                                       query);
+  }
+  if (auto value = mlir::dyn_cast<mlir::FloatAttr>(fillValue)) {
+    float convertedFillValue = value.getValue().convertToFloat();
+    auto query = createFullOpQuery(convertedFillValue);
+    return operation::getOpConstraints(fillValue.getContext(), deviceGrid,
+                                       query);
+  }
+  return llvm::createStringError("Invalid fillValue");
+#else
+  return OpConstraints{};
+#endif // TTMLIR_ENABLE_OPMODEL
+}
+
+//===----------------------------------------------------------------------===//
+// AllGatherOp
+//===----------------------------------------------------------------------===//
+
+llvm::Expected<OpConstraints> OpModel<AllGatherOp>::getOpConstraints(
+    ttcore::GridAttr deviceGrid, llvm::ArrayRef<int64_t> inputShape,
+    TTNNLayoutAttr inputLayout, int32_t allGatherDim, uint32_t clusterAxis,
+    uint32_t numLinks, TTNNLayoutAttr outputLayout) {
+#ifdef TTMLIR_ENABLE_OPMODEL
+  ::tt::tt_metal::distributed::MeshDevice *device =
+      SingletonDeviceContext::getInstance().getDevice();
+
   auto inputSpecExp =
       detail::convertToTensorSpec(device, inputShape, inputLayout);
   if (!inputSpecExp) {
@@ -3267,104 +3407,19 @@
 
   return operation::getOpConstraints(inputLayout.getContext(), deviceGrid,
                                      reduceScatterOpQuery);
-=======
-  // Use the output layout if possible:
-  ::tt::tt_metal::MemoryConfig memConfig =
-      outputLayout ? conversion::getMemoryConfig(outputLayout)
-                   : conversion::getMemoryConfig(memoryConfig);
-
-  auto emptyOpQuery = [=]() {
-    return ::ttnn::graph::query_op_constraints(
-        ::ttnn::empty, device, conversion::getShape(inputShape),
-        conversion::getDataType(dtype.getValue()),
-        conversion::getPageLayout(inputLayout), device, memConfig);
-  };
-
-  return operation::getOpConstraints(dtype.getContext(), deviceGrid,
-                                     emptyOpQuery);
 #else
   return OpConstraints{};
-#endif //
-}
-
-//===----------------------------------------------------------------------===//
-// ArangeOp
-//===----------------------------------------------------------------------===//
-// sgholamiTT: There are two reasons why receiving the start, end, and step as
-// attributes is better than as integers:
-//   1. That is the only valid way to aquire a pointer to MLIRContext.
-//   2. Using getInt() member function of ::mlir::IntegerAttr is safer and more
-//      mlir idiomatic than static_cast<int64_t>(start).
-llvm::Expected<OpConstraints>
-OpModel<mlir::tt::ttnn::ArangeOp>::getOpConstraints(
-    mlir::tt::ttcore::GridAttr deviceGrid, ::mlir::IntegerAttr start,
-    ::mlir::IntegerAttr end, ::mlir::IntegerAttr step,
-    std::optional<mlir::tt::ttcore::DataType> dtype,
-    std::optional<mlir::tt::ttnn::MemoryConfigAttr> memConfig,
-    mlir::tt::ttnn::TTNNLayoutAttr outputLayout) {
-#ifdef TTMLIR_ENABLE_OPMODEL
-  ::tt::tt_metal::distributed::MeshDevice *device =
-      SingletonDeviceContext::getInstance().getDevice();
-  // ~~~~~~~~~~~~~~~~~~~~~ Note ~~~~~~~~~~~~~~~~~~~~~
-  // The following default values are taken from Arrange's invoke function in
-  // tt-metal/ttnn/cpp/ttnn/operations/creation.hpp
-  const ::tt::tt_metal::DataType defaultDtypeInMetal =
-      ::tt::tt_metal::DataType::BFLOAT16;
-  const ::ttnn::MemoryConfig defaultMemoryConfigInMetal =
-      ::ttnn::DRAM_MEMORY_CONFIG;
-  const ::ttnn::Layout defaultLayoutInMetal = ::ttnn::ROW_MAJOR_LAYOUT;
-  // ~~~~~~~~~~~~~~~~~~~~~~~~~~~~~~~~~~~~~~~~~~~~~~~~
-
-  ::tt::tt_metal::DataType dataType = defaultDtypeInMetal;
-  if (dtype.has_value()) {
-    dataType = conversion::getDataType(dtype.value());
-  }
-  ::ttnn::MemoryConfig memoryConfig = defaultMemoryConfigInMetal;
-  // Prefer the output layout if possible:
-  if (outputLayout) {
-    memoryConfig = conversion::getMemoryConfig(outputLayout);
-  } else if (memConfig.has_value()) {
-    memoryConfig = conversion::getMemoryConfig(memConfig.value());
-  }
-  std::optional<std::reference_wrapper<::tt::tt_metal::distributed::MeshDevice>>
-      deviceRef = *device;
-
-  auto arangeOpQuery = [=]() {
-    return ::ttnn::graph::query_op_constraints(
-        ::ttnn::arange, device, start.getInt(), end.getInt(), step.getInt(),
-        dataType, deviceRef, memoryConfig, defaultLayoutInMetal);
-  };
-
-  return operation::getOpConstraints(start.getContext(), deviceGrid,
-                                     arangeOpQuery);
->>>>>>> 84b226f2
-#else
-  return OpConstraints{};
-#endif // TTMLIR_ENABLE_OPMODEL
-}
-
-<<<<<<< HEAD
+#endif // TTMLIR_ENABLE_OPMODEL
+}
+
 llvm::Expected<size_t> OpModel<ReduceScatterOp>::getOpRuntime(
     llvm::ArrayRef<int64_t> inputShape, TTNNLayoutAttr inputLayout,
     ttcore::ReduceType reduceType, int32_t scatterDim, uint32_t clusterAxis,
     uint32_t numLinks, TTNNLayoutAttr outputLayout) {
-=======
-//===----------------------------------------------------------------------===//
-// FullOp
-//===----------------------------------------------------------------------===//
-
-llvm::Expected<OpConstraints> OpModel<mlir::tt::ttnn::FullOp>::getOpConstraints(
-    mlir::tt::ttcore::GridAttr deviceGrid, mlir::tt::ttnn::ShapeAttr shape,
-    mlir::Attribute fillValue, std::optional<mlir::tt::ttcore::DataType> dtype,
-    std::optional<mlir::tt::ttnn::Layout> layout,
-    std::optional<mlir::tt::ttnn::MemoryConfigAttr> memoryConfig,
-    mlir::tt::ttnn::TTNNLayoutAttr outputLayout) {
->>>>>>> 84b226f2
-#ifdef TTMLIR_ENABLE_OPMODEL
-  ::tt::tt_metal::distributed::MeshDevice *device =
-      SingletonDeviceContext::getInstance().getDevice();
-
-<<<<<<< HEAD
+#ifdef TTMLIR_ENABLE_OPMODEL
+  ::tt::tt_metal::distributed::MeshDevice *device =
+      SingletonDeviceContext::getInstance().getDevice();
+
   auto inputSpecExp =
       detail::convertToTensorSpec(device, inputShape, inputLayout);
   if (!inputSpecExp) {
@@ -3387,56 +3442,6 @@
   return operation::getOpRuntime(reduceScatterOpQuery);
 #else
   return llvm::createStringError("Not Implemented");
-=======
-  // Prefer the output layout if possible:
-  std::optional<::ttnn::MemoryConfig> metalMemConfig = std::nullopt;
-  if (outputLayout) {
-    metalMemConfig = conversion::getMemoryConfig(outputLayout);
-  } else if (memoryConfig.has_value()) {
-    metalMemConfig = conversion::getMemoryConfig(memoryConfig.value());
-  }
-
-  std::optional<::ttnn::DataType> metalDtype = std::nullopt;
-  if (dtype.has_value()) {
-    metalDtype = conversion::getDataType(dtype.value());
-  }
-  ::ttnn::Shape metalShape = conversion::getShape(shape.getShape());
-
-  std::optional<::ttnn::Layout> metalLayout = std::nullopt;
-  if (layout.has_value()) {
-    metalLayout = conversion::getPageLayout(layout.value());
-  }
-  std::optional<std::reference_wrapper<::tt::tt_metal::distributed::MeshDevice>>
-      deviceRef = *device;
-
-  // Helper lambda to create the query with any fill value type
-  auto createFullOpQuery = [=](auto convertedFillValue) {
-    return [=]() {
-      return ::ttnn::graph::query_op_constraints(
-          ::ttnn::full, device, metalShape, convertedFillValue, metalDtype,
-          metalLayout, deviceRef, metalMemConfig,
-          /*optional_output_tensor = */ std::nullopt);
-    };
-  };
-
-  // The invoke function of fullOp is templated over the fill value type. That's
-  // why the following code is aranged in this way.
-  if (auto value = mlir::dyn_cast<mlir::IntegerAttr>(fillValue)) {
-    int convertedFillValue = static_cast<int>(value.getInt());
-    auto query = createFullOpQuery(convertedFillValue);
-    return operation::getOpConstraints(fillValue.getContext(), deviceGrid,
-                                       query);
-  }
-  if (auto value = mlir::dyn_cast<mlir::FloatAttr>(fillValue)) {
-    float convertedFillValue = value.getValue().convertToFloat();
-    auto query = createFullOpQuery(convertedFillValue);
-    return operation::getOpConstraints(fillValue.getContext(), deviceGrid,
-                                       query);
-  }
-  return llvm::createStringError("Invalid fillValue");
-#else
-  return OpConstraints{};
->>>>>>> 84b226f2
 #endif // TTMLIR_ENABLE_OPMODEL
 }
 
