--- conflicted
+++ resolved
@@ -1863,11 +1863,8 @@
         conversion::convertLLVMArrayRefToMultiSizeStdArray<uint32_t, 2, 4>(
             padding),
         conversion::convertLLVMArrayRefToStdArray<uint32_t, 2>(dilation),
-<<<<<<< HEAD
-        groups, biasTensor, localConfig, deviceComputeKernelConfigConverted,
-=======
-        groups, outputDtype, biasSpec, conv2dConfigConverted, std::nullopt,
->>>>>>> 054aadb4
+        groups, outputDtype, biasSpec, conv2dConfigConverted,
+        deviceComputeKernelConfigConverted,
         detail::getNullableMemoryConfig(outputLayout));
   };
 
@@ -1952,11 +1949,8 @@
         conversion::convertLLVMArrayRefToMultiSizeStdArray<uint32_t, 2, 4>(
             padding),
         conversion::convertLLVMArrayRefToStdArray<uint32_t, 2>(dilation),
-<<<<<<< HEAD
-        groups, biasTensor, localConfig, deviceComputeKernelConfigConverted,
-=======
-        groups, outputDtype, biasSpec, conv2dConfigConverted, std::nullopt,
->>>>>>> 054aadb4
+        groups, outputDtype, biasSpec, conv2dConfigConverted,
+        deviceComputeKernelConfigConverted,
         detail::getNullableMemoryConfig(outputLayout));
   };
 
