--- conflicted
+++ resolved
@@ -34,7 +34,6 @@
 #endif
 
 void mlir::tt::registerAllDialects(mlir::DialectRegistry &registry) {
-<<<<<<< HEAD
   registry.insert<
       mlir::tt::TTDialect, mlir::tt::ttir::TTIRDialect,
       mlir::tt::ttnn::TTNNDialect, mlir::tt::ttmetal::TTMetalDialect,
@@ -45,18 +44,7 @@
       mlir::tosa::TosaDialect, mlir::vector::VectorDialect,
       mlir::emitc::EmitCDialect, mlir::bufferization::BufferizationDialect,
       mlir::LLVM::LLVMDialect>();
-=======
-  registry
-      .insert<mlir::tt::TTDialect, mlir::tt::ttir::TTIRDialect,
-              mlir::tt::ttnn::TTNNDialect, mlir::tt::ttmetal::TTMetalDialect,
-              mlir::tt::ttkernel::TTKernelDialect, mlir::func::FuncDialect,
-              mlir::arith::ArithDialect, mlir::ml_program::MLProgramDialect,
-              mlir::tensor::TensorDialect, mlir::linalg::LinalgDialect,
-              mlir::scf::SCFDialect, mlir::cf::ControlFlowDialect,
-              mlir::tosa::TosaDialect, mlir::vector::VectorDialect,
-              mlir::emitc::EmitCDialect, mlir::memref::MemRefDialect,
-              mlir::bufferization::BufferizationDialect>();
->>>>>>> 4c9195ad
+
 #if TTMLIR_ENABLE_STABLEHLO
   mlir::stablehlo::registerAllDialects(registry);
   mlir::sdy::registerAllDialects(registry);
