--- conflicted
+++ resolved
@@ -42,12 +42,9 @@
       mlir::tensor::TensorDialect, mlir::linalg::LinalgDialect,
       mlir::scf::SCFDialect, mlir::cf::ControlFlowDialect,
       mlir::tosa::TosaDialect, mlir::vector::VectorDialect,
-<<<<<<< HEAD
+      vwells/llvm_helper_transform
       mlir::emitc::EmitCDialect, mlir::bufferization::BufferizationDialect,
       mlir::LLVM::LLVMDialect>();
-=======
-      mlir::emitc::EmitCDialect, mlir::bufferization::BufferizationDialect>();
->>>>>>> a21c7c46
 #if TTMLIR_ENABLE_STABLEHLO
   mlir::stablehlo::registerAllDialects(registry);
   mlir::sdy::registerAllDialects(registry);
