include(ExternalProject)

set(TT_METAL_VERSION "c59c50cc915d4273ecfd1da15916cb4f6b138bfc")

if ("$ENV{ARCH_NAME}" STREQUAL "grayskull")
  set(ARCH_NAME "grayskull")
  set(ARCH_EXTRA_DIR "grayskull")
elseif ("$ENV{ARCH_NAME}" STREQUAL "wormhole_b0")
  set(ARCH_NAME "wormhole")
  set(ARCH_EXTRA_DIR "wormhole/wormhole_b0_defines")
elseif ("$ENV{ARCH_NAME}" STREQUAL "blackhole")
  set(ARCH_NAME "blackhole")
  set(ARCH_EXTRA_DIR "blackhole")
else()
  message(FATAL_ERROR "Unsupported ARCH_NAME: $ENV{ARCH_NAME}")
endif()

set(METAL_INSTALL_PREFIX "${PROJECT_SOURCE_DIR}/third_party/tt-metal/src/tt-metal-build/")
set(TTMETAL_INCLUDE_DIRS
  ${PROJECT_SOURCE_DIR}/third_party/tt-metal/src/tt-metal/ttnn/cpp
  ${PROJECT_SOURCE_DIR}/third_party/tt-metal/src/tt-metal/ttnn/cpp/ttnn/deprecated
  ${PROJECT_SOURCE_DIR}/third_party/tt-metal/src/tt-metal
  ${PROJECT_SOURCE_DIR}/third_party/tt-metal/src/tt-metal/tt_metal
  ${PROJECT_SOURCE_DIR}/third_party/tt-metal/src/tt-metal/tt_metal/third_party/umd
  ${PROJECT_SOURCE_DIR}/third_party/tt-metal/src/tt-metal/tt_metal/third_party/umd/device
  ${PROJECT_SOURCE_DIR}/third_party/tt-metal/src/tt-metal/tt_metal/hw/inc
  ${PROJECT_SOURCE_DIR}/third_party/tt-metal/src/tt-metal/tt_metal/hw/inc/${ARCH_NAME}
  ${PROJECT_SOURCE_DIR}/third_party/tt-metal/src/tt-metal/tt_metal/hw/inc/${ARCH_EXTRA_DIR}
  ${PROJECT_SOURCE_DIR}/third_party/tt-metal/src/tt-metal/tt_metal/third_party/umd/src/firmware/riscv/${ARCH_NAME}
  ${PROJECT_SOURCE_DIR}/third_party/tt-metal/src/tt-metal/tt_eager
  ${PROJECT_SOURCE_DIR}/third_party/tt-metal/src/tt-metal/.cpmcache/reflect/e75434c4c5f669e4a74e4d84e0a30d7249c1e66f
  ${PROJECT_SOURCE_DIR}/third_party/tt-metal/src/tt-metal/.cpmcache/nanomsg/28cc32d5bdb6a858fe53b3ccf7e923957e53eada/include
  ${PROJECT_SOURCE_DIR}/third_party/tt-metal/src/tt-metal/.cpmcache/fmt/73b5ec45edbd92babfd91c3777a9e1ab9cac8238/include
  ${PROJECT_SOURCE_DIR}/third_party/tt-metal/src/tt-metal/.cpmcache/magic_enum/1e1af177d4ab0ef660f105434fd1017c4d1f8c17/include/magic_enum
  ${PROJECT_SOURCE_DIR}/third_party/tt-metal/src/tt-metal/.cpmcache/boost_core/e679bef5c160cf29d0f37d549881dc5f5a58c332/include
  PARENT_SCOPE
)

set(TTMETAL_LIBRARY_DIR ${PROJECT_SOURCE_DIR}/third_party/tt-metal/src/tt-metal-build/lib)
set(TTNN_LIBRARY_PATH ${TTMETAL_LIBRARY_DIR}/_ttnn.so)
set(TTMETAL_LIBRARY_PATH ${TTMETAL_LIBRARY_DIR}/libtt_metal.so)
if (TT_RUNTIME_ENABLE_PERF_TRACE)
  set(TRACY_LIBRARY_PATH ${TTMETAL_LIBRARY_DIR}/libtracy.so)
else()
  set(TRACY_LIBRARY_PATH "")
endif()

set(TTMETAL_LIBRARY_DIR ${TTMETAL_LIBRARY_DIR} PARENT_SCOPE)
set(TTNN_LIBRARY_PATH ${TTNN_LIBRARY_PATH} PARENT_SCOPE)
set(TTMETAL_LIBRARY_PATH ${TTMETAL_LIBRARY_PATH} PARENT_SCOPE)
set(TRACY_LIBRARY_PATH ${TRACY_LIBRARY_PATH} PARENT_SCOPE)
ExternalProject_Add(
  tt-metal
  PREFIX ${TTMLIR_SOURCE_DIR}/third_party/tt-metal
  CMAKE_GENERATOR Ninja
  CMAKE_ARGS
<<<<<<< HEAD
    -DCMAKE_BUILD_TYPE=${CMAKE_BUILD_TYPE}
=======
    -DCMAKE_BUILD_TYPE=Release
    -DCMAKE_INSTALL_PREFIX=${METAL_INSTALL_PREFIX}
>>>>>>> d22d7ebc
    -DCMAKE_C_COMPILER=${CMAKE_C_COMPILER}
    -DCMAKE_CXX_COMPILER=${CMAKE_CXX_COMPILER}
    -DCMAKE_CXX_COMPILER_LAUNCHER=${CMAKE_CXX_COMPILER_LAUNCHER}
    -DENABLE_TRACY=${TT_RUNTIME_ENABLE_PERF_TRACE}
    -DENABLE_LIBCXX=OFF
  GIT_REPOSITORY https://github.com/tenstorrent/tt-metal.git
  GIT_TAG ${TT_METAL_VERSION}
  GIT_PROGRESS ON
  BUILD_BYPRODUCTS ${TTNN_LIBRARY_PATH} ${TTMETAL_LIBRARY_PATH} ${TRACY_LIBRARY_PATH}
)

set_target_properties(tt-metal PROPERTIES EXCLUDE_FROM_ALL TRUE)

list(APPEND library_names TTNN_LIBRARY TTMETAL_LIBRARY)
list(APPEND library_paths ${TTNN_LIBRARY_PATH} ${TTMETAL_LIBRARY_PATH})

if (TT_RUNTIME_ENABLE_PERF_TRACE)
  list(APPEND library_names TRACY_LIBRARY)
  list(APPEND library_paths ${TRACY_LIBRARY_PATH})
endif()

foreach(lib_name lib_path IN ZIP_LISTS library_names library_paths)
  add_library(${lib_name} SHARED IMPORTED GLOBAL)
  set_target_properties(${lib_name} PROPERTIES EXCLUDE_FROM_ALL TRUE IMPORTED_LOCATION ${lib_path})
  add_dependencies(${lib_name} tt-metal)
endforeach()

install(FILES ${library_paths} DESTINATION ${CMAKE_INSTALL_LIBDIR} COMPONENT SharedLib)<|MERGE_RESOLUTION|>--- conflicted
+++ resolved
@@ -54,12 +54,8 @@
   PREFIX ${TTMLIR_SOURCE_DIR}/third_party/tt-metal
   CMAKE_GENERATOR Ninja
   CMAKE_ARGS
-<<<<<<< HEAD
     -DCMAKE_BUILD_TYPE=${CMAKE_BUILD_TYPE}
-=======
-    -DCMAKE_BUILD_TYPE=Release
     -DCMAKE_INSTALL_PREFIX=${METAL_INSTALL_PREFIX}
->>>>>>> d22d7ebc
     -DCMAKE_C_COMPILER=${CMAKE_C_COMPILER}
     -DCMAKE_CXX_COMPILER=${CMAKE_CXX_COMPILER}
     -DCMAKE_CXX_COMPILER_LAUNCHER=${CMAKE_CXX_COMPILER_LAUNCHER}
