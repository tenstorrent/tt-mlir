#!/usr/bin/env python
#
# # SPDX-FileCopyrightText: (c) 2024 Tenstorrent AI ULC
#
# SPDX-License-Identifier: Apache-2.0

import model_explorer
import argparse

parser = argparse.ArgumentParser(prog="tt-explorer")
parser.add_argument(
    "-p",
    "--port",
    help="Port that model-explorer server will be exposed to",
    type=int,
    default=8080,
)
parser.add_argument(
    "-u", "--url", help="Host URL Address for server", default="localhost"
)
parser.add_argument(
    "-q",
    "--no-browser",
    help="Create server without opening browser tab",
    action="store_true",
)

args = parser.parse_args()

# TODO(odjuricic): Hack to make our extension default for .mlir files.
# This can be handled better when we switch to our model-explorer fork.
model_explorer.extension_manager.ExtensionManager.BUILTIN_ADAPTER_MODULES = []
<<<<<<< HEAD
model_explorer.visualize_from_config(extensions=["tt_adapter"], no_open_in_browser=True)
=======
model_explorer.visualize_from_config(
    extensions=["tt_adapter"],
    no_open_in_browser=args.no_browser,
    port=args.port,
    host=args.url,
)
>>>>>>> 5b4122a2
<|MERGE_RESOLUTION|>--- conflicted
+++ resolved
@@ -30,13 +30,9 @@
 # TODO(odjuricic): Hack to make our extension default for .mlir files.
 # This can be handled better when we switch to our model-explorer fork.
 model_explorer.extension_manager.ExtensionManager.BUILTIN_ADAPTER_MODULES = []
-<<<<<<< HEAD
-model_explorer.visualize_from_config(extensions=["tt_adapter"], no_open_in_browser=True)
-=======
 model_explorer.visualize_from_config(
     extensions=["tt_adapter"],
     no_open_in_browser=args.no_browser,
     port=args.port,
     host=args.url,
-)
->>>>>>> 5b4122a2
+)