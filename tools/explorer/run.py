#!/usr/bin/env python
#
# # SPDX-FileCopyrightText: (c) 2024 Tenstorrent AI ULC
#
# SPDX-License-Identifier: Apache-2.0

import model_explorer
import argparse

parser = argparse.ArgumentParser(prog="tt-explorer")
parser.add_argument(
    "-p",
    "--port",
    help="Port that model-explorer server will be exposed to",
    type=int,
    default=8080,
)
parser.add_argument(
    "-u", "--url", help="Host URL Address for server", default="localhost"
)
parser.add_argument(
    "-q",
    "--no-browser",
    help="Create server without opening browser tab",
    action="store_true",
)
parser.add_argument(
<<<<<<< HEAD
    "-c", "--cors_host", help="The Host to allow for CORS requests", default=None
=======
    "-x",
    "--no-model-execution",
    help="Disable execution of models from the UI",
    action="store_true",
>>>>>>> 7da6ae90
)

args = parser.parse_args()

# TODO(odjuricic): Hack to make our extension default for .mlir files.
# This can be handled better when we switch to our model-explorer fork.
model_explorer.extension_manager.ExtensionManager.BUILTIN_ADAPTER_MODULES = []
model_explorer.visualize_from_config(
    extensions=["tt_adapter"],
    no_open_in_browser=args.no_browser,
    port=args.port,
    host=args.url,
<<<<<<< HEAD
    cors_host=args.cors_host,
=======
    enable_execution=not args.no_model_execution,
>>>>>>> 7da6ae90
)<|MERGE_RESOLUTION|>--- conflicted
+++ resolved
@@ -25,14 +25,13 @@
     action="store_true",
 )
 parser.add_argument(
-<<<<<<< HEAD
-    "-c", "--cors_host", help="The Host to allow for CORS requests", default=None
-=======
     "-x",
     "--no-model-execution",
     help="Disable execution of models from the UI",
     action="store_true",
->>>>>>> 7da6ae90
+)
+parser.add_argument(
+    "-c", "--cors_host", help="The Host to allow for CORS requests", default=None
 )
 
 args = parser.parse_args()
@@ -45,9 +44,6 @@
     no_open_in_browser=args.no_browser,
     port=args.port,
     host=args.url,
-<<<<<<< HEAD
+    enable_execution=not args.no_model_execution,
     cors_host=args.cors_host,
-=======
-    enable_execution=not args.no_model_execution,
->>>>>>> 7da6ae90
 )