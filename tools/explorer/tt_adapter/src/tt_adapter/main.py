--- conflicted
+++ resolved
@@ -95,27 +95,21 @@
             logging.info(f"Using optimized model: {optimized_model_path}")
             # Get performance and memory results.
             perf_trace = self.model_runner.get_perf_trace(model_path)
-<<<<<<< HEAD
             memory_trace = self.model_runner.get_memory_usage(model_path)
-=======
             golden_results = self.model_runner.get_golden_results(model_path)
->>>>>>> 5af3d212
 
             with open(optimized_model_path, "r") as model_file:
                 module = utils.parse_mlir_str(model_file.read())
 
             # Convert TTIR to Model Explorer Graphs and Display/Return
-<<<<<<< HEAD
             graph, perf_data = mlir.build_graph(module, perf_trace, memory_trace)
             if perf_data:
                 # TODO(odjuricic) We should replace the perf_data with overlays once this is fixed on FE.
                 graph = utils.add_to_dataclass(graph, "perf_data", perf_data.graphsData)
-=======
             graph, overlays = mlir.build_graph(module, perf_trace, golden_results)
 
             if overlays:
                 graph = utils.add_to_dataclass(graph, "overlays", overlays)
->>>>>>> 5af3d212
 
             if overrides := self.model_runner.get_overrides(model_path):
                 graph = utils.add_to_dataclass(graph, "overrides", overrides)
