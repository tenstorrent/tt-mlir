# SPDX-FileCopyrightText: (c) 2024 Tenstorrent AI ULC
#
# SPDX-License-Identifier: Apache-2.0
import subprocess
import os
import logging

# TODO(odjuricic) Cleaner to implement ttrt --quiet flag.
# os.environ["TTRT_LOGGER_LEVEL"] = "ERROR"
from ttrt import API as ttrt
from ttmlir import passes
from . import utils, mlir
import pandas as pd
import threading
import queue
import json


class ExplorerRunException(Exception):
    pass


class ModelState:
    """
    After a model is compiled and executed we keep track of all additional data that was created.
    """

    # Path to the compiled TTNN IR file.
    optimized_model_path = None
    # Path to the output directory where ttrt dumps all model files (perf trace, memory state, etc)
    model_output_dir = None
    # Overrides, changes that the user made to op configurations.
    overrides = None


class ModelRunner:
    """
    ModelRunner is a singleton class used for compilation and running of models. Ensuring only one can be run at a time.
    This is necessary because the adaptor class is reinitialized on every request from the frontend, so it cannot keep state.
    """

    # Global static runner state. Initialized once.
    _instance = None
    _explorer_artifacts_dir = None
    _build_dir = None

    # Singleton runner state. Initialized on every run.
    runner_thread = None
    runner_error = None
    log_queue = queue.Queue()
    # progress should be a number between 0 and 100.
    progress = 0

    # State for models that have been executed.
    # Contains a mapping from model path to ModelState.
    model_state = dict()

    def __new__(cls, *args, **kwargs):
        if not cls._instance:
            logging.info("Creating a new ModelRunner instance.")
            cls._instance = super(ModelRunner, cls).__new__(cls, *args, **kwargs)
            cls._instance.initialize()
        return cls._instance

    def initialize(self):
        # Initialize machine to generate SystemDesc and load up functionality to begin
        logging.info("Running ttrt initialization.")
        ttrt.initialize_apis()

        if "TT_MLIR_HOME" not in os.environ:
            raise RuntimeError("TT_MLIR_HOME not set. Did you run source env/activate?")

        # TODO(odjuricic, #1200) ttrt perf breaks if artifacts dir is changed from default.
        # self._explorer_artifacts_dir = os.environ['TT_MLIR_HOME'] + '/explorer-artifacts'
        self._explorer_artifacts_dir = os.environ["TT_MLIR_HOME"] + "/ttrt-artifacts"
        self._build_dir = os.environ["TT_MLIR_HOME"] + "/build"
        os.makedirs(self._explorer_artifacts_dir, exist_ok=True)

        # Save the system descriptor.
        ttrt.Query(
            args={
                "--save-artifacts": True,
                "--artifact-dir": self._explorer_artifacts_dir,
                "--quiet": True,
            }
        )()

        logging.info("ModelRunner initialized.")

    def get_optimized_model_path(self, model_path):
        if model_path in self.model_state:
            return self.model_state[model_path].optimized_model_path
        return None

    def get_output_dir(self, model_path):
        return self.model_state[model_path].model_output_dir

    def get_overrides(self, model_path):
        if model_path in self.model_state:
            return self.model_state[model_path].overrides
        return None

    def get_error(self):
        return self.runner_error

    def get_progress(self):
        return self.progress

    def get_artifacts_dir(self):
        return self._explorer_artifacts_dir

    def is_busy(self):
        return self.runner_thread and self.runner_thread.is_alive()

    def get_logs(self):
        logs = []
        while not self.log_queue.empty():
            logs.append(self.log_queue.get())
        return "\n".join(logs)

    def reset_state(self, model_path):
        assert not self.is_busy()
        self.runner_thread = None
        self.runner_error = None
        self.progress = 0
        self.log_queue.queue.clear()

        if model_path in self.model_state:
            del self.model_state[model_path]

    def log(self, message, severity=logging.info):
        severity(message)
        self.log_queue.put(message)

    def get_perf_trace(self, model_path):
        op_perf_file = (
            f"{self.model_state[model_path].model_output_dir}/perf/ops_perf_results.csv"
        )
        if not os.path.exists(op_perf_file):
            raise FileNotFoundError(f"Performance file {op_perf_file} not found.")

        return pd.read_csv(op_perf_file)

<<<<<<< HEAD
    def get_memory_usage(self, model_path):

        mem_file = f"{self.model_state[model_path].model_output_dir}/run/program_0/memory_results.json"
        if not os.path.exists(mem_file):
            raise FileNotFoundError(
                f"Memory file {mem_file} not found. Memory file may not have been created."
            )

        with open(mem_file, "r") as file:
            memory_trace = json.load(file)

        return memory_trace
=======
    def get_golden_results(self, model_path):
        accuracy_res = f"{self.model_state[model_path].model_output_dir}/run/program_0/golden_results.json"

        if not os.path.exists(accuracy_res):
            raise FileNotFoundError(f"Golden results not found @ {accuracy_res}")

        with open(accuracy_res, "r") as f:
            res = json.load(f)

        return res
>>>>>>> 5af3d212

    def run_in_subprocess(self, command):
        self.log(f"Running command:\n{' '.join(command)}\n")

        process = subprocess.Popen(
            command,
            stdout=subprocess.PIPE,
            stderr=subprocess.STDOUT,
            text=True,
        )

        for line in process.stdout:
            self.log(line.strip())

        process.stdout.close()
        process.wait()

        return process

    def compile_and_run_wrapper(self, model_path, overrides_string):
        try:
            self.compile_and_run(model_path, overrides_string)
        except ExplorerRunException as e:
            self.runner_error = str(e)
            raise e
        except Exception as e:
            self.runner_error = "An unexpected error occurred: " + str(e)
            self.log(self.runner_error, severity=logging.error)
            raise e
        finally:
            self.progress = 100

    def compile_and_run(self, model_path, overrides_string):
        FLATBUFFER = False
        if model_path.endswith(".ttnn"):
            # This is being run from a Flatbuffer. Need To Render TTIR from Flatbuffer
            FLATBUFFER = True
            # Write the TTIR from this file into a temporary file to run through the compiler
            ttir_module_str = utils.parse_flatbuffer_file(
                model_path, at_pass="PRE-PIPELINE"
            )
            ttir_module_path = f"{model_path}_ttir.mlir"
            with open(ttir_module_path, "w+") as temp_module:
                temp_module.write(ttir_module_str)

        model_name = os.path.basename(model_path)
        flatbuffer_file = model_name + ".ttnn"
        state = self.model_state[model_path]

        state.model_output_dir = self._explorer_artifacts_dir + "/" + flatbuffer_file

        if os.path.exists(state.model_output_dir):
            self.log("Removing artifacts of previous run.")
            os.system(f"rm -rf {state.model_output_dir}")

        os.makedirs(state.model_output_dir)
        # Copy the model to the run directory.
        os.system(f"cp {model_path} {state.model_output_dir}")

        self.progress = 10

        ############################### Compile ##################################

        ttnn_ir_file = (
            f"{state.model_output_dir}/{model_name.replace('.mlir', '_ttnn.mlir')}"
        )

        if FLATBUFFER:
            ttnn_ir_file = f"{state.model_output_dir}/{model_name}.mlir"

        compile_command = [
            f"{self._build_dir}/bin/ttmlir-opt",
            f"--ttir-to-ttnn-backend-pipeline={overrides_string}",
            model_path if not FLATBUFFER else ttir_module_path,
            "-o",
            ttnn_ir_file,
            "--mlir-print-debuginfo",
        ]

        self.log("Running compile TTIR to TTNN Backend Pipeline")
        self.log("With options: " + overrides_string)

        compile_process = self.run_in_subprocess(compile_command)
        if compile_process.returncode != 0:
            error = "Error running compile TTIR to TTNN Backend Pipeline"
            self.log(error, severity=logging.error)
            raise ExplorerRunException(error)
        self.progress = 20

        ############################## Translate #################################

        # Need this flatbuffer file to inherit the golden data
        if FLATBUFFER:
            golden_map = utils.golden_map_from_flatbuffer(model_path)
            # need to parse this golden_map
            kept_alive_data_arrs = []
            rendered_golden_map = {}

            for entry in golden_map:
                data = entry["value"]
                # Turn this into a Torch Tensor to easily format it for the GoldenMap
                # data is a uint8_t buffer type that contains the data in the format of dtype
                # We will need to render this data as a buffer reference for the GoldenTensor constructor
                import array

                # B is unsigned char in the array library
                # This will parse the data as a 1D Buffer of uint8_t, exactly the pointer type expected
                data_arr = array.array("B", data["data"])

                rendered_golden_map[entry["key"]] = passes.GoldenTensor(
                    data["name"],
                    data["shape"],
                    data["stride"],
                    passes.lookup_dtype(data["dtype"]),
                    data_arr.buffer_info()[0],
                    data_arr.buffer_info()[1],
                )

            # Get module from file
            with open(ttnn_ir_file, "r") as f:
                ttnn_module = utils.parse_mlir_str(f.read())

            self.log("Running TTNN to Flatbuffer File")

            # Run through pybound translation so we can pass golden_map
            try:
                if golden_map:
                    passes.ttnn_to_flatbuffer_file(
                        ttnn_module, flatbuffer_file, rendered_golden_map
                    )
                else:
                    passes.ttnn_to_flatbuffer_file(ttnn_module, flatbuffer_file)
            except:
                self.log("Error while running TTNN to Flatbuffer File")
                raise ExplorerRunException()
        else:
            # Translate to Flatbuffer normally.
            to_flatbuffer_command = [
                f"{self._build_dir}/bin/ttmlir-translate",
                "--ttnn-to-flatbuffer",
                ttnn_ir_file,
                "-o",
                flatbuffer_file,
            ]

            translate_process = self.run_in_subprocess(to_flatbuffer_command)
            if translate_process.returncode != 0:
                error = "Error while running TTNN to Flatbuffer File"
                self.log(error, severtity=logging.error)
                raise ExplorerRunException(error)

        self.progress = 30

        ############################## TTRT Perf #################################

        ttrt_perf_command = [
            "ttrt",
            "perf",
            flatbuffer_file,
            f"--artifact-dir={self._explorer_artifacts_dir}",
            "--memory",
        ]

        ttrt_process = self.run_in_subprocess(ttrt_perf_command)

        if ttrt_process.returncode != 0:
            # 42 is the specific code for a test error instead of ttrt
            if ttrt_process.returncode == 42:
                error = (
                    "Error while running TTRT Tests... Continuing Explorer Execution"
                )
                self.log(error, severity=logging.error)
            else:
                error = "Error while running TTRT perf"
                self.log(error, severity=logging.error)
                raise ExplorerRunException(error)

        perf = self.get_perf_trace(model_path)
        columns = [
            "GLOBAL CALL COUNT",
            "OP CODE",
            "DEVICE FW DURATION [ns]",
            "CORE COUNT",
            "OUTPUT_0_MEMORY",
            "LOC",
        ]
        perf = perf[columns]
        logging.info(perf)

        logging.info(
            "Total device duration: ", perf["DEVICE FW DURATION [ns]"].sum(), "ns"
        )

        # TTNN_IR_FILE from flatbuffer is still relevant since model_path is the FB with golden data and it will rented optimized_model_path instead
        state.optimized_model_path = ttnn_ir_file
        self.progress = 100

    def run(self, model_path, compile_options, overrides):
        # Check if a run is already in progress
        if self.is_busy():
            raise RuntimeError(
                "A model is already being processed. Please wait for it to finish."
            )
        self.reset_state(model_path)
        self.model_state[model_path] = ModelState()
        self.model_state[model_path].overrides = overrides

        # Start compile and run in a new thread
        self.runner_thread = threading.Thread(
            target=self.compile_and_run_wrapper, args=(model_path, compile_options)
        )
        self.runner_thread.start()<|MERGE_RESOLUTION|>--- conflicted
+++ resolved
@@ -141,7 +141,6 @@
 
         return pd.read_csv(op_perf_file)
 
-<<<<<<< HEAD
     def get_memory_usage(self, model_path):
 
         mem_file = f"{self.model_state[model_path].model_output_dir}/run/program_0/memory_results.json"
@@ -154,7 +153,7 @@
             memory_trace = json.load(file)
 
         return memory_trace
-=======
+      
     def get_golden_results(self, model_path):
         accuracy_res = f"{self.model_state[model_path].model_output_dir}/run/program_0/golden_results.json"
 
@@ -165,7 +164,6 @@
             res = json.load(f)
 
         return res
->>>>>>> 5af3d212
 
     def run_in_subprocess(self, command):
         self.log(f"Running command:\n{' '.join(command)}\n")
