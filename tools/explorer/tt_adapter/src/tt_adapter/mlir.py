--- conflicted
+++ resolved
@@ -702,67 +702,6 @@
     return graph, overlays
 
 
-<<<<<<< HEAD
-=======
-def process_module(
-    module,
-    graph,
-    op_to_graph_node,
-    operands_in_graph,
-    output_connections,
-    loc_to_perf,
-    loc_to_accuracy,
-    perf_node_data,
-    memory_data,
-    accuracy_node_data,
-):
-    """
-    Process a module's operations.  Only works on top-level module, any nested modules won't have a body so they need to directly call process_operations instead.
-
-    Args:
-        module: The module to process
-        graph: The graph being built
-        op_to_graph_node: Mapping from operations to graph nodes
-        operands_in_graph: Set of operands already added to graph
-        output_connections: Tracking of output connections
-        loc_to_perf: Mapping from locations to performance data
-        loc_to_accuracy: Locs to Golden Results
-        perf_node_data: Performance data for nodes
-        memory_data: Memory usage for nodes
-        accuracy_node_data: Acccuracy Node Data
-    """
-    module_op = OpHandler(module.operation)
-    module_attrs = module_op.get_attributes()
-    module_attrs = dict((attr.key, attr.value) for attr in module_attrs)
-
-    # Add module attributes to the graph as "namespace attributes"
-    if not graph.groupNodeAttributes:
-        graph.groupNodeAttributes = {}
-
-    # Add this module's namespace attributes
-    namespace = module_op.get_namespace()
-    if namespace not in graph.groupNodeAttributes:
-        graph.groupNodeAttributes[namespace] = module_attrs
-    else:
-        # Merge with existing attributes if namespace already exists
-        graph.groupNodeAttributes[namespace].update(module_attrs)
-
-    # Process operations in this module
-    process_operations(
-        module.body.operations,
-        graph,
-        op_to_graph_node,
-        operands_in_graph,
-        output_connections,
-        loc_to_perf,
-        loc_to_accuracy,
-        perf_node_data,
-        memory_data,
-        accuracy_node_data,
-    )
-
-
->>>>>>> ddf19306
 def process_operations(
     operations,
     graph,
@@ -847,10 +786,6 @@
                 - loc_to_accuracy[operation.named_location]["expected_pcc"]
             )
 
-<<<<<<< HEAD
-        if not op.operation.name == "func.func":
-            graph_node = operation.make_graph_node()
-=======
         extra_attrs = []
         if memory_data and operation.named_location in memory_data:
             extra_attrs.append(
@@ -884,9 +819,8 @@
                 )
             )
 
-        if not op.name == "func.func":
-            graph_node = operation.make_graph_node(extra_attrs)
->>>>>>> ddf19306
+        if not op.operation.name == "func.func":
+            graph_node = operation.make_graph_node()
 
             if op.name not in FILTERED_OPS and op.name in EMPTY_OPS:
                 append_later.append(graph_node)
