# SPDX-FileCopyrightText: (c) 2024 Tenstorrent AI ULC
#
# SPDX-License-Identifier: Apache-2.0
# Utility library for parsing MLIR
import re
from collections import defaultdict
from model_explorer import graph_builder, node_data_builder

from ttmlir.dialects import tt, ttnn, ttir
from ttmlir import ir, util
from . import utils


def parse_loc_string(loc_str):
    """
    This can be replaced by ttmlir.ir.Module.parse, but requires some further wodo to extract the actual location object from the module.
    """
    match = re.match(r'^loc\("([^"]+)"', loc_str)
    if match:
        return match.group(1)
    return None


class AttrHandler:
    """
    A class that handles parsing and registering handlers for MLIR attribute types.
    """

    ATTR_HANDLERS = {}

    @staticmethod
    def default_parser(attr):
        return [graph_builder.KeyValue(key=attr.name, value=str(attr.attr))]

    @staticmethod
    def parse_attr(attr):
        if attr.name in AttrHandler.ATTR_HANDLERS:
            return AttrHandler.ATTR_HANDLERS[attr.name](attr.attr)
        else:
            # Unknown Attr Type, return default parser
            return AttrHandler.default_parser(attr)

    @staticmethod
    def register_handler(attr_name):
        """
        Decorator function to register a handler for a specific attribute name.

        Usage:

        @AttrHandler.register_handler("attr_name")
        def parse_attr_name(attr: ir.Attribute) -> List[graph_builder.KeyValue]:
            pass

        registers a handler for any NamedAttribute present in the MLIR module with the name "attr_name".

        The handler itself is the function that is decorated with this decorator. It must follow the function signature of
        `parse_attr_name` as shown above.
        """

        def decorator(handler):
            AttrHandler.ATTR_HANDLERS[attr_name] = handler
            return handler

        return decorator


@AttrHandler.register_handler("tt.device")
def parse_tt_device(attr):
    device = tt.ir.DeviceAttr.maybe_downcast(attr)
    result = []
    result.append(
        graph_builder.KeyValue(
            key="device_chip_ids", value=", ".join(map(str, device.chip_ids))
        )
    )
    result.append(
        graph_builder.KeyValue(
            key="device_grid_shape", value=str(device.grid_attr.shape)
        )
    )
    if device.mesh_shape:
        result.append(
            graph_builder.KeyValue(
                key="device_mesh_shape", value=str(device.mesh_shape)
            )
        )
    result.append(graph_builder.KeyValue(key="device_l1_map", value=str(device.l1_map)))
    result.append(
        graph_builder.KeyValue(key="device_dram_map", value=str(device.dram_map))
    )
    return result


@AttrHandler.register_handler("tt.system_desc")
def parse_tt_system_desc(attr):
    system_desc = tt.ir.SystemDescAttr.maybe_downcast(attr)
    result = []
    for i, chip_desc, chip_coord, chip_capability in zip(
        system_desc.chip_desc_indices,
        system_desc.chip_descs,
        system_desc.chip_coords,
        system_desc.chip_capabilities,
    ):
        result.append(
            graph_builder.KeyValue(
                key=f"chip#{i}-arch", value=str(tt.Arch(chip_desc.arch.arch_as_int))
            )
        )
        result.append(
            graph_builder.KeyValue(
                key=f"chip#{i}-capability",
                value=str(tt.ChipCapability(chip_capability.capability_as_int)),
            )
        )
        result.append(
            graph_builder.KeyValue(
                key=f"chip#{i}-coord",
                value="x".join(
                    map(
                        str,
                        (chip_coord.rack, chip_coord.shelf, chip_coord.y, chip_coord.x),
                    )
                ),
            )
        )
        result.append(
            graph_builder.KeyValue(
                key=f"chip#{i}-dram-channel-size",
                value=str(chip_desc.dram_channel_size),
            )
        )
        result.append(
            graph_builder.KeyValue(
                key=f"chip#{i}-dram-unreserved-base",
                value=str(chip_desc.dram_unreserved_base),
            )
        )
        result.append(
            graph_builder.KeyValue(
                key=f"chip#{i}-dram-unreserved-end",
                value=str(chip_desc.dram_unreserved_end),
            )
        )
        result.append(
            graph_builder.KeyValue(
                key=f"chip#{i}-erisc-l1-unreserved-size",
                value=str(chip_desc.erisc_l1_unreserved_base),
            )
        )
        result.append(
            graph_builder.KeyValue(
                key=f"chip#{i}-grid", value="x".join(map(str, chip_desc.grid))
            )
        )
        result.append(
            graph_builder.KeyValue(
                key=f"chip#{i}-l1-size", value=str(chip_desc.l1_size)
            )
        )
        result.append(
            graph_builder.KeyValue(
                key=f"chip#{i}-l1-unreserved-base",
                value=str(chip_desc.l1_unreserved_base),
            )
        )
        result.append(
            graph_builder.KeyValue(
                key=f"chip#{i}-noc-dram-address-align-bytes",
                value=str(chip_desc.noc_dram_address_align_bytes),
            )
        )
        result.append(
            graph_builder.KeyValue(
                key=f"chip#{i}-noc-l1-address-align-bytes",
                value=str(chip_desc.noc_l1_address_align_bytes),
            )
        )
        result.append(
            graph_builder.KeyValue(
                key=f"chip#{i}-num-cbs", value=str(chip_desc.num_cbs)
            )
        )
        result.append(
            graph_builder.KeyValue(
                key=f"chip#{i}-num-dram-channels",
                value=str(chip_desc.num_dram_channels),
            )
        )
        result.append(
            graph_builder.KeyValue(
                key=f"chip#{i}-pcie-address-align-bytes",
                value=str(chip_desc.pcie_address_align_bytes),
            )
        )
        result.append(
            graph_builder.KeyValue(
                key=f"chip#{i}-usable-dram-channel-size",
                value=str(chip_desc.usable_dram_channel_size),
            )
        )
        result.append(
            graph_builder.KeyValue(
                key=f"chip#{i}-usable-l1-size", value=str(chip_desc.usable_l1_size)
            )
        )
        result.append(
            graph_builder.KeyValue(
                key=f"chip#{i}-supported-data-types",
                value=", ".join(
                    [
                        str(tt.DataType(dt.data_type_as_int))
                        for dt in chip_desc.supported_data_types
                    ]
                ),
            )
        )
        result.append(
            graph_builder.KeyValue(
                key=f"chip#{i}-supported-tile-sizes",
                value=", ".join(
                    [
                        "x".join(map(str, (tsize.y, tsize.x)))
                        for tsize in chip_desc.supported_tile_sizes
                    ]
                ),
            )
        )
        result.append(
            graph_builder.KeyValue(
                key=f"chip#{i}-dram-core-coords",
                value=", ".join(
                    [
                        "x".join(map(str, (coord.y, coord.x)))
                        for coord in chip_desc.chip_physical_cores.dram
                    ]
                ),
            )
        )
        result.append(
            graph_builder.KeyValue(
                key=f"chip#{i}-eth-core-coords",
                value=", ".join(
                    [
                        "x".join(map(str, (coord.y, coord.x)))
                        for coord in chip_desc.chip_physical_cores.eth
                    ]
                ),
            )
        )
        result.append(
            graph_builder.KeyValue(
                key=f"chip#{i}-eth-inactive-core-coords",
                value=", ".join(
                    [
                        "x".join(map(str, (coord.y, coord.x)))
                        for coord in chip_desc.chip_physical_cores.eth_inactive
                    ]
                ),
            )
        )
        result.append(
            graph_builder.KeyValue(
                key=f"chip#{i}-worker-core-coords",
                value=", ".join(
                    [
                        "x".join(map(str, (coord.y, coord.x)))
                        for coord in chip_desc.chip_physical_cores.worker
                    ]
                ),
            )
        )
    return result


@AttrHandler.register_handler("mesh_shape")
def parse_mesh_shape(attr):
    mesh_shape = ttnn.ir.MeshShapeAttr.maybe_downcast(attr)
    return [
        graph_builder.KeyValue(
            key="mesh_shape", value="x".join(map(str, (mesh_shape.y, mesh_shape.x)))
        )
    ]


@AttrHandler.register_handler("layout")
def parse_layout(attr):
    # This is for parsing TTNN Layouts (Enum)
    layout = ttnn.ir.LayoutAttr.maybe_downcast(attr)
    return [graph_builder.KeyValue(key="layout", value=str(ttnn.Layout(layout.value)))]


@AttrHandler.register_handler("memory_config")
def parse_memory_config(attr):
    memory_config = ttnn.ir.MemoryConfigAttr.maybe_downcast(attr)
    result = []
    result.append(
        graph_builder.KeyValue(
            key="buffer-type",
            value=str(ttnn.BufferType(memory_config.buffer_type.value)),
        )
    )
    result.append(
        graph_builder.KeyValue(
            key="shard-shape",
            value="x".join(map(str, memory_config.shard_spec.shard_shape.shape)),
        )
    )

    result.append(
        graph_builder.KeyValue(
            key="tensor-memory-layout",
            value=str(
                ttnn.TensorMemoryLayout(int(memory_config.tensor_memory_layout.value))
            ),
        )
    )

    return result


@AttrHandler.register_handler("force")
def parse_force(attr):
    return [graph_builder.KeyValue(key="force", value=str(attr.value))]


@AttrHandler.register_handler("dtype")
def parse_dtype(attr):
    dtype = tt.ir.DataTypeAttr.maybe_downcast(attr)
    if dtype is None:
        # Potential for dtype to be StringAttr instead of tt.DataTypeAttr
        return [graph_builder.KeyValue(key="dtype", value=str(attr))]
    return [
        graph_builder.KeyValue(
            key="dtype", value=str(tt.DataType(dtype.data_type_as_int))
        )
    ]


@AttrHandler.register_handler("shape")
def parse_shape(attr):
    shape = ttnn.ir.ShapeAttr.maybe_downcast(attr)
    if not shape:
        return [graph_builder.KeyValue(key="shape", value=str(attr))]
    return [graph_builder.KeyValue(key="shape", value="x".join(map(str, shape.shape)))]


@AttrHandler.register_handler("operandSegmentSizes")
def parse_operandSegmentSizes(attr):
    return [graph_builder.KeyValue(key="operandSegmentSizes", value=str(list(attr)))]


@AttrHandler.register_handler("dimension")
def parse_dimension(attr):
    return [graph_builder.KeyValue(key="dimension", value=str(attr.value))]


@AttrHandler.register_handler("tt.layout")
def parse_tt_layout(attr):
    layout = tt.ir.MetalLayoutAttr.maybe_downcast(attr)
    result = []
    result.append(graph_builder.KeyValue(key="linear", value=str(layout.linear)))
    result.append(
        graph_builder.KeyValue(
            key="memory_space", value=str(tt.MemorySpace(layout.memory_space_as_int))
        )
    )
    result.append(
        graph_builder.KeyValue(
            key="grid_shape", value="x".join(map(str, layout.grid_attr.shape))
        )
    )
    result.append(
        graph_builder.KeyValue(key="memref_shape", value=str(layout.memref.shape))
    )
    result.append(
        graph_builder.KeyValue(key="memref_rank", value=str(layout.memref.rank))
    )
    tile_type = tt.ir.TileType.maybe_downcast(layout.memref.element_type)
    if tile_type is not None:
        result.append(
            graph_builder.KeyValue(
                key="tile_datatype", value=str(tt.DataType(tile_type.data_type_as_int))
            )
        )
        result.append(
            graph_builder.KeyValue(
                key="tile_shape", value="x".join(map(str, tile_type.shape))
            )
        )
    return result


@AttrHandler.register_handler("ttnn_layout")
def parse_ttnn_ttnn_layout(attr):
    layout = ttnn.ir.TTNNLayoutAttr.maybe_downcast(attr)
    result = []
    result.append(graph_builder.KeyValue(key="linear", value=str(layout.linear)))
    memory_layout = layout.tensor_memory_layout_as_int
    if memory_layout is not None:
        result.append(
            utils.make_editable_kv(
                graph_builder.KeyValue(
                    key="tensor_memory_layout",
                    value=str(ttnn.TensorMemoryLayout(memory_layout)),
                ),
                editable={
                    "input_type": "value_list",
                    "options": [str(o) for o in ttnn.TensorMemoryLayout],
                },
            )
        )
    result.append(
        utils.make_editable_kv(
            graph_builder.KeyValue(
                key="grid_shape", value="x".join(map(str, layout.grid_attr.shape))
            ),
            editable={
                "input_type": "grid",
                "separator": "x",
                "min_value": 1,
                "max_value": 100,
                "step": 1,
            },
        )
    )
    result.append(
        graph_builder.KeyValue(key="memref_shape", value=str(layout.memref.shape))
    )
    buffer_attr = ttnn.ir.BufferTypeAttr.maybe_downcast(layout.memref.memory_space)
    result.append(
        utils.make_editable_kv(
            graph_builder.KeyValue(
                key="buffer_type", value=str(ttnn.BufferType(buffer_attr.value))
            ),
            editable={
                "input_type": "value_list",
                "options": [str(o) for o in ttnn.BufferType],
            },
        )
    )

    result.append(
        utils.make_editable_kv(
            graph_builder.KeyValue(
                key="memory_layout",
                value=str(ttnn.Layout(layout.memory_layout_as_int)),
            ),
            editable={
                "input_type": "value_list",
                "options": [str(o) for o in ttnn.Layout],
            },
        )
    )

    result.append(
        utils.make_editable_kv(
            graph_builder.KeyValue(
                key="data_type",
                value=str(tt.DataType(layout.data_type_as_int)),
            ),
            editable={
                "input_type": "value_list",
                "options": [str(o) for o in tt.DataType],
            },
        )
    )
    return result


class OpHandler:
    # Help create unique ids for ops with the same location name.
    name_dict = defaultdict(int)
    schedule = 0

    def __init__(self, op):
        self.op = op
        self.named_location = util.get_loc_name(self.op.location)
        self.full_location = util.get_loc_full(self.op.location)
        self.id = self._create_unique_id()

    def _create_unique_id(self):
        name = self.full_location if self.full_location else "unknown"
        name_num = self.name_dict[name]
        id = name + "__" + str(name_num)
        self.name_dict[name] += 1
        return id

    def get_namespace(self, parent_op=None):
        op = self.op if not parent_op else parent_op
        name = util.get_loc_name(op.location)
        if op.parent and op.parent.name != "builtin.module":
            parent_name = self.get_namespace(op.parent)
            if parent_name:
                return parent_name + "/" + name
        return name or ""

    def get_attributes(self):
        # Parse Op Attributes themselves
        result = []
        for attr in self.op.attributes:
            result.extend(AttrHandler.parse_attr(attr))

        # Add location as an attribute
        if self.named_location:
            result.append(
                graph_builder.KeyValue(key="named_location", value=self.named_location)
            )
        if self.full_location:
            result.append(
                graph_builder.KeyValue(key="full_location", value=self.full_location)
            )

        # Add output tensor attriributes to the op itself
        if self.op.results:
            # Examples like the Pooling Op Contain more than 1 Result Tensor
            # Since the output of a pool op is currently the same shape we don't have to add any extra logic
            # In the future we may have to obfuscate with output_shape_1, etc...
            # For now let's just set the output_tensor to the first result
            output_tensor = list(self.op.results)[0]
            output_attrs = []
            if isinstance(output_tensor.type, ir.RankedTensorType):
                output_attrs = [
                    graph_builder.KeyValue(
                        key="shape", value=str(output_tensor.type.shape)
                    ),
                    graph_builder.KeyValue(
                        key="dtype", value=str(output_tensor.type.element_type)
                    ),
                    graph_builder.KeyValue(
                        key="rank", value=str(output_tensor.type.rank)
                    ),
                ]
            if hasattr(output_tensor.type, "encoding") and output_tensor.type.encoding:
                if "ttnn_layout" in str(output_tensor.type.encoding):
                    output_attrs.extend(
                        AttrHandler.parse_attr(
                            output_tensor.type.encoding.get_named("ttnn_layout")
                        )
                    )
                else:
                    # Parse as a standard layout
                    output_attrs.extend(
                        AttrHandler.parse_attr(
                            output_tensor.type.encoding.get_named("tt.layout")
                        )
                    )
            result.extend(output_attrs)

        # Add schedule as an attribute
        result.append(
            graph_builder.KeyValue(key="schedule", value=str(OpHandler.schedule))
        )
        OpHandler.schedule += 1

        return result

    def make_graph_node(self):
        return graph_builder.GraphNode(
            id=self.id,
            label=str(self.op.name),
            namespace=self.get_namespace(),
            attrs=self.get_attributes(),
        )

    def make_constant_node(self, constant_name):
        return graph_builder.GraphNode(
            id=self._create_unique_id(),
            label=str(constant_name),
            namespace=self.get_namespace(),
        )


EMPTY_OPS = [
    "ttnn.empty",
    "tensor.empty",
]

FILTERED_OPS = [
    "ttnn.deallocate",
    "ttnn.get_device",
    *EMPTY_OPS,
]


def build_graph(module, perf_trace=None, golden_results=None):
    output_connections = defaultdict(int)
    graph = graph_builder.Graph(id="tt-graph")

    op_to_graph_node = {}
    # Track operands already added to graph to avoid duplicates
    operands_in_graph = set()

    # Prepare perf data for color overlay
    perf_node_data = {}
    loc_to_perf = {}
    if perf_trace is not None:
        for _, row in perf_trace.iterrows():
            loc = parse_loc_string(row["LOC"])
<<<<<<< HEAD
            assert loc not in loc_to_perf
            if loc:
                loc_to_perf[loc] = row["DEVICE FW DURATION [ns]"]

    # Parse Golden Results for Overlay
    accuracy_node_data = {}
    loc_to_accuracy = {}
    if golden_results is not None:
        for loc, res in golden_results.items():
            print(f"FOUND LOCATION: {loc}")
            loc = parse_loc_string(loc)
            print(f"PARSED AS {loc}")
            assert loc not in loc_to_accuracy
            if loc:
                # Store the full result here, just need to parse the loc accordingly=
                loc_to_accuracy[loc] = res
                print(f"ADDED {loc} to LOC_TO_ACCURACY")
    else:
        print("No Golden Information Found")

    module_op = OpHandler(module.operation)
    module_attrs = module_op.get_attributes()
    module_attrs = dict((attr.key, attr.value) for attr in module_attrs)
    # Add module attributes to the graph as "namespace attributes"
    group_node_attrs = {}
    group_node_attrs[module_op.get_namespace()] = module_attrs

    for op in module.body.operations:
        append_later = []
        for region in op.regions:
            for block in region.blocks:
                for op in block.operations:
                    # Create all the nodes and constants in the first pass.
                    operation = OpHandler(op)
                    graph_node = operation.make_graph_node()

                    if (
                        operation.named_location in loc_to_perf
                        and operation.op.name not in EMPTY_OPS
                    ):
                        perf_node_data[operation.id] = node_data_builder.NodeDataResult(
                            loc_to_perf[operation.named_location]
                        )

                    if (
                        operation.named_location in loc_to_accuracy
                        and operation.op.name not in EMPTY_OPS
                    ):
                        print(f"{operation.id} NOW GETTING ACCURACY DATA ADDED")
                        accuracy_node_data[
                            operation.id
                        ] = node_data_builder.NodeDataResult(
                            loc_to_accuracy[operation.named_location]["actual_pcc"]
                            - loc_to_accuracy[operation.named_location]["expected_pcc"]
                        )
                    elif operation.named_location not in loc_to_accuracy:
                        print(f"{operation.named_location} NOT IN ACCURACY DICT")

                    if op.name not in FILTERED_OPS and op.name in EMPTY_OPS:
                        append_later.append(graph_node)
                    elif op.name not in FILTERED_OPS:
                        graph.nodes.append(graph_node)

                    op_to_graph_node[op] = graph_node

                    for operand in op.operands:
                        if isinstance(operand, ir.Value) and not isinstance(
                            operand.owner, ir.Operation
                        ):
                            # If the owner is not an op, then it is a constant provided from the toplevel FuncOp.

                            if operand not in operands_in_graph:
                                # This is a constant and we need to create a node for it.
                                operand_node = operation.make_constant_node(
                                    operand.get_name()
                                )
                                graph.nodes.append(operand_node)
                                op_to_graph_node[operand] = operand_node
                                operands_in_graph.add(operand)

                # This puts the node at the far right when viewing which is a bit more consistant with it being the last operand.
                for node in append_later:
                    graph.nodes.append(node)

                for op in block.operations:
                    # Create all the edges in the second pass.
                    for operand_index, operand in enumerate(op.operands):
                        if operand.owner == block:
                            source_node = op_to_graph_node[operand]
                        else:
                            source_node = op_to_graph_node[operand.owner]

                        target_node = op_to_graph_node[op]

                        target_node.incomingEdges.append(
                            graph_builder.IncomingEdge(
                                sourceNodeId=source_node.id,
                                sourceNodeOutputId=str(
                                    output_connections[source_node.id]
                                ),
                                targetNodeInputId=str(operand_index),
                            )
                        )

                        output_attrs = []
                        if isinstance(operand.type, ir.RankedTensorType):
                            output_attrs = [
                                graph_builder.KeyValue(
                                    key="shape", value=str(operand.type.shape)
                                ),
                                graph_builder.KeyValue(
                                    key="dtype", value=str(operand.type.element_type)
                                ),
                                graph_builder.KeyValue(
                                    key="rank", value=str(operand.type.rank)
                                ),
                            ]
                        if hasattr(operand.type, "encoding") and operand.type.encoding:
                            if "ttnn_layout" in str(operand.type.encoding):
                                output_attrs.extend(
                                    AttrHandler.parse_attr(
                                        operand.type.encoding.get_named("ttnn_layout")
                                    )
                                )
                            else:
                                # Parse as a standard layout
                                output_attrs.extend(
                                    AttrHandler.parse_attr(
                                        operand.type.encoding.get_named("tt.layout")
                                    )
                                )
                        source_node.outputsMetadata.append(
                            graph_builder.MetadataItem(
                                id=str(output_connections[source_node.id]),
                                attrs=[
                                    graph_builder.KeyValue(
                                        key="__tensor_tag", value=str(target_node.label)
                                    ),
                                ]
                                + output_attrs,
                            )
                        )
                        output_connections[source_node.id] += 1
=======
            if not loc:
                continue
            if loc not in loc_to_perf:
                loc_to_perf[loc] = 0
            loc_to_perf[loc] += row["DEVICE FW DURATION [ns]"]

    # Process the module hierarchy recursively
    process_module(
        module,
        graph,
        op_to_graph_node,
        operands_in_graph,
        output_connections,
        loc_to_perf,
        perf_node_data,
    )
>>>>>>> da6cedd4

    overlays = {}
    # Add performance data to the graph color overlay, if it exists
    if perf_node_data:
        gradient = [
            node_data_builder.GradientItem(stop=0, bgColor="yellow"),
            node_data_builder.GradientItem(stop=1, bgColor="red"),
        ]
        graph_node_data = node_data_builder.GraphNodeData(
            results=perf_node_data, gradient=gradient
        )
        overlays["perf_data"] = node_data_builder.ModelNodeData(
            graphsData={"tt-graph": graph_node_data}
        ).graphsData

    if accuracy_node_data:
        thres = [
            # Show Red if ActualPCC - ExpectedPCC is 0 and below (ActualPCC < ExpectedPCC)
            node_data_builder.ThresholdItem(value=0, bgColor="red"),
            # Show Green if ActualPCC - ExpectedPCC is 1 and below (Actual PCC >= ExpectedPCC)
            node_data_builder.ThresholdItem(value=1, bgColor="green"),
        ]
        graph_node_data = node_data_builder.GraphNodeData(
            results=accuracy_node_data, thresholds=thres
        )
        overlays["accuracy_data"] = node_data_builder.ModelNodeData(
            graphsData={"tt-graph": graph_node_data}
        ).graphsData
    else:
        print(
            "ACCURACY_NODE_DATA NOT PRESENT", str(golden_results), str(loc_to_accuracy)
        )

    OpHandler.schedule = 0
<<<<<<< HEAD
    return graph, overlays
=======
    return graph, overlay_data


def process_module(
    module,
    graph,
    op_to_graph_node,
    operands_in_graph,
    output_connections,
    loc_to_perf,
    perf_node_data,
):
    """
    Process a module's operations.  Only works on top-level module, any nested modules won't have a body so they need to directly call process_operations instead.

    Args:
        module: The module to process
        graph: The graph being built
        op_to_graph_node: Mapping from operations to graph nodes
        operands_in_graph: Set of operands already added to graph
        output_connections: Tracking of output connections
        loc_to_perf: Mapping from locations to performance data
        perf_node_data: Performance data for nodes
    """
    module_op = OpHandler(module.operation)
    module_attrs = module_op.get_attributes()
    module_attrs = dict((attr.key, attr.value) for attr in module_attrs)

    # Add module attributes to the graph as "namespace attributes"
    if not graph.groupNodeAttributes:
        graph.groupNodeAttributes = {}

    # Add this module's namespace attributes
    namespace = module_op.get_namespace()
    if namespace not in graph.groupNodeAttributes:
        graph.groupNodeAttributes[namespace] = module_attrs
    else:
        # Merge with existing attributes if namespace already exists
        graph.groupNodeAttributes[namespace].update(module_attrs)

    # Process operations in this module
    process_operations(
        module.body.operations,
        graph,
        op_to_graph_node,
        operands_in_graph,
        output_connections,
        loc_to_perf,
        perf_node_data,
    )


def process_operations(
    operations,
    graph,
    op_to_graph_node,
    operands_in_graph,
    output_connections,
    loc_to_perf,
    perf_node_data,
):
    """
    Recursively process a list of operations, including handling nested modules.

    Args:
        operations: List of operations to process
        graph: The graph being built
        op_to_graph_node: Mapping from operations to graph nodes
        operands_in_graph: Set of operands already added to graph
        output_connections: Tracking of output connections
        loc_to_perf: Mapping from locations to performance data
        perf_node_data: Performance data for nodes
    """
    append_later = []

    # First pass: create all nodes and constants
    for op in operations:
        # Check if this operation is a nested module
        if is_module_op(op):
            # Process the nested module's ops recursively
            process_operations(
                op.regions[0].blocks[0],
                graph,
                op_to_graph_node,
                operands_in_graph,
                output_connections,
                loc_to_perf,
                perf_node_data,
            )
            continue

        # Process regions in the operation
        for region in op.regions:
            for block in region.blocks:
                # Recursively process operations in this block
                process_operations(
                    block.operations,
                    graph,
                    op_to_graph_node,
                    operands_in_graph,
                    output_connections,
                    loc_to_perf,
                    perf_node_data,
                )

        # Create graph node for this operation
        operation = OpHandler(op)

        if (
            operation.named_location in loc_to_perf
            and operation.op.name not in EMPTY_OPS
        ):
            perf_node_data[operation.id] = node_data_builder.NodeDataResult(
                loc_to_perf[operation.named_location]
            )
        if not op.name == "func.func":
            graph_node = operation.make_graph_node()

            if op.name not in FILTERED_OPS and op.name in EMPTY_OPS:
                append_later.append(graph_node)
            elif op.name not in FILTERED_OPS:
                graph.nodes.append(graph_node)

            op_to_graph_node[op] = graph_node

        # Process operands
        for operand in op.operands:
            if isinstance(operand, ir.Value) and not isinstance(
                operand.owner, ir.Operation
            ):
                # If the owner is not an op, then it is a constant provided from the toplevel FuncOp.
                if operand not in operands_in_graph:
                    # This is a constant and we need to create a node for it.
                    operand_node = operation.make_constant_node(operand.get_name())
                    graph.nodes.append(operand_node)
                    op_to_graph_node[operand] = operand_node
                    operands_in_graph.add(operand)

    # Add the nodes that should be appended later
    for node in append_later:
        graph.nodes.append(node)

    # Second pass: create all edges
    for op in operations:
        # Skip module + func operations as they've been processed recursively
        if is_module_op(op) or op.name == "func.func":
            continue

        # Process regions in the operation
        for region in op.regions:
            for block in region.blocks:
                create_edges_for_block(block, op_to_graph_node, output_connections)


def create_edges_for_block(block, op_to_graph_node, output_connections):
    """
    Create edges between nodes for operations in a block.

    Args:
        block: The block containing operations
        op_to_graph_node: Mapping from operations to graph nodes
        output_connections: Tracking of output connections
    """
    for op in block.operations:
        # Skip module operations as they've been processed recursively
        if is_module_op(op):
            continue

        # Create edges for this operation
        for operand_index, operand in enumerate(op.operands):
            if operand.owner == block:
                source_node = op_to_graph_node[operand]
            else:
                source_node = op_to_graph_node[operand.owner]

            target_node = op_to_graph_node[op]

            target_node.incomingEdges.append(
                graph_builder.IncomingEdge(
                    sourceNodeId=source_node.id,
                    sourceNodeOutputId=str(output_connections[source_node.id]),
                    targetNodeInputId=str(operand_index),
                )
            )

            output_attrs = []
            if isinstance(operand.type, ir.RankedTensorType):
                output_attrs = [
                    graph_builder.KeyValue(key="shape", value=str(operand.type.shape)),
                    graph_builder.KeyValue(
                        key="dtype", value=str(operand.type.element_type)
                    ),
                    graph_builder.KeyValue(key="rank", value=str(operand.type.rank)),
                ]
            if hasattr(operand.type, "encoding") and operand.type.encoding:
                if "ttnn_layout" in str(operand.type.encoding):
                    output_attrs.extend(
                        AttrHandler.parse_attr(
                            operand.type.encoding.get_named("ttnn_layout")
                        )
                    )
                else:
                    # Parse as a standard layout
                    output_attrs.extend(
                        AttrHandler.parse_attr(
                            operand.type.encoding.get_named("tt.layout")
                        )
                    )
            source_node.outputsMetadata.append(
                graph_builder.MetadataItem(
                    id=str(output_connections[source_node.id]),
                    attrs=[
                        graph_builder.KeyValue(
                            key="__tensor_tag", value=str(target_node.label)
                        ),
                    ]
                    + output_attrs,
                )
            )
            output_connections[source_node.id] += 1


def is_module_op(op):
    """
    Check if an operation represents a module.

    Args:
        op: The operation to check

    Returns:
        bool: True if the operation is a module, False otherwise
    """
    # Check for tt.device_module or builtin.module operations
    return op.name == "tt.device_module" or op.name == "builtin.module"
>>>>>>> da6cedd4
<|MERGE_RESOLUTION|>--- conflicted
+++ resolved
@@ -596,151 +596,6 @@
     if perf_trace is not None:
         for _, row in perf_trace.iterrows():
             loc = parse_loc_string(row["LOC"])
-<<<<<<< HEAD
-            assert loc not in loc_to_perf
-            if loc:
-                loc_to_perf[loc] = row["DEVICE FW DURATION [ns]"]
-
-    # Parse Golden Results for Overlay
-    accuracy_node_data = {}
-    loc_to_accuracy = {}
-    if golden_results is not None:
-        for loc, res in golden_results.items():
-            print(f"FOUND LOCATION: {loc}")
-            loc = parse_loc_string(loc)
-            print(f"PARSED AS {loc}")
-            assert loc not in loc_to_accuracy
-            if loc:
-                # Store the full result here, just need to parse the loc accordingly=
-                loc_to_accuracy[loc] = res
-                print(f"ADDED {loc} to LOC_TO_ACCURACY")
-    else:
-        print("No Golden Information Found")
-
-    module_op = OpHandler(module.operation)
-    module_attrs = module_op.get_attributes()
-    module_attrs = dict((attr.key, attr.value) for attr in module_attrs)
-    # Add module attributes to the graph as "namespace attributes"
-    group_node_attrs = {}
-    group_node_attrs[module_op.get_namespace()] = module_attrs
-
-    for op in module.body.operations:
-        append_later = []
-        for region in op.regions:
-            for block in region.blocks:
-                for op in block.operations:
-                    # Create all the nodes and constants in the first pass.
-                    operation = OpHandler(op)
-                    graph_node = operation.make_graph_node()
-
-                    if (
-                        operation.named_location in loc_to_perf
-                        and operation.op.name not in EMPTY_OPS
-                    ):
-                        perf_node_data[operation.id] = node_data_builder.NodeDataResult(
-                            loc_to_perf[operation.named_location]
-                        )
-
-                    if (
-                        operation.named_location in loc_to_accuracy
-                        and operation.op.name not in EMPTY_OPS
-                    ):
-                        print(f"{operation.id} NOW GETTING ACCURACY DATA ADDED")
-                        accuracy_node_data[
-                            operation.id
-                        ] = node_data_builder.NodeDataResult(
-                            loc_to_accuracy[operation.named_location]["actual_pcc"]
-                            - loc_to_accuracy[operation.named_location]["expected_pcc"]
-                        )
-                    elif operation.named_location not in loc_to_accuracy:
-                        print(f"{operation.named_location} NOT IN ACCURACY DICT")
-
-                    if op.name not in FILTERED_OPS and op.name in EMPTY_OPS:
-                        append_later.append(graph_node)
-                    elif op.name not in FILTERED_OPS:
-                        graph.nodes.append(graph_node)
-
-                    op_to_graph_node[op] = graph_node
-
-                    for operand in op.operands:
-                        if isinstance(operand, ir.Value) and not isinstance(
-                            operand.owner, ir.Operation
-                        ):
-                            # If the owner is not an op, then it is a constant provided from the toplevel FuncOp.
-
-                            if operand not in operands_in_graph:
-                                # This is a constant and we need to create a node for it.
-                                operand_node = operation.make_constant_node(
-                                    operand.get_name()
-                                )
-                                graph.nodes.append(operand_node)
-                                op_to_graph_node[operand] = operand_node
-                                operands_in_graph.add(operand)
-
-                # This puts the node at the far right when viewing which is a bit more consistant with it being the last operand.
-                for node in append_later:
-                    graph.nodes.append(node)
-
-                for op in block.operations:
-                    # Create all the edges in the second pass.
-                    for operand_index, operand in enumerate(op.operands):
-                        if operand.owner == block:
-                            source_node = op_to_graph_node[operand]
-                        else:
-                            source_node = op_to_graph_node[operand.owner]
-
-                        target_node = op_to_graph_node[op]
-
-                        target_node.incomingEdges.append(
-                            graph_builder.IncomingEdge(
-                                sourceNodeId=source_node.id,
-                                sourceNodeOutputId=str(
-                                    output_connections[source_node.id]
-                                ),
-                                targetNodeInputId=str(operand_index),
-                            )
-                        )
-
-                        output_attrs = []
-                        if isinstance(operand.type, ir.RankedTensorType):
-                            output_attrs = [
-                                graph_builder.KeyValue(
-                                    key="shape", value=str(operand.type.shape)
-                                ),
-                                graph_builder.KeyValue(
-                                    key="dtype", value=str(operand.type.element_type)
-                                ),
-                                graph_builder.KeyValue(
-                                    key="rank", value=str(operand.type.rank)
-                                ),
-                            ]
-                        if hasattr(operand.type, "encoding") and operand.type.encoding:
-                            if "ttnn_layout" in str(operand.type.encoding):
-                                output_attrs.extend(
-                                    AttrHandler.parse_attr(
-                                        operand.type.encoding.get_named("ttnn_layout")
-                                    )
-                                )
-                            else:
-                                # Parse as a standard layout
-                                output_attrs.extend(
-                                    AttrHandler.parse_attr(
-                                        operand.type.encoding.get_named("tt.layout")
-                                    )
-                                )
-                        source_node.outputsMetadata.append(
-                            graph_builder.MetadataItem(
-                                id=str(output_connections[source_node.id]),
-                                attrs=[
-                                    graph_builder.KeyValue(
-                                        key="__tensor_tag", value=str(target_node.label)
-                                    ),
-                                ]
-                                + output_attrs,
-                            )
-                        )
-                        output_connections[source_node.id] += 1
-=======
             if not loc:
                 continue
             if loc not in loc_to_perf:
@@ -757,10 +612,9 @@
         loc_to_perf,
         perf_node_data,
     )
->>>>>>> da6cedd4
-
-    overlays = {}
+
     # Add performance data to the graph color overlay, if it exists
+    overlay_data = None
     if perf_node_data:
         gradient = [
             node_data_builder.GradientItem(stop=0, bgColor="yellow"),
@@ -769,32 +623,11 @@
         graph_node_data = node_data_builder.GraphNodeData(
             results=perf_node_data, gradient=gradient
         )
-        overlays["perf_data"] = node_data_builder.ModelNodeData(
+        overlay_data = node_data_builder.ModelNodeData(
             graphsData={"tt-graph": graph_node_data}
-        ).graphsData
-
-    if accuracy_node_data:
-        thres = [
-            # Show Red if ActualPCC - ExpectedPCC is 0 and below (ActualPCC < ExpectedPCC)
-            node_data_builder.ThresholdItem(value=0, bgColor="red"),
-            # Show Green if ActualPCC - ExpectedPCC is 1 and below (Actual PCC >= ExpectedPCC)
-            node_data_builder.ThresholdItem(value=1, bgColor="green"),
-        ]
-        graph_node_data = node_data_builder.GraphNodeData(
-            results=accuracy_node_data, thresholds=thres
-        )
-        overlays["accuracy_data"] = node_data_builder.ModelNodeData(
-            graphsData={"tt-graph": graph_node_data}
-        ).graphsData
-    else:
-        print(
-            "ACCURACY_NODE_DATA NOT PRESENT", str(golden_results), str(loc_to_accuracy)
         )
 
     OpHandler.schedule = 0
-<<<<<<< HEAD
-    return graph, overlays
-=======
     return graph, overlay_data
 
 
@@ -1028,5 +861,4 @@
         bool: True if the operation is a module, False otherwise
     """
     # Check for tt.device_module or builtin.module operations
-    return op.name == "tt.device_module" or op.name == "builtin.module"
->>>>>>> da6cedd4
+    return op.name == "tt.device_module" or op.name == "builtin.module"