# SPDX-FileCopyrightText: (c) 2024 Tenstorrent AI ULC
#
# SPDX-License-Identifier: Apache-2.0
# Utility library for parsing MLIR
import re
from collections import defaultdict
from model_explorer import graph_builder, node_data_builder

from ttmlir.dialects import tt, ttnn, ttir
from ttmlir import ir, util
from . import utils


def parse_loc_string(loc_str):
    """
    This can be replaced by ttmlir.ir.Module.parse, but requires some further wodo to extract the actual location object from the module.
    """
    match = re.match(r'^loc\("([^"]+)"', loc_str)
    if match:
        return match.group(1)
    return None


class AttrHandler:
    """
    A class that handles parsing and registering handlers for MLIR attribute types.
    """

    ATTR_HANDLERS = {}

    @staticmethod
    def default_parser(attr):
        return [graph_builder.KeyValue(key=attr.name, value=str(attr.attr))]

    @staticmethod
    def parse_attr(attr):
        if attr.name in AttrHandler.ATTR_HANDLERS:
            return AttrHandler.ATTR_HANDLERS[attr.name](attr.attr)
        else:
            # Unknown Attr Type, return default parser
            return AttrHandler.default_parser(attr)

    @staticmethod
    def register_handler(attr_name):
        """
        Decorator function to register a handler for a specific attribute name.

        Usage:

        @AttrHandler.register_handler("attr_name")
        def parse_attr_name(attr: ir.Attribute) -> List[graph_builder.KeyValue]:
            pass

        registers a handler for any NamedAttribute present in the MLIR module with the name "attr_name".

        The handler itself is the function that is decorated with this decorator. It must follow the function signature of
        `parse_attr_name` as shown above.
        """

        def decorator(handler):
            AttrHandler.ATTR_HANDLERS[attr_name] = handler
            return handler

        return decorator


@AttrHandler.register_handler("tt.device")
def parse_tt_device(attr):
    device = tt.ir.DeviceAttr.maybe_downcast(attr)
    result = []
    result.append(
        graph_builder.KeyValue(
            key="device_chip_ids", value=", ".join(map(str, device.chip_ids))
        )
    )
    result.append(
        graph_builder.KeyValue(
            key="device_grid_shape", value=str(device.grid_attr.shape)
        )
    )
    if device.mesh_shape:
        result.append(
            graph_builder.KeyValue(
                key="device_mesh_shape", value=str(device.mesh_shape)
            )
        )
    result.append(graph_builder.KeyValue(key="device_l1_map", value=str(device.l1_map)))
    result.append(
        graph_builder.KeyValue(key="device_dram_map", value=str(device.dram_map))
    )
    return result


@AttrHandler.register_handler("tt.system_desc")
def parse_tt_system_desc(attr):
    system_desc = tt.ir.SystemDescAttr.maybe_downcast(attr)
    result = []
    for i, chip_desc, chip_coord, chip_capability in zip(
        system_desc.chip_desc_indices,
        system_desc.chip_descs,
        system_desc.chip_coords,
        system_desc.chip_capabilities,
    ):
        result.append(
            graph_builder.KeyValue(
                key=f"chip#{i}-arch", value=str(tt.Arch(chip_desc.arch.arch_as_int))
            )
        )
        result.append(
            graph_builder.KeyValue(
                key=f"chip#{i}-capability",
                value=str(tt.ChipCapability(chip_capability.capability_as_int)),
            )
        )
        result.append(
            graph_builder.KeyValue(
                key=f"chip#{i}-coord",
                value="x".join(
                    map(
                        str,
                        (chip_coord.rack, chip_coord.shelf, chip_coord.y, chip_coord.x),
                    )
                ),
            )
        )
        result.append(
            graph_builder.KeyValue(
                key=f"chip#{i}-dram-channel-size",
                value=str(chip_desc.dram_channel_size),
            )
        )
        result.append(
            graph_builder.KeyValue(
                key=f"chip#{i}-dram-unreserved-base",
                value=str(chip_desc.dram_unreserved_base),
            )
        )
        result.append(
            graph_builder.KeyValue(
                key=f"chip#{i}-dram-unreserved-end",
                value=str(chip_desc.dram_unreserved_end),
            )
        )
        result.append(
            graph_builder.KeyValue(
                key=f"chip#{i}-erisc-l1-unreserved-size",
                value=str(chip_desc.erisc_l1_unreserved_base),
            )
        )
        result.append(
            graph_builder.KeyValue(
                key=f"chip#{i}-grid", value="x".join(map(str, chip_desc.grid))
            )
        )
        result.append(
            graph_builder.KeyValue(
                key=f"chip#{i}-l1-size", value=str(chip_desc.l1_size)
            )
        )
        result.append(
            graph_builder.KeyValue(
                key=f"chip#{i}-l1-unreserved-base",
                value=str(chip_desc.l1_unreserved_base),
            )
        )
        result.append(
            graph_builder.KeyValue(
                key=f"chip#{i}-noc-dram-address-align-bytes",
                value=str(chip_desc.noc_dram_address_align_bytes),
            )
        )
        result.append(
            graph_builder.KeyValue(
                key=f"chip#{i}-noc-l1-address-align-bytes",
                value=str(chip_desc.noc_l1_address_align_bytes),
            )
        )
        result.append(
            graph_builder.KeyValue(
                key=f"chip#{i}-num-cbs", value=str(chip_desc.num_cbs)
            )
        )
        result.append(
            graph_builder.KeyValue(
                key=f"chip#{i}-num-dram-channels",
                value=str(chip_desc.num_dram_channels),
            )
        )
        result.append(
            graph_builder.KeyValue(
                key=f"chip#{i}-pcie-address-align-bytes",
                value=str(chip_desc.pcie_address_align_bytes),
            )
        )
        result.append(
            graph_builder.KeyValue(
                key=f"chip#{i}-usable-dram-channel-size",
                value=str(chip_desc.usable_dram_channel_size),
            )
        )
        result.append(
            graph_builder.KeyValue(
                key=f"chip#{i}-usable-l1-size", value=str(chip_desc.usable_l1_size)
            )
        )
        result.append(
            graph_builder.KeyValue(
                key=f"chip#{i}-supported-data-types",
                value=", ".join(
                    [
                        str(tt.DataType(dt.data_type_as_int))
                        for dt in chip_desc.supported_data_types
                    ]
                ),
            )
        )
        result.append(
            graph_builder.KeyValue(
                key=f"chip#{i}-supported-tile-sizes",
                value=", ".join(
                    [
                        "x".join(map(str, (tsize.y, tsize.x)))
                        for tsize in chip_desc.supported_tile_sizes
                    ]
                ),
            )
        )
        result.append(
            graph_builder.KeyValue(
                key=f"chip#{i}-dram-core-coords",
                value=", ".join(
                    [
                        "x".join(map(str, (coord.y, coord.x)))
                        for coord in chip_desc.chip_physical_cores.dram
                    ]
                ),
            )
        )
        result.append(
            graph_builder.KeyValue(
                key=f"chip#{i}-eth-core-coords",
                value=", ".join(
                    [
                        "x".join(map(str, (coord.y, coord.x)))
                        for coord in chip_desc.chip_physical_cores.eth
                    ]
                ),
            )
        )
        result.append(
            graph_builder.KeyValue(
                key=f"chip#{i}-eth-inactive-core-coords",
                value=", ".join(
                    [
                        "x".join(map(str, (coord.y, coord.x)))
                        for coord in chip_desc.chip_physical_cores.eth_inactive
                    ]
                ),
            )
        )
        result.append(
            graph_builder.KeyValue(
                key=f"chip#{i}-worker-core-coords",
                value=", ".join(
                    [
                        "x".join(map(str, (coord.y, coord.x)))
                        for coord in chip_desc.chip_physical_cores.worker
                    ]
                ),
            )
        )
    return result


@AttrHandler.register_handler("mesh_shape")
def parse_mesh_shape(attr):
    mesh_shape = ttnn.ir.MeshShapeAttr.maybe_downcast(attr)
    return [
        graph_builder.KeyValue(
            key="mesh_shape", value="x".join(map(str, (mesh_shape.y, mesh_shape.x)))
        )
    ]


@AttrHandler.register_handler("layout")
def parse_layout(attr):
    # This is for parsing TTNN Layouts (Enum)
    layout = ttnn.ir.LayoutAttr.maybe_downcast(attr)
    return [graph_builder.KeyValue(key="layout", value=str(ttnn.Layout(layout.value)))]


@AttrHandler.register_handler("memory_config")
def parse_memory_config(attr):
    memory_config = ttnn.ir.MemoryConfigAttr.maybe_downcast(attr)
    result = []
    result.append(
        graph_builder.KeyValue(
            key="buffer-type",
            value=str(ttnn.BufferType(memory_config.buffer_type.value)),
        )
    )
    result.append(
        graph_builder.KeyValue(
            key="shard-shape",
            value="x".join(map(str, memory_config.shard_spec.shard_shape.shape)),
        )
    )

    result.append(
        graph_builder.KeyValue(
            key="tensor-memory-layout",
            value=str(
                ttnn.TensorMemoryLayout(int(memory_config.tensor_memory_layout.value))
            ),
        )
    )

    return result


@AttrHandler.register_handler("force")
def parse_force(attr):
    return [graph_builder.KeyValue(key="force", value=str(attr.value))]


@AttrHandler.register_handler("dtype")
def parse_dtype(attr):
    dtype = tt.ir.DataTypeAttr.maybe_downcast(attr)
    if dtype is None:
        # Potential for dtype to be StringAttr instead of tt.DataTypeAttr
        return [graph_builder.KeyValue(key="dtype", value=str(attr))]
    return [
        graph_builder.KeyValue(
            key="dtype", value=str(tt.DataType(dtype.data_type_as_int))
        )
    ]


@AttrHandler.register_handler("shape")
def parse_shape(attr):
    shape = ttnn.ir.ShapeAttr.maybe_downcast(attr)
    if not shape:
        return [graph_builder.KeyValue(key="shape", value=str(attr))]
    return [graph_builder.KeyValue(key="shape", value="x".join(map(str, shape.shape)))]


@AttrHandler.register_handler("operandSegmentSizes")
def parse_operandSegmentSizes(attr):
    return [graph_builder.KeyValue(key="operandSegmentSizes", value=str(list(attr)))]


@AttrHandler.register_handler("dimension")
def parse_dimension(attr):
    return [graph_builder.KeyValue(key="dimension", value=str(attr.value))]


@AttrHandler.register_handler("tt.layout")
def parse_tt_layout(attr):
    layout = tt.ir.MetalLayoutAttr.maybe_downcast(attr)
    result = []
    result.append(graph_builder.KeyValue(key="linear", value=str(layout.linear)))
    result.append(
        graph_builder.KeyValue(
            key="memory_space", value=str(tt.MemorySpace(layout.memory_space_as_int))
        )
    )
    result.append(
        graph_builder.KeyValue(
            key="grid_shape", value="x".join(map(str, layout.grid_attr.shape))
        )
    )
    result.append(
        graph_builder.KeyValue(key="memref_shape", value=str(layout.memref.shape))
    )
    result.append(
        graph_builder.KeyValue(key="memref_rank", value=str(layout.memref.rank))
    )
    tile_type = tt.ir.TileType.maybe_downcast(layout.memref.element_type)
    if tile_type is not None:
        result.append(
            graph_builder.KeyValue(
                key="tile_datatype", value=str(tt.DataType(tile_type.data_type_as_int))
            )
        )
        result.append(
            graph_builder.KeyValue(
                key="tile_shape", value="x".join(map(str, tile_type.shape))
            )
        )
    return result


@AttrHandler.register_handler("ttnn_layout")
def parse_ttnn_ttnn_layout(attr):
    layout = ttnn.ir.TTNNLayoutAttr.maybe_downcast(attr)
    result = []
    result.append(graph_builder.KeyValue(key="linear", value=str(layout.linear)))
    memory_layout = layout.tensor_memory_layout_as_int

    if memory_layout is not None:
        result.append(
            utils.make_editable_kv(
                graph_builder.KeyValue(
                    key="tensor_memory_layout",
                    value=str(ttnn.TensorMemoryLayout(memory_layout)),
                ),
                editable={
                    "input_type": "value_list",
                    "options": [str(o) for o in ttnn.TensorMemoryLayout],
                },
            )
        )
    result.append(
        utils.make_editable_kv(
            graph_builder.KeyValue(
                key="grid_shape", value="x".join(map(str, layout.grid_attr.shape))
            ),
            editable={
                "input_type": "grid",
                "separator": "x",
                "min_value": 1,
                "max_value": 100,
                "step": 1,
            },
        )
    )
    result.append(
        graph_builder.KeyValue(key="memref_shape", value=str(layout.memref.shape))
    )
    buffer_attr = ttnn.ir.BufferTypeAttr.maybe_downcast(layout.memref.memory_space)
    result.append(
        utils.make_editable_kv(
            graph_builder.KeyValue(
                key="buffer_type", value=str(ttnn.BufferType(buffer_attr.value))
            ),
            editable={
                "input_type": "value_list",
                "options": [str(o) for o in ttnn.BufferType],
            },
        )
    )

    result.append(
        utils.make_editable_kv(
            graph_builder.KeyValue(
                key="memory_layout",
                value=str(ttnn.Layout(layout.memory_layout_as_int)),
            ),
            editable={
                "input_type": "value_list",
                "options": [str(o) for o in ttnn.Layout],
            },
        )
    )

    result.append(
        utils.make_editable_kv(
            graph_builder.KeyValue(
                key="data_type",
                value=str(tt.DataType(layout.data_type_as_int)),
            ),
            editable={
                "input_type": "value_list",
                "options": [str(o) for o in tt.DataType],
            },
        )
    )

    return result


class OpHandler:
    # Help create unique ids for ops with the same location name.
    name_dict = defaultdict(int)
    schedule = 0

    def __init__(self, op):
        self.op = op
        self.named_location = util.get_loc_name(self.op.location)
        self.full_location = util.get_loc_full(self.op.location)
        self.id = self._create_unique_id()

    def _create_unique_id(self):
        name = self.full_location if self.full_location else "unknown"
        name_num = self.name_dict[name]
        id = name + "__" + str(name_num)
        self.name_dict[name] += 1
        return id

    def get_namespace(self, parent_op=None):
        op = self.op if not parent_op else parent_op
        name = util.get_loc_name(op.location)
        if op.parent and op.parent.name != "builtin.module":
            parent_name = self.get_namespace(op.parent)
            if parent_name:
                return parent_name + "/" + name
        return name or ""

    def get_attributes(self):
        # Parse Op Attributes themselves
        result = []
        for attr in self.op.attributes:
            result.extend(AttrHandler.parse_attr(attr))

        # Add location as an attribute
        if self.named_location:
            result.append(
                graph_builder.KeyValue(key="named_location", value=self.named_location)
            )
        if self.full_location:
            result.append(
                graph_builder.KeyValue(key="full_location", value=self.full_location)
            )

        # Add output tensor attriributes to the op itself
        if self.op.results:
            # Examples like the Pooling Op Contain more than 1 Result Tensor
            # Since the output of a pool op is currently the same shape we don't have to add any extra logic
            # In the future we may have to obfuscate with output_shape_1, etc...
            # For now let's just set the output_tensor to the first result
            output_tensor = list(self.op.results)[0]
            output_attrs = []
            if isinstance(output_tensor.type, ir.RankedTensorType):
                output_attrs = [
                    graph_builder.KeyValue(
                        key="shape", value=str(output_tensor.type.shape)
                    ),
                    graph_builder.KeyValue(
                        key="dtype", value=str(output_tensor.type.element_type)
                    ),
                    graph_builder.KeyValue(
                        key="rank", value=str(output_tensor.type.rank)
                    ),
                ]

            if hasattr(output_tensor.type, "encoding") and output_tensor.type.encoding:
                if "ttnn_layout" in str(output_tensor.type.encoding):
                    output_attrs.extend(
                        AttrHandler.parse_attr(
                            output_tensor.type.encoding.get_named("ttnn_layout")
                        )
                    )
                else:
                    # Parse as a standard layout
                    output_attrs.extend(
                        AttrHandler.parse_attr(
                            output_tensor.type.encoding.get_named("tt.layout")
                        )
                    )
            result.extend(output_attrs)

        # Add schedule as an attribute
        result.append(
            graph_builder.KeyValue(key="schedule", value=str(OpHandler.schedule))
        )
        OpHandler.schedule += 1
        return result

    def make_graph_node(self, extra_attrs=None):
        attrs = self.get_attributes()
        if extra_attrs is not None:
            attrs.extend(extra_attrs)
        return graph_builder.GraphNode(
            id=self.id,
            label=str(self.op.name),
            namespace=self.get_namespace(),
            attrs=attrs,
        )

    def make_constant_node(self, constant_name):
        return graph_builder.GraphNode(
            id=self._create_unique_id(),
            label=str(constant_name),
            namespace=self.get_namespace(),
        )


EMPTY_OPS = [
    "ttnn.empty",
    "tensor.empty",
]

FILTERED_OPS = [
    "ttnn.deallocate",
    "ttnn.get_device",
    *EMPTY_OPS,
]


<<<<<<< HEAD
def build_graph(module, perf_trace=None, memory_trace=None):
=======
def build_graph(module, perf_trace=None, golden_results=None):
>>>>>>> 5af3d212
    output_connections = defaultdict(int)
    graph = graph_builder.Graph(id="tt-graph")

    op_to_graph_node = {}
    # Track operands already added to graph to avoid duplicates
    operands_in_graph = set()

    # Prepare perf data for color overlay
    perf_node_data = {}
    loc_to_perf = {}
    if perf_trace is not None:
        for _, row in perf_trace.iterrows():
            loc = parse_loc_string(row["LOC"])
            if not loc:
                continue
            if loc not in loc_to_perf:
                loc_to_perf[loc] = 0
            loc_to_perf[loc] += row["DEVICE FW DURATION [ns]"]

<<<<<<< HEAD
    memory_data = {}
    if memory_trace is not None:
        for node in memory_trace:
            loc = parse_loc_string(memory_trace[node]["loc"])
            memory_data[loc] = {}
            memory_data[loc]["dram"] = round(
                memory_trace[node]["dram"]["device_0"]["total_bytes_allocated_per_bank"]
                / memory_trace[node]["dram"]["device_0"]["total_bytes_per_bank"],
                4,
            )
            memory_data[loc]["l1"] = round(
                memory_trace[node]["l1"]["device_0"]["total_bytes_allocated_per_bank"]
                / memory_trace[node]["l1"]["device_0"]["total_bytes_per_bank"],
                4,
            )
            memory_data[loc]["l1_small"] = round(
                memory_trace[node]["l1_small"]["device_0"][
                    "total_bytes_allocated_per_bank"
                ]
                / memory_trace[node]["l1_small"]["device_0"]["total_bytes_per_bank"],
                4,
            )
=======
    accuracy_node_data = {}
    loc_to_accuracy = {}
    if golden_results is not None:
        for loc, res in golden_results.items():
            loc = parse_loc_string(loc)
            assert loc not in loc_to_accuracy
            if loc:
                # Store the full result here, just need to parse the loc accordingly
                loc_to_accuracy[loc] = res
>>>>>>> 5af3d212

    # Process the module hierarchy recursively
    process_module(
        module,
        graph,
        op_to_graph_node,
        operands_in_graph,
        output_connections,
        loc_to_perf,
        loc_to_accuracy,
        perf_node_data,
<<<<<<< HEAD
        memory_data,
=======
        accuracy_node_data,
>>>>>>> 5af3d212
    )

    # Add Overlay Data if it exists
    overlays = {}

    # Add performance data to the graph color overlay, if it exists
    if perf_node_data:
        gradient = [
            node_data_builder.GradientItem(stop=0, bgColor="yellow"),
            node_data_builder.GradientItem(stop=1, bgColor="red"),
        ]
        graph_node_data = node_data_builder.GraphNodeData(
            results=perf_node_data, gradient=gradient
        )
        overlays["perf_data"] = node_data_builder.ModelNodeData(
            graphsData={"tt-graph": graph_node_data}
        ).graphsData

    if accuracy_node_data:
        thres = [
            # Show Red if ActualPCC - ExpectedPCC is 0 and below (ActualPCC < ExpectedPCC)
            node_data_builder.ThresholdItem(value=0, bgColor="red"),
            # Show Green if ActualPCC - ExpectedPCC is 1 and below (Actual PCC >= ExpectedPCC)
            node_data_builder.ThresholdItem(value=1, bgColor="green"),
        ]
        graph_node_data = node_data_builder.GraphNodeData(
            results=accuracy_node_data, thresholds=thres
        )
        overlays["accuracy_data"] = node_data_builder.ModelNodeData(
            graphsData={"tt-graph": graph_node_data}
        ).graphsData

    OpHandler.schedule = 0
    return graph, overlays


def process_module(
    module,
    graph,
    op_to_graph_node,
    operands_in_graph,
    output_connections,
    loc_to_perf,
    loc_to_accuracy,
    perf_node_data,
<<<<<<< HEAD
    memory_data,
=======
    accuracy_node_data,
>>>>>>> 5af3d212
):
    """
    Process a module's operations.  Only works on top-level module, any nested modules won't have a body so they need to directly call process_operations instead.

    Args:
        module: The module to process
        graph: The graph being built
        op_to_graph_node: Mapping from operations to graph nodes
        operands_in_graph: Set of operands already added to graph
        output_connections: Tracking of output connections
        loc_to_perf: Mapping from locations to performance data
        loc_to_accuracy: Locs to Golden Results
        perf_node_data: Performance data for nodes
        accuracy_node_data: Acccuracy Node Data
    """
    module_op = OpHandler(module.operation)
    module_attrs = module_op.get_attributes()
    module_attrs = dict((attr.key, attr.value) for attr in module_attrs)

    # Add module attributes to the graph as "namespace attributes"
    if not graph.groupNodeAttributes:
        graph.groupNodeAttributes = {}

    # Add this module's namespace attributes
    namespace = module_op.get_namespace()
    if namespace not in graph.groupNodeAttributes:
        graph.groupNodeAttributes[namespace] = module_attrs
    else:
        # Merge with existing attributes if namespace already exists
        graph.groupNodeAttributes[namespace].update(module_attrs)

    # Process operations in this module
    process_operations(
        module.body.operations,
        graph,
        op_to_graph_node,
        operands_in_graph,
        output_connections,
        loc_to_perf,
        loc_to_accuracy,
        perf_node_data,
<<<<<<< HEAD
        memory_data,
=======
        accuracy_node_data,
>>>>>>> 5af3d212
    )


def process_operations(
    operations,
    graph,
    op_to_graph_node,
    operands_in_graph,
    output_connections,
    loc_to_perf,
    loc_to_accuracy,
    perf_node_data,
<<<<<<< HEAD
    memory_data,
=======
    accuracy_node_data,
>>>>>>> 5af3d212
):
    """
    Recursively process a list of operations, including handling nested modules.

    Args:
        operations: List of operations to process
        graph: The graph being built
        op_to_graph_node: Mapping from operations to graph nodes
        operands_in_graph: Set of operands already added to graph
        output_connections: Tracking of output connections
        loc_to_perf: Mapping from locations to performance data
        loc_to_accuracy: Locs from Golden Result
        perf_node_data: Performance data for nodes
        accuracy_node_data: Accuracy Node Data
    """
    append_later = []

    # First pass: create all nodes and constants
    for op in operations:
        # Check if this operation is a nested module
        if is_module_op(op):
            # Process the nested module's ops recursively
            process_operations(
                op.regions[0].blocks[0],
                graph,
                op_to_graph_node,
                operands_in_graph,
                output_connections,
                loc_to_perf,
                loc_to_accuracy,
                perf_node_data,
<<<<<<< HEAD
                memory_data,
=======
                accuracy_node_data,
>>>>>>> 5af3d212
            )
            continue

        # Process regions in the operation
        for region in op.regions:
            for block in region.blocks:
                # Recursively process operations in this block
                process_operations(
                    block.operations,
                    graph,
                    op_to_graph_node,
                    operands_in_graph,
                    output_connections,
                    loc_to_perf,
                    loc_to_accuracy,
                    perf_node_data,
<<<<<<< HEAD
                    memory_data,
=======
                    accuracy_node_data,
>>>>>>> 5af3d212
                )

        # Create graph node for this operation
        operation = OpHandler(op)

        if (
            operation.named_location in loc_to_perf
            and operation.op.name not in EMPTY_OPS
        ):
            perf_node_data[operation.id] = node_data_builder.NodeDataResult(
                loc_to_perf[operation.named_location]
            )
<<<<<<< HEAD
        extra_attrs = []
        if memory_data and operation.named_location in memory_data:
            extra_attrs.append(
                utils.add_to_dataclass(
                    graph_builder.KeyValue(
                        key="dram_memory",
                        value=str(memory_data[operation.named_location]["dram"]),
                    ),
                    "display_type",
                    "memory",
                )
            )
            extra_attrs.append(
                utils.add_to_dataclass(
                    graph_builder.KeyValue(
                        key="l1_memory",
                        value=str(memory_data[operation.named_location]["l1"]),
                    ),
                    "display_type",
                    "memory",
                )
            )
            extra_attrs.append(
                utils.add_to_dataclass(
                    graph_builder.KeyValue(
                        key="l1_small_memory",
                        value=str(memory_data[operation.named_location]["l1_small"]),
                    ),
                    "display_type",
                    "memory",
                )
            )
=======

        if (
            operation.named_location in loc_to_accuracy
            and operation.op.name not in EMPTY_OPS
        ):
            accuracy_node_data[operation.id] = node_data_builder.NodeDataResult(
                loc_to_accuracy[operation.named_location]["actual_pcc"]
                - loc_to_accuracy[operation.named_location]["expected_pcc"]
            )

>>>>>>> 5af3d212
        if not op.name == "func.func":
            graph_node = operation.make_graph_node(extra_attrs)

            if op.name not in FILTERED_OPS and op.name in EMPTY_OPS:
                append_later.append(graph_node)
            elif op.name not in FILTERED_OPS:
                graph.nodes.append(graph_node)

            op_to_graph_node[op] = graph_node

        # Process operands
        for operand in op.operands:
            if isinstance(operand, ir.Value) and not isinstance(
                operand.owner, ir.Operation
            ):
                # If the owner is not an op, then it is a constant provided from the toplevel FuncOp.
                if operand not in operands_in_graph:
                    # This is a constant and we need to create a node for it.
                    operand_node = operation.make_constant_node(operand.get_name())
                    graph.nodes.append(operand_node)
                    op_to_graph_node[operand] = operand_node
                    operands_in_graph.add(operand)

    # Add the nodes that should be appended later
    for node in append_later:
        graph.nodes.append(node)

    # Second pass: create all edges
    for op in operations:
        # Skip module + func operations as they've been processed recursively
        if is_module_op(op) or op.name == "func.func":
            continue

        # Process regions in the operation
        for region in op.regions:
            for block in region.blocks:
                create_edges_for_block(block, op_to_graph_node, output_connections)


def create_edges_for_block(block, op_to_graph_node, output_connections):
    """
    Create edges between nodes for operations in a block.

    Args:
        block: The block containing operations
        op_to_graph_node: Mapping from operations to graph nodes
        output_connections: Tracking of output connections
    """
    for op in block.operations:
        # Skip module operations as they've been processed recursively
        if is_module_op(op):
            continue

        # Create edges for this operation
        for operand_index, operand in enumerate(op.operands):
            if operand.owner == block:
                source_node = op_to_graph_node[operand]
            else:
                source_node = op_to_graph_node[operand.owner]

            target_node = op_to_graph_node[op]

            target_node.incomingEdges.append(
                graph_builder.IncomingEdge(
                    sourceNodeId=source_node.id,
                    sourceNodeOutputId=str(output_connections[source_node.id]),
                    targetNodeInputId=str(operand_index),
                )
            )

            output_attrs = []
            if isinstance(operand.type, ir.RankedTensorType):
                output_attrs = [
                    graph_builder.KeyValue(key="shape", value=str(operand.type.shape)),
                    graph_builder.KeyValue(
                        key="dtype", value=str(operand.type.element_type)
                    ),
                    graph_builder.KeyValue(key="rank", value=str(operand.type.rank)),
                ]
            if hasattr(operand.type, "encoding") and operand.type.encoding:
                if "ttnn_layout" in str(operand.type.encoding):
                    output_attrs.extend(
                        AttrHandler.parse_attr(
                            operand.type.encoding.get_named("ttnn_layout")
                        )
                    )
                else:
                    # Parse as a standard layout
                    output_attrs.extend(
                        AttrHandler.parse_attr(
                            operand.type.encoding.get_named("tt.layout")
                        )
                    )
            source_node.outputsMetadata.append(
                graph_builder.MetadataItem(
                    id=str(output_connections[source_node.id]),
                    attrs=[
                        graph_builder.KeyValue(
                            key="__tensor_tag", value=str(target_node.label)
                        ),
                    ]
                    + output_attrs,
                )
            )
            output_connections[source_node.id] += 1


def is_module_op(op):
    """
    Check if an operation represents a module.

    Args:
        op: The operation to check

    Returns:
        bool: True if the operation is a module, False otherwise
    """
    # Check for tt.device_module or builtin.module operations
    return op.name == "tt.device_module" or op.name == "builtin.module"<|MERGE_RESOLUTION|>--- conflicted
+++ resolved
@@ -587,11 +587,7 @@
 ]
 
 
-<<<<<<< HEAD
-def build_graph(module, perf_trace=None, memory_trace=None):
-=======
-def build_graph(module, perf_trace=None, golden_results=None):
->>>>>>> 5af3d212
+def build_graph(module, perf_trace=None, memory_trace=None, golden_results=None):
     output_connections = defaultdict(int)
     graph = graph_builder.Graph(id="tt-graph")
 
@@ -611,7 +607,6 @@
                 loc_to_perf[loc] = 0
             loc_to_perf[loc] += row["DEVICE FW DURATION [ns]"]
 
-<<<<<<< HEAD
     memory_data = {}
     if memory_trace is not None:
         for node in memory_trace:
@@ -634,7 +629,6 @@
                 / memory_trace[node]["l1_small"]["device_0"]["total_bytes_per_bank"],
                 4,
             )
-=======
     accuracy_node_data = {}
     loc_to_accuracy = {}
     if golden_results is not None:
@@ -644,7 +638,6 @@
             if loc:
                 # Store the full result here, just need to parse the loc accordingly
                 loc_to_accuracy[loc] = res
->>>>>>> 5af3d212
 
     # Process the module hierarchy recursively
     process_module(
@@ -656,11 +649,8 @@
         loc_to_perf,
         loc_to_accuracy,
         perf_node_data,
-<<<<<<< HEAD
         memory_data,
-=======
         accuracy_node_data,
->>>>>>> 5af3d212
     )
 
     # Add Overlay Data if it exists
@@ -706,11 +696,8 @@
     loc_to_perf,
     loc_to_accuracy,
     perf_node_data,
-<<<<<<< HEAD
     memory_data,
-=======
     accuracy_node_data,
->>>>>>> 5af3d212
 ):
     """
     Process a module's operations.  Only works on top-level module, any nested modules won't have a body so they need to directly call process_operations instead.
@@ -752,11 +739,8 @@
         loc_to_perf,
         loc_to_accuracy,
         perf_node_data,
-<<<<<<< HEAD
         memory_data,
-=======
         accuracy_node_data,
->>>>>>> 5af3d212
     )
 
 
@@ -769,11 +753,8 @@
     loc_to_perf,
     loc_to_accuracy,
     perf_node_data,
-<<<<<<< HEAD
     memory_data,
-=======
     accuracy_node_data,
->>>>>>> 5af3d212
 ):
     """
     Recursively process a list of operations, including handling nested modules.
@@ -805,11 +786,8 @@
                 loc_to_perf,
                 loc_to_accuracy,
                 perf_node_data,
-<<<<<<< HEAD
                 memory_data,
-=======
                 accuracy_node_data,
->>>>>>> 5af3d212
             )
             continue
 
@@ -826,11 +804,8 @@
                     loc_to_perf,
                     loc_to_accuracy,
                     perf_node_data,
-<<<<<<< HEAD
                     memory_data,
-=======
                     accuracy_node_data,
->>>>>>> 5af3d212
                 )
 
         # Create graph node for this operation
@@ -843,7 +818,6 @@
             perf_node_data[operation.id] = node_data_builder.NodeDataResult(
                 loc_to_perf[operation.named_location]
             )
-<<<<<<< HEAD
         extra_attrs = []
         if memory_data and operation.named_location in memory_data:
             extra_attrs.append(
@@ -876,7 +850,6 @@
                     "memory",
                 )
             )
-=======
 
         if (
             operation.named_location in loc_to_accuracy
@@ -887,7 +860,6 @@
                 - loc_to_accuracy[operation.named_location]["expected_pcc"]
             )
 
->>>>>>> 5af3d212
         if not op.name == "func.func":
             graph_node = operation.make_graph_node(extra_attrs)
 
