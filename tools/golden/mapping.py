# SPDX-FileCopyrightText: (c) 2025 Tenstorrent AI ULC
#
# SPDX-License-Identifier: Apache-2.0

"""
Golden function mappings for TTIR and StableHLO operations.

This module provides a centralized mapping between TTIR and StableHLO operations and their
corresponding PyTorch golden reference implementations. Each golden function
serves as a reference implementation that produces the expected output for
comparison with TTIR or StableHLO operation results.
"""

from __future__ import annotations
from typing import Dict, Callable, Any, Optional, Union, List, Tuple, Iterable, Iterator
import itertools
import operator
import torch
import torch.nn.functional
from ttmlir.dialects import ttir, stablehlo, d2m, ttnn
from ttmlir.ir import (
    Attribute,
    ArrayAttr,
    IntegerAttr,
    IntegerType,
    BoolAttr,
    DenseI32ArrayAttr,
    DenseI64ArrayAttr,
)


class GoldenMapTensor:
    """
    GoldenMapTensor is a utility class for managing golden values for single device or multi device tensors.
    GoldenMapTensor represents a list of torch.Tensor objects, each representing a shard of a tensor.
    For single device tensors, it contains a single shard.

    How is this class compatible with torch.* operations?
      * For read-only tensor attributes (like shape, dtype, device, etc.), GoldenMapTensor forwards attribute access to the first shard.
      * For torch.* operations, the class implements the `__torch_function__` protocol.
      * When a torch function is called on a GoldenMapTensor, the function is applied independently to each shard.
      * The results are collected into a new GoldenMapTensor.
    """

    # Names that are safe to forward to the first shard.
    _SAFE_TENSOR_ATTRS = {
        "shape",
        "dtype",
        "device",
        "layout",
        "requires_grad",
        "is_cuda",
        "is_floating_point",
        "is_complex",
        "ndim",
        "dim",
        "size",
        "stride",
        "storage_offset",
        "numel",
        "element_size",
        "is_contiguous",
        "is_pinned",
        "is_quantized",
    }

    # Mutating methods. We will always return a new GoldenMapTensor to avoid in-place mutations by design.
    _MUTATING_METHOD_NAMES = [
        "to",
        "transpose",
        "reshape",
        "repeat",
        "permute",
        "flatten",
        "squeeze",
        "unsqueeze",
        "float",
        "clamp",
        "int_repr",
        "detach",
        "requires_grad_",
        "long",
    ]
    _MUTATING_METHODS = {
        name: (
            lambda name: lambda shard, *args, **kwargs: getattr(shard, name)(
                *args, **kwargs
            )
        )(name)
        for name in _MUTATING_METHOD_NAMES
    }

    # ----- Methods -----

    def __init__(self, shard_map: Dict[int, torch.Tensor], mesh_shape: Tuple[int, int]):
        it = iter(shard_map.values())
        first = next(it)

        for t in it:
            if t.shape != first.shape:
                raise ValueError(f"Shape mismatch: {t.shape} != {first.shape}")
            if t.dtype != first.dtype:
                raise ValueError(f"Dtype mismatch: {t.dtype} != {first.dtype}")
            if t.device != first.device:
                raise ValueError(f"Device mismatch: {t.device} != {first.device}")

        self._shard_map = shard_map
        self._mesh_shape = mesh_shape

    # ----- Private static methods -----
    def __getitem__(self, key: int) -> GoldenMapTensor:
        out_shards = {k: v.__getitem__(key) for k, v in self._shard_map.items()}
        ref = next(iter(out_shards.values()))
        if not all(isinstance(t, torch.Tensor) for t in out_shards.values()):
            return out_shards
        # Wrap
        return GoldenMapTensor(out_shards, self.mesh_shape)

    def _binary_map(self, other, op):
        if isinstance(other, GoldenMapTensor):
            keys = sorted(self._shard_map.keys())
            if set(keys) != set(other._shard_map.keys()):
                raise RuntimeError("Shard key mismatch between operands.")
            out_shards = {k: op(self._shard_map[k], other._shard_map[k]) for k in keys}
        else:
            out_shards = {k: op(t, other) for k, t in self._shard_map.items()}
        # Always wrap (even 0-D)
        return GoldenMapTensor(out_shards, self._mesh_shape)

    def __lt__(self, other):
        return self._binary_map(other, operator.lt)

    def __le__(self, other):
        return self._binary_map(other, operator.le)

    def __gt__(self, other):
        return self._binary_map(other, operator.gt)

    def __ge__(self, other):
        return self._binary_map(other, operator.ge)

    def __eq__(self, other):
        return self._binary_map(other, operator.eq)

    def __ne__(self, other):
        return self._binary_map(other, operator.ne)

    def __add__(self, other):
        return self._binary_map(other, operator.add)

    def __radd__(self, other):
        return self._binary_map(other, operator.add)

    def __sub__(self, other):
        return self._binary_map(other, operator.sub)

    def __rsub__(self, other):
        return self._binary_map(other, lambda a, b: operator.sub(b, a))

    @staticmethod
    def _walk_tree(*trees) -> Iterable:
        # Yield leaves in a nested structure.
        for tree in trees:
            if isinstance(tree, (list, tuple)):
                for v in tree:
                    yield from GoldenMapTensor._walk_tree(v)
            elif isinstance(tree, dict):
                for v in tree.values():
                    yield from GoldenMapTensor._walk_tree(v)
            else:
                yield tree

    # ----- Private methods -----

    def __getattr__(self, name: str) -> Any:
        if name in GoldenMapTensor._SAFE_TENSOR_ATTRS:
            return getattr(self._shard_map[0], name)
        elif name in GoldenMapTensor._MUTATING_METHODS:

            def method(*args, **kwargs):
                func = GoldenMapTensor._MUTATING_METHODS[name]
                return self.apply_shardwise(lambda shard: func(shard, *args, **kwargs))

            return method
        raise AttributeError(
            f"'GoldenMapTensor' has no attribute '{name}'. "
            "For mutating ops call torch.* directly."
        )

    @classmethod
    def __torch_function__(cls, func, types, args=(), kwargs=None):
        if kwargs is None:
            kwargs = {}
        if not any(issubclass(t, cls) for t in types):
            return NotImplemented

        # Collect all GoldenMapTensor inputs.
        st_inputs = [
            a for a in GoldenMapTensor._walk_tree(args, kwargs) if isinstance(a, cls)
        ]
        shard_counts = {len(st.shard_map) for st in st_inputs}
        if len(shard_counts) != 1:
            raise RuntimeError("All GoldenMapTensors must have the same shard count.")

        # All shard_maps should share the same set of keys.
        shard_keys = [set(st.shard_map.keys()) for st in st_inputs]
        if not all(keys == shard_keys[0] for keys in shard_keys[1:]):
            raise RuntimeError(
                "All GoldenMapTensors must have the same shard keys (devices amongst which the GoldenMapTensor lives)."
            )

        keys = sorted(shard_keys[0])  # deterministic order

        def _take(obj, k: int):
            if isinstance(obj, cls):
                return obj.shard_map[k]
            if isinstance(obj, (list, tuple)):
                return type(obj)(_take(v, k) for v in obj)
            if isinstance(obj, dict):
                return {kk: _take(v, k) for kk, v in obj.items()}
            return obj

        # Apply func shard-wise.
        out_shards = {k: func(*_take(args, k), **_take(kwargs, k)) for k in keys}

        # Check if output is a tuple of tensors
        if isinstance(next(iter(out_shards.values())), tuple):
            # Wrap each element of the tuple separately
            tuple_len = len(next(iter(out_shards.values())))
            wrapped_tuple = []
            for i in range(tuple_len):
                element_shards = {k: out_shards[k][i] for k in keys}
                wrapped_tuple.append(cls(element_shards, st_inputs[0].mesh_shape))
            return tuple(wrapped_tuple)

        # If all results are Tensors and compatible, wrap back into GoldenMapTensor.
        if all(isinstance(o, torch.Tensor) for o in out_shards.values()):
            ref = next(iter(out_shards.values()))
            if all(
                (o.shape, o.dtype, o.device) == (ref.shape, ref.dtype, ref.device)
                for o in out_shards.values()
            ):
                return cls(out_shards, st_inputs[0].mesh_shape)

        return out_shards

    # ----- Public methods -----

    @property
    def shard_map(self) -> Dict[int, torch.Tensor]:
        return self._shard_map

    @property
    def mesh_shape(self) -> Tuple[int, int]:
        return self._mesh_shape

    def zeros_like_builder(self, shape) -> GoldenMapTensor:
        shard_map = {}
        for device_id, shard in self.shard_map.items():
            shard_map[device_id] = torch.zeros(shape, dtype=shard.dtype)
        return GoldenMapTensor(shard_map, self.mesh_shape)

    def apply_shardwise(
        input_tensor: GoldenMapTensor, func: Callable
    ) -> GoldenMapTensor:
        shard_map = {}
        for device_id, shard in input_tensor.shard_map.items():
            output_shard = shard.clone()
            shard_map[device_id] = func(output_shard)
        return GoldenMapTensor(shard_map, input_tensor.mesh_shape)

    def shard_at(self, device_id: int) -> GoldenMapTensor:
        if device_id not in self._shard_map:
            raise KeyError(f"Device ID {device_id} not found in shard map.")
        return self._shard_map[device_id]

    def clone(self) -> GoldenMapTensor:
        shard_map = {
            device_id: shard.clone() for device_id, shard in self.shard_map.items()
        }
        return GoldenMapTensor(shard_map, self.mesh_shape)

    def contiguous(self) -> GoldenMapTensor:
        return GoldenMapTensor(
            {k: t.contiguous() for k, t in self._shard_map.items()}, self.mesh_shape
        )

    def group_by_axis(self, axis: int) -> List[Dict[int, torch.Tensor]]:
        rows, cols = self._mesh_shape
        shard_map = self._shard_map

        grouped: List[Dict[int, torch.Tensor]] = []
        if axis == 1:
            for r in range(rows):
                row_group: Dict[int, torch.Tensor] = {}
                for c in range(cols):
                    idx = r * cols + c
                    row_group[idx] = shard_map[idx]
                grouped.append(row_group)
        else:
            for c in range(cols):
                col_group: Dict[int, torch.Tensor] = {}
                for r in range(rows):
                    idx = r * cols + c
                    col_group[idx] = shard_map[idx]
                grouped.append(col_group)

        return grouped


def unpack_mlir_attr(attr):
    """Unpack MLIR attributes into plain Python values.

    Supports IntegerAttr, BoolAttr, DenseI32ArrayAttr, DenseI64ArrayAttr, ArrayAttr,
    as well as native Python list/tuple/int/bool. Raises ValueError for unsupported types.
    """
    if isinstance(attr, IntegerAttr):
        return attr.value
    if isinstance(attr, BoolAttr):
        return attr.value
    if isinstance(attr, (DenseI64ArrayAttr, DenseI32ArrayAttr)):
        return list(attr)
    if isinstance(attr, ArrayAttr):
        return [unpack_mlir_attr(item) for item in attr]
    if isinstance(attr, (list, tuple)):
        return list(attr)
    if isinstance(attr, (int, bool)):
        return attr
    raise ValueError(f"Unexpected attribute type: {type(attr)}")


def cbrt_golden(x: GoldenMapTensor) -> GoldenMapTensor:
    """
    Custom golden function for cubic root.

    Parameters
    ----------
    x : GoldenMapTensor
        Input tensor

    Returns
    -------
    GoldenMapTensor
        GoldenMapTensor containing the cubic root of each element in the input tensor
    """
    golden_sign = torch.sign(x)
    golden_cbrt = torch.pow(torch.abs(x), 1 / 3)
    return torch.mul(golden_sign, golden_cbrt)


def conv2d_golden(
    input_tensor: GoldenMapTensor,
    weight: GoldenMapTensor,
    bias: Optional[GoldenMapTensor] = None,
    **kwargs,
) -> GoldenMapTensor:
    """
    Custom golden function for conv2d with layout transformation.

    Parameters
    ----------
    input_tensor : GoldenMapTensor
        Input tensor for convolution
    weight : GoldenMapTensor
        Convolution weight tensor
    bias : GoldenMapTensor, optional
        Optional bias tensor (default: None)
    **kwargs : dict
        Keyword arguments containing:
        - stride: Union[int, List[int]] - Stride for convolution (default: 1)
        - padding: Union[int, List[int]] - Padding for convolution (default: 0)
        - dilation: Union[int, List[int]] - Dilation for convolution (default: 1)
        - groups: int - Number of groups for grouped convolution (default: 1)

    Returns
    -------
    GoldenMapTensor
        Result of 2D convolution with layout transformation
    """
    # ttir can handle a broadcastable bias in the shape [1, 1, 1, C_out], but PyTorch requires the bias to be rank 1: [C_out].
    if bias is not None:
        bias = bias.squeeze()  # Removes all dims of size 1

    # Get parameters from ttir_kwargs
    stride = kwargs.get("stride", 1)
    padding = kwargs.get("padding", 0)
    dilation = kwargs.get("dilation", 1)
    groups = kwargs.get("groups", 1)

    stride = unpack_mlir_attr(stride)
    padding = unpack_mlir_attr(padding)
    dilation = unpack_mlir_attr(dilation)

    # Reorganize input and output tensors, golden and ttir functions have different expected tensor shapes
    copied_input_tensor = input_tensor.clone()
    copied_input_tensor = copied_input_tensor.transpose(-2, -1).transpose(-3, -2)

    if copied_input_tensor.is_quantized:
        if not weight.is_quantized:
            raise ValueError("Quantized input requires quantized weight.")
        # if input tensor and weight tensor zero points are different, error out
        if (copied_input_tensor.q_zero_point() - 128) != weight.q_zero_point():
            raise ValueError("Input and weight zero points must be the same.")
        # Pack weights and bias for quantized conv.
        packed_weight = torch.ops.quantized.conv2d_prepack(
            weight,
            bias,
            stride=[stride] * 2 if isinstance(stride, int) else stride,
            padding=[padding] * 2 if isinstance(padding, int) else padding,
            dilation=[dilation] * 2 if isinstance(dilation, int) else dilation,
            groups=groups,
        )

        # Convert to int_repr to match the builder golden function.
        result = torch.ops.quantized.conv2d(
            copied_input_tensor,
            packed_weight,
            copied_input_tensor.q_scale() * weight.q_scale(),
            copied_input_tensor.q_zero_point(),
        ).int_repr()

    else:
        if bias is not None:
            bias = bias.squeeze()

        result = torch.nn.functional.conv2d(
            copied_input_tensor,
            weight,
            bias=bias,
            stride=stride,
            padding=padding,
            dilation=dilation,
            groups=groups,
        )
    result = result.transpose(-3, -2).transpose(-2, -1)
    return result


def conv_transpose2d_golden(
    input_tensor: GoldenMapTensor,
    weight: GoldenMapTensor,
    bias: Optional[GoldenMapTensor] = None,
    **kwargs,
) -> GoldenMapTensor:
    """
    Custom golden function for conv_transpose2d with layout transformation.

    Parameters
    ----------
    input_tensor : GoldenMapTensor
        Input tensor for transposed convolution
    weight : GoldenMapTensor
        Convolution weight tensor
    bias : Optional[GoldenMapTensor]
        Optional bias tensor
    **kwargs : dict
        Keyword arguments containing:
        - stride: Union[int, List[int]] - Stride for transposed convolution
        - padding: Union[int, List[int]] - Padding for transposed convolution
        - output_padding: Union[int, List[int]] - Additional size added to output shape
        - dilation: Union[int, List[int]] - Dilation of the kernel
        - groups: int - Number of blocked connections from input to output channels

    Returns
    -------
    GoldenMapTensor
        Result of 2D transposed convolution with layout transformation
    """
    # Get parameters from ttir_kwargs
    stride = kwargs.get("stride", 1)
    padding = kwargs.get("padding", 0)
    output_padding = kwargs.get("output_padding", 0)
    dilation = kwargs.get("dilation", 1)
    groups = kwargs.get("groups", 1)

    stride = unpack_mlir_attr(stride)
    padding = unpack_mlir_attr(padding)
    output_padding = unpack_mlir_attr(output_padding)
    dilation = unpack_mlir_attr(dilation)
    groups = unpack_mlir_attr(groups)
    golden_bias = torch.rand((weight.size()[0]), dtype=input_tensor.dtype)

    # Reorganize input and output tensors, golden and ttir functions have different expected tensor shapes
    copied_input_tensor = input_tensor.clone()
    copied_input_tensor = copied_input_tensor.transpose(-2, -1).transpose(-3, -2)
    result = torch.nn.functional.conv_transpose2d(
        copied_input_tensor,
        weight,
        bias=golden_bias,
        stride=stride,
        padding=padding,
        output_padding=output_padding,
        dilation=dilation,
        groups=groups,
    )
    result = result.transpose(-3, -2).transpose(-2, -1)
    return result


def max_pool2d_golden(input_tensor: GoldenMapTensor, **kwargs) -> GoldenMapTensor:
    """
    Custom golden function for max_pool2d with layout transformation.

    Parameters
    ----------
    input_tensor : GoldenMapTensor
        Input tensor for max pooling
    **kwargs : dict
        Keyword arguments containing:
        - kernel_size: Union[int, List[int]] - Size of the pooling kernel
        - stride: Union[int, List[int]] - Stride for pooling operation
        - padding: Union[int, List[int]] - Padding for pooling operation
        - dilation: Union[int, List[int]] - Dilation for pooling operation
        - ceil_mode: bool - Whether to use ceiling mode for pooling

    Returns
    -------
    GoldenMapTensor
        Result of 2D max pooling with layout transformation
    """
    # Get parameters from ttir_kwargs
    kernel_size = kwargs.get("kernel")
    stride = kwargs.get("stride", kernel_size)  # Default stride = kernel size
    padding = kwargs.get("padding", 0)
    dilation = kwargs.get("dilation", 1)
    ceil_mode = kwargs.get("ceil_mode", False)

    kernel_size = unpack_mlir_attr(kernel_size)
    stride = unpack_mlir_attr(stride)
    padding = unpack_mlir_attr(padding)
    dilation = unpack_mlir_attr(dilation)

    # Convert padding from [top, left, bottom, right] format to PyTorch format
    if isinstance(padding, (list, tuple)) and len(padding) == 4:
        # PyTorch MaxPool2d expects symmetric padding: (height_padding, width_padding)
        top, left, bottom, right = padding
        # For symmetric padding, top should equal bottom and left should equal right
        if top == bottom and left == right:
            torch_padding = (top, left)
        else:
            # For asymmetric padding, we need to manually pad the input tensor first
            # and then use zero padding for the MaxPool2d operation
            import torch.nn.functional as F

            # PyTorch F.pad expects padding in reverse order: [left, right, top, bottom]
            manual_padding = [left, right, top, bottom]
            input_tensor = F.pad(
                input_tensor, manual_padding, mode="constant", value=float("-inf")
            )
            torch_padding = 0
    else:
        torch_padding = padding

    # TTIR max_pool2d is channels last. PyTorch max_pool2d is channels first.
    maxpool_object = torch.nn.MaxPool2d(
        kernel_size, stride, torch_padding, dilation, ceil_mode
    )
    input_tensor = input_tensor.transpose(-2, -1).transpose(-3, -2)
    result = maxpool_object(input_tensor)
    result = result.transpose(-3, -2).transpose(-2, -1)
    return result


def avg_pool2d_golden(input_tensor: GoldenMapTensor, **kwargs) -> GoldenMapTensor:
    """
    Custom golden function for max_pool2d with layout transformation.

    Parameters
    ----------
    input_tensor : GoldenMapTensor
        Input tensor for max pooling
    **kwargs : dict
        Keyword arguments containing:
        - kernel_size: Union[int, List[int]] - Size of the pooling kernel
        - stride: Union[int, List[int]] - Stride for pooling operation
        - padding: Union[int, List[int]] - Padding for pooling operation
        - dilation: Union[int, List[int]] - Dilation for pooling operation
        - ceil_mode: bool - Whether to use ceiling mode for pooling
        - count_include_pad: bool - Whether to include padding in the average calculation

    Returns
    -------
    GoldenMapTensor
        Result of 2D max pooling with layout transformation
    """
    # Get parameters from ttir_kwargs
    kernel_size = kwargs.get("kernel")
    stride = kwargs.get("stride", kernel_size)  # Default stride = kernel size
    padding = kwargs.get("padding", 0)
    dilation = kwargs.get("dilation", 1)
    ceil_mode = kwargs.get("ceil_mode", False)
    count_include_pad = kwargs.get("count_include_pad", True)

    kernel_size = unpack_mlir_attr(kernel_size)
    stride = unpack_mlir_attr(stride)
    padding = unpack_mlir_attr(padding)
    dilation = unpack_mlir_attr(dilation)

    # Convert padding from [top, left, bottom, right] format to PyTorch format
    if isinstance(padding, (list, tuple)) and len(padding) == 4:
        # PyTorch MaxPool2d expects symmetric padding: (height_padding, width_padding)
        top, left, bottom, right = padding
        # For symmetric padding, top should equal bottom and left should equal right
        if top == bottom and left == right:
            torch_padding = (top, left)
        else:
            # For asymmetric padding, we need to manually pad the input tensor first
            # and then use zero padding for the MaxPool2d operation
            import torch.nn.functional as F

            # PyTorch F.pad expects padding in reverse order: [left, right, top, bottom]
            manual_padding = [left, right, top, bottom]
            input_tensor = F.pad(
                input_tensor, manual_padding, mode="constant", value=float("-inf")
            )
            torch_padding = 0
    else:
        torch_padding = padding

    # TTIR max_pool2d is channels last. PyTorch max_pool2d is channels first.
    if dilation != [1, 1]:
        raise ValueError("Dilation is not supported for torch.nn.AvgPool2d")
    maxpool_object = torch.nn.AvgPool2d(
        kernel_size, stride, torch_padding, ceil_mode, count_include_pad
    )
    input_tensor = input_tensor.transpose(-2, -1).transpose(-3, -2)
    result = maxpool_object(input_tensor)
    result = result.transpose(-3, -2).transpose(-2, -1)
    return result


def batch_norm_golden(
    input_tensor: GoldenMapTensor,
    scale: GoldenMapTensor,
    offset: GoldenMapTensor,
    mean: GoldenMapTensor,
    variance: GoldenMapTensor,
    epsilon: float = 1e-5,
    training: bool = False,
    dim: int = 1,
) -> GoldenMapTensor:
    """
    Custom golden function for batch normalization with layout transformation.

    Parameters
    ----------
    input_tensor : GoldenMapTensor
        Input tensor for batch normalization
    scale : GoldenMapTensor
        Scale tensor for batch normalization
    offset : GoldenMapTensor
        Offset tensor for batch normalization
    mean : GoldenMapTensor
        Mean tensor for batch normalization
    variance : GoldenMapTensor
        Variance tensor for batch normalization
    epsilon : float, optional
        Small value to avoid division by zero (default: 1e-5)
    training : bool, optional
        Whether the model is in training mode (default: False)
    dim : int, optional
        Dimension to apply batch normalization over (default: 1)

    Returns
    -------
    GoldenMapTensor
        Result of batch normalization with layout transformation
    """
    perm = list(range(input_tensor.ndim))
    perm[1], perm[dim] = perm[dim], perm[1]
    input_tensor = input_tensor.permute(perm)
    result = torch.nn.functional.batch_norm(
        input_tensor,
        running_mean=mean,
        running_var=variance,
        weight=scale,
        bias=offset,
        training=training,
        eps=epsilon,
    )
    inv_perm = [perm.index(i) for i in range(len(perm))]
    result = result.permute(inv_perm)
    return result


def rms_norm_golden(
    input: GoldenMapTensor,
    weight: Optional[GoldenMapTensor] = None,
    bias: Optional[GoldenMapTensor] = None,
    normalized_shape: List[int] = None,
    epsilon: float = 1e-5,
) -> GoldenMapTensor:
    """
    Custom golden function for RMS normalization operation.
    Parameters
    ----------
    input : GoldenMapTensor
        Input tensor to RMS normalization operation
    weight : GoldenMapTensor, optional
        Weight tensor for scaling (default: None)
    bias : GoldenMapTensor, optional
        Bias tensor for shifting (default: None)
    normalized_shape : List[int], optional
        Shape of the input tensor to normalize (default: None)
    epsilon : float, optional
        Small value to avoid division by zero (default: 1e-5)
    Returns
    -------
    GoldenMapTensor
        RMS normalized output tensor
    """
    # Convert to float for computation
    input_float = input.float()

    rms_norm = torch.nn.functional.rms_norm(
        input_float,
        normalized_shape=normalized_shape,
        weight=weight,
        eps=epsilon,
    )

    # Apply bias (shift) if provided
    if bias is not None:
        rms_norm = torch.add(rms_norm, bias.float())

    # Convert back to original dtype
    return rms_norm.to(input.dtype)


def typecast_golden(input_tensor: GoldenMapTensor, dtype) -> GoldenMapTensor:
    """
    Custom golden function for typecasting.

    Parameters
    ----------
    input_tensor : GoldenMapTensor
        Input tensor to typecast
    dtype : torch.dtype
        Target data type for typecasting

    Returns
    -------
    GoldenMapTensor
        Typecasted tensor
    """
    return input_tensor.to(dtype)


def argmax_golden(
    input_tensor: GoldenMapTensor, dim_arg, keep_dim=False
) -> GoldenMapTensor:
    """
    Custom golden function for argmax.

    Parameters
    ----------
    input_tensor : GoldenMapTensor
        Input tensor to find argmax of
    dim_arg : List[int]
        List containing dimension to find argmax along
    keep_dim : bool, optional
        Whether to keep the reduced dimension (default: False)

    Returns
    -------
    GoldenMapTensor
        Indices of maximum values along specified dimension as int32 tensor
    """
    result = torch.argmax(input_tensor, dim=dim_arg[0], keepdim=keep_dim)
    return result.to(torch.int32)


def matmul_golden(
    a: BuilderGoldenTensor,
    b: BuilderGoldenTensor,
    transpose_a=False,
    transpose_b=False,
) -> BuilderGoldenTensor:
    """
    Custom golden function for matrix multiplication.

    Parameters
    ----------
    a : BuilderGoldenTensor
        First input tensor
    b : BuilderGoldenTensor
        Second input tensor
    transpose_a : bool, optional
        Whether to transpose tensor a (default: False)
    transpose_b : bool, optional
        Whether to transpose tensor b (default: False)

    Returns
    -------
    BuilderGoldenTensor
        Result of matrix multiplication
    """
    a = torch.transpose(a, -2, -1) if transpose_a else a
    b = torch.transpose(b, -2, -1) if transpose_b else b
    return torch.matmul(a, b)


def linear_golden(
    a: GoldenMapTensor,
    b: GoldenMapTensor,
    bias=None,
    transpose_a=False,
    transpose_b=False,
) -> GoldenMapTensor:
    """
    Custom golden function for linear transformation.

    Parameters
    ----------
    a : GoldenMapTensor
        First input tensor
    b : GoldenMapTensor
        Second input tensor
    bias : GoldenMapTensor, optional
        Optional bias tensor (default: None)
    transpose_a : bool, optional
        Whether to transpose tensor a (default: False)
    transpose_b : bool, optional
        Whether to transpose tensor b (default: False)

    Returns
    -------
    GoldenMapTensor
        Result of linear transformation with optional bias
    """
    a = torch.transpose(a, -2, -1) if transpose_a else a
    b = torch.transpose(b, -2, -1) if transpose_b else b
    output = torch.matmul(a, b)

    if bias is None:
        bias = torch.zeros(list(output.shape))

    bias = (
        torch.broadcast_to(bias, list(output.shape))
        if bias.shape != output.shape
        else bias
    )
    return torch.add(output, bias)


def dot_general_golden(
    lhs: GoldenMapTensor,
    rhs: GoldenMapTensor,
    batch_dims_lhs,
    contract_dims_lhs,
    batch_dims_rhs,
    contract_dims_rhs,
) -> GoldenMapTensor:
    """
    Custom golden function for dot_general operation.

    Parameters
    ----------
    lhs : GoldenMapTensor
        Left-hand side tensor
    rhs : GoldenMapTensor
        Right-hand side tensor
    batch_dims_lhs : List[int]
        Batch dimensions for left tensor
    contract_dims_lhs : List[int]
        Contraction dimensions for left tensor
    batch_dims_rhs : List[int]
        Batch dimensions for right tensor
    contract_dims_rhs : List[int]
        Contraction dimensions for right tensor

    Returns
    -------
    GoldenMapTensor
        Result of generalized dot product operation
    """
    non_batch_dims_lhs = [d for d in range(lhs.dim()) if d not in batch_dims_lhs]
    non_batch_dims_rhs = [d for d in range(rhs.dim()) if d not in batch_dims_rhs]

    # Compute output shape
    lhs_shape = list(lhs.shape)
    rhs_shape = list(rhs.shape)
    batch_shape = [lhs_shape[d] for d in batch_dims_lhs]
    non_contract_lhs = [d for d in non_batch_dims_lhs if d not in contract_dims_lhs]
    non_contract_rhs = [d for d in non_batch_dims_rhs if d not in contract_dims_rhs]
    out_shape = (
        batch_shape
        + [lhs_shape[d] for d in non_contract_lhs]
        + [rhs_shape[d] for d in non_contract_rhs]
    )

    transposed_lhs = torch.permute(lhs, (batch_dims_lhs + non_batch_dims_lhs))
    transposed_rhs = torch.permute(rhs, (batch_dims_rhs + non_batch_dims_rhs))
    result = lhs.zeros_like_builder(out_shape)

    dim_ranges = []
    for i in range(len(batch_dims_lhs)):
        dim_ranges.append([j for j in range(list(lhs.shape)[i])])

    import itertools

    batch_indices = list(itertools.product(*dim_ranges))
    for index in batch_indices:
        for device_id, shard in result.shard_map.items():
            transposed_lhs_slice = transposed_lhs.shard_at(device_id)[index]
            transposed_rhs_slice = transposed_rhs.shard_at(device_id)[index]
            dot_dims_lhs = [d - len(index) for d in contract_dims_lhs]
            dot_dims_rhs = [d - len(index) for d in contract_dims_rhs]
            out_index = index
            shard[out_index] = torch.tensordot(
                transposed_lhs_slice,
                transposed_rhs_slice,
                dims=(dot_dims_lhs, dot_dims_rhs),
            )
    return result


def quantize_golden(
    input_tensor: GoldenMapTensor, scale, zero_point, dtype
) -> GoldenMapTensor:
    """
    Custom golden function for quantize operation.

    Parameters
    ----------
    input_tensor : GoldenMapTensor
        Input tensor to quantize
    scale : float
        Scale factor for quantization
    zero_point : int
        Zero point for quantization
    dtype : torch.dtype
        Target quantized data type

    Returns
    -------
    GoldenMapTensor
        Quantized tensor as integer representation
    """
    return torch.quantize_per_tensor(input_tensor, scale, zero_point, dtype).int_repr()


def requantize_golden(
    input_tensor: GoldenMapTensor, scale, zero_point, dtype
) -> GoldenMapTensor:
    """
    Custom golden function for requantize operation.

    Parameters
    ----------
    input_tensor : GoldenMapTensor
        Input quantized tensor to requantize
    scale : float
        Scale factor for requantization
    zero_point : int
        Zero point for requantization
    dtype : torch.dtype
        Target quantized data type

    Returns
    -------
    GoldenMapTensor
        Requantized tensor
    """
    return torch.quantize_per_tensor(
        torch.dequantize(input_tensor), scale, zero_point, dtype
    )


def logical_not_golden(input_tensor: GoldenMapTensor, **kwargs) -> GoldenMapTensor:
    """
    Golden function for logical_not operation.

    Elementwise logical NOT.

    Parameters
    ----------
    input_tensor : GoldenMapTensor
        Input tensor to invert logically.
    **kwargs : dict
        Keyword arguments (unused for this operation).

    Returns
    -------
    GoldenMapTensor
        Tensor with logical NOT of input_tensor, cast back to input dtype.
    """
    # Compute bool result then cast to match input dtype
    result_bool = torch.logical_not(input_tensor)
    return result_bool.to(input_tensor.dtype)


def equal_golden(
    input_tensor: GoldenMapTensor, other_tensor: GoldenMapTensor, **kwargs
) -> GoldenMapTensor:
    """
    Golden function for equal (eq) operation.

    Elementwise equality comparison.

    Parameters
    ----------
    input_tensor : GoldenMapTensor
        Left-hand side tensor.
    other_tensor : GoldenMapTensor
        Right-hand side tensor.

    Returns
    -------
    GoldenMapTensor
        Tensor with the same dtype as input_tensor containing the equality results.
    """
    result_bool = torch.eq(input_tensor, other_tensor)
    return result_bool.to(input_tensor.dtype)


def not_equal_golden(
    input_tensor: GoldenMapTensor, other_tensor: GoldenMapTensor, **kwargs
) -> GoldenMapTensor:
    """
    Golden function for not_equal (ne) operation.

    Elementwise inequality comparison.

    Parameters
    ----------
    input_tensor : GoldenMapTensor
        Left-hand side tensor.
    other_tensor : GoldenMapTensor
        Right-hand side tensor.

    Returns
    -------
    GoldenMapTensor
        Tensor with the same dtype as input_tensor containing the inequality results.
    """
    result_bool = torch.ne(input_tensor, other_tensor)
    return result_bool.to(input_tensor.dtype)


def greater_equal_golden(
    input_tensor: GoldenMapTensor, other_tensor: GoldenMapTensor, **kwargs
) -> GoldenMapTensor:
    """
    Golden function for greater_equal (ge) operation.

    Elementwise greater-than-or-equal comparison.

    Parameters
    ----------
    input_tensor : GoldenMapTensor
        Left-hand side tensor.
    other_tensor : GoldenMapTensor
        Right-hand side tensor.

    Returns
    -------
    GoldenMapTensor
        Tensor with the same dtype as input_tensor containing the comparison results.
    """
    result_bool = torch.ge(input_tensor, other_tensor)
    return result_bool.to(input_tensor.dtype)


def greater_than_golden(
    input_tensor: GoldenMapTensor, other_tensor: GoldenMapTensor, **kwargs
) -> GoldenMapTensor:
    """
    Golden function for greater_than (gt) operation.

    Elementwise greater-than comparison.

    Parameters
    ----------
    input_tensor : GoldenMapTensor
        Left-hand side tensor.
    other_tensor : GoldenMapTensor
        Right-hand side tensor.

    Returns
    -------
    GoldenMapTensor
        Tensor with the same dtype as input_tensor containing the comparison results.
    """
    result_bool = torch.gt(input_tensor, other_tensor)
    return result_bool.to(input_tensor.dtype)


def less_equal_golden(
    input_tensor: GoldenMapTensor, other_tensor: GoldenMapTensor, **kwargs
) -> GoldenMapTensor:
    """
    Golden function for less_equal (le) operation.

    Elementwise less-than-or-equal comparison.

    Parameters
    ----------
    input_tensor : GoldenMapTensor
        Left-hand side tensor.
    other_tensor : GoldenMapTensor
        Right-hand side tensor.

    Returns
    -------
    GoldenMapTensor
        Tensor with the same dtype as input_tensor containing the comparison results.
    """
    result_bool = torch.le(input_tensor, other_tensor)
    return result_bool.to(input_tensor.dtype)


def less_than_golden(
    input_tensor: GoldenMapTensor, other_tensor: GoldenMapTensor, **kwargs
) -> GoldenMapTensor:
    """
    Golden function for less_than (lt) operation.

    Elementwise less-than comparison.

    Parameters
    ----------
    input_tensor : GoldenMapTensor
        Left-hand side tensor.
    other_tensor : GoldenMapTensor
        Right-hand side tensor.

    Returns
    -------
    GoldenMapTensor
        Tensor with the same dtype as input_tensor containing the comparison results.
    """
    result_bool = torch.lt(input_tensor, other_tensor)
    return result_bool.to(input_tensor.dtype)


def logical_and_golden(
    input_tensor: GoldenMapTensor, other_tensor: GoldenMapTensor, **kwargs
) -> GoldenMapTensor:
    """
    Golden function for logical_and operation.

    Elementwise logical AND.

    Parameters
    ----------
    input_tensor : GoldenMapTensor
        Left-hand side tensor.
    other_tensor : GoldenMapTensor
        Right-hand side tensor.

    Returns
    -------
    GoldenMapTensor
        Tensor with the same dtype as input_tensor containing the logical AND results.
    """
    result_bool = torch.logical_and(input_tensor, other_tensor)
    return result_bool.to(input_tensor.dtype)


def logical_or_golden(
    input_tensor: GoldenMapTensor, other_tensor: GoldenMapTensor, **kwargs
) -> GoldenMapTensor:
    """
    Golden function for logical_or operation.

    Elementwise logical OR.

    Parameters
    ----------
    input_tensor : GoldenMapTensor
        Left-hand side tensor.
    other_tensor : GoldenMapTensor
        Right-hand side tensor.

    Returns
    -------
    GoldenMapTensor
        Tensor with the same dtype as input_tensor containing the logical OR results.
    """
    result_bool = torch.logical_or(input_tensor, other_tensor)
    return result_bool.to(input_tensor.dtype)


def logical_xor_golden(
    input_tensor: GoldenMapTensor, other_tensor: GoldenMapTensor, **kwargs
) -> GoldenMapTensor:
    """
    Golden function for logical_xor operation.

    Elementwise logical XOR.

    Parameters
    ----------
    input_tensor : GoldenMapTensor
        Left-hand side tensor.
    other_tensor : GoldenMapTensor
        Right-hand side tensor.

    Returns
    -------
    GoldenMapTensor
        Tensor with the same dtype as input_tensor containing the logical XOR results.
    """
    result_bool = torch.logical_xor(input_tensor, other_tensor)
    return result_bool.to(input_tensor.dtype)


def logical_left_shift_golden(
    input_tensor: GoldenMapTensor, shift_tensor: GoldenMapTensor, **kwargs
) -> GoldenMapTensor:
    """
    Golden function for logical left shift operation.

    Parameters
    ----------
    input_tensor : GoldenMapTensor
        Input tensor to be shifted.
    shift_tensor : GoldenMapTensor
        Tensor containing the number of bits to shift.

    Returns
    -------
    GoldenMapTensor
        Tensor with the same dtype as input_tensor after logical left shift.
    """
    # Perform logical left shift
    # Convert both inputs to int64 to handle both signed and unsigned types
    input_int64 = input_tensor.to(torch.int64)
    shift_int64 = shift_tensor.to(torch.int64)

    # Mask input to 32-bit unsigned range (for signed types this converts to unsigned interpretation)
    input_unsigned = torch.bitwise_and(input_int64, 0xFFFFFFFF)

    # Perform shift in int64 space
    result = torch.bitwise_left_shift(input_unsigned, shift_int64)

    # Mask result to keep in valid 32-bit range
    result = torch.bitwise_and(result, 0xFFFFFFFF)

    # Convert back to original dtype
    return result.to(input_tensor.dtype)


def logical_right_shift_golden(
    input_tensor: GoldenMapTensor, shift_tensor: GoldenMapTensor, **kwargs
) -> GoldenMapTensor:
    """
    Golden function for logical right shift operation.

    Parameters
    ----------
    input_tensor : GoldenMapTensor
        Input tensor to be shifted.
    shift_tensor : GoldenMapTensor
        Tensor containing the number of bits to shift.

    Returns
    -------
    GoldenMapTensor
        Tensor with the same dtype as input_tensor after logical right shift.
    """
    # Perform logical (unsigned) right shift
    # Convert both inputs to int64 to handle both signed and unsigned types
    input_int64 = input_tensor.to(torch.int64)
    shift_int64 = shift_tensor.to(torch.int64)

    # Mask input to 32-bit unsigned range (for signed types this converts to unsigned interpretation)
    input_unsigned = torch.bitwise_and(input_int64, 0xFFFFFFFF)

    # Perform shift in int64 space
    result = torch.bitwise_right_shift(input_unsigned, shift_int64)

    # Mask result to keep in valid range
    result = torch.bitwise_and(result, 0xFFFFFFFF)

    # Convert back to original dtype
    return result.to(input_tensor.dtype)


def max_golden(
    input_tensor: GoldenMapTensor, dim_arg=None, keep_dim=True
) -> GoldenMapTensor:
    """
    Custom golden function for max operation with conditional logic.

    Parameters
    ----------
    input_tensor : GoldenMapTensor
        Input tensor to find maximum of
    dim_arg : int, optional
        Dimension to find maximum along (default: None for all dimensions)
    keep_dim : bool, optional
        Whether to keep the reduced dimension (default: True)

    Returns
    -------
    GoldenMapTensor
        Maximum values along specified dimension or global maximum
    """
    if dim_arg is not None:
        values, indices = torch.max(input_tensor, dim=dim_arg, keepdim=keep_dim)
        return values
    else:
        # For all dimensions reduction, reshape to match expected output
        result = torch.max(input_tensor)
        output_shape = [1] * input_tensor.dim()
        return result.reshape(*output_shape)


def min_golden(input_tensor: GoldenMapTensor, **kwargs) -> GoldenMapTensor:
    """
    Golden function for min operation.

    Parameters
    ----------
    input_tensor : GoldenMapTensor
        Input tensor
    **kwargs : dict
        Keyword arguments containing:
        - dim_arg: int, optional - Dimension to reduce over (default: None, reduces over all dimensions)
        - keep_dim: bool, optional - If True, retains reduced dimensions with length 1 (default: True)

    Returns
    -------
    GoldenMapTensor
        Tensor with minimum values
    """
    dim_arg = kwargs.get("dim_arg", None)
    keep_dim = kwargs.get("keep_dim", True)

    if dim_arg is None:
        return torch.min(input_tensor)
    else:
        # Extract the first dimension if dim_arg is a list
        if isinstance(dim_arg, list) and len(dim_arg) > 0:
            dim_arg = dim_arg[0]
        return torch.min(input_tensor, dim=dim_arg, keepdim=keep_dim)


def prod_golden(
    input_tensor: GoldenMapTensor, dim_arg, keep_dim=False
) -> GoldenMapTensor:
    """
    Custom golden function for prod operation with conditional logic.

    Parameters
    ----------
    input_tensor : GoldenMapTensor
        Input tensor to compute product of
    dim_arg : List[int]
        List of dimensions to compute product along
    keep_dim : bool, optional
        Whether to keep the reduced dimension (default: False)

    Returns
    -------
    GoldenMapTensor
        Product of tensor elements along specified dimensions
    """
    if len(dim_arg) == 1:
        return torch.prod(input_tensor, dim=dim_arg[0], keepdim=keep_dim)
    else:
        # Multiple dimensions - reduce to scalar
        output_tensor = input_tensor.clone()

        for device_id, shard in output_tensor.shard_map.items():
            shard = torch.tensor([torch.prod(input_tensor.shard_at(device_id)).item()])

        return output_tensor


def embedding_golden(
    indices_tensor: GoldenMapTensor, weight_tensor: GoldenMapTensor
) -> GoldenMapTensor:
    """
    Custom golden function for embedding operation.

    Parameters
    ----------
    indices_tensor : GoldenMapTensor
        Tensor containing indices to look up
    weight_tensor : GoldenMapTensor
        Weight tensor containing embedding vectors

    Returns
    -------
    GoldenMapTensor
        Embedded vectors corresponding to input indices
    """
    embedding = torch.nn.Embedding.from_pretrained(weight_tensor)
    golden_typecast = indices_tensor.to(torch.int32)
    golden_input = torch.clamp(golden_typecast, 0, (weight_tensor.size()[0] - 1))
    return embedding(golden_input)


def pad_golden(input_tensor: GoldenMapTensor, padding, value) -> GoldenMapTensor:
    """
    Custom golden function for pad operation with dimension reformatting.

    Parameters
    ----------
    input_tensor : GoldenMapTensor
        Input tensor to pad
    padding : List[int]
        Padding specification
    value : Union[int, float]
        Value to use for padding

    Returns
    -------
    GoldenMapTensor
        Padded tensor
    """
    # Reformatting padding dimensions for golden tensor:
    golden_padding = []
    for i in range(len(padding) // 2):
        golden_padding.append(padding[-((2 * i) + 2)])
        golden_padding.append(padding[-((2 * i) + 1)])
    return torch.nn.functional.pad(
        input_tensor, pad=golden_padding, mode="constant", value=value
    )


def select_golden(
    input_tensor: GoldenMapTensor, dim, begin, length, stride
) -> GoldenMapTensor:
    """
    Custom golden function for select operation.

    Parameters
    ----------
    input_tensor : GoldenMapTensor
        Input tensor to select from
    dim : int
        Dimension to select along
    begin : int
        Starting index for selection
    length : int
        Length of selection
    stride : int
        Stride for selection

    Returns
    -------
    GoldenMapTensor
        Selected tensor slice
    """
    end = begin + length - 1
    index = torch.tensor([begin, end])
    return torch.index_select(input_tensor, dim=dim, index=index)


def index_golden(
    input_tensor: GoldenMapTensor, dim, begin, end, step
) -> GoldenMapTensor:
    """
    Custom golden function for index operation.

    Parameters
    ----------
    input_tensor : GoldenMapTensor
        Input tensor to index
    dim : int
        Dimension to index along
    begin : int
        Starting index
    end : int
        Ending index
    step : int
        Step size for indexing

    Returns
    -------
    GoldenMapTensor
        Indexed tensor
    """
    import math

    num_indices = math.ceil((end - begin) / step)
    indices = []
    for i in range(num_indices):
        indices.append((begin + i) * step)
    index = torch.tensor(indices)
    return torch.index_select(input_tensor, dim=dim, index=index)


def gather_golden(
    input_tensor: GoldenMapTensor,
    start_indices_tensor: GoldenMapTensor,
    **kwargs,
) -> GoldenMapTensor:
    """
    Golden function for gather operation with TTIR parameter names.

    Parameters
    ----------
    input_tensor : GoldenMapTensor
        Input tensor to gather from
    start_indices_tensor : GoldenMapTensor
        Tensor containing starting indices
    **kwargs : dict
        Keyword arguments including gather attributes as MLIR attributes

    Returns
    -------
    GoldenMapTensor
        Gathered tensor
    """

    # helpers
    def _isGoldenMapTensor(x):
        return isinstance(x, GoldenMapTensor)

    def _first_shard(x):
        return x.shard_at(0) if _isGoldenMapTensor(x) else x

    def _assert_replicated(t):
        ref = t.shard_at(0)
        for device_id, shard in t.shard_map.items():
            if not torch.equal(shard, ref):
                raise ValueError("gather golden expects replicated tensors")

    # ----- unpack attrs -----
    offset_dims = unpack_mlir_attr(kwargs.get("offset_dims", []))
    collapsed_slice_dims = unpack_mlir_attr(kwargs.get("collapsed_slice_dims", []))
    operand_batching_dims = unpack_mlir_attr(kwargs.get("operand_batching_dims", []))
    start_indices_batching_dims = unpack_mlir_attr(
        kwargs.get("start_indices_batching_dims", [])
    )
    start_index_map = unpack_mlir_attr(kwargs.get("start_index_map", []))
    index_vector_dim = unpack_mlir_attr(kwargs.get("index_vector_dim", 0))
    slice_sizes = unpack_mlir_attr(kwargs.get("slice_sizes", []))
    indices_are_sorted = unpack_mlir_attr(kwargs.get("indices_are_sorted", False))

    x = input_tensor
    idx = start_indices_tensor
    device = x.device if hasattr(x, "device") else None

    # validate/comute using shard-0 (torch), then slice the wrapper
    if _isGoldenMapTensor(idx):
        _assert_replicated(idx)
    x0 = _first_shard(x)
    idx0 = _first_shard(idx)

    # ---- validate attrs ----
    rank = x0.dim()
    assert len(slice_sizes) == rank, "slice_sizes must match operand dimensions"
    assert set(collapsed_slice_dims) == set(
        start_index_map
    ), "gathe golden assumes collapsed_slice_dims == start_index_map"
    assert (
        len(operand_batching_dims) == 0 and len(start_indices_batching_dims) == 0
    ), "Batching dims not supported in this golden"
    for d in collapsed_slice_dims:
        assert slice_sizes[d] == 1, "collapsed dims must have slice size 1"

    if idx0.dim() == 0:
        idx0 = idx0.unsqueeze(0)
    if len(start_index_map) == 1 and index_vector_dim == idx0.ndim:
        pass
    else:
        # Expect the conventional "last dim holds the vector"
        assert (
            index_vector_dim == idx0.ndim - 1
        ), "This golden expects index_vector_dim == last dimension for multi-d indices"

    # Determine batch shape and flatten indices to [B, K]
    if idx0.ndim == 1:  # simple path, K == 1
        batch_shape = idx0.shape  # [N]
        K = 1
        idx_flat0 = idx0.reshape(-1, 1).long()
    else:
        K = idx0.shape[-1]
        assert K == len(
            start_index_map
        ), "index vector length must match start_index_map"
        batch_shape = idx0.shape[:-1]
        idx_flat0 = idx0.reshape(-1, K).long()

    # Bounds check (might help avoid segfaults)
    for d in range(rank):
        if d not in start_index_map:
            assert slice_sizes[d] <= x0.size(d), "slice size too large for operand"
    for k, d in enumerate(start_index_map):
        valid_max = x0.size(d) - slice_sizes[d]
        if torch.any(idx_flat0[:, k] < 0) or torch.any(idx_flat0[:, k] > valid_max):
            print(d)
            raise IndexError(
                "gather start indices out of bounds for operand dim {}".format(d)
            )

    # Build the natural slice_shape (operand order, skipping collapsed dims)
    slice_dims_natural = [d for d in range(rank) if d not in collapsed_slice_dims]
    natural_slice_shape = [slice_sizes[d] for d in slice_dims_natural]

    # Number of non-collapsed dims must match offset_dims count
    assert len(slice_dims_natural) == len(
        offset_dims
    ), "offset_dims must have one entry per non-collapsed slice dim"

    # For each batch vector of indices, slice x accordingly
    B = int(torch.tensor(batch_shape).prod()) if len(batch_shape) > 0 else 1
    slices = []
    for b in range(B):
        starts = [0] * rank
        ends = [0] * rank
        # Fill starts/ends from index vector for mapped dims
        for k, d in enumerate(start_index_map):
            starts[d] = int(idx_flat0[b, k].item())
            ends[d] = starts[d] + slice_sizes[d]
        # For the other dims, start at 0 (or clamp) and take slice_sizes[d]
        for d in range(rank):
            if d not in start_index_map:
                starts[d] = 0
                ends[d] = slice_sizes[d]

        # Build the per-dim slice
        slicer = tuple(slice(starts[d], ends[d]) for d in range(rank))
        sub = x[slicer]  # shape equals slice_sizes in operand order

        # Remove collapsed dims (size-1) to get natural slice shape
        if len(collapsed_slice_dims) > 0:
            sub = sub.squeeze(dim=tuple(sorted(collapsed_slice_dims)))

        slices.append(sub)

    # Stack over batch
    if len(slices) == 1 and batch_shape == ():
        gathered = slices[0]
    else:
        gathered = torch.stack(slices, dim=0).reshape(
            *batch_shape, *natural_slice_shape
        )

    # position the slice dims inside the result according to offset_dims.
    # Current order: [B0, B1, ..., Slice0, Slice1, ...]
    batch_rank = len(batch_shape)
    slice_rank = len(natural_slice_shape)
    result_rank = batch_rank + slice_rank

    remaining_positions = [p for p in range(result_rank) if p not in offset_dims]
    assert (
        len(remaining_positions) == batch_rank
    ), "offset_dims inconsistent with batch rank"

    desired_index_for_current = [None] * result_rank
    # map batch dims
    for b_i in range(batch_rank):
        desired_index_for_current[b_i] = remaining_positions[b_i]
    # map slice dims
    for s_i in range(slice_rank):
        desired_index_for_current[batch_rank + s_i] = offset_dims[s_i]

    # Permute if needed
    if desired_index_for_current != list(range(result_rank)):
        gathered = gathered.permute(*desired_index_for_current)

    return gathered.to(device=device)


def tilize_golden(
    input_tensor: GoldenMapTensor, tilize=True, **kwargs
) -> GoldenMapTensor:
    """
    Custom golden function for tilize operation.

    Parameters
    ----------
    input_tensor : GoldenMapTensor
        Input tensor to tilize
    tilize : bool, optional
        Tilize parameter (ignored, for compatibility) (default: True)

    Returns
    -------
    GoldenMapTensor
        Tilized tensor with proper tile layout transformation
    """
    shape = input_tensor.shape
    TILE_SIZE = 32
    FACE_SIZE = 16
    Y_TILES = shape[0] // TILE_SIZE
    X_TILES = shape[1] // TILE_SIZE
    FACES_PER_TILE = TILE_SIZE // FACE_SIZE

    tilized = input_tensor.zeros_like_builder((input_tensor.numel(),))

    idx = 0
    for tile_y in range(Y_TILES):
        for tile_x in range(X_TILES):
            for face_y in range(FACES_PER_TILE):
                for face_x in range(FACES_PER_TILE):
                    for datum_y in range(FACE_SIZE):
                        for datum_x in range(FACE_SIZE):
                            for device_id, shard in tilized.shard_map.items():
                                shard[idx] = input_tensor.shard_at(device_id)[
                                    datum_y + tile_y * TILE_SIZE + face_y * FACE_SIZE,
                                    datum_x + tile_x * TILE_SIZE + face_x * FACE_SIZE,
                                ]
                            idx += 1

    tilized = tilized.reshape(shape)
    return tilized


def untilize_golden(
    input_tensor: GoldenMapTensor, tilize=False, **kwargs
) -> GoldenMapTensor:
    """
    Custom golden function for untilize operation.

    Parameters
    ----------
    input_tensor : GoldenMapTensor
        Input tensor to untilize
    tilize : bool, optional
        Tilize parameter (ignored, for compatibility) (default: False)

    Returns
    -------
    GoldenMapTensor
        Untilized tensor with proper layout transformation
    """
    shape = input_tensor.shape
    TILE_SIZE = 32
    FACE_SIZE = 16
    Y_TILES = shape[0] // TILE_SIZE
    X_TILES = shape[1] // TILE_SIZE
    FACES_PER_TILE = TILE_SIZE // FACE_SIZE

    untilized = input_tensor.zeros_like_builder(input_tensor.shape)
    flattened = input_tensor.clone()
    flattened = flattened.flatten()

    idx = 0
    for tile_y in range(Y_TILES):
        for tile_x in range(X_TILES):
            for face_y in range(FACES_PER_TILE):
                for face_x in range(FACES_PER_TILE):
                    for datum_y in range(FACE_SIZE):
                        for datum_x in range(FACE_SIZE):
                            for device_id, shard in untilized.shard_map.items():
                                # Calculate the original position
                                orig_y = (
                                    datum_y + tile_y * TILE_SIZE + face_y * FACE_SIZE
                                )
                                orig_x = (
                                    datum_x + tile_x * TILE_SIZE + face_x * FACE_SIZE
                                )

                                # Place the value from the tilized tensor back to its original position
                                shard[orig_y, orig_x] = flattened.shard_at(device_id)[
                                    idx
                                ]
                            idx += 1

    return untilized


def upsample2d_golden(
    in0: GoldenMapTensor, in1: GoldenMapTensor, scale_factor, mode="nearest"
) -> GoldenMapTensor:
    """
    Custom golden function for upsample2d operation.

    Parameters
    ----------
    in0 : GoldenMapTensor
        Input tensor to upsample
    in1 : GoldenMapTensor
        Output tensor specification
    scale_factor : Union[int, List[int]]
        Scaling factor for upsampling
    mode : str, optional
        Upsampling mode (default: "nearest")

    Returns
    -------
    GoldenMapTensor
        Upsampled 2D tensor
    """
    transposed_golden = torch.transpose(in0, 1, 3)
    golden_output_shape = in1.shape[1:-1]
    output = torch.nn.functional.interpolate(
        transposed_golden, size=golden_output_shape, mode=mode
    )
    return torch.transpose(output, 1, 3)


def fill_cache_golden(
    cache_tensor: GoldenMapTensor, input_tensor: GoldenMapTensor, **kwargs
) -> GoldenMapTensor:
    """
    Custom golden function for fill_cache operation.

    Parameters
    ----------
    cache_tensor : GoldenMapTensor
        Cache tensor to fill
    input_tensor : GoldenMapTensor
        Input tensor data
    **kwargs : dict
        Additional keyword arguments (batch_offset is ignored)

    Returns
    -------
    GoldenMapTensor
        Filled cache tensor
    """
    result = cache_tensor.clone()

    for device_id, shard in result.shard_map.items():
        shard[:, :, : input_tensor.shape[2], :] = input_tensor.shard_at(device_id)
    return result


def update_cache_golden(
    cache_tensor: GoldenMapTensor,
    update_tensor: GoldenMapTensor,
    indices_tensor,
    **kwargs,
) -> GoldenMapTensor:
    """
    Custom golden function for update_cache operation.

    Parameters
    ----------
    cache_tensor : GoldenMapTensor
        Cache tensor to update
    update_tensor : GoldenMapTensor
        Tensor containing update data
    indices_tensor : GoldenMapTensor
        Tensor containing update indices
    **kwargs : dict
        Additional keyword arguments (batch_offset is ignored)

    Returns
    -------
    GoldenMapTensor
        Updated cache tensor
    """
    result = cache_tensor.clone()

    for device_id, shard in result.shard_map.items():
        shard[:, :, : update_tensor.shape[2], :] = update_tensor.shard_at(device_id)
    return result


def get_dimension_size_golden(
    input_tensor: GoldenMapTensor, **kwargs
) -> GoldenMapTensor:
    """
    Golden function for get_dimension_size operation.

    Parameters
    ----------
    input_tensor : GoldenMapTensor
        Input tensor to get dimension size from
    **kwargs : dict
        Keyword arguments including 'dimension'

    Returns
    -------
    GoldenMapTensor
        Tensor containing the size of the specified dimension as int32
    """
    dimension = kwargs.get("dimension", 0)
    output_tensor = input_tensor.clone()

    for device_id, shard in output_tensor.shard_map.items():
        shard = torch.tensor(
            [input_tensor.shard_at(device_id).size(dimension)], dtype=torch.int32
        )

    return output_tensor


def sum_golden(input_tensor: GoldenMapTensor, **kwargs) -> GoldenMapTensor:
    """
    Golden function for sum operation with TTIR parameter names.

    Parameters
    ----------
    input_tensor : GoldenMapTensor
        Input tensor to sum
    **kwargs : dict
        Keyword arguments containing:
        - dim_arg: List[int] - Dimensions to reduce over (default: [0])
        - keep_dim: bool - If True, retains reduced dimensions with length 1 (default: True)

    Returns
    -------
    GoldenMapTensor
        Summed tensor
    """
    # Get parameters from ttir_kwargs
    dim_arg = kwargs.get("dim_arg", [0])
    keep_dim = kwargs.get("keep_dim", True)
    # Convert to torch.sum format
    return torch.sum(input_tensor, dim=dim_arg, keepdim=keep_dim)


def mean_golden(input_tensor: GoldenMapTensor, **kwargs) -> GoldenMapTensor:
    """
    Golden function for mean operation with TTIR parameter names.

    Parameters
    ----------
    input_tensor : GoldenMapTensor
        Input tensor to compute mean of
    **kwargs : dict
        Keyword arguments including 'dim_arg' and 'keep_dim'

    Returns
    -------
    GoldenMapTensor
        Mean tensor
    """
    dim_arg = kwargs.get("dim_arg", [0])
    keep_dim = kwargs.get("keep_dim", True)
    return torch.mean(input_tensor, dim=dim_arg, keepdim=keep_dim)


def reduce_and_golden(input_tensor: GoldenMapTensor, **kwargs) -> GoldenMapTensor:
    """
    Golden function for reduce_and operation with TTIR parameter names.

    Parameters
    ----------
    input_tensor : GoldenMapTensor
        Input tensor to reduce
    **kwargs : dict
        Keyword arguments including 'dim_arg' and 'keep_dim'

    Returns
    -------
    GoldenMapTensor
        Reduced tensor
    """
    dim_arg = kwargs.get("dim_arg", [0])
    keep_dim = kwargs.get("keep_dim", True)
    return torch.all(input_tensor, dim=tuple(dim_arg), keepdim=keep_dim)


def reduce_or_golden(input_tensor: GoldenMapTensor, **kwargs) -> GoldenMapTensor:
    """
    Golden function for reduce_or operation with TTIR parameter names.

    Parameters
    ----------
    input_tensor : GoldenMapTensor
        Input tensor to reduce
    **kwargs : dict
        Keyword arguments including 'dim_arg' and 'keep_dim'

    Returns
    -------
    GoldenMapTensor
        Reduced tensor
    """
    dim_arg = kwargs.get("dim_arg", [0])
    keep_dim = kwargs.get("keep_dim", True)
    return torch.any(input_tensor, dim=tuple(dim_arg), keepdim=keep_dim)


def transpose_golden(input_tensor: GoldenMapTensor, **kwargs) -> GoldenMapTensor:
    """
    Golden function for transpose operation with TTIR parameter names.

    Parameters
    ----------
    input_tensor : GoldenMapTensor
        Input tensor
    **kwargs : dict
        Keyword arguments including 'dim0' and 'dim1'

    Returns
    -------
    GoldenMapTensor
        Transposed tensor
    """
    dim0 = kwargs.get("dim0", 0)
    dim1 = kwargs.get("dim1", 1)
    return torch.transpose(input_tensor, dim0, dim1)


def sort_golden(input_tensor: GoldenMapTensor, **kwargs) -> GoldenMapTensor:
    """
    Golden function for sort operation with TTIR parameter names.

    Parameters
    ----------
    input_tensor : GoldenMapTensor
        Input tensor
    **kwargs : dict
        Keyword arguments including 'dim', 'descending', and 'stable'

    Returns
    -------
    GoldenMapTensor
        Sorted tensor (values only, indices are discarded)
    """
    dim = kwargs.get("dim", -1)
    descending = kwargs.get("descending", False)
    stable = kwargs.get("stable", False)
    values, indices = torch.sort(
        input_tensor, dim=dim, descending=descending, stable=stable
    )
    return values


def concat_golden(input_tensors: GoldenMapTensor, **kwargs) -> GoldenMapTensor:
    """
    Golden function for concat operation with TTIR parameter names.

    Parameters
    ----------
    input_tensors : GoldenMapTensor
        Input tensors (will be unpacked from tuple)
    **kwargs : dict
        Keyword arguments including 'dim'

    Returns
    -------
    GoldenMapTensor
        Concatenated tensor
    """
    dim = kwargs.get("dim", 0)
    if isinstance(input_tensors, tuple):
        return torch.concat(input_tensors, dim=dim)
    else:
        return torch.concat([input_tensors], dim=dim)


# Investigate how repeat works in torch
def repeat_golden(input_tensor: GoldenMapTensor, **kwargs) -> GoldenMapTensor:
    """
    Golden function for repeat operation with TTIR parameter names.

    Parameters
    ----------
    input_tensor : GoldenMapTensor
        Input tensor
    **kwargs : dict
        Keyword arguments including 'repeat_dimensions'

    Returns
    -------
    GoldenMapTensor
        Repeated tensor
    """
    repeat_dimensions = kwargs.get("repeat_dimensions", [1])
    return input_tensor.repeat(repeats=repeat_dimensions)


def reshape_golden(input_tensor: GoldenMapTensor, **kwargs) -> GoldenMapTensor:
    """
    Golden function for reshape operation with TTIR parameter names.

    Parameters
    ----------
    input_tensor : GoldenMapTensor
        Input tensor
    **kwargs : dict
        Keyword arguments including 'shape'

    Returns
    -------
    GoldenMapTensor
        Reshaped tensor
    """
    shape = kwargs.get("shape", input_tensor.shape)
    return torch.reshape(input_tensor, shape)


def squeeze_golden(input_tensor: GoldenMapTensor, **kwargs) -> GoldenMapTensor:
    """
    Golden function for squeeze operation with TTIR parameter names.

    Parameters
    ----------
    input_tensor : GoldenMapTensor
        Input tensor
    **kwargs : dict
        Keyword arguments including 'dim'

    Returns
    -------
    GoldenMapTensor
        Squeezed tensor
    """
    dim = kwargs.get("dim", None)
    return torch.squeeze(input_tensor, dim=dim)


def unsqueeze_golden(input_tensor: GoldenMapTensor, **kwargs) -> GoldenMapTensor:
    """
    Golden function for unsqueeze operation with TTIR parameter names.

    Parameters
    ----------
    input_tensor : GoldenMapTensor
        Input tensor
    **kwargs : dict
        Keyword arguments including 'dim'

    Returns
    -------
    GoldenMapTensor
        Unsqueezed tensor
    """
    dim = kwargs.get("dim", 0)
    return torch.unsqueeze(input_tensor, dim=dim)


def clamp_scalar_golden(input_tensor: GoldenMapTensor, **kwargs) -> GoldenMapTensor:
    """
    Golden function for clamp_scalar operation with TTIR parameter names.

    Parameters
    ----------
    input_tensor : GoldenMapTensor
        Input tensor
    **kwargs : dict
        Keyword arguments including 'min' and 'max'

    Returns
    -------
    GoldenMapTensor
        Clamped tensor
    """
    min_val = kwargs.get("min", None)
    max_val = kwargs.get("max", None)
    return torch.clamp(input_tensor, min=min_val, max=max_val)


def clamp_tensor_golden(
    input_tensor: GoldenMapTensor,
    min_tensor: GoldenMapTensor,
    max_tensor: GoldenMapTensor,
    **kwargs,
) -> GoldenMapTensor:
    """
    Golden function for clamp_tensor operation with TTIR parameter names.

    Parameters
    ----------
    input_tensor : GoldenMapTensor
        Input tensor
    min_tensor : GoldenMapTensor
        Tensor specifying minimum values
    max_tensor : GoldenMapTensor
        Tensor specifying maximum values
    **kwargs : dict
        Additional keyword arguments

    Returns
    -------
    GoldenMapTensor
        Clamped tensor
    """
    return torch.min(torch.max(input_tensor, min_tensor), max_tensor)


def permute_golden(input_tensor: GoldenMapTensor, **kwargs) -> GoldenMapTensor:
    """
    Golden function for permute operation with TTIR parameter names.

    Parameters
    ----------
    input_tensor : GoldenMapTensor
        Input tensor
    **kwargs : dict
        Keyword arguments including 'permutation' as MLIR attribute

    Returns
    -------
    GoldenMapTensor
        Permuted tensor
    """

    permutation = kwargs.get("permutation", None)
    if permutation is None:
        return input_tensor

    permutation = unpack_mlir_attr(permutation)
    return torch.permute(input_tensor, tuple(permutation))


def leaky_relu_golden(input_tensor: GoldenMapTensor, **kwargs) -> GoldenMapTensor:
    """
    Golden function for leaky_relu operation with TTIR parameter names.

    Parameters
    ----------
    input_tensor : GoldenMapTensor
        Input tensor
    **kwargs : dict
        Keyword arguments including 'parameter'

    Returns
    -------
    GoldenMapTensor
        Leaky ReLU output
    """
    parameter = kwargs.get("parameter", 0.01)
    return torch.nn.functional.leaky_relu(input_tensor, negative_slope=parameter)


def silu_golden(input_tensor: GoldenMapTensor, **kwargs) -> GoldenMapTensor:
    """
    Golden function for silu operation with TTIR parameter names.

    Parameters
    ----------
    input_tensor : GoldenMapTensor
        Input tensor
    **kwargs : dict
        Additional keyword arguments

    Returns
    -------
    GoldenMapTensor
        SiLU output
    """
    return torch.nn.functional.silu(input_tensor)


def softmax_golden(input_tensor: GoldenMapTensor, **kwargs) -> GoldenMapTensor:
    """
    Golden function for silu operation with TTIR parameter names.

    Parameters
    ----------
    input_tensor : GoldenMapTensor
        Input tensor
    **kwargs : dict
        Additional keyword arguments

    Returns
    -------
    GoldenMapTensor
        Softmax output
    """
    dimension = kwargs.get("dim", 1)
    return torch.nn.functional.softmax(input_tensor, dim=dimension)


def index_golden(input_tensor: GoldenMapTensor, **kwargs) -> GoldenMapTensor:
    """
    Golden function for index operation with TTIR parameter names.

    Parameters
    ----------
    input_tensor : GoldenMapTensor
        Input tensor
    **kwargs : dict
        Keyword arguments including 'dim', 'begin', 'end', 'step'

    Returns
    -------
    GoldenMapTensor
        Indexed tensor
    """
    dim = kwargs.get("dim", 0)
    begin = kwargs.get("begin", 0)
    end = kwargs.get("end", None)
    step = kwargs.get("step", 1)

    if end is None:
        end = input_tensor.size(dim)

    indices = torch.arange(begin, end, step, device=input_tensor.device)
    return torch.index_select(input_tensor, dim, indices)


def slice_golden(input_tensor: GoldenMapTensor, **kwargs) -> GoldenMapTensor:
    """
    Golden function for slice operation with TTIR parameter names.

    Parameters
    ----------
    input_tensor : GoldenMapTensor
        Input tensor
    **kwargs : dict
        Keyword arguments including slice attributes as MLIR attributes

    Returns
    -------
    GoldenMapTensor
        Sliced tensor
    """

    # Unpack MLIR attributes from kwargs
    begins = unpack_mlir_attr(kwargs.get("begins", [0]))
    ends = unpack_mlir_attr(kwargs.get("ends", None))
    step = unpack_mlir_attr(kwargs.get("step", [1]))

    if ends is None:
        ends = [input_tensor.size(i) for i in range(len(begins))]

    # Build slice objects for each dimension
    slices = []
    for i in range(len(begins)):
        start = begins[i] if i < len(begins) else 0
        end = ends[i] if i < len(ends) else input_tensor.size(i)
        step_val = step[i] if i < len(step) else 1
        slices.append(slice(start, end, step_val))

    shard_map = {}
    for device_id, shard in input_tensor.shard_map.items():
        shard_map[device_id] = shard[slices]

    return GoldenMapTensor(shard_map, input_tensor.mesh_shape)


def zeros_golden(**kwargs) -> GoldenMapTensor:
    """
    Golden function for zeros operation with TTIR parameter names.

    Parameters
    ----------
    **kwargs : dict
        Keyword arguments including 'size'

    Returns
    -------
    GoldenMapTensor
        Zero tensor
    """
    size = kwargs.get("shape", [1])
    return GoldenMapTensor({0: torch.zeros(size)}, (1, 1))


def ones_golden(**kwargs) -> GoldenMapTensor:
    """
    Golden function for ones operation with TTIR parameter names.

    Parameters
    ----------
    **kwargs : dict
        Keyword arguments including 'size'

    Returns
    -------
    GoldenMapTensor
        Ones tensor
    """
    size = kwargs.get("shape", [1])
    return GoldenMapTensor({0: torch.ones(size)}, (1, 1))


def constant_golden(**kwargs) -> GoldenMapTensor:
    """
    Golden function for constant operation with TTIR parameter names.

    Parameters
    ----------
    **kwargs : dict
        Keyword arguments including 'value'

    Returns
    -------
    GoldenMapTensor
        Constant tensor
    """
    value = kwargs.get("value", [1])
    return GoldenMapTensor({0: value}, (1, 1))


def reverse_golden(input_tensor: GoldenMapTensor, **kwargs) -> GoldenMapTensor:
    """
    Golden function for reverse operation with TTIR parameter names.

    Parameters
    ----------
    input_tensor : GoldenMapTensor
        Input tensor
    **kwargs : dict
        Keyword arguments including 'dims'

    Returns
    -------
    GoldenMapTensor
        Reversed tensor
    """
    dims = kwargs.get("dimensions", [0])
    return torch.flip(input_tensor, dims)


def arange_golden(single_dim_tensor: GoldenMapTensor, **kwargs) -> GoldenMapTensor:
    """
    Golden function for arange operation using TTIR kwargs.

    Expected kwargs from builder (ttir_kwargs):
    - start: int
    - end: int
    - step: int
    - arange_dimension: int (ignored here; layout handled by builder output shape)
    """
    start = kwargs.get("start", 0)
    end = kwargs.get("end", 0)
    step = kwargs.get("step", 1)
    output_shards = {}
    for device_id, shard in single_dim_tensor.shard_map.items():
        output_shards[device_id] = torch.arange(
            start=start, end=end, step=step, dtype=torch.float32
        )
    return GoldenMapTensor(output_shards, single_dim_tensor.mesh_shape)


def cumsum_golden(input_tensor: GoldenMapTensor, **kwargs) -> GoldenMapTensor:
    """
    Golden function for cumsum operation with TTIR parameter names.

    Parameters
    ----------
    input_tensor : GoldenMapTensor
        Input tensor
    **kwargs : dict
        Keyword arguments containing:
        - dim: int - Dimension along which to compute cumulative sum

    Returns
    -------
    GoldenMapTensor
        Cumulative sum of input tensor along specified dimension
    """
    dim = kwargs.get("dim", 0)  # Use the dim parameter from ttir_kwargs
    return torch.cumsum(input_tensor, dim=dim)


def repeat_interleave_golden(
    input_tensor: GoldenMapTensor, **kwargs
) -> GoldenMapTensor:
    """
    Golden function for repeat_interleave operation with TTIR parameter names.

    Parameters
    ----------
    input_tensor : GoldenMapTensor
        Input tensor
    **kwargs : dict
        Keyword arguments including 'repeats' and 'dim'

    Returns
    -------
    GoldenMapTensor
        Repeated tensor
    """
    repeats = kwargs.get("repeats", 1)
    dim = kwargs.get("dim", 0)
    return torch.repeat_interleave(input_tensor, repeats, dim=dim)


def _sharding(
    tensor: GoldenMapTensor,
    mesh_shape: Tuple[int],
    shard_dims: Tuple[Union[int, None]],
) -> GoldenMapTensor:
    assert len(mesh_shape) == len(
        shard_dims
    ), "mesh_shape and shard_dims must have the same length"
    assert len(tensor.shard_map) == 1, "Input tensor must have a single shard"

    shards = [tensor.shard_at(0).clone()]
    for dim_size, shard_dim in zip(mesh_shape, shard_dims):
        temp_shards = []
        if shard_dim is None or shard_dim == -1:
            for shard in shards:
                temp_shards.extend([shard.clone() for _ in range(dim_size)])
        else:
            for shard in shards:
                temp_shards.extend(torch.chunk(shard, dim_size, dim=shard_dim))
        shards = temp_shards

    shard_dictionary = {i: shard for i, shard in enumerate(shards)}
    return GoldenMapTensor(shard_dictionary, mesh_shape)


def _unsharding(
    tensor: GoldenMapTensor,
    mesh_shape: Tuple[int],
    shard_dims: Tuple[Union[int, None]],
) -> GoldenMapTensor:
    assert len(mesh_shape) == len(
        shard_dims
    ), "mesh_shape and shard_dims must have the same length"
    assert len(tensor.shard_map) != 1, "Input tensor must have multiple shards"

    shards = [tensor.shard_at(i).clone() for i in range(len(tensor.shard_map))]
    for dim_size, shard_dim in zip(reversed(mesh_shape), reversed(shard_dims)):
        if shard_dim is None or shard_dim == -1:
            shards = shards[::dim_size]
        else:
            temp_shards = []
            for i in range(0, len(shards), dim_size):
                concat_shard = torch.cat(shards[i : i + dim_size], dim=shard_dim)
                temp_shards.append(concat_shard)
            shards = temp_shards

    return GoldenMapTensor({0: shards[0]}, mesh_shape)


def mesh_shard_golden(
    input: GoldenMapTensor,
    mesh_shape: Tuple[int, int],
    shard_type: Attribute,
    shard_direction: Attribute,
    shard_shape: Tuple[int, int],
    shard_dims: List[int],
) -> GoldenMapTensor:
    """
    Return a tensor which was sharded or unsharded by mesh_shard.

    Parameters
    ----------
    input : GoldenMapTensor
        Input tensor to be sharded or unsharded
    mesh_shape : Tuple[int, int]
        Shape of the device mesh
    shard_type : Attribute
        Type of sharding operation
    shard_direction : Attribute
        Direction of sharding
    shard_shape : Tuple[int, int]
        Shape of the shard
    shard_dims : List[int]
        Dimensions to shard along

    Returns
    -------
    GoldenMapTensor
        Golden tensor which was sharded or unsharded by mesh_shard.
    """

    shard_direction_str = str(shard_direction).lower()
    shard_type_str = str(shard_type).lower()
    if "full_to_shard" in shard_direction_str:
        if "replicate" in shard_type_str:
            shard_dims = [None] * len(mesh_shape)
        return _sharding(input, mesh_shape, shard_dims)
    elif "shard_to_full" in shard_direction_str:
        if "replicate" in shard_type_str:
            return _unsharding(input, [1], [1])
        else:
            return _unsharding(input, mesh_shape, shard_dims)


def all_gather_golden(
    input: GoldenMapTensor,
    all_gather_dim: int,
    cluster_axis: int,
) -> GoldenMapTensor:
    """
    Return a GoldenMapTensor which was gathered from all devices.

    Parameters
    ----------
    input : GoldenMapTensor
        Input tensor to gather from all devices
    all_gather_dim : int
        Dimension to gather along
    cluster_axis : int
        Axis of the cluster for gathering

    Returns
    -------
    GoldenMapTensor
        GoldenMapTensor which was gathered from all devices
    """

    output_shards = [None] * len(input.shard_map)
    grouped_shards = input.group_by_axis(cluster_axis)
    for group in grouped_shards:
        gathered_tensor = torch.cat(list(group.values()), dim=all_gather_dim)
        for id in group.keys():
            output_shards[id] = gathered_tensor.clone()
    return GoldenMapTensor(
        {i: t for i, t in enumerate(output_shards)}, input.mesh_shape
    )


# Map of supported reduction keywords to callable functions
_REDUCE = {
    "sum": lambda xs: torch.sum(torch.stack(xs), 0),
    "mean": lambda xs: torch.mean(torch.stack(xs), 0),
    "max": lambda xs: torch.amax(torch.stack(xs), 0),
    "min": lambda xs: torch.amin(torch.stack(xs), 0),
    "std": lambda xs: torch.std(torch.stack(xs), 0),  # default correction=1
    "var": lambda xs: torch.var(torch.stack(xs), 0),
}


def _reduce(inputs: List[torch.Tensor], reduce_type: Attribute) -> GoldenMapTensor:
    key = str(reduce_type).lower()
    # Handle alias form like "reduce_type<sum>"
    if key.startswith("#ttcore.reduce_type<") and key.endswith(">"):
        key = key[20:-1]
    try:
        return _REDUCE[key](inputs)
    except KeyError as err:
        raise ValueError(f"Unsupported reduce type: {reduce_type}") from err


def all_reduce_golden(
    input: GoldenMapTensor,
    cluster_axis: int,
    reduce_type: Attribute,
) -> GoldenMapTensor:
    """
    Return a GoldenMapTensor which was reduced across devices.

    Parameters
    ----------
    input : GoldenMapTensor
        Input tensor to reduce across devices
    cluster_axis : int
        Axis of the cluster for reduction
    reduce_type : Attribute
        Type of reduction operation

    Returns
    -------
    GoldenMapTensor
        GoldenMapTensor which was reduced across devices
    """

    output_shards = [None] * len(input.shard_map)
    grouped_shards = input.group_by_axis(cluster_axis)
    for group in grouped_shards:
        group_tensors = list(group.values())
        reduced_tensor = _reduce(group_tensors, reduce_type)
        for id in group.keys():
            output_shards[id] = reduced_tensor.clone()
    return GoldenMapTensor(
        {i: t for i, t in enumerate(output_shards)}, input.mesh_shape
    )


def reduce_scatter_golden(
    input: GoldenMapTensor,
    reduce_type: Attribute,
    scatter_dim: int,
    cluster_axis: int,
) -> GoldenMapTensor:
    """
    Return a GoldenMapTensor which was reduced and scattered across devices.

    Parameters
    ----------
    input : GoldenMapTensor
        Input tensor to reduce and scatter
    reduce_type : Attribute
        Type of reduction operation
    scatter_dim : int
        Dimension to scatter along
    cluster_axis : int
        Axis of the cluster for operation

    Returns
    -------
    GoldenMapTensor
        GoldenMapTensor which was reduced and scattered across devices
    """

    output_shards = [None] * len(input.shard_map)
    grouped_shards = input.group_by_axis(cluster_axis)
    for group in grouped_shards:
        group_tensors = list(group.values())
        reduced_tensor = _reduce(group_tensors, reduce_type)
        scattered_tensor = torch.chunk(reduced_tensor, len(group), dim=scatter_dim)
        for index, id in enumerate(group.keys()):
            output_shards[id] = scattered_tensor[index].clone()
    return GoldenMapTensor(
        {i: t for i, t in enumerate(output_shards)}, input.mesh_shape
    )


def collective_permute_golden(
    input: GoldenMapTensor,
    source_target_pairs: List[Tuple[int, int]],
) -> GoldenMapTensor:
    """
    Return a GoldenMapTensor which was permuted across devices.

    Parameters
    ----------
    input : GoldenMapTensor
        Input tensor to permute across devices
    source_target_pairs : List[Tuple[int, int]]
        List of (source, target) device ID pairs for permutation

    Returns
    -------
    GoldenMapTensor
        GoldenMapTensor which was permuted across devices
    """

    output_shards = [torch.zeros_like(shard) for shard in input.shard_map.values()]
    for src, tgt in source_target_pairs:
        output_shards[tgt] = input.shard_at(src).clone()
    return GoldenMapTensor(
        {i: t for i, t in enumerate(output_shards)}, input.mesh_shape
    )


def all_to_all_golden(
    input: GoldenMapTensor,
    split_dim: int,
    concat_dim: int,
    split_count: int,
    replica_groups: List[List[int]],
) -> GoldenMapTensor:
    """
    Return a GoldenMapTensor which was redistributed across devices.

    Parameters
    ----------
    input : GoldenMapTensor
        Input tensor to perform all-to-all communication on
    split_dim : int
        Dimension to split the input tensor along
    concat_dim : int
        Dimension to concatenate the received tensors along
    split_count : int
        Number of splits to perform
    replica_groups : List[List[int]]
        Groups of replica devices for communication

    Returns
    -------
    GoldenMapTensor
        GoldenMapTensor which was redistributed across devices.
    """

    output_shards = [None] * len(input.shard_map)
    for group in replica_groups:
        assert len(group) == split_count, "group size must equal split_count"
        splits_per_src: List[Tuple[torch.Tensor, ...]] = [
            torch.chunk(input.shard_at(dev_id), split_count, dim=split_dim)
            for dev_id in group
        ]
        for dst_idx in range(split_count):
            output_shards[group[dst_idx]] = torch.cat(
                [splits_per_src[src_idx][dst_idx] for src_idx in range(split_count)],
                dim=concat_dim,
            )
    return GoldenMapTensor(
        {i: t for i, t in enumerate(output_shards)}, input.mesh_shape
    )


def collective_broadcast_golden(
    input: GoldenMapTensor,
    replica_groups: List[Tuple[int, int]],
) -> GoldenMapTensor:
    """
    Return a GoldenMapTensor which was broadcasted across devices.

    Parameters
    ----------
    input : GoldenMapTensor
        Input tensor to broadcast across devices
    replica_groups : List[Tuple[int, int]]
        Groups of replica devices for broadcasting

    Returns
    -------
    GoldenMapTensor
        GoldenMapTensor which was broadcasted across devices.
    """

    output_shards = [None] * len(input.shard_map)
    for group in replica_groups:
        for device in group:
            output_shards[device] = input.shard_at(group[0]).clone()
    return GoldenMapTensor(
        {i: t for i, t in enumerate(output_shards)}, input.mesh_shape
    )


def get_golden_function(ttir_op_class: type, **kwargs) -> Optional[Callable]:
    """
    Get the golden function for a given TTIR operation class.

    Parameters
    ----------
    ttir_op_class : type
        The TTIR operation class (e.g., ttir.AbsOp)
    **kwargs
        Additional keyword arguments for specialized operation selection

    Returns
    -------
    Optional[Callable]
        The corresponding golden function, or None if not found
    """

    # Handle special cases with parameters
    if (
        ttir_op_class == ttir.ToLayoutOp or ttir_op_class == d2m.ToLayoutOp
    ) and "tilize" in kwargs:
        if kwargs["tilize"]:
            return tilize_golden
        else:
            return untilize_golden

    if ttir_op_class in GOLDEN_MAPPINGS:
        return GOLDEN_MAPPINGS[ttir_op_class]

    return None


"""
Dictionary mapping TTIR operation classes to their corresponding golden functions.

This dictionary provides a centralized mapping between TTIR operation types and their
PyTorch-based golden reference implementations. Each key is a TTIR operation class
(e.g., ttir.AbsOp) and each value is the corresponding golden function that computes
the expected output for that operation.

The mapping supports:
    - Elementwise unary operations (abs, ceil, cos, etc.)
    - Elementwise binary operations (add, multiply, subtract, etc.)
    - Elementwise ternary operations (where, select, etc.)
    - Comparison operations (eq, ne, lt, gt, etc.)
    - Bitwise operations (and, or, xor, not)
    - Reduction operations (sum, mean, max, min, etc.)
    - Tensor manipulation (transpose, concat, reshape, etc.)
    - Neural network operations (matmul, embedding, conv2d, etc.)
    - Layout operations (to_layout, view_layout)
    - Quantization operations (quantize, dequantize, requantize)
    - Collective communication operations (all_gather, all_reduce, etc.)

Usage:
    golden_fn = GOLDEN_MAPPINGS.get(ttir.AbsOp)
    if golden_fn:
        result = golden_fn(input_tensor)
"""
GOLDEN_MAPPINGS: Dict[type, Callable] = {
    # ----- TTIR OPS -----
    # Elementwise unary operations
    ttir.GetDimensionSizeOp: get_dimension_size_golden,
    ttir.AbsOp: torch.abs,
    ttir.CeilOp: torch.ceil,
    ttir.CosOp: torch.cos,
    ttir.ErfOp: torch.erf,
    ttir.ErfcOp: torch.erfc,
    ttir.FloorOp: torch.floor,
    ttir.GeluOp: torch.nn.functional.gelu,
    ttir.IsFiniteOp: torch.isfinite,
    ttir.NegOp: torch.neg,
    ttir.TanOp: torch.tan,
    ttir.AtanOp: torch.atan,
    ttir.TanhOp: torch.tanh,
    ttir.ReciprocalOp: torch.reciprocal,
    ttir.ReluOp: torch.relu,
    ttir.Relu6Op: torch.nn.functional.relu6,
    ttir.RsqrtOp: torch.rsqrt,
    ttir.SigmoidOp: torch.sigmoid,
    ttir.SignOp: torch.sign,
    ttir.SiluOp: silu_golden,
    ttir.SinOp: torch.sin,
    ttir.SqrtOp: torch.sqrt,
    ttir.LogOp: torch.log,
    ttir.Log1pOp: torch.log1p,
    ttir.Expm1Op: torch.expm1,
    ttir.ExpOp: torch.exp,
    # Elementwise binary operations
    ttir.AddOp: torch.add,
    ttir.Atan2Op: torch.atan2,
    ttir.MultiplyOp: torch.multiply,
    ttir.SubtractOp: torch.subtract,
    ttir.DivOp: torch.div,
    ttir.MaximumOp: torch.maximum,
    ttir.MinimumOp: torch.minimum,
    ttir.RemainderOp: torch.remainder,
    ttir.PowOp: torch.pow,
    # Comparison operations
    ttir.EqualOp: equal_golden,
    ttir.NotEqualOp: not_equal_golden,
    ttir.GreaterEqualOp: greater_equal_golden,
    ttir.GreaterThanOp: greater_than_golden,
    ttir.LessEqualOp: less_equal_golden,
    ttir.LessThanOp: less_than_golden,
    # Logical operations
    ttir.LogicalAndOp: logical_and_golden,
    ttir.LogicalLeftShiftOp: logical_left_shift_golden,
    ttir.LogicalOrOp: logical_or_golden,
    ttir.LogicalRightShiftOp: logical_right_shift_golden,
    ttir.LogicalXorOp: logical_xor_golden,
    ttir.LogicalNotOp: logical_not_golden,
    # Selection operations
    ttir.WhereOp: torch.where,
    # Bitwise operations
    ttir.BitwiseAndOp: torch.bitwise_and,
    ttir.BitwiseOrOp: torch.bitwise_or,
    ttir.BitwiseXorOp: torch.bitwise_xor,
    ttir.BitwiseNotOp: torch.bitwise_not,
    # Reduction operations
    ttir.SumOp: sum_golden,
    ttir.MeanOp: mean_golden,
    ttir.MaxOp: max_golden,
    ttir.MinOp: min_golden,
    ttir.ProdOp: prod_golden,
    ttir.ReduceAndOp: reduce_and_golden,
    ttir.ReduceOrOp: reduce_or_golden,
    # Tensor manipulation
    ttir.SortOp: sort_golden,
    ttir.TransposeOp: transpose_golden,
    ttir.ConcatOp: concat_golden,
    ttir.RepeatOp: repeat_golden,
    ttir.RepeatInterleaveOp: repeat_interleave_golden,
    ttir.ReshapeOp: reshape_golden,
    ttir.SqueezeOp: squeeze_golden,
    ttir.UnsqueezeOp: unsqueeze_golden,
    ttir.ReverseOp: reverse_golden,
    ttir.PermuteOp: permute_golden,
    ttir.ClampScalarOp: clamp_scalar_golden,
    ttir.ClampTensorOp: clamp_tensor_golden,
    ttir.CumSumOp: cumsum_golden,
    ttir.BroadcastOp: torch.broadcast_to,
    ttir.PadOp: pad_golden,
    ttir.IndexSelectOp: select_golden,
    ttir.IndexOp: index_golden,
    ttir.SliceStaticOp: slice_golden,
    ttir.GatherOp: gather_golden,
    # Neural network operations
    ttir.SoftmaxOp: softmax_golden,
    ttir.MatmulOp: matmul_golden,
    ttir.EmbeddingOp: embedding_golden,
    ttir.Upsample2dOp: upsample2d_golden,
    ttir.BatchNormInferenceOp: batch_norm_golden,
    ttir.RMSNormOp: rms_norm_golden,
    # Type operations
    ttir.TypecastOp: typecast_golden,
    # Tensor creation
    ttir.ZerosOp: zeros_golden,
    ttir.OnesOp: ones_golden,
    ttir.ConstantOp: constant_golden,
    ttir.ArangeOp: arange_golden,
    # Quantization operations
    ttir.QuantizeOp: quantize_golden,
    ttir.DequantizeOp: torch.dequantize,
    ttir.RequantizeOp: requantize_golden,
    # Complex operations
    ttir.CbrtOp: cbrt_golden,
    ttir.Conv2dOp: conv2d_golden,
    ttir.ConvTranspose2dOp: conv_transpose2d_golden,
    ttir.MaxPool2dOp: max_pool2d_golden,
    ttir.AvgPool2dOp: avg_pool2d_golden,
    ttir.ArgMaxOp: argmax_golden,
    ttir.LinearOp: linear_golden,
    ttir.DotGeneralOp: dot_general_golden,
    # Layout operations (identity functions) — accept and ignore extra kwargs like reinterpretLayout
    ttir.ToLayoutOp: (lambda x, **kwargs: x),
    # Cache operations
    ttir.FillCacheOp: fill_cache_golden,
    ttir.UpdateCacheOp: update_cache_golden,
    # CCL (Collective Communication Library) operations
    ttir.MeshShardOp: mesh_shard_golden,
    ttir.AllGatherOp: all_gather_golden,
    ttir.AllReduceOp: all_reduce_golden,
    ttir.ReduceScatterOp: reduce_scatter_golden,
    ttir.CollectivePermuteOp: collective_permute_golden,
    ttir.AllToAllOp: all_to_all_golden,
    ttir.CollectiveBroadcastOp: collective_broadcast_golden,
    # Operations with parameter transformations
    ttir.LeakyReluOp: leaky_relu_golden,
    # ----- D2M OPS -----
    # D2M Layout operations (identity functions)
    d2m.ToLayoutOp: (lambda x, **kwargs: x),
    d2m.ViewLayoutOp: (lambda x, **kwargs: x),
    # ----- STABLEHLO OPS -----
    # StableHLO elementwise operations
    stablehlo.AddOp: torch.add,
    stablehlo.AbsOp: torch.abs,
    stablehlo.CeilOp: torch.ceil,
    stablehlo.CosineOp: torch.cos,
    stablehlo.ExpOp: torch.exp,
    stablehlo.FloorOp: torch.floor,
    stablehlo.LogOp: torch.log,
    stablehlo.LogisticOp: torch.sigmoid,
    stablehlo.NegOp: torch.neg,
    stablehlo.RsqrtOp: torch.rsqrt,
    stablehlo.SineOp: torch.sin,
    stablehlo.SqrtOp: torch.sqrt,
    stablehlo.TanOp: torch.tan,
<<<<<<< HEAD
    # stablehlo complex operations
    stablehlo.DotGeneralOp: dot_general_golden,
    # TTNN elementwise operations
    ttnn.MultiplyOp: torch.multiply,
=======
    # ----- TTNN OPS -----
    # Elementwise unary operations
    ttnn.AbsOp: torch.abs,
    ttnn.CbrtOp: cbrt_golden,
    ttnn.CeilOp: torch.ceil,
    ttnn.CosOp: torch.cos,
    ttnn.ErfOp: torch.erf,
    ttnn.ErfcOp: torch.erfc,
    ttnn.FloorOp: torch.floor,
    ttnn.GeluOp: torch.nn.functional.gelu,
    ttnn.IsFiniteOp: torch.isfinite,
    ttnn.NegOp: torch.neg,
    ttnn.TanOp: torch.tan,
    ttnn.AtanOp: torch.atan,
    ttnn.TanhOp: torch.tanh,
    ttnn.ReciprocalOp: torch.reciprocal,
    ttnn.ReluOp: torch.relu,
    ttnn.Relu6Op: torch.nn.functional.relu6,
    ttnn.RsqrtOp: torch.rsqrt,
    ttnn.SigmoidOp: torch.sigmoid,
    ttnn.SignOp: torch.sign,
    ttnn.SiluOp: silu_golden,
    ttnn.SinOp: torch.sin,
    ttnn.SqrtOp: torch.sqrt,
    ttnn.LogOp: torch.log,
    ttnn.Log1pOp: torch.log1p,
    ttnn.Expm1Op: torch.expm1,
    ttnn.ExpOp: torch.exp,
    ttnn.LeakyReluOp: leaky_relu_golden,
>>>>>>> 13dc7999
    ttnn.MishOp: torch.nn.functional.mish,
    # Elementwise binary operations
    ttnn.AddOp: torch.add,
    ttnn.Atan2Op: torch.atan2,
    ttnn.MultiplyOp: torch.multiply,
    ttnn.SubtractOp: torch.subtract,
    ttnn.DivideOp: torch.div,
    ttnn.MaximumOp: torch.maximum,
    ttnn.MinimumOp: torch.minimum,
    ttnn.RemainderOp: torch.remainder,
    ttnn.PowTensorOp: torch.pow,
    # Comparison operations
    ttnn.EqualOp: equal_golden,
    ttnn.NotEqualOp: not_equal_golden,
    ttnn.GreaterEqualOp: greater_equal_golden,
    ttnn.GreaterThanOp: greater_than_golden,
    ttnn.LessEqualOp: less_equal_golden,
    ttnn.LessThanOp: less_than_golden,
    # Logical operations
    ttnn.LogicalAndOp: logical_and_golden,
    ttnn.LogicalLeftShiftOp: logical_left_shift_golden,
    ttnn.LogicalOrOp: logical_or_golden,
    ttnn.LogicalRightShiftOp: logical_right_shift_golden,
    ttnn.LogicalXorOp: logical_xor_golden,
    ttnn.LogicalNotOp: logical_not_golden,
    # Selection operations
    ttnn.WhereOp: torch.where,
    # Bitwise operations
    ttnn.BitwiseAndOp: torch.bitwise_and,
    ttnn.BitwiseOrOp: torch.bitwise_or,
    ttnn.BitwiseXorOp: torch.bitwise_xor,
    ttnn.BitwiseNotOp: torch.bitwise_not,
    # Complex operations
    ttnn.MatmulOp: matmul_golden,
    ttnn.LinearOp: linear_golden,
    # Tensor manipulation
    ttnn.ConcatOp: concat_golden,
    ttnn.RepeatOp: repeat_golden,
    ttnn.RepeatInterleaveOp: repeat_interleave_golden,
    ttnn.ClampScalarOp: clamp_scalar_golden,
    ttnn.ClampTensorOp: clamp_tensor_golden,
}<|MERGE_RESOLUTION|>--- conflicted
+++ resolved
@@ -2988,12 +2988,8 @@
     stablehlo.SineOp: torch.sin,
     stablehlo.SqrtOp: torch.sqrt,
     stablehlo.TanOp: torch.tan,
-<<<<<<< HEAD
     # stablehlo complex operations
     stablehlo.DotGeneralOp: dot_general_golden,
-    # TTNN elementwise operations
-    ttnn.MultiplyOp: torch.multiply,
-=======
     # ----- TTNN OPS -----
     # Elementwise unary operations
     ttnn.AbsOp: torch.abs,
@@ -3023,7 +3019,6 @@
     ttnn.Expm1Op: torch.expm1,
     ttnn.ExpOp: torch.exp,
     ttnn.LeakyReluOp: leaky_relu_golden,
->>>>>>> 13dc7999
     ttnn.MishOp: torch.nn.functional.mish,
     # Elementwise binary operations
     ttnn.AddOp: torch.add,
