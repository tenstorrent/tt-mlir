# SPDX-FileCopyrightText: (c) 2025 Tenstorrent AI ULC
#
# SPDX-License-Identifier: Apache-2.0

"""
Golden function mappings for TTIR and StableHLO operations.

This module provides a centralized mapping between TTIR and StableHLO operations and their
corresponding PyTorch golden reference implementations. Each golden function
serves as a reference implementation that produces the expected output for
comparison with TTIR or StableHLO operation results.
"""

from __future__ import annotations
from typing import Dict, Callable, Any, Optional, Union, List, Tuple, Iterable, Iterator
import itertools
import operator
import torch
import torch.nn.functional
from ttmlir.dialects import ttir, stablehlo, d2m, ttnn
from ttmlir.ir import (
    Attribute,
    ArrayAttr,
    IntegerAttr,
    IntegerType,
    BoolAttr,
    DenseI32ArrayAttr,
    DenseI64ArrayAttr,
)


class GoldenMapTensor:
    """
    GoldenMapTensor is a utility class for managing golden values for single device or multi device tensors.
    GoldenMapTensor represents a list of torch.Tensor objects, each representing a shard of a tensor.
    For single device tensors, it contains a single shard.

    How is this class compatible with torch.* operations?
      * For read-only tensor attributes (like shape, dtype, device, etc.), GoldenMapTensor forwards attribute access to the first shard.
      * For torch.* operations, the class implements the `__torch_function__` protocol.
      * When a torch function is called on a GoldenMapTensor, the function is applied independently to each shard.
      * The results are collected into a new GoldenMapTensor.
    """

    # Names that are safe to forward to the first shard.
    _SAFE_TENSOR_ATTRS = {
        "shape",
        "dtype",
        "device",
        "layout",
        "requires_grad",
        "is_cuda",
        "is_floating_point",
        "is_complex",
        "ndim",
        "dim",
        "size",
        "stride",
        "storage_offset",
        "numel",
        "element_size",
        "is_contiguous",
        "is_pinned",
        "is_quantized",
    }

    # Mutating methods. We will always return a new GoldenMapTensor to avoid in-place mutations by design.
    _MUTATING_METHOD_NAMES = [
        "to",
        "transpose",
        "reshape",
        "repeat",
        "permute",
        "flatten",
        "squeeze",
        "unsqueeze",
        "float",
        "clamp",
        "int_repr",
        "detach",
        "requires_grad_",
        "long",
    ]
    _MUTATING_METHODS = {
        name: (
            lambda name: lambda shard, *args, **kwargs: getattr(shard, name)(
                *args, **kwargs
            )
        )(name)
        for name in _MUTATING_METHOD_NAMES
    }

    # ----- Methods -----

    def __init__(self, shard_map: Dict[int, torch.Tensor], mesh_shape: Tuple[int, int]):
        it = iter(shard_map.values())
        first = next(it)

        for t in it:
            if t.shape != first.shape:
                raise ValueError(f"Shape mismatch: {t.shape} != {first.shape}")
            if t.dtype != first.dtype:
                raise ValueError(f"Dtype mismatch: {t.dtype} != {first.dtype}")
            if t.device != first.device:
                raise ValueError(f"Device mismatch: {t.device} != {first.device}")

        self._shard_map = shard_map
        self._mesh_shape = mesh_shape

    # ----- Private static methods -----
    def __getitem__(self, key: int) -> GoldenMapTensor:
        out_shards = {k: v.__getitem__(key) for k, v in self._shard_map.items()}
        ref = next(iter(out_shards.values()))
        if not all(isinstance(t, torch.Tensor) for t in out_shards.values()):
            return out_shards
        # Wrap
        return GoldenMapTensor(out_shards, self.mesh_shape)

    def _binary_map(self, other, op):
        if isinstance(other, GoldenMapTensor):
            keys = sorted(self._shard_map.keys())
            if set(keys) != set(other._shard_map.keys()):
                raise RuntimeError("Shard key mismatch between operands.")
            out_shards = {k: op(self._shard_map[k], other._shard_map[k]) for k in keys}
        else:
            out_shards = {k: op(t, other) for k, t in self._shard_map.items()}
        # Always wrap (even 0-D)
        return GoldenMapTensor(out_shards, self._mesh_shape)

    def __lt__(self, other):
        return self._binary_map(other, operator.lt)

    def __le__(self, other):
        return self._binary_map(other, operator.le)

    def __gt__(self, other):
        return self._binary_map(other, operator.gt)

    def __ge__(self, other):
        return self._binary_map(other, operator.ge)

    def __eq__(self, other):
        return self._binary_map(other, operator.eq)

    def __ne__(self, other):
        return self._binary_map(other, operator.ne)

    def __add__(self, other):
        return self._binary_map(other, operator.add)

    def __radd__(self, other):
        return self._binary_map(other, operator.add)

    def __sub__(self, other):
        return self._binary_map(other, operator.sub)

    def __rsub__(self, other):
        return self._binary_map(other, lambda a, b: operator.sub(b, a))

    @staticmethod
    def _walk_tree(*trees) -> Iterable:
        # Yield leaves in a nested structure.
        for tree in trees:
            if isinstance(tree, (list, tuple)):
                for v in tree:
                    yield from GoldenMapTensor._walk_tree(v)
            elif isinstance(tree, dict):
                for v in tree.values():
                    yield from GoldenMapTensor._walk_tree(v)
            else:
                yield tree

    # ----- Private methods -----

    def __getattr__(self, name: str) -> Any:
        if name in GoldenMapTensor._SAFE_TENSOR_ATTRS:
            return getattr(self._shard_map[0], name)
        elif name in GoldenMapTensor._MUTATING_METHODS:

            def method(*args, **kwargs):
                func = GoldenMapTensor._MUTATING_METHODS[name]
                return self.apply_shardwise(lambda shard: func(shard, *args, **kwargs))

            return method
        raise AttributeError(
            f"'GoldenMapTensor' has no attribute '{name}'. "
            "For mutating ops call torch.* directly."
        )

    @classmethod
    def __torch_function__(cls, func, types, args=(), kwargs=None):
        if kwargs is None:
            kwargs = {}
        if not any(issubclass(t, cls) for t in types):
            return NotImplemented

        # Collect all GoldenMapTensor inputs.
        st_inputs = [
            a for a in GoldenMapTensor._walk_tree(args, kwargs) if isinstance(a, cls)
        ]
        shard_counts = {len(st.shard_map) for st in st_inputs}
        if len(shard_counts) != 1:
            raise RuntimeError("All GoldenMapTensors must have the same shard count.")

        # All shard_maps should share the same set of keys.
        shard_keys = [set(st.shard_map.keys()) for st in st_inputs]
        if not all(keys == shard_keys[0] for keys in shard_keys[1:]):
            raise RuntimeError(
                "All GoldenMapTensors must have the same shard keys (devices amongst which the GoldenMapTensor lives)."
            )

        keys = sorted(shard_keys[0])  # deterministic order

        def _take(obj, k: int):
            if isinstance(obj, cls):
                return obj.shard_map[k]
            if isinstance(obj, (list, tuple)):
                return type(obj)(_take(v, k) for v in obj)
            if isinstance(obj, dict):
                return {kk: _take(v, k) for kk, v in obj.items()}
            return obj

        # Apply func shard-wise.
        out_shards = {k: func(*_take(args, k), **_take(kwargs, k)) for k in keys}

        # Check if output is a tuple of tensors
        if isinstance(next(iter(out_shards.values())), tuple):
            # Wrap each element of the tuple separately
            tuple_len = len(next(iter(out_shards.values())))
            wrapped_tuple = []
            for i in range(tuple_len):
                element_shards = {k: out_shards[k][i] for k in keys}
                wrapped_tuple.append(cls(element_shards, st_inputs[0].mesh_shape))
            return tuple(wrapped_tuple)

        # If all results are Tensors and compatible, wrap back into GoldenMapTensor.
        if all(isinstance(o, torch.Tensor) for o in out_shards.values()):
            ref = next(iter(out_shards.values()))
            if all(
                (o.shape, o.dtype, o.device) == (ref.shape, ref.dtype, ref.device)
                for o in out_shards.values()
            ):
                return cls(out_shards, st_inputs[0].mesh_shape)

        return out_shards

    # ----- Public methods -----

    @property
    def shard_map(self) -> Dict[int, torch.Tensor]:
        return self._shard_map

    @property
    def mesh_shape(self) -> Tuple[int, int]:
        return self._mesh_shape

    def zeros_like_builder(self, shape) -> GoldenMapTensor:
        shard_map = {}
        for device_id, shard in self.shard_map.items():
            shard_map[device_id] = torch.zeros(shape, dtype=shard.dtype)
        return GoldenMapTensor(shard_map, self.mesh_shape)

    def apply_shardwise(
        input_tensor: GoldenMapTensor, func: Callable
    ) -> GoldenMapTensor:
        shard_map = {}
        for device_id, shard in input_tensor.shard_map.items():
            output_shard = shard.clone()
            shard_map[device_id] = func(output_shard)
        return GoldenMapTensor(shard_map, input_tensor.mesh_shape)

    def shard_at(self, device_id: int) -> GoldenMapTensor:
        if device_id not in self._shard_map:
            raise KeyError(f"Device ID {device_id} not found in shard map.")
        return self._shard_map[device_id]

    def clone(self) -> GoldenMapTensor:
        shard_map = {
            device_id: shard.clone() for device_id, shard in self.shard_map.items()
        }
        return GoldenMapTensor(shard_map, self.mesh_shape)

    def contiguous(self) -> GoldenMapTensor:
        return GoldenMapTensor(
            {k: t.contiguous() for k, t in self._shard_map.items()}, self.mesh_shape
        )

    def group_by_axis(self, axis: int) -> List[Dict[int, torch.Tensor]]:
        rows, cols = self._mesh_shape
        shard_map = self._shard_map

        grouped: List[Dict[int, torch.Tensor]] = []
        if axis == 1:
            for r in range(rows):
                row_group: Dict[int, torch.Tensor] = {}
                for c in range(cols):
                    idx = r * cols + c
                    row_group[idx] = shard_map[idx]
                grouped.append(row_group)
        else:
            for c in range(cols):
                col_group: Dict[int, torch.Tensor] = {}
                for r in range(rows):
                    idx = r * cols + c
                    col_group[idx] = shard_map[idx]
                grouped.append(col_group)

        return grouped


def unpack_mlir_attr(attr):
    """Unpack MLIR attributes into plain Python values.

    Supports IntegerAttr, BoolAttr, DenseI32ArrayAttr, DenseI64ArrayAttr, ArrayAttr,
    as well as native Python list/tuple/int/bool. Raises ValueError for unsupported types.
    """
    if isinstance(attr, IntegerAttr):
        return attr.value
    if isinstance(attr, BoolAttr):
        return attr.value
    if isinstance(attr, (DenseI64ArrayAttr, DenseI32ArrayAttr)):
        return list(attr)
    if isinstance(attr, ArrayAttr):
        return [unpack_mlir_attr(item) for item in attr]
    if isinstance(attr, (list, tuple)):
        return list(attr)
    if isinstance(attr, (int, bool)):
        return attr
    raise ValueError(f"Unexpected attribute type: {type(attr)}")


def cbrt_golden(x: GoldenMapTensor) -> GoldenMapTensor:
    """
    Custom golden function for cubic root.

    Parameters
    ----------
    x : GoldenMapTensor
        Input tensor

    Returns
    -------
    GoldenMapTensor
        GoldenMapTensor containing the cubic root of each element in the input tensor
    """
    golden_sign = torch.sign(x)
    golden_cbrt = torch.pow(torch.abs(x), 1 / 3)
    return torch.mul(golden_sign, golden_cbrt)


def conv2d_golden(
    input_tensor: GoldenMapTensor,
    weight: GoldenMapTensor,
    bias: Optional[GoldenMapTensor] = None,
    **kwargs,
) -> GoldenMapTensor:
    """
    Custom golden function for conv2d with layout transformation.

    Parameters
    ----------
    input_tensor : GoldenMapTensor
        Input tensor for convolution
    weight : GoldenMapTensor
        Convolution weight tensor
    bias : GoldenMapTensor, optional
        Optional bias tensor (default: None)
    **kwargs : dict
        Keyword arguments containing:
        - stride: Union[int, List[int]] - Stride for convolution (default: 1)
        - padding: Union[int, List[int]] - Padding for convolution (default: 0)
        - dilation: Union[int, List[int]] - Dilation for convolution (default: 1)
        - groups: int - Number of groups for grouped convolution (default: 1)

    Returns
    -------
    GoldenMapTensor
        Result of 2D convolution with layout transformation
    """
    # ttir can handle a broadcastable bias in the shape [1, 1, 1, C_out], but PyTorch requires the bias to be rank 1: [C_out].
    if bias is not None:
        bias = bias.squeeze()  # Removes all dims of size 1

    # Get parameters from ttir_kwargs
    stride = kwargs.get("stride", 1)
    padding = kwargs.get("padding", 0)
    dilation = kwargs.get("dilation", 1)
    groups = kwargs.get("groups", 1)

    stride = unpack_mlir_attr(stride)
    padding = unpack_mlir_attr(padding)
    dilation = unpack_mlir_attr(dilation)

    # Reorganize input and output tensors, golden and ttir functions have different expected tensor shapes
    copied_input_tensor = input_tensor.clone()
    copied_input_tensor = copied_input_tensor.transpose(-2, -1).transpose(-3, -2)

    if copied_input_tensor.is_quantized:
        if not weight.is_quantized:
            raise ValueError("Quantized input requires quantized weight.")
        # if input tensor and weight tensor zero points are different, error out
        if (copied_input_tensor.q_zero_point() - 128) != weight.q_zero_point():
            raise ValueError("Input and weight zero points must be the same.")
        # Pack weights and bias for quantized conv.
        packed_weight = torch.ops.quantized.conv2d_prepack(
            weight,
            bias,
            stride=[stride] * 2 if isinstance(stride, int) else stride,
            padding=[padding] * 2 if isinstance(padding, int) else padding,
            dilation=[dilation] * 2 if isinstance(dilation, int) else dilation,
            groups=groups,
        )

        # Convert to int_repr to match the builder golden function.
        result = torch.ops.quantized.conv2d(
            copied_input_tensor,
            packed_weight,
            copied_input_tensor.q_scale() * weight.q_scale(),
            copied_input_tensor.q_zero_point(),
        ).int_repr()

    else:
        if bias is not None:
            bias = bias.squeeze()

        result = torch.nn.functional.conv2d(
            copied_input_tensor,
            weight,
            bias=bias,
            stride=stride,
            padding=padding,
            dilation=dilation,
            groups=groups,
        )
    result = result.transpose(-3, -2).transpose(-2, -1)
    return result


def conv_transpose2d_golden(
    input_tensor: GoldenMapTensor,
    weight: GoldenMapTensor,
    bias: Optional[GoldenMapTensor] = None,
    **kwargs,
) -> GoldenMapTensor:
    """
    Custom golden function for conv_transpose2d with layout transformation.

    Parameters
    ----------
    input_tensor : GoldenMapTensor
        Input tensor for transposed convolution
    weight : GoldenMapTensor
        Convolution weight tensor
    bias : Optional[GoldenMapTensor]
        Optional bias tensor
    **kwargs : dict
        Keyword arguments containing:
        - stride: Union[int, List[int]] - Stride for transposed convolution
        - padding: Union[int, List[int]] - Padding for transposed convolution
        - output_padding: Union[int, List[int]] - Additional size added to output shape
        - dilation: Union[int, List[int]] - Dilation of the kernel
        - groups: int - Number of blocked connections from input to output channels

    Returns
    -------
    GoldenMapTensor
        Result of 2D transposed convolution with layout transformation
    """
    # Get parameters from ttir_kwargs
    stride = kwargs.get("stride", 1)
    padding = kwargs.get("padding", 0)
    output_padding = kwargs.get("output_padding", 0)
    dilation = kwargs.get("dilation", 1)
    groups = kwargs.get("groups", 1)

    stride = unpack_mlir_attr(stride)
    padding = unpack_mlir_attr(padding)
    output_padding = unpack_mlir_attr(output_padding)
    dilation = unpack_mlir_attr(dilation)
    groups = unpack_mlir_attr(groups)
    golden_bias = torch.rand((weight.size()[0]), dtype=input_tensor.dtype)

    # Reorganize input and output tensors, golden and ttir functions have different expected tensor shapes
    copied_input_tensor = input_tensor.clone()
    copied_input_tensor = copied_input_tensor.transpose(-2, -1).transpose(-3, -2)
    result = torch.nn.functional.conv_transpose2d(
        copied_input_tensor,
        weight,
        bias=golden_bias,
        stride=stride,
        padding=padding,
        output_padding=output_padding,
        dilation=dilation,
        groups=groups,
    )
    result = result.transpose(-3, -2).transpose(-2, -1)
    return result


def convolution_golden(
    input_tensor: GoldenMapTensor,
    weight: GoldenMapTensor,
    bias: Optional[GoldenMapTensor] = None,
    **kwargs,
) -> GoldenMapTensor:
    """
    Custom golden function for generalized convolution operation.
    This function handles the ttir.convolution operation by transforming it to match
    PyTorch's conv2d expectations, handling arbitrary input layouts via the convolution_layout.
    Parameters
    ----------
    input_tensor : GoldenMapTensor
        Input tensor for convolution
    weight : GoldenMapTensor
        Convolution weight tensor
    bias : GoldenMapTensor, optional
        Optional bias tensor (default: None)
    **kwargs : dict
        Keyword arguments containing:
        - window_strides: List[int] - Stride for convolution (default: [1, 1])
        - padding: List[int] - Padding in [top, left, bottom, right] format (default: [0, 0, 0, 0])
        - input_dilation: List[int] - Input dilation (default: [1, 1])
        - weight_dilation: List[int] - Weight dilation (default: [1, 1])
        - window_reversal: List[bool] - Window reversal (default: [False, False])
        - convolution_layout: Attribute - Dimension numbering specification
        - feature_group_count: int - Number of feature groups (default: 1)
        - batch_group_count: int - Number of batch groups (default: 1)
    Returns
    -------
    GoldenMapTensor
        Result of convolution operation
    """
    # Extract convolution-specific parameters
    window_strides = unpack_mlir_attr(kwargs.get("window_strides", [1, 1]))
    padding = unpack_mlir_attr(kwargs.get("padding", [0, 0, 0, 0]))
    input_dilation = unpack_mlir_attr(kwargs.get("input_dilation", [1, 1]))
    weight_dilation = unpack_mlir_attr(kwargs.get("weight_dilation", [1, 1]))
    feature_group_count = kwargs.get("feature_group_count", 1)
    batch_group_count = kwargs.get("batch_group_count", 1)
    convolution_layout = kwargs.get("convolution_layout", None)

    # Note: For simplicity, we assume batch_group_count == 1 (not handling batch groups in golden)
    if batch_group_count != 1:
        raise ValueError(
            f"Golden function does not support batch_group_count > 1, got {batch_group_count}"
        )

    # Handle layout transformation
    # Parse convolution_layout to determine current tensor layout
    # PyTorch expects input in NCHW format and weights in [O, I, H, W] format
    if convolution_layout is not None:
        # Get the layout dimensions from the attribute
        # The attribute has methods like getInputBatchDimension(), getInputFeatureDimension(), etc.
        input_batch_dim = convolution_layout.input_batch_dimension
        input_feature_dim = convolution_layout.input_feature_dimension
        input_spatial_dims = list(convolution_layout.input_spatial_dimensions)

        # Current layout is defined by the positions
        # We need to permute to NCHW: [batch, feature, spatial_0, spatial_1, ...]
        current_layout = [None] * input_tensor.ndim
        current_layout[input_batch_dim] = 0  # batch goes to position 0
        current_layout[input_feature_dim] = 1  # feature goes to position 1
        for i, spatial_dim in enumerate(input_spatial_dims):
            current_layout[spatial_dim] = (
                2 + i
            )  # spatial dims go to positions 2, 3, ...

        # Check if we need to permute (i.e., if current_layout != [0, 1, 2, 3, ...])
        if current_layout != list(range(input_tensor.ndim)):
            # Create inverse permutation to go from current layout to NCHW
            permutation = [current_layout.index(i) for i in range(input_tensor.ndim)]
            input_tensor = input_tensor.permute(permutation)

        # Similarly for output, we need to know how to permute back
        output_batch_dim = convolution_layout.output_batch_dimension
        output_feature_dim = convolution_layout.output_feature_dimension
        output_spatial_dims = list(convolution_layout.output_spatial_dimensions)

        # Output permutation: from NCHW back to output layout
        output_permutation = [None] * (len(output_spatial_dims) + 2)
        output_permutation[output_batch_dim] = 0
        output_permutation[output_feature_dim] = 1
        for i, spatial_dim in enumerate(output_spatial_dims):
            output_permutation[spatial_dim] = 2 + i

    # Extract only spatial dimensions from strides and dilations
    # TTIR uses 4D strides/dilations [batch, channel, height, width]
    # PyTorch conv2d expects 2D [height, width]
    if len(window_strides) == 4:
        stride = [window_strides[2], window_strides[3]]  # Extract spatial dims
    elif len(window_strides) == 2:
        stride = window_strides
    else:
        stride = [1, 1]

    if len(weight_dilation) == 4:
        dilation = [weight_dilation[2], weight_dilation[3]]  # Extract spatial dims
    elif len(weight_dilation) == 2:
        dilation = weight_dilation
    else:
        dilation = [1, 1]

    # Convert padding from [top, left, bottom, right] to PyTorch format [height, width]
    # PyTorch expects symmetric padding, so we check if padding is symmetric
    if len(padding) == 4:
        top, left, bottom, right = padding
        if top == bottom and left == right:
            torch_padding = [top, left]
        else:
            # For asymmetric padding, we need to manually pad the input
            import torch.nn.functional as F

            # PyTorch F.pad expects padding in reverse order: [left, right, top, bottom]
            manual_padding = [left, right, top, bottom]
            input_tensor = F.pad(input_tensor, manual_padding, mode="constant", value=0)
            torch_padding = [0, 0]
    elif len(padding) == 2:
        torch_padding = padding
    else:
        torch_padding = [0, 0]

    # Handle bias
    if bias is not None:
        bias = bias.squeeze()

    # Now input_tensor is in NCHW format, call PyTorch conv2d directly
    groups = feature_group_count

    result = torch.nn.functional.conv2d(
        input_tensor,
        weight,
        bias=bias,
        stride=tuple(stride) if isinstance(stride, list) else stride,
        padding=tuple(torch_padding)
        if isinstance(torch_padding, list)
        else torch_padding,
        dilation=tuple(dilation) if isinstance(dilation, list) else dilation,
        groups=groups,
    )

    # Permute output back to the expected output layout if needed
    if convolution_layout is not None and output_permutation != list(
        range(result.ndim)
    ):
        # Create permutation from NCHW to output layout
        inverse_output_perm = [output_permutation.index(i) for i in range(result.ndim)]
        result = result.permute(inverse_output_perm)

    return result


def max_pool2d_golden(input_tensor: GoldenMapTensor, **kwargs) -> GoldenMapTensor:
    """
    Custom golden function for max_pool2d with layout transformation.

    Parameters
    ----------
    input_tensor : GoldenMapTensor
        Input tensor for max pooling
    **kwargs : dict
        Keyword arguments containing:
        - kernel_size: Union[int, List[int]] - Size of the pooling kernel
        - stride: Union[int, List[int]] - Stride for pooling operation
        - padding: Union[int, List[int]] - Padding for pooling operation
        - dilation: Union[int, List[int]] - Dilation for pooling operation
        - ceil_mode: bool - Whether to use ceiling mode for pooling

    Returns
    -------
    GoldenMapTensor
        Result of 2D max pooling with layout transformation
    """
    # Get parameters from ttir_kwargs
    kernel_size = kwargs.get("kernel")
    stride = kwargs.get("stride", kernel_size)  # Default stride = kernel size
    padding = kwargs.get("padding", 0)
    dilation = kwargs.get("dilation", 1)
    ceil_mode = kwargs.get("ceil_mode", False)

    kernel_size = unpack_mlir_attr(kernel_size)
    stride = unpack_mlir_attr(stride)
    padding = unpack_mlir_attr(padding)
    dilation = unpack_mlir_attr(dilation)

    # Convert padding from [top, left, bottom, right] format to PyTorch format
    if isinstance(padding, (list, tuple)) and len(padding) == 4:
        # PyTorch MaxPool2d expects symmetric padding: (height_padding, width_padding)
        top, left, bottom, right = padding
        # For symmetric padding, top should equal bottom and left should equal right
        if top == bottom and left == right:
            torch_padding = (top, left)
        else:
            # For asymmetric padding, we need to manually pad the input tensor first
            # and then use zero padding for the MaxPool2d operation
            import torch.nn.functional as F

            # PyTorch F.pad expects padding in reverse order: [left, right, top, bottom]
            manual_padding = [left, right, top, bottom]
            input_tensor = F.pad(
                input_tensor, manual_padding, mode="constant", value=float("-inf")
            )
            torch_padding = 0
    else:
        torch_padding = padding

    # TTIR max_pool2d is channels last. PyTorch max_pool2d is channels first.
    maxpool_object = torch.nn.MaxPool2d(
        kernel_size, stride, torch_padding, dilation, ceil_mode
    )
    input_tensor = input_tensor.transpose(-2, -1).transpose(-3, -2)
    result = maxpool_object(input_tensor)
    result = result.transpose(-3, -2).transpose(-2, -1)
    return result


def avg_pool2d_golden(input_tensor: GoldenMapTensor, **kwargs) -> GoldenMapTensor:
    """
    Custom golden function for max_pool2d with layout transformation.

    Parameters
    ----------
    input_tensor : GoldenMapTensor
        Input tensor for max pooling
    **kwargs : dict
        Keyword arguments containing:
        - kernel_size: Union[int, List[int]] - Size of the pooling kernel
        - stride: Union[int, List[int]] - Stride for pooling operation
        - padding: Union[int, List[int]] - Padding for pooling operation
        - dilation: Union[int, List[int]] - Dilation for pooling operation
        - ceil_mode: bool - Whether to use ceiling mode for pooling
        - count_include_pad: bool - Whether to include padding in the average calculation

    Returns
    -------
    GoldenMapTensor
        Result of 2D max pooling with layout transformation
    """
    # Get parameters from ttir_kwargs
    kernel_size = kwargs.get("kernel")
    stride = kwargs.get("stride", kernel_size)  # Default stride = kernel size
    padding = kwargs.get("padding", 0)
    dilation = kwargs.get("dilation", 1)
    ceil_mode = kwargs.get("ceil_mode", False)
    count_include_pad = kwargs.get("count_include_pad", True)

    kernel_size = unpack_mlir_attr(kernel_size)
    stride = unpack_mlir_attr(stride)
    padding = unpack_mlir_attr(padding)
    dilation = unpack_mlir_attr(dilation)

    # Convert padding from [top, left, bottom, right] format to PyTorch format
    if isinstance(padding, (list, tuple)) and len(padding) == 4:
        # PyTorch MaxPool2d expects symmetric padding: (height_padding, width_padding)
        top, left, bottom, right = padding
        # For symmetric padding, top should equal bottom and left should equal right
        if top == bottom and left == right:
            torch_padding = (top, left)
        else:
            # For asymmetric padding, we need to manually pad the input tensor first
            # and then use zero padding for the MaxPool2d operation
            import torch.nn.functional as F

            # PyTorch F.pad expects padding in reverse order: [left, right, top, bottom]
            manual_padding = [left, right, top, bottom]
            input_tensor = F.pad(
                input_tensor, manual_padding, mode="constant", value=float("-inf")
            )
            torch_padding = 0
    else:
        torch_padding = padding

    # TTIR max_pool2d is channels last. PyTorch max_pool2d is channels first.
    if dilation != [1, 1]:
        raise ValueError("Dilation is not supported for torch.nn.AvgPool2d")
    maxpool_object = torch.nn.AvgPool2d(
        kernel_size, stride, torch_padding, ceil_mode, count_include_pad
    )
    input_tensor = input_tensor.transpose(-2, -1).transpose(-3, -2)
    result = maxpool_object(input_tensor)
    result = result.transpose(-3, -2).transpose(-2, -1)
    return result


def pooling_golden(input_tensor: GoldenMapTensor, **kwargs) -> GoldenMapTensor:
    """
    Custom golden function for generalized pooling operation.
    This function handles the ttir.PoolingOp by decomposing it into appropriate
    2D pooling operations (max, average, or sum pooling) based on the pooling_method
    attribute. It supports flexible window dimensions and automatically determines
    spatial dimensions for pooling.
    Parameters
    ----------
    input_tensor : GoldenMapTensor
        Input tensor for pooling
    **kwargs : dict
        Keyword arguments containing:
        - pooling_method: Attribute - Pooling method (Max, Average, or Sum)
        - window_dimensions: List[int] - Pooling window size for each dimension (default: [1, 1, 1, 1])
        - window_strides: List[int] - Stride for pooling operation (default: [1, 1, 1, 1])
        - padding: List[int] - Padding in flat format [dim0_low, dim0_high, dim1_low, dim1_high, ...]
                               (default: [0, 0, 0, 0, 0, 0, 0, 0] for 4D tensor)
        - window_dilations: List[int] - Dilation for pooling operation (default: [1, 1, 1, 1])
    Returns
    -------
    GoldenMapTensor
        Result of pooling operation
    Notes
    -----
    - Spatial dimensions are automatically detected as dimensions with window_dimensions > 1
    - If no spatial dimensions are detected, defaults to last two dimensions
    - Padding format is converted from flat array [dim0_low, dim0_high, ...] to
      [top, left, bottom, right] for PyTorch compatibility
    - Sum pooling is computed as average pooling multiplied by kernel size
    """
    # Extract pooling-specific parameters
    pooling_method = kwargs.get("pooling_method")
    window_dimensions = unpack_mlir_attr(kwargs.get("window_dimensions"))
    window_strides = unpack_mlir_attr(kwargs.get("window_strides"))
    padding = unpack_mlir_attr(kwargs.get("padding"))
    window_dilations = unpack_mlir_attr(kwargs.get("window_dilations"))

    # Find spatial dimensions (those with window_dimensions > 1)
    spatial_dim_indices = [i for i, dim in enumerate(window_dimensions) if dim > 1]

    # Validate spatial dimensions
    if len(spatial_dim_indices) == 0 or len(spatial_dim_indices) > 2:
        raise ValueError(
            f"Pooling with {len(spatial_dim_indices)} spatial dimensions not supported. "
            f"Expected 1 or 2 spatial dimensions."
        )

    # Default to last two dimensions if window dimensions are all 1
    num_dims = len(window_dimensions)
    if len(spatial_dim_indices) < 2:
        spatial_dim_indices = [num_dims - 2, num_dims - 1]

    # Extract kernel, stride, dilation, and padding for the spatial dimensions
    kernel = [window_dimensions[i] for i in spatial_dim_indices]
    stride = [window_strides[i] for i in spatial_dim_indices]
    dilation = [window_dilations[i] for i in spatial_dim_indices]

    # Convert padding from flat array to [top, left, bottom, right] format
    # padding is [dim0_low, dim0_high, dim1_low, dim1_high, dim2_low, dim2_high, dim3_low, dim3_high]
    pool_padding = [
        padding[2 * spatial_dim_indices[0]],  # top
        padding[2 * spatial_dim_indices[1]],  # left
        padding[2 * spatial_dim_indices[0] + 1],  # bottom
        padding[2 * spatial_dim_indices[1] + 1],  # right
    ]

    # Get pooling method enum value
    pooling_method_str = str(pooling_method)

    # Call the appropriate golden function based on pooling method
    if "Max" in pooling_method_str:
        return max_pool2d_golden(
            input_tensor,
            kernel=kernel,
            stride=stride,
            padding=pool_padding,
            dilation=dilation,
            ceil_mode=False,
        )
    elif "Average" in pooling_method_str:
        return avg_pool2d_golden(
            input_tensor,
            kernel=kernel,
            stride=stride,
            padding=pool_padding,
            dilation=dilation,
            ceil_mode=False,
            count_include_pad=True,
        )
    elif "Sum" in pooling_method_str:
        # Sum pooling = average pooling * kernel size
        result = avg_pool2d_golden(
            input_tensor,
            kernel=kernel,
            stride=stride,
            padding=pool_padding,
            dilation=dilation,
            ceil_mode=False,
            count_include_pad=True,
        )
        kernel_size = kernel[0] * kernel[1]
        return torch.mul(result, kernel_size)
    else:
        raise ValueError(f"Unknown pooling method: {pooling_method_str}")


def batch_norm_golden(
    input_tensor: GoldenMapTensor,
    scale: GoldenMapTensor,
    offset: GoldenMapTensor,
    mean: GoldenMapTensor,
    variance: GoldenMapTensor,
    epsilon: float = 1e-5,
    training: bool = False,
    dim: int = 1,
) -> GoldenMapTensor:
    """
    Custom golden function for batch normalization with layout transformation.

    Parameters
    ----------
    input_tensor : GoldenMapTensor
        Input tensor for batch normalization
    scale : GoldenMapTensor
        Scale tensor for batch normalization
    offset : GoldenMapTensor
        Offset tensor for batch normalization
    mean : GoldenMapTensor
        Mean tensor for batch normalization
    variance : GoldenMapTensor
        Variance tensor for batch normalization
    epsilon : float, optional
        Small value to avoid division by zero (default: 1e-5)
    training : bool, optional
        Whether the model is in training mode (default: False)
    dim : int, optional
        Dimension to apply batch normalization over (default: 1)

    Returns
    -------
    GoldenMapTensor
        Result of batch normalization with layout transformation
    """
    perm = list(range(input_tensor.ndim))
    perm[1], perm[dim] = perm[dim], perm[1]
    input_tensor = input_tensor.permute(perm)
    result = torch.nn.functional.batch_norm(
        input_tensor,
        running_mean=mean,
        running_var=variance,
        weight=scale,
        bias=offset,
        training=training,
        eps=epsilon,
    )
    inv_perm = [perm.index(i) for i in range(len(perm))]
    result = result.permute(inv_perm)
    return result


def rms_norm_golden(
    input: GoldenMapTensor,
    weight: Optional[GoldenMapTensor] = None,
    bias: Optional[GoldenMapTensor] = None,
    normalized_shape: List[int] = None,
    epsilon: float = 1e-5,
) -> GoldenMapTensor:
    """
    Custom golden function for RMS normalization operation.
    Parameters
    ----------
    input : GoldenMapTensor
        Input tensor to RMS normalization operation
    weight : GoldenMapTensor, optional
        Weight tensor for scaling (default: None)
    bias : GoldenMapTensor, optional
        Bias tensor for shifting (default: None)
    normalized_shape : List[int], optional
        Shape of the input tensor to normalize (default: None)
    epsilon : float, optional
        Small value to avoid division by zero (default: 1e-5)
    Returns
    -------
    GoldenMapTensor
        RMS normalized output tensor
    """
    # Convert to float for computation
    input_float = input.float()

    rms_norm = torch.nn.functional.rms_norm(
        input_float,
        normalized_shape=normalized_shape,
        weight=weight,
        eps=epsilon,
    )

    # Apply bias (shift) if provided
    if bias is not None:
        rms_norm = torch.add(rms_norm, bias.float())

    # Convert back to original dtype
    return rms_norm.to(input.dtype)


def typecast_golden(input_tensor: GoldenMapTensor, dtype) -> GoldenMapTensor:
    """
    Custom golden function for typecasting.

    Parameters
    ----------
    input_tensor : GoldenMapTensor
        Input tensor to typecast
    dtype : torch.dtype
        Target data type for typecasting

    Returns
    -------
    GoldenMapTensor
        Typecasted tensor
    """
    return input_tensor.to(dtype)


def argmax_golden(
    input_tensor: GoldenMapTensor, dim_arg=None, keep_dim=False
) -> GoldenMapTensor:
    """
    Custom golden function for argmax.

    Parameters
    ----------
    input_tensor : GoldenMapTensor
        Input tensor to find argmax of
    dim_arg : List[int], optional
        List of dimensions to reduce over. If None, reduces over all dimensions (default: None)
    keep_dim : bool, optional
        Whether to keep the reduced dimension (default: False)

    Returns
    -------
    GoldenMapTensor
        Indices of maximum values along specified dimension(s) as int32 tensor
    """
    if dim_arg is None:
        # Reduce over all dimensions - return flattened index
        result = torch.argmax(input_tensor, keepdim=keep_dim)
    elif len(dim_arg) == 1:
        # Single dimension reduction
        result = torch.argmax(input_tensor, dim=dim_arg[0], keepdim=keep_dim)
    else:
        # Multiple dimensions - reduce sequentially from highest to lowest
        # Sort in descending order to maintain correct dimension indices
        sorted_dims = sorted(dim_arg, reverse=True)
        result = input_tensor
        for dim in sorted_dims:
            result = torch.argmax(result, dim=dim, keepdim=keep_dim)
    return result.to(torch.int32)


def matmul_golden(
    a: BuilderGoldenTensor,
    b: BuilderGoldenTensor,
    transpose_a=False,
    transpose_b=False,
) -> BuilderGoldenTensor:
    """
    Custom golden function for matrix multiplication.

    Parameters
    ----------
    a : BuilderGoldenTensor
        First input tensor
    b : BuilderGoldenTensor
        Second input tensor
    transpose_a : bool, optional
        Whether to transpose tensor a (default: False)
    transpose_b : bool, optional
        Whether to transpose tensor b (default: False)

    Returns
    -------
    BuilderGoldenTensor
        Result of matrix multiplication
    """
    a = torch.transpose(a, -2, -1) if transpose_a else a
    b = torch.transpose(b, -2, -1) if transpose_b else b
    return torch.matmul(a, b)


def linear_golden(
    a: GoldenMapTensor,
    b: GoldenMapTensor,
    bias=None,
    transpose_a=False,
    transpose_b=False,
) -> GoldenMapTensor:
    """
    Custom golden function for linear transformation.

    Parameters
    ----------
    a : GoldenMapTensor
        First input tensor
    b : GoldenMapTensor
        Second input tensor
    bias : GoldenMapTensor, optional
        Optional bias tensor (default: None)
    transpose_a : bool, optional
        Whether to transpose tensor a (default: False)
    transpose_b : bool, optional
        Whether to transpose tensor b (default: False)

    Returns
    -------
    GoldenMapTensor
        Result of linear transformation with optional bias
    """
    a = torch.transpose(a, -2, -1) if transpose_a else a
    b = torch.transpose(b, -2, -1) if transpose_b else b
    output = torch.matmul(a, b)

    if bias is None:
        bias = torch.zeros(list(output.shape))

    bias = (
        torch.broadcast_to(bias, list(output.shape))
        if bias.shape != output.shape
        else bias
    )
    return torch.add(output, bias)


def dot_general_golden(
    lhs: GoldenMapTensor,
    rhs: GoldenMapTensor,
    batch_dims_lhs,
    contract_dims_lhs,
    batch_dims_rhs,
    contract_dims_rhs,
) -> GoldenMapTensor:
    """
    Custom golden function for dot_general operation.

    Parameters
    ----------
    lhs : GoldenMapTensor
        Left-hand side tensor
    rhs : GoldenMapTensor
        Right-hand side tensor
    batch_dims_lhs : List[int]
        Batch dimensions for left tensor
    contract_dims_lhs : List[int]
        Contraction dimensions for left tensor
    batch_dims_rhs : List[int]
        Batch dimensions for right tensor
    contract_dims_rhs : List[int]
        Contraction dimensions for right tensor

    Returns
    -------
    GoldenMapTensor
        Result of generalized dot product operation
    """
    non_batch_dims_lhs = [d for d in range(lhs.dim()) if d not in batch_dims_lhs]
    non_batch_dims_rhs = [d for d in range(rhs.dim()) if d not in batch_dims_rhs]

    # Compute output shape
    lhs_shape = list(lhs.shape)
    rhs_shape = list(rhs.shape)
    batch_shape = [lhs_shape[d] for d in batch_dims_lhs]
    non_contract_lhs = [d for d in non_batch_dims_lhs if d not in contract_dims_lhs]
    non_contract_rhs = [d for d in non_batch_dims_rhs if d not in contract_dims_rhs]
    out_shape = (
        batch_shape
        + [lhs_shape[d] for d in non_contract_lhs]
        + [rhs_shape[d] for d in non_contract_rhs]
    )

    transposed_lhs = torch.permute(lhs, (batch_dims_lhs + non_batch_dims_lhs))
    transposed_rhs = torch.permute(rhs, (batch_dims_rhs + non_batch_dims_rhs))
    result = lhs.zeros_like_builder(out_shape)

    dim_ranges = []
    for i in range(len(batch_dims_lhs)):
        dim_ranges.append([j for j in range(list(lhs.shape)[i])])

    import itertools

    batch_indices = list(itertools.product(*dim_ranges))
    for index in batch_indices:
        for device_id, shard in result.shard_map.items():
            transposed_lhs_slice = transposed_lhs.shard_at(device_id)[index]
            transposed_rhs_slice = transposed_rhs.shard_at(device_id)[index]
            dot_dims_lhs = [d - len(index) for d in contract_dims_lhs]
            dot_dims_rhs = [d - len(index) for d in contract_dims_rhs]
            out_index = index
            shard[out_index] = torch.tensordot(
                transposed_lhs_slice,
                transposed_rhs_slice,
                dims=(dot_dims_lhs, dot_dims_rhs),
            )
    return result


def quantize_golden(
    input_tensor: GoldenMapTensor, scale, zero_point, dtype
) -> GoldenMapTensor:
    """
    Custom golden function for quantize operation.

    Parameters
    ----------
    input_tensor : GoldenMapTensor
        Input tensor to quantize
    scale : float
        Scale factor for quantization
    zero_point : int
        Zero point for quantization
    dtype : torch.dtype
        Target quantized data type

    Returns
    -------
    GoldenMapTensor
        Quantized tensor as integer representation
    """
    return torch.quantize_per_tensor(input_tensor, scale, zero_point, dtype).int_repr()


def requantize_golden(
    input_tensor: GoldenMapTensor, scale, zero_point, dtype
) -> GoldenMapTensor:
    """
    Custom golden function for requantize operation.

    Parameters
    ----------
    input_tensor : GoldenMapTensor
        Input quantized tensor to requantize
    scale : float
        Scale factor for requantization
    zero_point : int
        Zero point for requantization
    dtype : torch.dtype
        Target quantized data type

    Returns
    -------
    GoldenMapTensor
        Requantized tensor
    """
    return torch.quantize_per_tensor(
        torch.dequantize(input_tensor), scale, zero_point, dtype
    )


def logical_not_golden(input_tensor: GoldenMapTensor, **kwargs) -> GoldenMapTensor:
    """
    Golden function for logical_not operation.

    Elementwise logical NOT.

    Parameters
    ----------
    input_tensor : GoldenMapTensor
        Input tensor to invert logically.
    **kwargs : dict
        Keyword arguments (unused for this operation).

    Returns
    -------
    GoldenMapTensor
        Tensor with logical NOT of input_tensor, cast back to input dtype.
    """
    # Compute bool result then cast to match input dtype
    result_bool = torch.logical_not(input_tensor)
    return result_bool.to(input_tensor.dtype)


def equal_golden(
    input_tensor: GoldenMapTensor, other_tensor: GoldenMapTensor, **kwargs
) -> GoldenMapTensor:
    """
    Golden function for equal (eq) operation.

    Elementwise equality comparison.

    Parameters
    ----------
    input_tensor : GoldenMapTensor
        Left-hand side tensor.
    other_tensor : GoldenMapTensor
        Right-hand side tensor.

    Returns
    -------
    GoldenMapTensor
        Tensor with the same dtype as input_tensor containing the equality results.
    """
    result_bool = torch.eq(input_tensor, other_tensor)
    return result_bool.to(input_tensor.dtype)


def not_equal_golden(
    input_tensor: GoldenMapTensor, other_tensor: GoldenMapTensor, **kwargs
) -> GoldenMapTensor:
    """
    Golden function for not_equal (ne) operation.

    Elementwise inequality comparison.

    Parameters
    ----------
    input_tensor : GoldenMapTensor
        Left-hand side tensor.
    other_tensor : GoldenMapTensor
        Right-hand side tensor.

    Returns
    -------
    GoldenMapTensor
        Tensor with the same dtype as input_tensor containing the inequality results.
    """
    result_bool = torch.ne(input_tensor, other_tensor)
    return result_bool.to(input_tensor.dtype)


def greater_equal_golden(
    input_tensor: GoldenMapTensor, other_tensor: GoldenMapTensor, **kwargs
) -> GoldenMapTensor:
    """
    Golden function for greater_equal (ge) operation.

    Elementwise greater-than-or-equal comparison.

    Parameters
    ----------
    input_tensor : GoldenMapTensor
        Left-hand side tensor.
    other_tensor : GoldenMapTensor
        Right-hand side tensor.

    Returns
    -------
    GoldenMapTensor
        Tensor with the same dtype as input_tensor containing the comparison results.
    """
    result_bool = torch.ge(input_tensor, other_tensor)
    return result_bool.to(input_tensor.dtype)


def greater_than_golden(
    input_tensor: GoldenMapTensor, other_tensor: GoldenMapTensor, **kwargs
) -> GoldenMapTensor:
    """
    Golden function for greater_than (gt) operation.

    Elementwise greater-than comparison.

    Parameters
    ----------
    input_tensor : GoldenMapTensor
        Left-hand side tensor.
    other_tensor : GoldenMapTensor
        Right-hand side tensor.

    Returns
    -------
    GoldenMapTensor
        Tensor with the same dtype as input_tensor containing the comparison results.
    """
    result_bool = torch.gt(input_tensor, other_tensor)
    return result_bool.to(input_tensor.dtype)


def less_equal_golden(
    input_tensor: GoldenMapTensor, other_tensor: GoldenMapTensor, **kwargs
) -> GoldenMapTensor:
    """
    Golden function for less_equal (le) operation.

    Elementwise less-than-or-equal comparison.

    Parameters
    ----------
    input_tensor : GoldenMapTensor
        Left-hand side tensor.
    other_tensor : GoldenMapTensor
        Right-hand side tensor.

    Returns
    -------
    GoldenMapTensor
        Tensor with the same dtype as input_tensor containing the comparison results.
    """
    result_bool = torch.le(input_tensor, other_tensor)
    return result_bool.to(input_tensor.dtype)


def less_than_golden(
    input_tensor: GoldenMapTensor, other_tensor: GoldenMapTensor, **kwargs
) -> GoldenMapTensor:
    """
    Golden function for less_than (lt) operation.

    Elementwise less-than comparison.

    Parameters
    ----------
    input_tensor : GoldenMapTensor
        Left-hand side tensor.
    other_tensor : GoldenMapTensor
        Right-hand side tensor.

    Returns
    -------
    GoldenMapTensor
        Tensor with the same dtype as input_tensor containing the comparison results.
    """
    result_bool = torch.lt(input_tensor, other_tensor)
    return result_bool.to(input_tensor.dtype)


def logical_and_golden(
    input_tensor: GoldenMapTensor, other_tensor: GoldenMapTensor, **kwargs
) -> GoldenMapTensor:
    """
    Golden function for logical_and operation.

    Elementwise logical AND.

    Parameters
    ----------
    input_tensor : GoldenMapTensor
        Left-hand side tensor.
    other_tensor : GoldenMapTensor
        Right-hand side tensor.

    Returns
    -------
    GoldenMapTensor
        Tensor with the same dtype as input_tensor containing the logical AND results.
    """
    result_bool = torch.logical_and(input_tensor, other_tensor)
    return result_bool.to(input_tensor.dtype)


def logical_or_golden(
    input_tensor: GoldenMapTensor, other_tensor: GoldenMapTensor, **kwargs
) -> GoldenMapTensor:
    """
    Golden function for logical_or operation.

    Elementwise logical OR.

    Parameters
    ----------
    input_tensor : GoldenMapTensor
        Left-hand side tensor.
    other_tensor : GoldenMapTensor
        Right-hand side tensor.

    Returns
    -------
    GoldenMapTensor
        Tensor with the same dtype as input_tensor containing the logical OR results.
    """
    result_bool = torch.logical_or(input_tensor, other_tensor)
    return result_bool.to(input_tensor.dtype)


def logical_xor_golden(
    input_tensor: GoldenMapTensor, other_tensor: GoldenMapTensor, **kwargs
) -> GoldenMapTensor:
    """
    Golden function for logical_xor operation.

    Elementwise logical XOR.

    Parameters
    ----------
    input_tensor : GoldenMapTensor
        Left-hand side tensor.
    other_tensor : GoldenMapTensor
        Right-hand side tensor.

    Returns
    -------
    GoldenMapTensor
        Tensor with the same dtype as input_tensor containing the logical XOR results.
    """
    result_bool = torch.logical_xor(input_tensor, other_tensor)
    return result_bool.to(input_tensor.dtype)


def logical_left_shift_golden(
    input_tensor: GoldenMapTensor, shift_tensor: GoldenMapTensor, **kwargs
) -> GoldenMapTensor:
    """
    Golden function for logical left shift operation.

    Parameters
    ----------
    input_tensor : GoldenMapTensor
        Input tensor to be shifted.
    shift_tensor : GoldenMapTensor
        Tensor containing the number of bits to shift.

    Returns
    -------
    GoldenMapTensor
        Tensor with the same dtype as input_tensor after logical left shift.
    """
    # Perform logical left shift
    # Convert both inputs to int64 to handle both signed and unsigned types
    input_int64 = input_tensor.to(torch.int64)
    shift_int64 = shift_tensor.to(torch.int64)

    # Mask input to 32-bit unsigned range (for signed types this converts to unsigned interpretation)
    input_unsigned = torch.bitwise_and(input_int64, 0xFFFFFFFF)

    # Perform shift in int64 space
    result = torch.bitwise_left_shift(input_unsigned, shift_int64)

    # Mask result to keep in valid 32-bit range
    result = torch.bitwise_and(result, 0xFFFFFFFF)

    # Convert back to original dtype
    return result.to(input_tensor.dtype)


def logical_right_shift_golden(
    input_tensor: GoldenMapTensor, shift_tensor: GoldenMapTensor, **kwargs
) -> GoldenMapTensor:
    """
    Golden function for logical right shift operation.

    Parameters
    ----------
    input_tensor : GoldenMapTensor
        Input tensor to be shifted.
    shift_tensor : GoldenMapTensor
        Tensor containing the number of bits to shift.

    Returns
    -------
    GoldenMapTensor
        Tensor with the same dtype as input_tensor after logical right shift.
    """
    # Perform logical (unsigned) right shift
    # Convert both inputs to int64 to handle both signed and unsigned types
    input_int64 = input_tensor.to(torch.int64)
    shift_int64 = shift_tensor.to(torch.int64)

    # Mask input to 32-bit unsigned range (for signed types this converts to unsigned interpretation)
    input_unsigned = torch.bitwise_and(input_int64, 0xFFFFFFFF)

    # Perform shift in int64 space
    result = torch.bitwise_right_shift(input_unsigned, shift_int64)

    # Mask result to keep in valid range
    result = torch.bitwise_and(result, 0xFFFFFFFF)

    # Convert back to original dtype
    return result.to(input_tensor.dtype)


def max_golden(
    input_tensor: GoldenMapTensor, dim_arg=None, keep_dim=True
) -> GoldenMapTensor:
    """
    Custom golden function for max operation with conditional logic.

    Parameters
    ----------
    input_tensor : GoldenMapTensor
        Input tensor to find maximum of
    dim_arg : List[int], optional
        List of dimensions to reduce over. If None, reduces over all dimensions (default: None)
    keep_dim : bool, optional
        Whether to keep the reduced dimension (default: True)

    Returns
    -------
    GoldenMapTensor
        Maximum values along specified dimension(s) or global maximum
    """
    if dim_arg is None:
        # For all dimensions reduction
        result = torch.max(input_tensor)
        if keep_dim:
            # Reshape to match expected output with all dims = 1
            output_shape = [1] * input_tensor.dim()
            return result.reshape(*output_shape)
        else:
            return result
    elif len(dim_arg) == 1:
        # Single dimension reduction
        values, indices = torch.max(input_tensor, dim=dim_arg[0], keepdim=keep_dim)
        return values
    else:
        # Multiple dimensions - reduce sequentially from highest to lowest
        # Sort in descending order to maintain correct dimension indices
        sorted_dims = sorted(dim_arg, reverse=True)
        result = input_tensor
        for dim in sorted_dims:
            result, _ = torch.max(result, dim=dim, keepdim=keep_dim)
        return result


def min_golden(
    input_tensor: GoldenMapTensor, dim_arg=None, keep_dim=True
) -> GoldenMapTensor:
    """
    Golden function for min operation.

    Parameters
    ----------
    input_tensor : GoldenMapTensor
        Input tensor
    dim_arg : List[int], optional
        List of dimensions to reduce over. If None, reduces over all dimensions (default: None)
    keep_dim : bool, optional
        If True, retains reduced dimensions with length 1 (default: True)

    Returns
    -------
    GoldenMapTensor
        Tensor with minimum values along specified dimension(s) or global minimum
    """
    if dim_arg is None:
        # For all dimensions reduction
        result = torch.min(input_tensor)
        if keep_dim:
            # Reshape to match expected output with all dims = 1
            output_shape = [1] * input_tensor.dim()
            return result.reshape(*output_shape)
        else:
            return result
    elif len(dim_arg) == 1:
        # Single dimension reduction
        values, indices = torch.min(input_tensor, dim=dim_arg[0], keepdim=keep_dim)
        return values
    else:
        # Multiple dimensions - reduce sequentially from highest to lowest
        # Sort in descending order to maintain correct dimension indices
        sorted_dims = sorted(dim_arg, reverse=True)
        result = input_tensor
        for dim in sorted_dims:
            result, _ = torch.min(result, dim=dim, keepdim=keep_dim)
        return result


def prod_golden(
    input_tensor: GoldenMapTensor, dim_arg=None, keep_dim=False
) -> GoldenMapTensor:
    """
    Custom golden function for prod operation with conditional logic.

    Parameters
    ----------
    input_tensor : GoldenMapTensor
        Input tensor to compute product of
    dim_arg : List[int], optional
        List of dimensions to reduce over. If None, reduces over all dimensions (default: None)
    keep_dim : bool, optional
        Whether to keep the reduced dimension (default: False)

    Returns
    -------
    GoldenMapTensor
        Product of tensor elements along specified dimension(s) or global product
    """
    if dim_arg is None:
        # For all dimensions reduction
        result = torch.prod(input_tensor)
        if keep_dim:
            # Reshape to match expected output with all dims = 1
            output_shape = [1] * input_tensor.dim()
            return result.reshape(*output_shape)
        else:
            return result
    elif len(dim_arg) == 1:
        # Single dimension reduction
        return torch.prod(input_tensor, dim=dim_arg[0], keepdim=keep_dim)
    else:
        # Multiple dimensions - reduce sequentially from highest to lowest
        # Sort in descending order to maintain correct dimension indices
        sorted_dims = sorted(dim_arg, reverse=True)
        result = input_tensor
        for dim in sorted_dims:
            result = torch.prod(result, dim=dim, keepdim=keep_dim)
        return result


def embedding_golden(
    indices_tensor: GoldenMapTensor, weight_tensor: GoldenMapTensor
) -> GoldenMapTensor:
    """
    Custom golden function for embedding operation.

    Parameters
    ----------
    indices_tensor : GoldenMapTensor
        Tensor containing indices to look up
    weight_tensor : GoldenMapTensor
        Weight tensor containing embedding vectors

    Returns
    -------
    GoldenMapTensor
        Embedded vectors corresponding to input indices
    """
    embedding = torch.nn.Embedding.from_pretrained(weight_tensor)
    golden_typecast = indices_tensor.to(torch.int32)
    golden_input = torch.clamp(golden_typecast, 0, (weight_tensor.size()[0] - 1))
    return embedding(golden_input)


def pad_golden(input_tensor: GoldenMapTensor, padding, value) -> GoldenMapTensor:
    """
    Custom golden function for pad operation with dimension reformatting.

    Parameters
    ----------
    input_tensor : GoldenMapTensor
        Input tensor to pad
    padding : List[int]
        Padding specification
    value : Union[int, float]
        Value to use for padding

    Returns
    -------
    GoldenMapTensor
        Padded tensor
    """
    # Reformatting padding dimensions for golden tensor:
    golden_padding = []
    for i in range(len(padding) // 2):
        golden_padding.append(padding[-((2 * i) + 2)])
        golden_padding.append(padding[-((2 * i) + 1)])
    return torch.nn.functional.pad(
        input_tensor, pad=golden_padding, mode="constant", value=value
    )


def select_golden(
    input_tensor: GoldenMapTensor, dim, begin, length, stride
) -> GoldenMapTensor:
    """
    Custom golden function for select operation.

    Parameters
    ----------
    input_tensor : GoldenMapTensor
        Input tensor to select from
    dim : int
        Dimension to select along
    begin : int
        Starting index for selection
    length : int
        Length of selection
    stride : int
        Stride for selection

    Returns
    -------
    GoldenMapTensor
        Selected tensor slice
    """
    end = begin + length - 1
    index = torch.tensor([begin, end])
    return torch.index_select(input_tensor, dim=dim, index=index)


def index_golden(
    input_tensor: GoldenMapTensor, dim, begin, end, step
) -> GoldenMapTensor:
    """
    Custom golden function for index operation.

    Parameters
    ----------
    input_tensor : GoldenMapTensor
        Input tensor to index
    dim : int
        Dimension to index along
    begin : int
        Starting index
    end : int
        Ending index
    step : int
        Step size for indexing

    Returns
    -------
    GoldenMapTensor
        Indexed tensor
    """
    import math

    num_indices = math.ceil((end - begin) / step)
    indices = []
    for i in range(num_indices):
        indices.append((begin + i) * step)
    index = torch.tensor(indices)
    return torch.index_select(input_tensor, dim=dim, index=index)


def gather_golden(
    input_tensor: GoldenMapTensor,
    start_indices_tensor: GoldenMapTensor,
    **kwargs,
) -> GoldenMapTensor:
    """
    Golden function for gather operation with TTIR parameter names.

    Parameters
    ----------
    input_tensor : GoldenMapTensor
        Input tensor to gather from
    start_indices_tensor : GoldenMapTensor
        Tensor containing starting indices
    **kwargs : dict
        Keyword arguments including gather attributes as MLIR attributes

    Returns
    -------
    GoldenMapTensor
        Gathered tensor
    """

    # helpers
    def _isGoldenMapTensor(x):
        return isinstance(x, GoldenMapTensor)

    def _first_shard(x):
        return x.shard_at(0) if _isGoldenMapTensor(x) else x

    def _assert_replicated(t):
        ref = t.shard_at(0)
        for device_id, shard in t.shard_map.items():
            if not torch.equal(shard, ref):
                raise ValueError("gather golden expects replicated tensors")

    # ----- unpack attrs -----
    offset_dims = unpack_mlir_attr(kwargs.get("offset_dims", []))
    collapsed_slice_dims = unpack_mlir_attr(kwargs.get("collapsed_slice_dims", []))
    operand_batching_dims = unpack_mlir_attr(kwargs.get("operand_batching_dims", []))
    start_indices_batching_dims = unpack_mlir_attr(
        kwargs.get("start_indices_batching_dims", [])
    )
    start_index_map = unpack_mlir_attr(kwargs.get("start_index_map", []))
    index_vector_dim = unpack_mlir_attr(kwargs.get("index_vector_dim", 0))
    slice_sizes = unpack_mlir_attr(kwargs.get("slice_sizes", []))
    indices_are_sorted = unpack_mlir_attr(kwargs.get("indices_are_sorted", False))

    x = input_tensor
    idx = start_indices_tensor
    device = x.device if hasattr(x, "device") else None

    # validate/comute using shard-0 (torch), then slice the wrapper
    if _isGoldenMapTensor(idx):
        _assert_replicated(idx)
    x0 = _first_shard(x)
    idx0 = _first_shard(idx)

    # ---- validate attrs ----
    rank = x0.dim()
    assert len(slice_sizes) == rank, "slice_sizes must match operand dimensions"
    assert set(collapsed_slice_dims) == set(
        start_index_map
    ), "gathe golden assumes collapsed_slice_dims == start_index_map"
    assert (
        len(operand_batching_dims) == 0 and len(start_indices_batching_dims) == 0
    ), "Batching dims not supported in this golden"
    for d in collapsed_slice_dims:
        assert slice_sizes[d] == 1, "collapsed dims must have slice size 1"

    if idx0.dim() == 0:
        idx0 = idx0.unsqueeze(0)
    if len(start_index_map) == 1 and index_vector_dim == idx0.ndim:
        pass
    else:
        # Expect the conventional "last dim holds the vector"
        assert (
            index_vector_dim == idx0.ndim - 1
        ), "This golden expects index_vector_dim == last dimension for multi-d indices"

    # Determine batch shape and flatten indices to [B, K]
    if idx0.ndim == 1:  # simple path, K == 1
        batch_shape = idx0.shape  # [N]
        K = 1
        idx_flat0 = idx0.reshape(-1, 1).long()
    else:
        K = idx0.shape[-1]
        assert K == len(
            start_index_map
        ), "index vector length must match start_index_map"
        batch_shape = idx0.shape[:-1]
        idx_flat0 = idx0.reshape(-1, K).long()

    # Bounds check (might help avoid segfaults)
    for d in range(rank):
        if d not in start_index_map:
            assert slice_sizes[d] <= x0.size(d), "slice size too large for operand"
    for k, d in enumerate(start_index_map):
        valid_max = x0.size(d) - slice_sizes[d]
        if torch.any(idx_flat0[:, k] < 0) or torch.any(idx_flat0[:, k] > valid_max):
            print(d)
            raise IndexError(
                "gather start indices out of bounds for operand dim {}".format(d)
            )

    # Build the natural slice_shape (operand order, skipping collapsed dims)
    slice_dims_natural = [d for d in range(rank) if d not in collapsed_slice_dims]
    natural_slice_shape = [slice_sizes[d] for d in slice_dims_natural]

    # Number of non-collapsed dims must match offset_dims count
    assert len(slice_dims_natural) == len(
        offset_dims
    ), "offset_dims must have one entry per non-collapsed slice dim"

    # For each batch vector of indices, slice x accordingly
    B = int(torch.tensor(batch_shape).prod()) if len(batch_shape) > 0 else 1
    slices = []
    for b in range(B):
        starts = [0] * rank
        ends = [0] * rank
        # Fill starts/ends from index vector for mapped dims
        for k, d in enumerate(start_index_map):
            starts[d] = int(idx_flat0[b, k].item())
            ends[d] = starts[d] + slice_sizes[d]
        # For the other dims, start at 0 (or clamp) and take slice_sizes[d]
        for d in range(rank):
            if d not in start_index_map:
                starts[d] = 0
                ends[d] = slice_sizes[d]

        # Build the per-dim slice
        slicer = tuple(slice(starts[d], ends[d]) for d in range(rank))
        sub = x[slicer]  # shape equals slice_sizes in operand order

        # Remove collapsed dims (size-1) to get natural slice shape
        if len(collapsed_slice_dims) > 0:
            sub = sub.squeeze(dim=tuple(sorted(collapsed_slice_dims)))

        slices.append(sub)

    # Stack over batch
    if len(slices) == 1 and batch_shape == ():
        gathered = slices[0]
    else:
        gathered = torch.stack(slices, dim=0).reshape(
            *batch_shape, *natural_slice_shape
        )

    # position the slice dims inside the result according to offset_dims.
    # Current order: [B0, B1, ..., Slice0, Slice1, ...]
    batch_rank = len(batch_shape)
    slice_rank = len(natural_slice_shape)
    result_rank = batch_rank + slice_rank

    remaining_positions = [p for p in range(result_rank) if p not in offset_dims]
    assert (
        len(remaining_positions) == batch_rank
    ), "offset_dims inconsistent with batch rank"

    desired_index_for_current = [None] * result_rank
    # map batch dims
    for b_i in range(batch_rank):
        desired_index_for_current[b_i] = remaining_positions[b_i]
    # map slice dims
    for s_i in range(slice_rank):
        desired_index_for_current[batch_rank + s_i] = offset_dims[s_i]

    # Permute if needed
    if desired_index_for_current != list(range(result_rank)):
        gathered = gathered.permute(*desired_index_for_current)

    return gathered.to(device=device)


def tilize_golden(
    input_tensor: GoldenMapTensor, tilize=True, **kwargs
) -> GoldenMapTensor:
    """
    Custom golden function for tilize operation.

    Parameters
    ----------
    input_tensor : GoldenMapTensor
        Input tensor to tilize
    tilize : bool, optional
        Tilize parameter (ignored, for compatibility) (default: True)

    Returns
    -------
    GoldenMapTensor
        Tilized tensor with proper tile layout transformation
    """
    shape = input_tensor.shape
    TILE_SIZE = 32
    FACE_SIZE = 16
    Y_TILES = shape[0] // TILE_SIZE
    X_TILES = shape[1] // TILE_SIZE
    FACES_PER_TILE = TILE_SIZE // FACE_SIZE

    tilized = input_tensor.zeros_like_builder((input_tensor.numel(),))

    idx = 0
    for tile_y in range(Y_TILES):
        for tile_x in range(X_TILES):
            for face_y in range(FACES_PER_TILE):
                for face_x in range(FACES_PER_TILE):
                    for datum_y in range(FACE_SIZE):
                        for datum_x in range(FACE_SIZE):
                            for device_id, shard in tilized.shard_map.items():
                                shard[idx] = input_tensor.shard_at(device_id)[
                                    datum_y + tile_y * TILE_SIZE + face_y * FACE_SIZE,
                                    datum_x + tile_x * TILE_SIZE + face_x * FACE_SIZE,
                                ]
                            idx += 1

    tilized = tilized.reshape(shape)
    return tilized


def untilize_golden(
    input_tensor: GoldenMapTensor, tilize=False, **kwargs
) -> GoldenMapTensor:
    """
    Custom golden function for untilize operation.

    Parameters
    ----------
    input_tensor : GoldenMapTensor
        Input tensor to untilize
    tilize : bool, optional
        Tilize parameter (ignored, for compatibility) (default: False)

    Returns
    -------
    GoldenMapTensor
        Untilized tensor with proper layout transformation
    """
    shape = input_tensor.shape
    TILE_SIZE = 32
    FACE_SIZE = 16
    Y_TILES = shape[0] // TILE_SIZE
    X_TILES = shape[1] // TILE_SIZE
    FACES_PER_TILE = TILE_SIZE // FACE_SIZE

    untilized = input_tensor.zeros_like_builder(input_tensor.shape)
    flattened = input_tensor.clone()
    flattened = flattened.flatten()

    idx = 0
    for tile_y in range(Y_TILES):
        for tile_x in range(X_TILES):
            for face_y in range(FACES_PER_TILE):
                for face_x in range(FACES_PER_TILE):
                    for datum_y in range(FACE_SIZE):
                        for datum_x in range(FACE_SIZE):
                            for device_id, shard in untilized.shard_map.items():
                                # Calculate the original position
                                orig_y = (
                                    datum_y + tile_y * TILE_SIZE + face_y * FACE_SIZE
                                )
                                orig_x = (
                                    datum_x + tile_x * TILE_SIZE + face_x * FACE_SIZE
                                )

                                # Place the value from the tilized tensor back to its original position
                                shard[orig_y, orig_x] = flattened.shard_at(device_id)[
                                    idx
                                ]
                            idx += 1

    return untilized


def upsample2d_golden(
    in0: GoldenMapTensor, in1: GoldenMapTensor, scale_factor, mode="nearest"
) -> GoldenMapTensor:
    """
    Custom golden function for upsample2d operation.

    Parameters
    ----------
    in0 : GoldenMapTensor
        Input tensor to upsample
    in1 : GoldenMapTensor
        Output tensor specification
    scale_factor : Union[int, List[int]]
        Scaling factor for upsampling
    mode : str, optional
        Upsampling mode (default: "nearest")

    Returns
    -------
    GoldenMapTensor
        Upsampled 2D tensor
    """
    transposed_golden = torch.transpose(in0, 1, 3)
    golden_output_shape = in1.shape[1:-1]
    output = torch.nn.functional.interpolate(
        transposed_golden, size=golden_output_shape, mode=mode
    )
    return torch.transpose(output, 1, 3)


def fill_cache_golden(
    cache_tensor: GoldenMapTensor, input_tensor: GoldenMapTensor, **kwargs
) -> GoldenMapTensor:
    """
    Custom golden function for fill_cache operation.

    Parameters
    ----------
    cache_tensor : GoldenMapTensor
        Cache tensor to fill
    input_tensor : GoldenMapTensor
        Input tensor data
    **kwargs : dict
        Additional keyword arguments (batch_offset is ignored)

    Returns
    -------
    GoldenMapTensor
        Filled cache tensor
    """
    result = cache_tensor.clone()

    for device_id, shard in result.shard_map.items():
        shard[:, :, : input_tensor.shape[2], :] = input_tensor.shard_at(device_id)
    return result


def update_cache_golden(
    cache_tensor: GoldenMapTensor,
    update_tensor: GoldenMapTensor,
    indices_tensor,
    **kwargs,
) -> GoldenMapTensor:
    """
    Custom golden function for update_cache operation.

    Parameters
    ----------
    cache_tensor : GoldenMapTensor
        Cache tensor to update
    update_tensor : GoldenMapTensor
        Tensor containing update data
    indices_tensor : GoldenMapTensor
        Tensor containing update indices
    **kwargs : dict
        Additional keyword arguments (batch_offset is ignored)

    Returns
    -------
    GoldenMapTensor
        Updated cache tensor
    """
    result = cache_tensor.clone()

    for device_id, shard in result.shard_map.items():
        shard[:, :, : update_tensor.shape[2], :] = update_tensor.shard_at(device_id)
    return result


def get_dimension_size_golden(
    input_tensor: GoldenMapTensor, **kwargs
) -> GoldenMapTensor:
    """
    Golden function for get_dimension_size operation.

    Parameters
    ----------
    input_tensor : GoldenMapTensor
        Input tensor to get dimension size from
    **kwargs : dict
        Keyword arguments including 'dimension'

    Returns
    -------
    GoldenMapTensor
        Tensor containing the size of the specified dimension as int32
    """
    dimension = kwargs.get("dimension", 0)
    output_tensor = input_tensor.clone()

    for device_id, shard in output_tensor.shard_map.items():
        shard = torch.tensor(
            [input_tensor.shard_at(device_id).size(dimension)], dtype=torch.int32
        )

    return output_tensor


def sum_golden(input_tensor: GoldenMapTensor, **kwargs) -> GoldenMapTensor:
    """
    Golden function for sum operation with TTIR parameter names.

    Parameters
    ----------
    input_tensor : GoldenMapTensor
        Input tensor to sum
    **kwargs : dict
        Keyword arguments containing:
        - dim_arg: List[int] - Dimensions to reduce over (default: [0])
        - keep_dim: bool - If True, retains reduced dimensions with length 1 (default: True)

    Returns
    -------
    GoldenMapTensor
        Summed tensor
    """
    # Get parameters from ttir_kwargs
    dim_arg = kwargs.get("dim_arg", [0])
    keep_dim = kwargs.get("keep_dim", True)
    # Convert to torch.sum format
    return torch.sum(input_tensor, dim=dim_arg, keepdim=keep_dim)


def mean_golden(input_tensor: GoldenMapTensor, **kwargs) -> GoldenMapTensor:
    """
    Golden function for mean operation with TTIR parameter names.

    Parameters
    ----------
    input_tensor : GoldenMapTensor
        Input tensor to compute mean of
    **kwargs : dict
        Keyword arguments including 'dim_arg' and 'keep_dim'

    Returns
    -------
    GoldenMapTensor
        Mean tensor
    """
    dim_arg = kwargs.get("dim_arg", [0])
    keep_dim = kwargs.get("keep_dim", True)
    return torch.mean(input_tensor, dim=dim_arg, keepdim=keep_dim)


def reduce_and_golden(input_tensor: GoldenMapTensor, **kwargs) -> GoldenMapTensor:
    """
    Golden function for reduce_and operation with TTIR parameter names.

    Parameters
    ----------
    input_tensor : GoldenMapTensor
        Input tensor to reduce
    **kwargs : dict
        Keyword arguments including 'dim_arg' and 'keep_dim'

    Returns
    -------
    GoldenMapTensor
        Reduced tensor
    """
    dim_arg = kwargs.get("dim_arg", [0])
    keep_dim = kwargs.get("keep_dim", True)
    return torch.all(input_tensor, dim=tuple(dim_arg), keepdim=keep_dim)


def reduce_or_golden(input_tensor: GoldenMapTensor, **kwargs) -> GoldenMapTensor:
    """
    Golden function for reduce_or operation with TTIR parameter names.

    Parameters
    ----------
    input_tensor : GoldenMapTensor
        Input tensor to reduce
    **kwargs : dict
        Keyword arguments including 'dim_arg' and 'keep_dim'

    Returns
    -------
    GoldenMapTensor
        Reduced tensor
    """
    dim_arg = kwargs.get("dim_arg", [0])
    keep_dim = kwargs.get("keep_dim", True)
    return torch.any(input_tensor, dim=tuple(dim_arg), keepdim=keep_dim)


def transpose_golden(input_tensor: GoldenMapTensor, **kwargs) -> GoldenMapTensor:
    """
    Golden function for transpose operation with TTIR parameter names.

    Parameters
    ----------
    input_tensor : GoldenMapTensor
        Input tensor
    **kwargs : dict
        Keyword arguments including 'dim0' and 'dim1'

    Returns
    -------
    GoldenMapTensor
        Transposed tensor
    """
    dim0 = kwargs.get("dim0", 0)
    dim1 = kwargs.get("dim1", 1)
    return torch.transpose(input_tensor, dim0, dim1)


def sort_golden(input_tensor: GoldenMapTensor, **kwargs) -> GoldenMapTensor:
    """
    Golden function for sort operation with TTIR parameter names.

    Parameters
    ----------
    input_tensor : GoldenMapTensor
        Input tensor
    **kwargs : dict
        Keyword arguments including 'dim', 'descending', and 'stable'

    Returns
    -------
    GoldenMapTensor
        Sorted tensor (values only, indices are discarded)
    """
    dim = kwargs.get("dim", -1)
    descending = kwargs.get("descending", False)
    stable = kwargs.get("stable", False)
    values, indices = torch.sort(
        input_tensor, dim=dim, descending=descending, stable=stable
    )
    return values


def concat_golden(input_tensors: GoldenMapTensor, **kwargs) -> GoldenMapTensor:
    """
    Golden function for concat operation with TTIR parameter names.

    Parameters
    ----------
    input_tensors : GoldenMapTensor
        Input tensors (will be unpacked from tuple)
    **kwargs : dict
        Keyword arguments including 'dim'

    Returns
    -------
    GoldenMapTensor
        Concatenated tensor
    """
    dim = kwargs.get("dim", 0)
    if isinstance(input_tensors, tuple):
        return torch.concat(input_tensors, dim=dim)
    else:
        return torch.concat([input_tensors], dim=dim)


# Investigate how repeat works in torch
def repeat_golden(input_tensor: GoldenMapTensor, **kwargs) -> GoldenMapTensor:
    """
    Golden function for repeat operation with TTIR parameter names.

    Parameters
    ----------
    input_tensor : GoldenMapTensor
        Input tensor
    **kwargs : dict
        Keyword arguments including 'repeat_dimensions'

    Returns
    -------
    GoldenMapTensor
        Repeated tensor
    """
    repeat_dimensions = kwargs.get("repeat_dimensions", [1])
    return input_tensor.repeat(repeats=repeat_dimensions)


def reshape_golden(input_tensor: GoldenMapTensor, **kwargs) -> GoldenMapTensor:
    """
    Golden function for reshape operation with TTIR parameter names.

    Parameters
    ----------
    input_tensor : GoldenMapTensor
        Input tensor
    **kwargs : dict
        Keyword arguments including 'shape'

    Returns
    -------
    GoldenMapTensor
        Reshaped tensor
    """
    shape = kwargs.get("shape", input_tensor.shape)
    return torch.reshape(input_tensor, shape)


def squeeze_golden(input_tensor: GoldenMapTensor, **kwargs) -> GoldenMapTensor:
    """
    Golden function for squeeze operation with TTIR parameter names.

    Parameters
    ----------
    input_tensor : GoldenMapTensor
        Input tensor
    **kwargs : dict
        Keyword arguments including 'dim'

    Returns
    -------
    GoldenMapTensor
        Squeezed tensor
    """
    dim = kwargs.get("dim", None)
    return torch.squeeze(input_tensor, dim=dim)


def unsqueeze_golden(input_tensor: GoldenMapTensor, **kwargs) -> GoldenMapTensor:
    """
    Golden function for unsqueeze operation with TTIR parameter names.

    Parameters
    ----------
    input_tensor : GoldenMapTensor
        Input tensor
    **kwargs : dict
        Keyword arguments including 'dim'

    Returns
    -------
    GoldenMapTensor
        Unsqueezed tensor
    """
    dim = kwargs.get("dim", 0)
    return torch.unsqueeze(input_tensor, dim=dim)


def clamp_scalar_golden(input_tensor: GoldenMapTensor, **kwargs) -> GoldenMapTensor:
    """
    Golden function for clamp_scalar operation with TTIR parameter names.

    Parameters
    ----------
    input_tensor : GoldenMapTensor
        Input tensor
    **kwargs : dict
        Keyword arguments including 'min' and 'max'

    Returns
    -------
    GoldenMapTensor
        Clamped tensor
    """
    min_val = kwargs.get("min", None)
    max_val = kwargs.get("max", None)
    return torch.clamp(input_tensor, min=min_val, max=max_val)


def clamp_tensor_golden(
    input_tensor: GoldenMapTensor,
    min_tensor: GoldenMapTensor,
    max_tensor: GoldenMapTensor,
    **kwargs,
) -> GoldenMapTensor:
    """
    Golden function for clamp_tensor operation with TTIR parameter names.

    Parameters
    ----------
    input_tensor : GoldenMapTensor
        Input tensor
    min_tensor : GoldenMapTensor
        Tensor specifying minimum values
    max_tensor : GoldenMapTensor
        Tensor specifying maximum values
    **kwargs : dict
        Additional keyword arguments

    Returns
    -------
    GoldenMapTensor
        Clamped tensor
    """
    return torch.min(torch.max(input_tensor, min_tensor), max_tensor)


def permute_golden(input_tensor: GoldenMapTensor, **kwargs) -> GoldenMapTensor:
    """
    Golden function for permute operation with TTIR parameter names.

    Parameters
    ----------
    input_tensor : GoldenMapTensor
        Input tensor
    **kwargs : dict
        Keyword arguments including 'permutation' as MLIR attribute

    Returns
    -------
    GoldenMapTensor
        Permuted tensor
    """

    permutation = kwargs.get("permutation", None)
    if permutation is None:
        return input_tensor

    permutation = unpack_mlir_attr(permutation)
    return torch.permute(input_tensor, tuple(permutation))


def leaky_relu_golden(input_tensor: GoldenMapTensor, **kwargs) -> GoldenMapTensor:
    """
    Golden function for leaky_relu operation with TTIR parameter names.

    Parameters
    ----------
    input_tensor : GoldenMapTensor
        Input tensor
    **kwargs : dict
        Keyword arguments including 'parameter'

    Returns
    -------
    GoldenMapTensor
        Leaky ReLU output
    """
    parameter = kwargs.get("parameter", 0.01)
    return torch.nn.functional.leaky_relu(input_tensor, negative_slope=parameter)


def silu_golden(input_tensor: GoldenMapTensor, **kwargs) -> GoldenMapTensor:
    """
    Golden function for silu operation with TTIR parameter names.

    Parameters
    ----------
    input_tensor : GoldenMapTensor
        Input tensor
    **kwargs : dict
        Additional keyword arguments

    Returns
    -------
    GoldenMapTensor
        SiLU output
    """
    return torch.nn.functional.silu(input_tensor)


def softmax_golden(input_tensor: GoldenMapTensor, **kwargs) -> GoldenMapTensor:
    """
    Golden function for silu operation with TTIR parameter names.

    Parameters
    ----------
    input_tensor : GoldenMapTensor
        Input tensor
    **kwargs : dict
        Additional keyword arguments

    Returns
    -------
    GoldenMapTensor
        Softmax output
    """
    dimension = kwargs.get("dim", 1)
    return torch.nn.functional.softmax(input_tensor, dim=dimension)


def index_golden(input_tensor: GoldenMapTensor, **kwargs) -> GoldenMapTensor:
    """
    Golden function for index operation with TTIR parameter names.

    Parameters
    ----------
    input_tensor : GoldenMapTensor
        Input tensor
    **kwargs : dict
        Keyword arguments including 'dim', 'begin', 'end', 'step'

    Returns
    -------
    GoldenMapTensor
        Indexed tensor
    """
    dim = kwargs.get("dim", 0)
    begin = kwargs.get("begin", 0)
    end = kwargs.get("end", None)
    step = kwargs.get("step", 1)

    if end is None:
        end = input_tensor.size(dim)

    indices = torch.arange(begin, end, step, device=input_tensor.device)
    return torch.index_select(input_tensor, dim, indices)


def slice_golden(input_tensor: GoldenMapTensor, **kwargs) -> GoldenMapTensor:
    """
    Golden function for slice operation with TTIR parameter names.

    Parameters
    ----------
    input_tensor : GoldenMapTensor
        Input tensor
    **kwargs : dict
        Keyword arguments including slice attributes as MLIR attributes

    Returns
    -------
    GoldenMapTensor
        Sliced tensor
    """

    # Unpack MLIR attributes from kwargs
    begins = unpack_mlir_attr(kwargs.get("begins", [0]))
    ends = unpack_mlir_attr(kwargs.get("ends", None))
    step = unpack_mlir_attr(kwargs.get("step", [1]))

    if ends is None:
        ends = [input_tensor.size(i) for i in range(len(begins))]

    # Build slice objects for each dimension
    slices = []
    for i in range(len(begins)):
        start = begins[i] if i < len(begins) else 0
        end = ends[i] if i < len(ends) else input_tensor.size(i)
        step_val = step[i] if i < len(step) else 1
        slices.append(slice(start, end, step_val))

    shard_map = {}
    for device_id, shard in input_tensor.shard_map.items():
        shard_map[device_id] = shard[slices]

    return GoldenMapTensor(shard_map, input_tensor.mesh_shape)


def slice_golden_stablehlo(input_tensor: GoldenMapTensor, **kwargs) -> GoldenMapTensor:
    """
    Golden function for StableHLO slice operation.
    Parameters
    ----------
    input_tensor : GoldenMapTensor
        Input tensor
    **kwargs : dict
        Keyword arguments including:
        - start_indices: Starting indices for each dimension
        - limit_indices: Ending indices (exclusive) for each dimension
        - strides: Strides for each dimension
    Returns
    -------
    GoldenMapTensor
        Sliced tensor
    """
    start_indices = kwargs.get("start_indices", [0])
    limit_indices = kwargs.get("limit_indices", None)
    strides = kwargs.get("strides", None)

    if strides is None:
        strides = [1] * len(start_indices)

    if limit_indices is None:
        limit_indices = [input_tensor.size(i) for i in range(len(start_indices))]

    slices = []
    for i in range(len(start_indices)):
        start = start_indices[i] if i < len(start_indices) else 0
        end = limit_indices[i] if i < len(limit_indices) else input_tensor.size(i)
        stride = strides[i] if i < len(strides) else 1
        slices.append(slice(start, end, stride))

    shard_map = {}
    for device_id, shard in input_tensor.shard_map.items():
        shard_map[device_id] = shard[tuple(slices)]

    return GoldenMapTensor(shard_map, input_tensor.mesh_shape)


def zeros_golden(**kwargs) -> GoldenMapTensor:
    """
    Golden function for zeros operation with TTIR parameter names.

    Parameters
    ----------
    **kwargs : dict
        Keyword arguments including 'size'

    Returns
    -------
    GoldenMapTensor
        Zero tensor
    """
    size = kwargs.get("shape", [1])
    return GoldenMapTensor({0: torch.zeros(size)}, (1, 1))


def ones_golden(**kwargs) -> GoldenMapTensor:
    """
    Golden function for ones operation with TTIR parameter names.

    Parameters
    ----------
    **kwargs : dict
        Keyword arguments including 'size'

    Returns
    -------
    GoldenMapTensor
        Ones tensor
    """
    size = kwargs.get("shape", [1])
    return GoldenMapTensor({0: torch.ones(size)}, (1, 1))


def constant_golden(**kwargs) -> GoldenMapTensor:
    """
    Golden function for constant operation with TTIR parameter names.

    Parameters
    ----------
    **kwargs : dict
        Keyword arguments including 'value'

    Returns
    -------
    GoldenMapTensor
        Constant tensor
    """
    value = kwargs.get("value", [1])
    # Convert value to torch tensor if it's not already one
    if not isinstance(value, torch.Tensor):
        value = torch.tensor(value)
    return GoldenMapTensor({0: value}, (1, 1))


def reverse_golden(input_tensor: GoldenMapTensor, **kwargs) -> GoldenMapTensor:
    """
    Golden function for reverse operation with TTIR parameter names.

    Parameters
    ----------
    input_tensor : GoldenMapTensor
        Input tensor
    **kwargs : dict
        Keyword arguments including 'dims'

    Returns
    -------
    GoldenMapTensor
        Reversed tensor
    """
    dims = kwargs.get("dimensions", [0])
    return torch.flip(input_tensor, dims)


def arange_golden(single_dim_tensor: GoldenMapTensor, **kwargs) -> GoldenMapTensor:
    """
    Golden function for arange operation using TTIR kwargs.

    Expected kwargs from builder (ttir_kwargs):
    - start: int
    - end: int
    - step: int
    - arange_dimension: int (ignored here; layout handled by builder output shape)
    """
    start = kwargs.get("start", 0)
    end = kwargs.get("end", 0)
    step = kwargs.get("step", 1)
    output_shards = {}
    for device_id, shard in single_dim_tensor.shard_map.items():
        output_shards[device_id] = torch.arange(
            start=start, end=end, step=step, dtype=torch.float32
        )
    return GoldenMapTensor(output_shards, single_dim_tensor.mesh_shape)


def cumsum_golden(input_tensor: GoldenMapTensor, **kwargs) -> GoldenMapTensor:
    """
    Golden function for cumsum operation with TTIR parameter names.

    Parameters
    ----------
    input_tensor : GoldenMapTensor
        Input tensor
    **kwargs : dict
        Keyword arguments containing:
        - dim: int - Dimension along which to compute cumulative sum

    Returns
    -------
    GoldenMapTensor
        Cumulative sum of input tensor along specified dimension
    """
    dim = kwargs.get("dim", 0)  # Use the dim parameter from ttir_kwargs
    return torch.cumsum(input_tensor, dim=dim)


def repeat_interleave_golden(
    input_tensor: GoldenMapTensor, **kwargs
) -> GoldenMapTensor:
    """
    Golden function for repeat_interleave operation with TTIR parameter names.

    Parameters
    ----------
    input_tensor : GoldenMapTensor
        Input tensor
    **kwargs : dict
        Keyword arguments including 'repeats' and 'dim'

    Returns
    -------
    GoldenMapTensor
        Repeated tensor
    """
    repeats = kwargs.get("repeats", 1)
    dim = kwargs.get("dim", 0)
    return torch.repeat_interleave(input_tensor, repeats, dim=dim)


def _sharding(
    tensor: GoldenMapTensor,
    mesh_shape: Tuple[int],
    shard_dims: Tuple[Union[int, None]],
) -> GoldenMapTensor:
    assert len(mesh_shape) == len(
        shard_dims
    ), "mesh_shape and shard_dims must have the same length"
    assert len(tensor.shard_map) == 1, "Input tensor must have a single shard"

    shards = [tensor.shard_at(0).clone()]
    for dim_size, shard_dim in zip(mesh_shape, shard_dims):
        temp_shards = []
        if shard_dim is None or shard_dim == -1:
            for shard in shards:
                temp_shards.extend([shard.clone() for _ in range(dim_size)])
        else:
            for shard in shards:
                temp_shards.extend(torch.chunk(shard, dim_size, dim=shard_dim))
        shards = temp_shards

    shard_dictionary = {i: shard for i, shard in enumerate(shards)}
    return GoldenMapTensor(shard_dictionary, mesh_shape)


def _unsharding(
    tensor: GoldenMapTensor,
    mesh_shape: Tuple[int],
    shard_dims: Tuple[Union[int, None]],
) -> GoldenMapTensor:
    assert len(mesh_shape) == len(
        shard_dims
    ), "mesh_shape and shard_dims must have the same length"
    assert len(tensor.shard_map) != 1, "Input tensor must have multiple shards"

    shards = [tensor.shard_at(i).clone() for i in range(len(tensor.shard_map))]
    for dim_size, shard_dim in zip(reversed(mesh_shape), reversed(shard_dims)):
        if shard_dim is None or shard_dim == -1:
            shards = shards[::dim_size]
        else:
            temp_shards = []
            for i in range(0, len(shards), dim_size):
                concat_shard = torch.cat(shards[i : i + dim_size], dim=shard_dim)
                temp_shards.append(concat_shard)
            shards = temp_shards

    return GoldenMapTensor({0: shards[0]}, mesh_shape)


def mesh_shard_golden(
    input: GoldenMapTensor,
    mesh_shape: Tuple[int, int],
    shard_type: Attribute,
    shard_direction: Attribute,
    shard_shape: Tuple[int, int],
    shard_dims: List[int],
) -> GoldenMapTensor:
    """
    Return a tensor which was sharded or unsharded by mesh_shard.

    Parameters
    ----------
    input : GoldenMapTensor
        Input tensor to be sharded or unsharded
    mesh_shape : Tuple[int, int]
        Shape of the device mesh
    shard_type : Attribute
        Type of sharding operation
    shard_direction : Attribute
        Direction of sharding
    shard_shape : Tuple[int, int]
        Shape of the shard
    shard_dims : List[int]
        Dimensions to shard along

    Returns
    -------
    GoldenMapTensor
        Golden tensor which was sharded or unsharded by mesh_shard.
    """

    shard_direction_str = str(shard_direction).lower()
    shard_type_str = str(shard_type).lower()
    if "full_to_shard" in shard_direction_str:
        if "replicate" in shard_type_str:
            shard_dims = [None] * len(mesh_shape)
        return _sharding(input, mesh_shape, shard_dims)
    elif "shard_to_full" in shard_direction_str:
        if "replicate" in shard_type_str:
            return _unsharding(input, [1], [1])
        else:
            return _unsharding(input, mesh_shape, shard_dims)


def all_gather_golden(
    input: GoldenMapTensor,
    all_gather_dim: int,
    cluster_axis: int,
) -> GoldenMapTensor:
    """
    Return a GoldenMapTensor which was gathered from all devices.

    Parameters
    ----------
    input : GoldenMapTensor
        Input tensor to gather from all devices
    all_gather_dim : int
        Dimension to gather along
    cluster_axis : int
        Axis of the cluster for gathering

    Returns
    -------
    GoldenMapTensor
        GoldenMapTensor which was gathered from all devices
    """

    output_shards = [None] * len(input.shard_map)
    grouped_shards = input.group_by_axis(cluster_axis)
    for group in grouped_shards:
        gathered_tensor = torch.cat(list(group.values()), dim=all_gather_dim)
        for id in group.keys():
            output_shards[id] = gathered_tensor.clone()
    return GoldenMapTensor(
        {i: t for i, t in enumerate(output_shards)}, input.mesh_shape
    )


# Map of supported reduction keywords to callable functions
_REDUCE = {
    "sum": lambda xs: torch.sum(torch.stack(xs), 0),
    "mean": lambda xs: torch.mean(torch.stack(xs), 0),
    "max": lambda xs: torch.amax(torch.stack(xs), 0),
    "min": lambda xs: torch.amin(torch.stack(xs), 0),
    "std": lambda xs: torch.std(torch.stack(xs), 0),  # default correction=1
    "var": lambda xs: torch.var(torch.stack(xs), 0),
}


def _reduce(inputs: List[torch.Tensor], reduce_type: Attribute) -> GoldenMapTensor:
    key = str(reduce_type).lower()
    # Handle alias form like "reduce_type<sum>"
    if key.startswith("#ttcore.reduce_type<") and key.endswith(">"):
        key = key[20:-1]
    try:
        return _REDUCE[key](inputs)
    except KeyError as err:
        raise ValueError(f"Unsupported reduce type: {reduce_type}") from err


def all_reduce_golden(
    input: GoldenMapTensor,
    cluster_axis: int,
    reduce_type: Attribute,
) -> GoldenMapTensor:
    """
    Return a GoldenMapTensor which was reduced across devices.

    Parameters
    ----------
    input : GoldenMapTensor
        Input tensor to reduce across devices
    cluster_axis : int
        Axis of the cluster for reduction
    reduce_type : Attribute
        Type of reduction operation

    Returns
    -------
    GoldenMapTensor
        GoldenMapTensor which was reduced across devices
    """

    output_shards = [None] * len(input.shard_map)
    grouped_shards = input.group_by_axis(cluster_axis)
    for group in grouped_shards:
        group_tensors = list(group.values())
        reduced_tensor = _reduce(group_tensors, reduce_type)
        for id in group.keys():
            output_shards[id] = reduced_tensor.clone()
    return GoldenMapTensor(
        {i: t for i, t in enumerate(output_shards)}, input.mesh_shape
    )


def reduce_scatter_golden(
    input: GoldenMapTensor,
    reduce_type: Attribute,
    scatter_dim: int,
    cluster_axis: int,
) -> GoldenMapTensor:
    """
    Return a GoldenMapTensor which was reduced and scattered across devices.

    Parameters
    ----------
    input : GoldenMapTensor
        Input tensor to reduce and scatter
    reduce_type : Attribute
        Type of reduction operation
    scatter_dim : int
        Dimension to scatter along
    cluster_axis : int
        Axis of the cluster for operation

    Returns
    -------
    GoldenMapTensor
        GoldenMapTensor which was reduced and scattered across devices
    """

    output_shards = [None] * len(input.shard_map)
    grouped_shards = input.group_by_axis(cluster_axis)
    for group in grouped_shards:
        group_tensors = list(group.values())
        reduced_tensor = _reduce(group_tensors, reduce_type)
        scattered_tensor = torch.chunk(reduced_tensor, len(group), dim=scatter_dim)
        for index, id in enumerate(group.keys()):
            output_shards[id] = scattered_tensor[index].clone()
    return GoldenMapTensor(
        {i: t for i, t in enumerate(output_shards)}, input.mesh_shape
    )


def collective_permute_golden(
    input: GoldenMapTensor,
    source_target_pairs: List[Tuple[int, int]],
) -> GoldenMapTensor:
    """
    Return a GoldenMapTensor which was permuted across devices.

    Parameters
    ----------
    input : GoldenMapTensor
        Input tensor to permute across devices
    source_target_pairs : List[Tuple[int, int]]
        List of (source, target) device ID pairs for permutation

    Returns
    -------
    GoldenMapTensor
        GoldenMapTensor which was permuted across devices
    """

    output_shards = [torch.zeros_like(shard) for shard in input.shard_map.values()]
    for src, tgt in source_target_pairs:
        output_shards[tgt] = input.shard_at(src).clone()
    return GoldenMapTensor(
        {i: t for i, t in enumerate(output_shards)}, input.mesh_shape
    )


def all_to_all_golden(
    input: GoldenMapTensor,
    split_dim: int,
    concat_dim: int,
    split_count: int,
    replica_groups: List[List[int]],
) -> GoldenMapTensor:
    """
    Return a GoldenMapTensor which was redistributed across devices.

    Parameters
    ----------
    input : GoldenMapTensor
        Input tensor to perform all-to-all communication on
    split_dim : int
        Dimension to split the input tensor along
    concat_dim : int
        Dimension to concatenate the received tensors along
    split_count : int
        Number of splits to perform
    replica_groups : List[List[int]]
        Groups of replica devices for communication

    Returns
    -------
    GoldenMapTensor
        GoldenMapTensor which was redistributed across devices.
    """

    output_shards = [None] * len(input.shard_map)
    for group in replica_groups:
        assert len(group) == split_count, "group size must equal split_count"
        splits_per_src: List[Tuple[torch.Tensor, ...]] = [
            torch.chunk(input.shard_at(dev_id), split_count, dim=split_dim)
            for dev_id in group
        ]
        for dst_idx in range(split_count):
            output_shards[group[dst_idx]] = torch.cat(
                [splits_per_src[src_idx][dst_idx] for src_idx in range(split_count)],
                dim=concat_dim,
            )
    return GoldenMapTensor(
        {i: t for i, t in enumerate(output_shards)}, input.mesh_shape
    )


def collective_broadcast_golden(
    input: GoldenMapTensor,
    replica_groups: List[Tuple[int, int]],
) -> GoldenMapTensor:
    """
    Return a GoldenMapTensor which was broadcasted across devices.

    Parameters
    ----------
    input : GoldenMapTensor
        Input tensor to broadcast across devices
    replica_groups : List[Tuple[int, int]]
        Groups of replica devices for broadcasting

    Returns
    -------
    GoldenMapTensor
        GoldenMapTensor which was broadcasted across devices.
    """

    output_shards = [None] * len(input.shard_map)
    for group in replica_groups:
        for device in group:
            output_shards[device] = input.shard_at(group[0]).clone()
    return GoldenMapTensor(
        {i: t for i, t in enumerate(output_shards)}, input.mesh_shape
    )


def get_golden_function(ttir_op_class: type, **kwargs) -> Optional[Callable]:
    """
    Get the golden function for a given TTIR operation class.

    Parameters
    ----------
    ttir_op_class : type
        The TTIR operation class (e.g., ttir.AbsOp)
    **kwargs
        Additional keyword arguments for specialized operation selection

    Returns
    -------
    Optional[Callable]
        The corresponding golden function, or None if not found
    """

    # Handle special cases with parameters
    if (
        ttir_op_class == ttir.ToLayoutOp or ttir_op_class == d2m.ToLayoutOp
    ) and "tilize" in kwargs:
        if kwargs["tilize"]:
            return tilize_golden
        else:
            return untilize_golden

    if ttir_op_class in GOLDEN_MAPPINGS:
        return GOLDEN_MAPPINGS[ttir_op_class]

    return None


"""
Dictionary mapping TTIR operation classes to their corresponding golden functions.

This dictionary provides a centralized mapping between TTIR operation types and their
PyTorch-based golden reference implementations. Each key is a TTIR operation class
(e.g., ttir.AbsOp) and each value is the corresponding golden function that computes
the expected output for that operation.

The mapping supports:
    - Elementwise unary operations (abs, ceil, cos, etc.)
    - Elementwise binary operations (add, multiply, subtract, etc.)
    - Elementwise ternary operations (where, select, etc.)
    - Comparison operations (eq, ne, lt, gt, etc.)
    - Bitwise operations (and, or, xor, not)
    - Reduction operations (sum, mean, max, min, etc.)
    - Tensor manipulation (transpose, concat, reshape, etc.)
    - Neural network operations (matmul, embedding, conv2d, etc.)
    - Layout operations (to_layout, view_layout)
    - Quantization operations (quantize, dequantize, requantize)
    - Collective communication operations (all_gather, all_reduce, etc.)

Usage:
    golden_fn = GOLDEN_MAPPINGS.get(ttir.AbsOp)
    if golden_fn:
        result = golden_fn(input_tensor)
"""
GOLDEN_MAPPINGS: Dict[type, Callable] = {
    # ----- TTIR OPS -----
    # Elementwise unary operations
    ttir.GetDimensionSizeOp: get_dimension_size_golden,
    ttir.AbsOp: torch.abs,
    ttir.CeilOp: torch.ceil,
    ttir.CosOp: torch.cos,
    ttir.ErfOp: torch.erf,
    ttir.ErfcOp: torch.erfc,
    ttir.FloorOp: torch.floor,
    ttir.GeluOp: torch.nn.functional.gelu,
    ttir.IsFiniteOp: torch.isfinite,
    ttir.NegOp: torch.neg,
    ttir.TanOp: torch.tan,
    ttir.AtanOp: torch.atan,
    ttir.TanhOp: torch.tanh,
    ttir.ReciprocalOp: torch.reciprocal,
    ttir.ReluOp: torch.relu,
    ttir.Relu6Op: torch.nn.functional.relu6,
    ttir.RsqrtOp: torch.rsqrt,
    ttir.SigmoidOp: torch.sigmoid,
    ttir.SignOp: torch.sign,
    ttir.SiluOp: silu_golden,
    ttir.SinOp: torch.sin,
    ttir.SqrtOp: torch.sqrt,
    ttir.LogOp: torch.log,
    ttir.Log1pOp: torch.log1p,
    ttir.Expm1Op: torch.expm1,
    ttir.ExpOp: torch.exp,
    # Elementwise binary operations
    ttir.AddOp: torch.add,
    ttir.Atan2Op: torch.atan2,
    ttir.MultiplyOp: torch.multiply,
    ttir.SubtractOp: torch.subtract,
    ttir.DivOp: torch.div,
    ttir.MaximumOp: torch.maximum,
    ttir.MinimumOp: torch.minimum,
    ttir.RemainderOp: torch.remainder,
    ttir.PowOp: torch.pow,
    # Comparison operations
    ttir.EqualOp: equal_golden,
    ttir.NotEqualOp: not_equal_golden,
    ttir.GreaterEqualOp: greater_equal_golden,
    ttir.GreaterThanOp: greater_than_golden,
    ttir.LessEqualOp: less_equal_golden,
    ttir.LessThanOp: less_than_golden,
    # Logical operations
    ttir.LogicalAndOp: logical_and_golden,
    ttir.LogicalLeftShiftOp: logical_left_shift_golden,
    ttir.LogicalOrOp: logical_or_golden,
    ttir.LogicalRightShiftOp: logical_right_shift_golden,
    ttir.LogicalXorOp: logical_xor_golden,
    ttir.LogicalNotOp: logical_not_golden,
    # Selection operations
    ttir.WhereOp: torch.where,
    # Bitwise operations
    ttir.BitwiseAndOp: torch.bitwise_and,
    ttir.BitwiseOrOp: torch.bitwise_or,
    ttir.BitwiseXorOp: torch.bitwise_xor,
    ttir.BitwiseNotOp: torch.bitwise_not,
    # Reduction operations
    ttir.SumOp: sum_golden,
    ttir.MeanOp: mean_golden,
    ttir.MaxOp: max_golden,
    ttir.MinOp: min_golden,
    ttir.ProdOp: prod_golden,
    ttir.ReduceAndOp: reduce_and_golden,
    ttir.ReduceOrOp: reduce_or_golden,
    # Tensor manipulation
    ttir.SortOp: sort_golden,
    ttir.TransposeOp: transpose_golden,
    ttir.ConcatOp: concat_golden,
    ttir.RepeatOp: repeat_golden,
    ttir.RepeatInterleaveOp: repeat_interleave_golden,
    ttir.ReshapeOp: reshape_golden,
    ttir.SqueezeOp: squeeze_golden,
    ttir.UnsqueezeOp: unsqueeze_golden,
    ttir.ReverseOp: reverse_golden,
    ttir.PermuteOp: permute_golden,
    ttir.ClampScalarOp: clamp_scalar_golden,
    ttir.ClampTensorOp: clamp_tensor_golden,
    ttir.CumSumOp: cumsum_golden,
    ttir.BroadcastOp: torch.broadcast_to,
    ttir.PadOp: pad_golden,
    ttir.IndexSelectOp: select_golden,
    ttir.IndexOp: index_golden,
    ttir.SliceStaticOp: slice_golden,
    ttir.GatherOp: gather_golden,
    # Neural network operations
    ttir.SoftmaxOp: softmax_golden,
    ttir.MatmulOp: matmul_golden,
    ttir.EmbeddingOp: embedding_golden,
    ttir.Upsample2dOp: upsample2d_golden,
    ttir.BatchNormInferenceOp: batch_norm_golden,
    ttir.RMSNormOp: rms_norm_golden,
    # Type operations
    ttir.TypecastOp: typecast_golden,
    # Tensor creation
    ttir.ZerosOp: zeros_golden,
    ttir.OnesOp: ones_golden,
    ttir.ConstantOp: constant_golden,
    ttir.ArangeOp: arange_golden,
    # Quantization operations
    ttir.QuantizeOp: quantize_golden,
    ttir.DequantizeOp: torch.dequantize,
    ttir.RequantizeOp: requantize_golden,
    # Complex operations
    ttir.CbrtOp: cbrt_golden,
    ttir.Conv2dOp: conv2d_golden,
    ttir.ConvTranspose2dOp: conv_transpose2d_golden,
    ttir.ConvolutionOp: convolution_golden,
    ttir.MaxPool2dOp: max_pool2d_golden,
    ttir.AvgPool2dOp: avg_pool2d_golden,
    ttir.PoolingOp: pooling_golden,
    ttir.ArgMaxOp: argmax_golden,
    ttir.LinearOp: linear_golden,
    ttir.DotGeneralOp: dot_general_golden,
    # Layout operations (identity functions) — accept and ignore extra kwargs like reinterpretLayout
    ttir.ToLayoutOp: (lambda x, **kwargs: x),
    # Cache operations
    ttir.FillCacheOp: fill_cache_golden,
    ttir.UpdateCacheOp: update_cache_golden,
    # CCL (Collective Communication Library) operations
    ttir.MeshShardOp: mesh_shard_golden,
    ttir.AllGatherOp: all_gather_golden,
    ttir.AllReduceOp: all_reduce_golden,
    ttir.ReduceScatterOp: reduce_scatter_golden,
    ttir.CollectivePermuteOp: collective_permute_golden,
    ttir.AllToAllOp: all_to_all_golden,
    ttir.CollectiveBroadcastOp: collective_broadcast_golden,
    # Operations with parameter transformations
    ttir.LeakyReluOp: leaky_relu_golden,
    # ----- D2M OPS -----
    # D2M Layout operations (identity functions)
    d2m.ToLayoutOp: (lambda x, **kwargs: x),
    d2m.ViewLayoutOp: (lambda x, **kwargs: x),
    # ----- STABLEHLO OPS -----
    # StableHLO elementwise operations
    stablehlo.AddOp: torch.add,
    stablehlo.AbsOp: torch.abs,
    stablehlo.CeilOp: torch.ceil,
    stablehlo.ClampOp: torch.clamp,
    stablehlo.CosineOp: torch.cos,
    stablehlo.ExpOp: torch.exp,
    stablehlo.FloorOp: torch.floor,
    stablehlo.LogOp: torch.log,
    stablehlo.LogisticOp: torch.sigmoid,
    stablehlo.NegOp: torch.neg,
    stablehlo.RsqrtOp: torch.rsqrt,
    stablehlo.SineOp: torch.sin,
    stablehlo.SqrtOp: torch.sqrt,
    stablehlo.TanOp: torch.tan,
<<<<<<< HEAD
    # bitcast conversion operation
    stablehlo.BroadcastInDimOp: torch.broadcast_to,
=======
    stablehlo.SliceOp: slice_golden_stablehlo,
    # stablehlo complex operations
    stablehlo.DotGeneralOp: dot_general_golden,
    stablehlo.ConcatenateOp: concat_golden,
>>>>>>> 0abe29ab
    # ----- TTNN OPS -----
    # Elementwise unary operations
    ttnn.AbsOp: torch.abs,
    ttnn.CbrtOp: cbrt_golden,
    ttnn.CeilOp: torch.ceil,
    ttnn.CosOp: torch.cos,
    ttnn.ErfOp: torch.erf,
    ttnn.ErfcOp: torch.erfc,
    ttnn.FloorOp: torch.floor,
    ttnn.GeluOp: torch.nn.functional.gelu,
    ttnn.IsFiniteOp: torch.isfinite,
    ttnn.NegOp: torch.neg,
    ttnn.TanOp: torch.tan,
    ttnn.AtanOp: torch.atan,
    ttnn.TanhOp: torch.tanh,
    ttnn.ReciprocalOp: torch.reciprocal,
    ttnn.ReluOp: torch.relu,
    ttnn.Relu6Op: torch.nn.functional.relu6,
    ttnn.RsqrtOp: torch.rsqrt,
    ttnn.SigmoidOp: torch.sigmoid,
    ttnn.SignOp: torch.sign,
    ttnn.SiluOp: silu_golden,
    ttnn.SinOp: torch.sin,
    ttnn.SqrtOp: torch.sqrt,
    ttnn.LogOp: torch.log,
    ttnn.Log1pOp: torch.log1p,
    ttnn.Expm1Op: torch.expm1,
    ttnn.ExpOp: torch.exp,
    ttnn.LeakyReluOp: leaky_relu_golden,
    # StableHLO tensor manipulation operations
    stablehlo.TransposeOp: permute_golden,
    # TTNN elementwise operations
    ttnn.MultiplyOp: torch.multiply,
    ttnn.MishOp: torch.nn.functional.mish,
    # Elementwise binary operations
    ttnn.AddOp: torch.add,
    ttnn.Atan2Op: torch.atan2,
    ttnn.MultiplyOp: torch.multiply,
    ttnn.SubtractOp: torch.subtract,
    ttnn.DivideOp: torch.div,
    ttnn.MaximumOp: torch.maximum,
    ttnn.MinimumOp: torch.minimum,
    ttnn.RemainderOp: torch.remainder,
    ttnn.PowTensorOp: torch.pow,
    # Comparison operations
    ttnn.EqualOp: equal_golden,
    ttnn.NotEqualOp: not_equal_golden,
    ttnn.GreaterEqualOp: greater_equal_golden,
    ttnn.GreaterThanOp: greater_than_golden,
    ttnn.LessEqualOp: less_equal_golden,
    ttnn.LessThanOp: less_than_golden,
    # Logical operations
    ttnn.LogicalAndOp: logical_and_golden,
    ttnn.LogicalLeftShiftOp: logical_left_shift_golden,
    ttnn.LogicalOrOp: logical_or_golden,
    ttnn.LogicalRightShiftOp: logical_right_shift_golden,
    ttnn.LogicalXorOp: logical_xor_golden,
    ttnn.LogicalNotOp: logical_not_golden,
    # Selection operations
    ttnn.WhereOp: torch.where,
    # Bitwise operations
    ttnn.BitwiseAndOp: torch.bitwise_and,
    ttnn.BitwiseOrOp: torch.bitwise_or,
    ttnn.BitwiseXorOp: torch.bitwise_xor,
    ttnn.BitwiseNotOp: torch.bitwise_not,
    # Complex operations
    ttnn.MatmulOp: matmul_golden,
    ttnn.LinearOp: linear_golden,
    # Tensor manipulation
    ttnn.ConcatOp: concat_golden,
    ttnn.RepeatOp: repeat_golden,
    ttnn.RepeatInterleaveOp: repeat_interleave_golden,
    ttnn.ClampScalarOp: clamp_scalar_golden,
    ttnn.ClampTensorOp: clamp_tensor_golden,
}<|MERGE_RESOLUTION|>--- conflicted
+++ resolved
@@ -3342,15 +3342,12 @@
     stablehlo.SineOp: torch.sin,
     stablehlo.SqrtOp: torch.sqrt,
     stablehlo.TanOp: torch.tan,
-<<<<<<< HEAD
+    stablehlo.SliceOp: slice_golden_stablehlo,
     # bitcast conversion operation
     stablehlo.BroadcastInDimOp: torch.broadcast_to,
-=======
-    stablehlo.SliceOp: slice_golden_stablehlo,
     # stablehlo complex operations
     stablehlo.DotGeneralOp: dot_general_golden,
     stablehlo.ConcatenateOp: concat_golden,
->>>>>>> 0abe29ab
     # ----- TTNN OPS -----
     # Elementwise unary operations
     ttnn.AbsOp: torch.abs,
