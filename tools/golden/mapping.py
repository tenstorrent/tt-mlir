# SPDX-FileCopyrightText: (c) 2025 Tenstorrent AI ULC
#
# SPDX-License-Identifier: Apache-2.0

"""
Golden function mappings for TTIR and StableHLO operations.

This module provides a centralized mapping between TTIR and StableHLO operations and their
corresponding PyTorch golden reference implementations. Each golden function
serves as a reference implementation that produces the expected output for
comparison with TTIR or StableHLO operation results.
"""

from __future__ import annotations
from typing import Dict, Callable, Any, Optional, Union, List, Tuple, Iterable, Iterator
import itertools
import operator
import torch
import torch.nn.functional
from ttmlir.dialects import ttir, stablehlo, d2m, ttnn, ttcore
from ttmlir.ir import *


class GoldenMapTensor:
    """
    GoldenMapTensor is a utility class for managing golden values for single device or multi device tensors.
    GoldenMapTensor represents a list of torch.Tensor objects, each representing a shard of a tensor.
    For single device tensors, it contains a single shard.

    How is this class compatible with torch.* operations?
      * For read-only tensor attributes (like shape, dtype, device, etc.), GoldenMapTensor forwards attribute access to the first shard.
      * For torch.* operations, the class implements the `__torch_function__` protocol.
      * When a torch function is called on a GoldenMapTensor, the function is applied independently to each shard.
      * The results are collected into a new GoldenMapTensor.
    """

    # Names that are safe to forward to the first shard.
    _SAFE_TENSOR_ATTRS = {
        "shape",
        "dtype",
        "device",
        "layout",
        "requires_grad",
        "is_cuda",
        "is_floating_point",
        "is_complex",
        "ndim",
        "dim",
        "size",
        "stride",
        "storage_offset",
        "numel",
        "element_size",
        "is_contiguous",
        "is_pinned",
        "is_quantized",
    }

    # Mutating methods. We will always return a new GoldenMapTensor to avoid in-place mutations by design.
    _MUTATING_METHOD_NAMES = [
        "to",
        "transpose",
        "reshape",
        "repeat",
        "permute",
        "flatten",
        "squeeze",
        "unsqueeze",
        "float",
        "clamp",
        "int_repr",
        "detach",
        "requires_grad_",
        "long",
    ]
    _MUTATING_METHODS = {
        name: (
            lambda name: lambda shard, *args, **kwargs: getattr(shard, name)(
                *args, **kwargs
            )
        )(name)
        for name in _MUTATING_METHOD_NAMES
    }

    # ----- Methods -----

    def __init__(self, shard_map: Dict[int, torch.Tensor], mesh_shape: Tuple[int, int]):
        it = iter(shard_map.values())
        first = next(it)

        for t in it:
            if t.shape != first.shape:
                raise ValueError(f"Shape mismatch: {t.shape} != {first.shape}")
            if t.dtype != first.dtype:
                raise ValueError(f"Dtype mismatch: {t.dtype} != {first.dtype}")
            if t.device != first.device:
                raise ValueError(f"Device mismatch: {t.device} != {first.device}")

        self._shard_map = shard_map
        self._mesh_shape = mesh_shape

    def _get_runtime_compatible_torch_dtype(self, dtype: torch.dtype) -> torch.dtype:
        compatible_dtypes = [
            torch.float16,
            torch.bfloat16,
            torch.uint8,
            torch.uint16,
            torch.uint32,
            torch.int32,
            torch.float32,
        ]

        if dtype in compatible_dtypes:
            return dtype
        elif dtype in [torch.qint32, torch.int64]:
            return torch.int32
        else:
            return torch.float32

    def golden_map_tensor_as_torch_tensors(self) -> Dict[int, torch.Tensor]:
        """
        Return shard tensors as plain torch.Tensor per device, ensuring:
          - each shard is contiguous in memory
          - quantized tensors are converted to their integer representation (int_repr)
          - int64 shards are downcast to int32 for compatibility with borrowed tensor creation.
        """
        torch_goldens: Dict[int, torch.Tensor] = dict(self.contiguous().shard_map)
        for device_id, torch_golden in torch_goldens.items():
            dtype = self._get_runtime_compatible_torch_dtype(torch_golden.dtype)
            if getattr(torch_golden, "is_quantized", False):
                # For quantized tensors, use the underlying integer representation
                torch_goldens[device_id] = torch_golden.int_repr()
            else:
                torch_goldens[device_id] = torch_golden.to(dtype)
        return torch_goldens

    # ----- Private static methods -----
    def __getitem__(self, key: int) -> GoldenMapTensor:
        out_shards = {k: v.__getitem__(key) for k, v in self._shard_map.items()}
        ref = next(iter(out_shards.values()))
        if not all(isinstance(t, torch.Tensor) for t in out_shards.values()):
            return out_shards
        # Wrap
        return GoldenMapTensor(out_shards, self.mesh_shape)

    def _binary_map(self, other, op):
        if isinstance(other, GoldenMapTensor):
            keys = sorted(self._shard_map.keys())
            if set(keys) != set(other._shard_map.keys()):
                raise RuntimeError("Shard key mismatch between operands.")
            out_shards = {k: op(self._shard_map[k], other._shard_map[k]) for k in keys}
        else:
            out_shards = {k: op(t, other) for k, t in self._shard_map.items()}
        # Always wrap (even 0-D)
        return GoldenMapTensor(out_shards, self._mesh_shape)

    def __lt__(self, other):
        return self._binary_map(other, operator.lt)

    def __le__(self, other):
        return self._binary_map(other, operator.le)

    def __gt__(self, other):
        return self._binary_map(other, operator.gt)

    def __ge__(self, other):
        return self._binary_map(other, operator.ge)

    def __eq__(self, other):
        return self._binary_map(other, operator.eq)

    def __ne__(self, other):
        return self._binary_map(other, operator.ne)

    def __add__(self, other):
        return self._binary_map(other, operator.add)

    def __radd__(self, other):
        return self._binary_map(other, operator.add)

    def __sub__(self, other):
        return self._binary_map(other, operator.sub)

    def __rsub__(self, other):
        return self._binary_map(other, lambda a, b: operator.sub(b, a))

    @staticmethod
    def _walk_tree(*trees) -> Iterable:
        # Yield leaves in a nested structure.
        for tree in trees:
            if isinstance(tree, (list, tuple)):
                for v in tree:
                    yield from GoldenMapTensor._walk_tree(v)
            elif isinstance(tree, dict):
                for v in tree.values():
                    yield from GoldenMapTensor._walk_tree(v)
            else:
                yield tree

    # ----- Private methods -----

    def __getattr__(self, name: str) -> Any:
        if name in GoldenMapTensor._SAFE_TENSOR_ATTRS:
            return getattr(self._shard_map[0], name)
        elif name in GoldenMapTensor._MUTATING_METHODS:

            def method(*args, **kwargs):
                func = GoldenMapTensor._MUTATING_METHODS[name]
                return self.apply_shardwise(lambda shard: func(shard, *args, **kwargs))

            return method
        raise AttributeError(
            f"'GoldenMapTensor' has no attribute '{name}'. "
            "For mutating ops call torch.* directly."
        )

    @classmethod
    def __torch_function__(cls, func, types, args=(), kwargs=None):
        if kwargs is None:
            kwargs = {}
        if not any(issubclass(t, cls) for t in types):
            return NotImplemented

        # Collect all GoldenMapTensor inputs.
        st_inputs = [
            a for a in GoldenMapTensor._walk_tree(args, kwargs) if isinstance(a, cls)
        ]
        shard_counts = {len(st.shard_map) for st in st_inputs}
        if len(shard_counts) != 1:
            raise RuntimeError("All GoldenMapTensors must have the same shard count.")

        # All shard_maps should share the same set of keys.
        shard_keys = [set(st.shard_map.keys()) for st in st_inputs]
        if not all(keys == shard_keys[0] for keys in shard_keys[1:]):
            raise RuntimeError(
                "All GoldenMapTensors must have the same shard keys (devices amongst which the GoldenMapTensor lives)."
            )

        keys = sorted(shard_keys[0])  # deterministic order

        def _take(obj, k: int):
            if isinstance(obj, cls):
                return obj.shard_map[k]
            if isinstance(obj, (list, tuple)):
                return type(obj)(_take(v, k) for v in obj)
            if isinstance(obj, dict):
                return {kk: _take(v, k) for kk, v in obj.items()}
            return obj

        # Apply func shard-wise.
        out_shards = {k: func(*_take(args, k), **_take(kwargs, k)) for k in keys}

        # Check if output is a tuple of tensors
        if isinstance(next(iter(out_shards.values())), tuple):
            # Wrap each element of the tuple separately
            tuple_len = len(next(iter(out_shards.values())))
            wrapped_tuple = []
            for i in range(tuple_len):
                element_shards = {k: out_shards[k][i] for k in keys}
                wrapped_tuple.append(cls(element_shards, st_inputs[0].mesh_shape))
            return tuple(wrapped_tuple)

        # If all results are Tensors and compatible, wrap back into GoldenMapTensor.
        if all(isinstance(o, torch.Tensor) for o in out_shards.values()):
            ref = next(iter(out_shards.values()))
            if all(
                (o.shape, o.dtype, o.device) == (ref.shape, ref.dtype, ref.device)
                for o in out_shards.values()
            ):
                return cls(out_shards, st_inputs[0].mesh_shape)

        return out_shards

    # ----- Public methods -----

    @property
    def shard_map(self) -> Dict[int, torch.Tensor]:
        return self._shard_map

    @property
    def mesh_shape(self) -> Tuple[int, int]:
        return self._mesh_shape

    def zeros_like_builder(self, shape) -> GoldenMapTensor:
        shard_map = {}
        for device_id, shard in self.shard_map.items():
            shard_map[device_id] = torch.zeros(shape, dtype=shard.dtype)
        return GoldenMapTensor(shard_map, self.mesh_shape)

    def apply_shardwise(
        input_tensor: GoldenMapTensor, func: Callable
    ) -> GoldenMapTensor:
        shard_map = {}
        for device_id, shard in input_tensor.shard_map.items():
            output_shard = shard.clone()
            shard_map[device_id] = func(output_shard)
        return GoldenMapTensor(shard_map, input_tensor.mesh_shape)

    def shard_at(self, device_id: int) -> GoldenMapTensor:
        if device_id not in self._shard_map:
            raise KeyError(f"Device ID {device_id} not found in shard map.")
        return self._shard_map[device_id]

    def clone(self) -> GoldenMapTensor:
        shard_map = {
            device_id: shard.clone() for device_id, shard in self.shard_map.items()
        }
        return GoldenMapTensor(shard_map, self.mesh_shape)

    def contiguous(self) -> GoldenMapTensor:
        return GoldenMapTensor(
            {k: t.contiguous() for k, t in self._shard_map.items()}, self.mesh_shape
        )

    def group_by_axis(self, axis: int) -> List[Dict[int, torch.Tensor]]:
        rows, cols = self._mesh_shape
        shard_map = self._shard_map

        grouped: List[Dict[int, torch.Tensor]] = []
        if axis == 1:
            for r in range(rows):
                row_group: Dict[int, torch.Tensor] = {}
                for c in range(cols):
                    idx = r * cols + c
                    row_group[idx] = shard_map[idx]
                grouped.append(row_group)
        else:
            for c in range(cols):
                col_group: Dict[int, torch.Tensor] = {}
                for r in range(rows):
                    idx = r * cols + c
                    col_group[idx] = shard_map[idx]
                grouped.append(col_group)

        return grouped


def unpack_mlir_attr(attr):
    """Unpack MLIR attributes into plain Python values.

    Supports IntegerAttr, BoolAttr, DenseI32ArrayAttr, DenseI64ArrayAttr, ArrayAttr,
    as well as native Python list/tuple/int/bool. Raises ValueError for unsupported types.
    """
    if isinstance(attr, IntegerAttr):
        return attr.value
    if isinstance(attr, BoolAttr):
        return attr.value
    if isinstance(attr, (DenseI64ArrayAttr, DenseI32ArrayAttr, DenseBoolArrayAttr)):
        return list(attr)
    if isinstance(attr, ArrayAttr):
        return [unpack_mlir_attr(item) for item in attr]
    if isinstance(attr, (list, tuple)):
        return list(attr)
    if isinstance(attr, (int, bool)):
        return attr
    if isinstance(attr, FloatAttr):
        return attr.value
    raise ValueError(f"Unexpected attribute type: {type(attr)}")


def mlir_type_to_torch_dtype(mlir_type: Type) -> torch.dtype:
    type_str = str(mlir_type)

    if isinstance(mlir_type, BF16Type) or type_str == "bf16":
        return torch.bfloat16
    elif isinstance(mlir_type, F16Type) or type_str == "f16":
        return torch.float16
    elif isinstance(mlir_type, F32Type) or type_str == "f32":
        return torch.float32
    elif isinstance(mlir_type, F64Type) or type_str == "f64":
        return torch.float64
    elif isinstance(mlir_type, IntegerType):
        width = mlir_type.width
        is_signed = mlir_type.is_signed
        is_unsigned = mlir_type.is_unsigned

        if width == 1:
            return torch.bool
        elif width == 8:
            if is_unsigned:
                return torch.uint8
            else:
                return torch.int8
        elif width == 16:
            if is_unsigned:
                return torch.uint16
            else:
                return torch.int16
        elif width == 32:
            if is_unsigned:
                return torch.uint32
            else:
                return torch.int32
        elif width == 64:
            if is_unsigned:
                return torch.uint64
            else:
                return torch.int64
        else:
            raise TypeError(f"Unsupported integer width: {width}")
    else:
        raise TypeError(f"Unsupported MLIR type: {mlir_type}")


def cbrt_golden(x: GoldenMapTensor) -> GoldenMapTensor:
    """
    Custom golden function for cubic root.

    Parameters
    ----------
    x : GoldenMapTensor
        Input tensor

    Returns
    -------
    GoldenMapTensor
        GoldenMapTensor containing the cubic root of each element in the input tensor
    """
    golden_sign = torch.sign(x)
    golden_cbrt = torch.pow(torch.abs(x), 1 / 3)
    return torch.mul(golden_sign, golden_cbrt)


def conv2d_golden(
    input_tensor: GoldenMapTensor,
    weight: GoldenMapTensor,
    bias: Optional[GoldenMapTensor] = None,
    **kwargs,
) -> GoldenMapTensor:
    """
    Custom golden function for conv2d with layout transformation.

    Parameters
    ----------
    input_tensor : GoldenMapTensor
        Input tensor for convolution
    weight : GoldenMapTensor
        Convolution weight tensor
    bias : GoldenMapTensor, optional
        Optional bias tensor (default: None)
    **kwargs : dict
        Keyword arguments containing:
        - stride: Union[int, List[int]] - Stride for convolution (default: 1)
        - padding: Union[int, List[int]] - Padding for convolution (default: 0)
        - dilation: Union[int, List[int]] - Dilation for convolution (default: 1)
        - groups: int - Number of groups for grouped convolution (default: 1)

    Returns
    -------
    GoldenMapTensor
        Result of 2D convolution with layout transformation
    """
    # ttir can handle a broadcastable bias in the shape [1, 1, 1, C_out], but PyTorch requires the bias to be rank 1: [C_out].
    if bias is not None:
        bias = bias.squeeze()  # Removes all dims of size 1

    # Get parameters from ttir_kwargs
    stride = kwargs.get("stride", 1)
    padding = kwargs.get("padding", 0)
    dilation = kwargs.get("dilation", 1)
    groups = kwargs.get("groups", 1)

    stride = unpack_mlir_attr(stride)
    padding = unpack_mlir_attr(padding)
    dilation = unpack_mlir_attr(dilation)

    # Reorganize input and output tensors, golden and ttir functions have different expected tensor shapes
    copied_input_tensor = input_tensor.clone()
    copied_input_tensor = copied_input_tensor.transpose(-2, -1).transpose(-3, -2)

    if copied_input_tensor.is_quantized:
        if not weight.is_quantized:
            raise ValueError("Quantized input requires quantized weight.")
        # if input tensor and weight tensor zero points are different, error out
        if (copied_input_tensor.q_zero_point() - 128) != weight.q_zero_point():
            raise ValueError("Input and weight zero points must be the same.")
        # Pack weights and bias for quantized conv.
        packed_weight = torch.ops.quantized.conv2d_prepack(
            weight,
            bias,
            stride=[stride] * 2 if isinstance(stride, int) else stride,
            padding=[padding] * 2 if isinstance(padding, int) else padding,
            dilation=[dilation] * 2 if isinstance(dilation, int) else dilation,
            groups=groups,
        )

        # Convert to int_repr to match the builder golden function.
        result = torch.ops.quantized.conv2d(
            copied_input_tensor,
            packed_weight,
            copied_input_tensor.q_scale() * weight.q_scale(),
            copied_input_tensor.q_zero_point(),
        ).int_repr()

    else:
        if bias is not None:
            bias = bias.squeeze()

        result = torch.nn.functional.conv2d(
            copied_input_tensor,
            weight,
            bias=bias,
            stride=stride,
            padding=padding,
            dilation=dilation,
            groups=groups,
        )
    result = result.transpose(-3, -2).transpose(-2, -1)
    return result


def conv_transpose2d_golden(
    input_tensor: GoldenMapTensor,
    weight: GoldenMapTensor,
    bias: Optional[GoldenMapTensor] = None,
    **kwargs,
) -> GoldenMapTensor:
    """
    Custom golden function for conv_transpose2d with layout transformation.

    Parameters
    ----------
    input_tensor : GoldenMapTensor
        Input tensor for transposed convolution
    weight : GoldenMapTensor
        Convolution weight tensor
    bias : Optional[GoldenMapTensor]
        Optional bias tensor
    **kwargs : dict
        Keyword arguments containing:
        - stride: Union[int, List[int]] - Stride for transposed convolution
        - padding: Union[int, List[int]] - Padding for transposed convolution
        - output_padding: Union[int, List[int]] - Additional size added to output shape
        - dilation: Union[int, List[int]] - Dilation of the kernel
        - groups: int - Number of blocked connections from input to output channels

    Returns
    -------
    GoldenMapTensor
        Result of 2D transposed convolution with layout transformation
    """
    # Get parameters from ttir_kwargs
    stride = kwargs.get("stride", 1)
    padding = kwargs.get("padding", 0)
    output_padding = kwargs.get("output_padding", 0)
    dilation = kwargs.get("dilation", 1)
    groups = kwargs.get("groups", 1)

    stride = unpack_mlir_attr(stride)
    padding = unpack_mlir_attr(padding)
    output_padding = unpack_mlir_attr(output_padding)
    dilation = unpack_mlir_attr(dilation)
    groups = unpack_mlir_attr(groups)
    if bias is not None:
        bias = bias.squeeze()

    # Reorganize input and output tensors, golden and ttir functions have different expected tensor shapes
    copied_input_tensor = input_tensor.clone()
    copied_input_tensor = copied_input_tensor.transpose(-2, -1).transpose(-3, -2)
    result = torch.nn.functional.conv_transpose2d(
        copied_input_tensor,
        weight,
        bias=bias,
        stride=stride,
        padding=padding,
        output_padding=output_padding,
        dilation=dilation,
        groups=groups,
    )
    result = result.transpose(-3, -2).transpose(-2, -1)
    return result


def max_pool2d_golden(input_tensor: GoldenMapTensor, **kwargs) -> GoldenMapTensor:
    """
    Custom golden function for max_pool2d with layout transformation.

    Parameters
    ----------
    input_tensor : GoldenMapTensor
        Input tensor for max pooling
    **kwargs : dict
        Keyword arguments containing:
        - kernel_size: Union[int, List[int]] - Size of the pooling kernel
        - stride: Union[int, List[int]] - Stride for pooling operation
        - padding: Union[int, List[int]] - Padding for pooling operation
        - dilation: Union[int, List[int]] - Dilation for pooling operation
        - ceil_mode: bool - Whether to use ceiling mode for pooling

    Returns
    -------
    GoldenMapTensor
        Result of 2D max pooling with layout transformation
    """
    # Get parameters from ttir_kwargs
    kernel_size = kwargs.get("kernel")
    stride = kwargs.get("stride", kernel_size)  # Default stride = kernel size
    padding = kwargs.get("padding", 0)
    dilation = kwargs.get("dilation", 1)
    ceil_mode = kwargs.get("ceil_mode", False)

    kernel_size = unpack_mlir_attr(kernel_size)
    stride = unpack_mlir_attr(stride)
    padding = unpack_mlir_attr(padding)
    dilation = unpack_mlir_attr(dilation)

    # Convert padding from [top, left, bottom, right] format to PyTorch format
    if isinstance(padding, (list, tuple)) and len(padding) == 4:
        # PyTorch MaxPool2d expects symmetric padding: (height_padding, width_padding)
        top, left, bottom, right = padding
        # For symmetric padding, top should equal bottom and left should equal right
        if top == bottom and left == right:
            torch_padding = (top, left)
        else:
            # For asymmetric padding, we need to manually pad the input tensor first
            # and then use zero padding for the MaxPool2d operation
            import torch.nn.functional as F

            # PyTorch F.pad expects padding in reverse order: [left, right, top, bottom]
            manual_padding = [left, right, top, bottom]
            input_tensor = F.pad(
                input_tensor, manual_padding, mode="constant", value=float("-inf")
            )
            torch_padding = 0
    else:
        torch_padding = padding

    # TTIR max_pool2d is channels last. PyTorch max_pool2d is channels first.
    maxpool_object = torch.nn.MaxPool2d(
        kernel_size, stride, torch_padding, dilation, ceil_mode
    )
    input_tensor = input_tensor.transpose(-2, -1).transpose(-3, -2)
    result = maxpool_object(input_tensor)
    result = result.transpose(-3, -2).transpose(-2, -1)
    return result


def avg_pool2d_golden(input_tensor: GoldenMapTensor, **kwargs) -> GoldenMapTensor:
    """
    Custom golden function for max_pool2d with layout transformation.

    Parameters
    ----------
    input_tensor : GoldenMapTensor
        Input tensor for max pooling
    **kwargs : dict
        Keyword arguments containing:
        - kernel_size: Union[int, List[int]] - Size of the pooling kernel
        - stride: Union[int, List[int]] - Stride for pooling operation
        - padding: Union[int, List[int]] - Padding for pooling operation
        - dilation: Union[int, List[int]] - Dilation for pooling operation
        - ceil_mode: bool - Whether to use ceiling mode for pooling
        - count_include_pad: bool - Whether to include padding in the average calculation

    Returns
    -------
    GoldenMapTensor
        Result of 2D max pooling with layout transformation
    """
    # Get parameters from ttir_kwargs
    kernel_size = kwargs.get("kernel")
    stride = kwargs.get("stride", kernel_size)  # Default stride = kernel size
    padding = kwargs.get("padding", 0)
    dilation = kwargs.get("dilation", 1)
    ceil_mode = kwargs.get("ceil_mode", False)
    count_include_pad = kwargs.get("count_include_pad", True)

    kernel_size = unpack_mlir_attr(kernel_size)
    stride = unpack_mlir_attr(stride)
    padding = unpack_mlir_attr(padding)
    dilation = unpack_mlir_attr(dilation)

    # Convert padding from [top, left, bottom, right] format to PyTorch format
    if isinstance(padding, (list, tuple)) and len(padding) == 4:
        # PyTorch MaxPool2d expects symmetric padding: (height_padding, width_padding)
        top, left, bottom, right = padding
        # For symmetric padding, top should equal bottom and left should equal right
        if top == bottom and left == right:
            torch_padding = (top, left)
        else:
            # For asymmetric padding, we need to manually pad the input tensor first
            # and then use zero padding for the MaxPool2d operation
            import torch.nn.functional as F

            # PyTorch F.pad expects padding in reverse order: [left, right, top, bottom]
            manual_padding = [left, right, top, bottom]
            input_tensor = F.pad(
                input_tensor, manual_padding, mode="constant", value=float("-inf")
            )
            torch_padding = 0
    else:
        torch_padding = padding

    # TTIR max_pool2d is channels last. PyTorch max_pool2d is channels first.
    if dilation != [1, 1]:
        raise ValueError("Dilation is not supported for torch.nn.AvgPool2d")
    maxpool_object = torch.nn.AvgPool2d(
        kernel_size, stride, torch_padding, ceil_mode, count_include_pad
    )
    input_tensor = input_tensor.transpose(-2, -1).transpose(-3, -2)
    result = maxpool_object(input_tensor)
    result = result.transpose(-3, -2).transpose(-2, -1)
    return result


def batch_norm_golden(
    input_tensor: GoldenMapTensor,
    scale: GoldenMapTensor,
    offset: GoldenMapTensor,
    mean: GoldenMapTensor,
    variance: GoldenMapTensor,
    epsilon: float = 1e-5,
    training: bool = False,
    dim: int = 1,
) -> GoldenMapTensor:
    """
    Custom golden function for batch normalization with layout transformation.

    Parameters
    ----------
    input_tensor : GoldenMapTensor
        Input tensor for batch normalization
    scale : GoldenMapTensor
        Scale tensor for batch normalization
    offset : GoldenMapTensor
        Offset tensor for batch normalization
    mean : GoldenMapTensor
        Mean tensor for batch normalization
    variance : GoldenMapTensor
        Variance tensor for batch normalization
    epsilon : float, optional
        Small value to avoid division by zero (default: 1e-5)
    training : bool, optional
        Whether the model is in training mode (default: False)
    dim : int, optional
        Dimension to apply batch normalization over (default: 1)

    Returns
    -------
    GoldenMapTensor
        Result of batch normalization with layout transformation
    """
    perm = list(range(input_tensor.ndim))
    perm[1], perm[dim] = perm[dim], perm[1]
    input_tensor = input_tensor.permute(perm)
    result = torch.nn.functional.batch_norm(
        input_tensor,
        running_mean=mean,
        running_var=variance,
        weight=scale,
        bias=offset,
        training=training,
        eps=epsilon,
    )
    inv_perm = [perm.index(i) for i in range(len(perm))]
    result = result.permute(inv_perm)
    return result


def rms_norm_golden(
    input: GoldenMapTensor,
    weight: Optional[GoldenMapTensor] = None,
    bias: Optional[GoldenMapTensor] = None,
    normalized_shape: List[int] = None,
    epsilon: float = 1e-5,
) -> GoldenMapTensor:
    """
    Custom golden function for RMS normalization operation.
    Parameters
    ----------
    input : GoldenMapTensor
        Input tensor to RMS normalization operation
    weight : GoldenMapTensor, optional
        Weight tensor for scaling (default: None)
    bias : GoldenMapTensor, optional
        Bias tensor for shifting (default: None)
    normalized_shape : List[int], optional
        Shape of the input tensor to normalize (default: None)
    epsilon : float, optional
        Small value to avoid division by zero (default: 1e-5)
    Returns
    -------
    GoldenMapTensor
        RMS normalized output tensor
    """
    # Convert to float for computation
    input_float = input.float()

    rms_norm = torch.nn.functional.rms_norm(
        input_float,
        normalized_shape=normalized_shape,
        weight=weight,
        eps=epsilon,
    )

    # Apply bias (shift) if provided
    if bias is not None:
        rms_norm = torch.add(rms_norm, bias.float())

    # Convert back to original dtype
    return rms_norm.to(input.dtype)


def typecast_golden(input_tensor: GoldenMapTensor, dtype) -> GoldenMapTensor:
    """
    Custom golden function for typecasting.

    Parameters
    ----------
    input_tensor : GoldenMapTensor
        Input tensor to typecast
    dtype : torch.dtype
        Target data type for typecasting

    Returns
    -------
    GoldenMapTensor
        Typecasted tensor
    """
    return input_tensor.to(dtype)


def argmax_golden(
    input_tensor: GoldenMapTensor, dim_arg=None, keep_dim=False
) -> GoldenMapTensor:
    """
    Custom golden function for argmax.

    Parameters
    ----------
    input_tensor : GoldenMapTensor
        Input tensor to find argmax of
    dim_arg : List[int], optional
        List of dimensions to reduce over. If None, reduces over all dimensions (default: None)
    keep_dim : bool, optional
        Whether to keep the reduced dimension (default: False)

    Returns
    -------
    GoldenMapTensor
        Indices of maximum values along specified dimension(s) as int32 tensor
    """
    if dim_arg is None:
        # Reduce over all dimensions - return flattened index
        result = torch.argmax(input_tensor, keepdim=keep_dim)
    elif len(dim_arg) == 1:
        # Single dimension reduction
        result = torch.argmax(input_tensor, dim=dim_arg[0], keepdim=keep_dim)
    else:
        # Multiple dimensions - reduce sequentially from highest to lowest
        # Sort in descending order to maintain correct dimension indices
        sorted_dims = sorted(dim_arg, reverse=True)
        result = input_tensor
        for dim in sorted_dims:
            result = torch.argmax(result, dim=dim, keepdim=keep_dim)
    return result.to(torch.int32)


def matmul_golden(
    a: GoldenMapTensor,
    b: GoldenMapTensor,
    transpose_a=False,
    transpose_b=False,
) -> GoldenMapTensor:
    """
    Custom golden function for matrix multiplication.

    Parameters
    ----------
    a : GoldenMapTensor
        First input tensor
    b : GoldenMapTensor
        Second input tensor
    transpose_a : bool, optional
        Whether to transpose tensor a (default: False)
    transpose_b : bool, optional
        Whether to transpose tensor b (default: False)

    Returns
    -------
    GoldenMapTensor
        Result of matrix multiplication
    """
    a = torch.transpose(a, -2, -1) if transpose_a else a
    b = torch.transpose(b, -2, -1) if transpose_b else b
    return torch.matmul(a, b)


def linear_golden(
    a: GoldenMapTensor,
    b: GoldenMapTensor,
    bias=None,
    transpose_a=False,
    transpose_b=False,
) -> GoldenMapTensor:
    """
    Custom golden function for linear transformation.

    Parameters
    ----------
    a : GoldenMapTensor
        First input tensor
    b : GoldenMapTensor
        Second input tensor
    bias : GoldenMapTensor, optional
        Optional bias tensor (default: None)
    transpose_a : bool, optional
        Whether to transpose tensor a (default: False)
    transpose_b : bool, optional
        Whether to transpose tensor b (default: False)

    Returns
    -------
    GoldenMapTensor
        Result of linear transformation with optional bias
    """
    a = torch.transpose(a, -2, -1) if transpose_a else a
    b = torch.transpose(b, -2, -1) if transpose_b else b
    output = torch.matmul(a, b)

    if bias is None:
        bias = torch.zeros(list(output.shape))

    bias = (
        torch.broadcast_to(bias, list(output.shape))
        if bias.shape != output.shape
        else bias
    )
    return torch.add(output, bias)


def dot_general_golden(
    lhs: GoldenMapTensor,
    rhs: GoldenMapTensor,
    batch_dims_lhs,
    contract_dims_lhs,
    batch_dims_rhs,
    contract_dims_rhs,
) -> GoldenMapTensor:
    """
    Custom golden function for dot_general operation.

    Parameters
    ----------
    lhs : GoldenMapTensor
        Left-hand side tensor
    rhs : GoldenMapTensor
        Right-hand side tensor
    batch_dims_lhs : List[int]
        Batch dimensions for left tensor
    contract_dims_lhs : List[int]
        Contraction dimensions for left tensor
    batch_dims_rhs : List[int]
        Batch dimensions for right tensor
    contract_dims_rhs : List[int]
        Contraction dimensions for right tensor

    Returns
    -------
    GoldenMapTensor
        Result of generalized dot product operation
    """
    non_batch_dims_lhs = [d for d in range(lhs.dim()) if d not in batch_dims_lhs]
    non_batch_dims_rhs = [d for d in range(rhs.dim()) if d not in batch_dims_rhs]

    # Compute output shape
    lhs_shape = list(lhs.shape)
    rhs_shape = list(rhs.shape)
    batch_shape = [lhs_shape[d] for d in batch_dims_lhs]
    non_contract_lhs = [d for d in non_batch_dims_lhs if d not in contract_dims_lhs]
    non_contract_rhs = [d for d in non_batch_dims_rhs if d not in contract_dims_rhs]
    out_shape = (
        batch_shape
        + [lhs_shape[d] for d in non_contract_lhs]
        + [rhs_shape[d] for d in non_contract_rhs]
    )

    transposed_lhs = torch.permute(lhs, (batch_dims_lhs + non_batch_dims_lhs))
    transposed_rhs = torch.permute(rhs, (batch_dims_rhs + non_batch_dims_rhs))
    result = lhs.zeros_like_builder(out_shape)

    dim_ranges = []
    for i in range(len(batch_dims_lhs)):
        dim_ranges.append([j for j in range(list(lhs.shape)[i])])

    import itertools

    batch_indices = list(itertools.product(*dim_ranges))
    for index in batch_indices:
        for device_id, shard in result.shard_map.items():
            transposed_lhs_slice = transposed_lhs.shard_at(device_id)[index]
            transposed_rhs_slice = transposed_rhs.shard_at(device_id)[index]
            dot_dims_lhs = [d - len(index) for d in contract_dims_lhs]
            dot_dims_rhs = [d - len(index) for d in contract_dims_rhs]
            out_index = index
            shard[out_index] = torch.tensordot(
                transposed_lhs_slice,
                transposed_rhs_slice,
                dims=(dot_dims_lhs, dot_dims_rhs),
            )
    return result


def quantize_golden(
    input_tensor: GoldenMapTensor, scale, zero_point, dtype
) -> GoldenMapTensor:
    """
    Custom golden function for quantize operation.

    Parameters
    ----------
    input_tensor : GoldenMapTensor
        Input tensor to quantize
    scale : float
        Scale factor for quantization
    zero_point : int
        Zero point for quantization
    dtype : torch.dtype
        Target quantized data type

    Returns
    -------
    GoldenMapTensor
        Quantized tensor as integer representation
    """
    return torch.quantize_per_tensor(input_tensor, scale, zero_point, dtype).int_repr()


def requantize_golden(
    input_tensor: GoldenMapTensor, scale, zero_point, dtype
) -> GoldenMapTensor:
    """
    Custom golden function for requantize operation.

    Parameters
    ----------
    input_tensor : GoldenMapTensor
        Input quantized tensor to requantize
    scale : float
        Scale factor for requantization
    zero_point : int
        Zero point for requantization
    dtype : torch.dtype
        Target quantized data type

    Returns
    -------
    GoldenMapTensor
        Requantized tensor
    """
    return torch.quantize_per_tensor(
        torch.dequantize(input_tensor), scale, zero_point, dtype
    )


def logical_not_golden(input_tensor: GoldenMapTensor, **kwargs) -> GoldenMapTensor:
    """
    Golden function for logical_not operation.

    Elementwise logical NOT.

    Parameters
    ----------
    input_tensor : GoldenMapTensor
        Input tensor to invert logically.
    **kwargs : dict
        Keyword arguments (unused for this operation).

    Returns
    -------
    GoldenMapTensor
        Tensor with logical NOT of input_tensor, cast back to input dtype.
    """
    # Compute bool result then cast to match input dtype
    result_bool = torch.logical_not(input_tensor)
    return result_bool.to(input_tensor.dtype)


def equal_golden(
    input_tensor: GoldenMapTensor, other_tensor: GoldenMapTensor, **kwargs
) -> GoldenMapTensor:
    """
    Golden function for equal (eq) operation.
    Used by TTNN dialect.

    Elementwise equality comparison.

    Parameters
    ----------
    input_tensor : GoldenMapTensor
        Left-hand side tensor.
    other_tensor : GoldenMapTensor
        Right-hand side tensor.

    Returns
    -------
    GoldenMapTensor
        Tensor with the same dtype as input_tensor containing the equality results.
    """
    result_bool = torch.eq(input_tensor, other_tensor)
    return result_bool.to(input_tensor.dtype)


def not_equal_golden(
    input_tensor: GoldenMapTensor, other_tensor: GoldenMapTensor, **kwargs
) -> GoldenMapTensor:
    """
    Golden function for not_equal (ne) operation.

    Elementwise inequality comparison.

    Parameters
    ----------
    input_tensor : GoldenMapTensor
        Left-hand side tensor.
    other_tensor : GoldenMapTensor
        Right-hand side tensor.

    Returns
    -------
    GoldenMapTensor
        Tensor with the same dtype as input_tensor containing the inequality results.
    """
    result_bool = torch.ne(input_tensor, other_tensor)
    return result_bool.to(input_tensor.dtype)


def greater_equal_golden(
    input_tensor: GoldenMapTensor, other_tensor: GoldenMapTensor, **kwargs
) -> GoldenMapTensor:
    """
    Golden function for greater_equal (ge) operation.

    Elementwise greater-than-or-equal comparison.

    Parameters
    ----------
    input_tensor : GoldenMapTensor
        Left-hand side tensor.
    other_tensor : GoldenMapTensor
        Right-hand side tensor.

    Returns
    -------
    GoldenMapTensor
        Tensor with the same dtype as input_tensor containing the comparison results.
    """
    result_bool = torch.ge(input_tensor, other_tensor)
    return result_bool.to(input_tensor.dtype)


def greater_than_golden(
    input_tensor: GoldenMapTensor, other_tensor: GoldenMapTensor, **kwargs
) -> GoldenMapTensor:
    """
    Golden function for greater_than (gt) operation.
    Used by TTNN dialect.

    Elementwise greater-than comparison.

    Parameters
    ----------
    input_tensor : GoldenMapTensor
        Left-hand side tensor.
    other_tensor : GoldenMapTensor
        Right-hand side tensor.

    Returns
    -------
    GoldenMapTensor
        Tensor with the same dtype as input_tensor containing the comparison results.
    """
    result_bool = torch.gt(input_tensor, other_tensor)
    return result_bool.to(input_tensor.dtype)


def less_equal_golden(
    input_tensor: GoldenMapTensor, other_tensor: GoldenMapTensor, **kwargs
) -> GoldenMapTensor:
    """
    Golden function for less_equal (le) operation.

    Elementwise less-than-or-equal comparison.

    Parameters
    ----------
    input_tensor : GoldenMapTensor
        Left-hand side tensor.
    other_tensor : GoldenMapTensor
        Right-hand side tensor.

    Returns
    -------
    GoldenMapTensor
        Tensor with the same dtype as input_tensor containing the comparison results.
    """
    result_bool = torch.le(input_tensor, other_tensor)
    return result_bool.to(input_tensor.dtype)


def less_than_golden(
    input_tensor: GoldenMapTensor, other_tensor: GoldenMapTensor, **kwargs
) -> GoldenMapTensor:
    """
    Golden function for less_than (lt) operation.

    Elementwise less-than comparison.

    Parameters
    ----------
    input_tensor : GoldenMapTensor
        Left-hand side tensor.
    other_tensor : GoldenMapTensor
        Right-hand side tensor.

    Returns
    -------
    GoldenMapTensor
        Tensor with the same dtype as input_tensor containing the comparison results.
    """
    result_bool = torch.lt(input_tensor, other_tensor)
    return result_bool.to(input_tensor.dtype)


def logical_and_golden(
    input_tensor: GoldenMapTensor, other_tensor: GoldenMapTensor, **kwargs
) -> GoldenMapTensor:
    """
    Golden function for logical_and operation.

    Elementwise logical AND.

    Parameters
    ----------
    input_tensor : GoldenMapTensor
        Left-hand side tensor.
    other_tensor : GoldenMapTensor
        Right-hand side tensor.

    Returns
    -------
    GoldenMapTensor
        Tensor with the same dtype as input_tensor containing the logical AND results.
    """
    result_bool = torch.logical_and(input_tensor, other_tensor)
    return result_bool.to(input_tensor.dtype)


def logical_or_golden(
    input_tensor: GoldenMapTensor, other_tensor: GoldenMapTensor, **kwargs
) -> GoldenMapTensor:
    """
    Golden function for logical_or operation.

    Elementwise logical OR.

    Parameters
    ----------
    input_tensor : GoldenMapTensor
        Left-hand side tensor.
    other_tensor : GoldenMapTensor
        Right-hand side tensor.

    Returns
    -------
    GoldenMapTensor
        Tensor with the same dtype as input_tensor containing the logical OR results.
    """
    result_bool = torch.logical_or(input_tensor, other_tensor)
    return result_bool.to(input_tensor.dtype)


def logical_xor_golden(
    input_tensor: GoldenMapTensor, other_tensor: GoldenMapTensor, **kwargs
) -> GoldenMapTensor:
    """
    Golden function for logical_xor operation.

    Elementwise logical XOR.

    Parameters
    ----------
    input_tensor : GoldenMapTensor
        Left-hand side tensor.
    other_tensor : GoldenMapTensor
        Right-hand side tensor.

    Returns
    -------
    GoldenMapTensor
        Tensor with the same dtype as input_tensor containing the logical XOR results.
    """
    result_bool = torch.logical_xor(input_tensor, other_tensor)
    return result_bool.to(input_tensor.dtype)


def logical_left_shift_golden(
    input_tensor: GoldenMapTensor, shift_tensor: GoldenMapTensor, **kwargs
) -> GoldenMapTensor:
    """
    Golden function for logical left shift operation.

    Parameters
    ----------
    input_tensor : GoldenMapTensor
        Input tensor to be shifted.
    shift_tensor : GoldenMapTensor
        Tensor containing the number of bits to shift.

    Returns
    -------
    GoldenMapTensor
        Tensor with the same dtype as input_tensor after logical left shift.
    """
    # Perform logical left shift
    # Convert both inputs to int64 to handle both signed and unsigned types
    input_int64 = input_tensor.to(torch.int64)
    shift_int64 = shift_tensor.to(torch.int64)

    # Mask input to 32-bit unsigned range (for signed types this converts to unsigned interpretation)
    input_unsigned = torch.bitwise_and(input_int64, 0xFFFFFFFF)

    # Perform shift in int64 space
    result = torch.bitwise_left_shift(input_unsigned, shift_int64)

    # Mask result to keep in valid 32-bit range
    result = torch.bitwise_and(result, 0xFFFFFFFF)

    # Convert back to original dtype
    return result.to(input_tensor.dtype)


def logical_right_shift_golden(
    input_tensor: GoldenMapTensor, shift_tensor: GoldenMapTensor, **kwargs
) -> GoldenMapTensor:
    """
    Golden function for logical right shift operation.

    Parameters
    ----------
    input_tensor : GoldenMapTensor
        Input tensor to be shifted.
    shift_tensor : GoldenMapTensor
        Tensor containing the number of bits to shift.

    Returns
    -------
    GoldenMapTensor
        Tensor with the same dtype as input_tensor after logical right shift.
    """
    # Perform logical (unsigned) right shift
    # Convert both inputs to int64 to handle both signed and unsigned types
    input_int64 = input_tensor.to(torch.int64)
    shift_int64 = shift_tensor.to(torch.int64)

    # Mask input to 32-bit unsigned range (for signed types this converts to unsigned interpretation)
    input_unsigned = torch.bitwise_and(input_int64, 0xFFFFFFFF)

    # Perform shift in int64 space
    result = torch.bitwise_right_shift(input_unsigned, shift_int64)

    # Mask result to keep in valid range
    result = torch.bitwise_and(result, 0xFFFFFFFF)

    # Convert back to original dtype
    return result.to(input_tensor.dtype)


def min_golden(
    input_tensor: GoldenMapTensor, dim_arg=None, keep_dim=True
) -> GoldenMapTensor:
    """
    Golden function for min operation.

    Parameters
    ----------
    input_tensor : GoldenMapTensor
        Input tensor
    dim_arg : List[int], optional
        List of dimensions to reduce over. If None, reduces over all dimensions (default: None)
    keep_dim : bool, optional
        If True, retains reduced dimensions with length 1 (default: True)

    Returns
    -------
    GoldenMapTensor
        Tensor with minimum values along specified dimension(s) or global minimum
    """
    if dim_arg is None:
        # For all dimensions reduction
        result = torch.min(input_tensor)
        if keep_dim:
            # Reshape to match expected output with all dims = 1
            output_shape = [1] * input_tensor.dim()
            return result.reshape(*output_shape)
        else:
            return result
    elif len(dim_arg) == 1:
        # Single dimension reduction
        values, indices = torch.min(input_tensor, dim=dim_arg[0], keepdim=keep_dim)
        return values
    else:
        # Multiple dimensions - reduce sequentially from highest to lowest
        # Sort in descending order to maintain correct dimension indices
        sorted_dims = sorted(dim_arg, reverse=True)
        result = input_tensor
        for dim in sorted_dims:
            result, _ = torch.min(result, dim=dim, keepdim=keep_dim)
        return result


def prod_golden(
    input_tensor: GoldenMapTensor, dim_arg=None, keep_dim=False
) -> GoldenMapTensor:
    """
    Custom golden function for prod operation with conditional logic.

    Parameters
    ----------
    input_tensor : GoldenMapTensor
        Input tensor to compute product of
    dim_arg : List[int], optional
        List of dimensions to reduce over. If None, reduces over all dimensions (default: None)
    keep_dim : bool, optional
        Whether to keep the reduced dimension (default: False)

    Returns
    -------
    GoldenMapTensor
        Product of tensor elements along specified dimension(s) or global product
    """
    if dim_arg is None:
        # For all dimensions reduction
        result = torch.prod(input_tensor)
        if keep_dim:
            # Reshape to match expected output with all dims = 1
            output_shape = [1] * input_tensor.dim()
            return result.reshape(*output_shape)
        else:
            return result
    elif len(dim_arg) == 1:
        # Single dimension reduction
        return torch.prod(input_tensor, dim=dim_arg[0], keepdim=keep_dim)
    else:
        # Multiple dimensions - reduce sequentially from highest to lowest
        # Sort in descending order to maintain correct dimension indices
        sorted_dims = sorted(dim_arg, reverse=True)
        result = input_tensor
        for dim in sorted_dims:
            result = torch.prod(result, dim=dim, keepdim=keep_dim)
        return result


def embedding_golden(
    indices_tensor: GoldenMapTensor, weight_tensor: GoldenMapTensor
) -> GoldenMapTensor:
    """
    Custom golden function for embedding operation.

    Parameters
    ----------
    indices_tensor : GoldenMapTensor
        Tensor containing indices to look up
    weight_tensor : GoldenMapTensor
        Weight tensor containing embedding vectors

    Returns
    -------
    GoldenMapTensor
        Embedded vectors corresponding to input indices
    """
    embedding = torch.nn.Embedding.from_pretrained(weight_tensor)
    golden_typecast = indices_tensor.to(torch.int32)
    golden_input = torch.clamp(golden_typecast, 0, (weight_tensor.size()[0] - 1))
    return embedding(golden_input)


def select_golden(
    input_tensor: GoldenMapTensor, dim, begin, length, stride
) -> GoldenMapTensor:
    """
    Custom golden function for select operation.

    Parameters
    ----------
    input_tensor : GoldenMapTensor
        Input tensor to select from
    dim : int
        Dimension to select along
    begin : int
        Starting index for selection
    length : int
        Length of selection
    stride : int
        Stride for selection

    Returns
    -------
    GoldenMapTensor
        Selected tensor slice
    """
    end = begin + length - 1
    index = torch.tensor([begin, end])
    return torch.index_select(input_tensor, dim=dim, index=index)


def index_golden(
    input_tensor: GoldenMapTensor, dim, begin, end, step
) -> GoldenMapTensor:
    """
    Custom golden function for index operation.

    Parameters
    ----------
    input_tensor : GoldenMapTensor
        Input tensor to index
    dim : int
        Dimension to index along
    begin : int
        Starting index
    end : int
        Ending index
    step : int
        Step size for indexing

    Returns
    -------
    GoldenMapTensor
        Indexed tensor
    """
    import math

    num_indices = math.ceil((end - begin) / step)
    indices = []
    for i in range(num_indices):
        indices.append((begin + i) * step)
    index = torch.tensor(indices)
    return torch.index_select(input_tensor, dim=dim, index=index)


def tilize_golden(
    input_tensor: GoldenMapTensor, tilize=True, **kwargs
) -> GoldenMapTensor:
    """
    Custom golden function for tilize operation.

    Parameters
    ----------
    input_tensor : GoldenMapTensor
        Input tensor to tilize
    tilize : bool, optional
        Tilize parameter (ignored, for compatibility) (default: True)

    Returns
    -------
    GoldenMapTensor
        Tilized tensor with proper tile layout transformation
    """
    shape = input_tensor.shape
    TILE_SIZE = 32
    FACE_SIZE = 16
    Y_TILES = shape[0] // TILE_SIZE
    X_TILES = shape[1] // TILE_SIZE
    FACES_PER_TILE = TILE_SIZE // FACE_SIZE

    tilized = input_tensor.zeros_like_builder((input_tensor.numel(),))

    idx = 0
    for tile_y in range(Y_TILES):
        for tile_x in range(X_TILES):
            for face_y in range(FACES_PER_TILE):
                for face_x in range(FACES_PER_TILE):
                    for datum_y in range(FACE_SIZE):
                        for datum_x in range(FACE_SIZE):
                            for device_id, shard in tilized.shard_map.items():
                                shard[idx] = input_tensor.shard_at(device_id)[
                                    datum_y + tile_y * TILE_SIZE + face_y * FACE_SIZE,
                                    datum_x + tile_x * TILE_SIZE + face_x * FACE_SIZE,
                                ]
                            idx += 1

    tilized = tilized.reshape(shape)
    return tilized


def untilize_golden(
    input_tensor: GoldenMapTensor, tilize=False, **kwargs
) -> GoldenMapTensor:
    """
    Custom golden function for untilize operation.

    Parameters
    ----------
    input_tensor : GoldenMapTensor
        Input tensor to untilize
    tilize : bool, optional
        Tilize parameter (ignored, for compatibility) (default: False)

    Returns
    -------
    GoldenMapTensor
        Untilized tensor with proper layout transformation
    """
    shape = input_tensor.shape
    TILE_SIZE = 32
    FACE_SIZE = 16
    Y_TILES = shape[0] // TILE_SIZE
    X_TILES = shape[1] // TILE_SIZE
    FACES_PER_TILE = TILE_SIZE // FACE_SIZE

    untilized = input_tensor.zeros_like_builder(input_tensor.shape)
    flattened = input_tensor.clone()
    flattened = flattened.flatten()

    idx = 0
    for tile_y in range(Y_TILES):
        for tile_x in range(X_TILES):
            for face_y in range(FACES_PER_TILE):
                for face_x in range(FACES_PER_TILE):
                    for datum_y in range(FACE_SIZE):
                        for datum_x in range(FACE_SIZE):
                            for device_id, shard in untilized.shard_map.items():
                                # Calculate the original position
                                orig_y = (
                                    datum_y + tile_y * TILE_SIZE + face_y * FACE_SIZE
                                )
                                orig_x = (
                                    datum_x + tile_x * TILE_SIZE + face_x * FACE_SIZE
                                )

                                # Place the value from the tilized tensor back to its original position
                                shard[orig_y, orig_x] = flattened.shard_at(device_id)[
                                    idx
                                ]
                            idx += 1

    return untilized


def upsample2d_golden(
    in0: GoldenMapTensor, in1: GoldenMapTensor, scale_factor, mode="nearest"
) -> GoldenMapTensor:
    """
    Custom golden function for upsample2d operation.

    Parameters
    ----------
    in0 : GoldenMapTensor
        Input tensor to upsample
    in1 : GoldenMapTensor
        Output tensor specification
    scale_factor : Union[int, List[int]]
        Scaling factor for upsampling
    mode : str, optional
        Upsampling mode (default: "nearest")

    Returns
    -------
    GoldenMapTensor
        Upsampled 2D tensor
    """
    transposed_golden = torch.transpose(in0, 1, 3)
    golden_output_shape = in1.shape[1:-1]
    output = torch.nn.functional.interpolate(
        transposed_golden, size=golden_output_shape, mode=mode
    )
    return torch.transpose(output, 1, 3)


def fill_cache_golden(
    cache_tensor: GoldenMapTensor, input_tensor: GoldenMapTensor, **kwargs
) -> GoldenMapTensor:
    """
    Custom golden function for fill_cache operation.

    Parameters
    ----------
    cache_tensor : GoldenMapTensor
        Cache tensor to fill
    input_tensor : GoldenMapTensor
        Input tensor data
    **kwargs : dict
        Additional keyword arguments (batch_offset is ignored)

    Returns
    -------
    GoldenMapTensor
        Filled cache tensor
    """
    result = cache_tensor.clone()

    for device_id, shard in result.shard_map.items():
        shard[:, :, : input_tensor.shape[2], :] = input_tensor.shard_at(device_id)
    return result


def update_cache_golden(
    cache_tensor: GoldenMapTensor,
    update_tensor: GoldenMapTensor,
    indices_tensor,
    **kwargs,
) -> GoldenMapTensor:
    """
    Custom golden function for update_cache operation.

    Parameters
    ----------
    cache_tensor : GoldenMapTensor
        Cache tensor to update
    update_tensor : GoldenMapTensor
        Tensor containing update data
    indices_tensor : GoldenMapTensor
        Tensor containing update indices
    **kwargs : dict
        Additional keyword arguments (batch_offset is ignored)

    Returns
    -------
    GoldenMapTensor
        Updated cache tensor
    """
    result = cache_tensor.clone()

    for device_id, shard in result.shard_map.items():
        shard[:, :, : update_tensor.shape[2], :] = update_tensor.shard_at(device_id)
    return result


def get_dimension_size_golden(
    input_tensor: GoldenMapTensor, **kwargs
) -> GoldenMapTensor:
    """
    Golden function for get_dimension_size operation.

    Parameters
    ----------
    input_tensor : GoldenMapTensor
        Input tensor to get dimension size from
    **kwargs : dict
        Keyword arguments including 'dimension'

    Returns
    -------
    GoldenMapTensor
        Tensor containing the size of the specified dimension as int32
    """
    dimension = kwargs.get("dimension", 0)
    output_tensor = input_tensor.clone()

    for device_id, shard in output_tensor.shard_map.items():
        shard = torch.tensor(
            [input_tensor.shard_at(device_id).size(dimension)], dtype=torch.int32
        )

    return output_tensor


def mean_golden(input_tensor: GoldenMapTensor, **kwargs) -> GoldenMapTensor:
    """
    Golden function for mean operation with TTIR parameter names.

    Parameters
    ----------
    input_tensor : GoldenMapTensor
        Input tensor to compute mean of
    **kwargs : dict
        Keyword arguments including 'dim_arg' and 'keep_dim'

    Returns
    -------
    GoldenMapTensor
        Mean tensor
    """
    dim_arg = kwargs.get("dim_arg", [0])
    keep_dim = kwargs.get("keep_dim", True)
    return torch.mean(input_tensor, dim=dim_arg, keepdim=keep_dim)


def transpose_golden(input_tensor: GoldenMapTensor, **kwargs) -> GoldenMapTensor:
    """
    Golden function for transpose operation with TTIR parameter names.

    Parameters
    ----------
    input_tensor : GoldenMapTensor
        Input tensor
    **kwargs : dict
        Keyword arguments including 'dim0' and 'dim1'

    Returns
    -------
    GoldenMapTensor
        Transposed tensor
    """
    dim0 = kwargs.get("dim0", 0)
    dim1 = kwargs.get("dim1", 1)
    return torch.transpose(input_tensor, dim0, dim1)


def concat_golden(input_tensors: GoldenMapTensor, **kwargs) -> GoldenMapTensor:
    """
    Golden function for concat operation.
    Used by StableHLO and TTNN dialects.

    Parameters
    ----------
    input_tensors : GoldenMapTensor
        Input tensors (will be unpacked from tuple)
    **kwargs : dict
        Keyword arguments including 'dim'

    Returns
    -------
    GoldenMapTensor
        Concatenated tensor
    """
    dim = kwargs.get("dim", 0)
    dim = unpack_mlir_attr(dim)
    if isinstance(input_tensors, tuple):
        return torch.concat(input_tensors, dim=dim)
    else:
        return torch.concat([input_tensors], dim=dim)


# Investigate how repeat works in torch
def repeat_golden(input_tensor: GoldenMapTensor, **kwargs) -> GoldenMapTensor:
    """
    Golden function for repeat operation with TTIR parameter names.

    Parameters
    ----------
    input_tensor : GoldenMapTensor
        Input tensor
    **kwargs : dict
        Keyword arguments including 'repeat_dimensions'

    Returns
    -------
    GoldenMapTensor
        Repeated tensor
    """
    repeat_dimensions = kwargs.get("repeat_dimensions", [1])
    return input_tensor.repeat(repeats=repeat_dimensions)


def reshape_golden(input_tensor: GoldenMapTensor, **kwargs) -> GoldenMapTensor:
    """
    Golden function for reshape operation (TTIR/StableHLO).

    Supports static reshapes only. The target shape is resolved from the provided
    ``shape`` keyword argument (preferred). If unavailable, the function attempts
    to infer it from ``result_type`` or from an ``op`` handle present in ``kwargs``.

    Parameters
    ----------
    input_tensor : GoldenMapTensor
        Input tensor
    **kwargs : dict
        Keyword arguments including ``shape`` (preferred), or ``result_type`` / ``op`` for fallback

    Returns
    -------
    GoldenMapTensor
        Reshaped tensor
    """

    def _dim_to_int(dimension: Any) -> int:
        if isinstance(dimension, int):
            return dimension
        if hasattr(dimension, "value"):
            return int(dimension.value)
        return int(dimension)

    def _maybe_extract_shape_from_type(result_type: Any) -> Optional[Tuple[int, ...]]:
        if result_type is None or not hasattr(result_type, "shape"):
            return None
        return tuple(_dim_to_int(dim) for dim in result_type.shape)

    shape = kwargs.get("shape")
    if shape is None:
        shape = _maybe_extract_shape_from_type(kwargs.get("result_type"))

    if shape is None:
        op = kwargs.get("op")
        if op is not None:
            # Try OpView interface first.
            result = getattr(op, "result", None)
            if result is not None and hasattr(result, "type"):
                shape = _maybe_extract_shape_from_type(result.type)
            # Fall back to Operation-style results.
            if shape is None:
                results = getattr(op, "results", None)
                if results:
                    first_result = results[0]
                    result_type = getattr(first_result, "type", None)
                    shape = _maybe_extract_shape_from_type(result_type)

    if shape is None:
        # Backward-compatibility: if no shape/context is provided (as in Chisel CLI path),
        # treat it as identity reshape (use the input tensor's current shape).
        shape = input_tensor.shape

    shape_tuple = tuple(_dim_to_int(dim) for dim in shape)

    if any(dim == -1 for dim in shape_tuple):
        raise ValueError(
            "reshape_golden only supports static reshape (no -1 dimensions)."
        )

    return torch.reshape(input_tensor, shape_tuple)


def squeeze_golden(input_tensor: GoldenMapTensor, **kwargs) -> GoldenMapTensor:
    """
    Golden function for squeeze operation with TTIR parameter names.

    Parameters
    ----------
    input_tensor : GoldenMapTensor
        Input tensor
    **kwargs : dict
        Keyword arguments including 'dim'

    Returns
    -------
    GoldenMapTensor
        Squeezed tensor
    """
    dim = kwargs.get("dim", None)
    return torch.squeeze(input_tensor, dim=dim)


def unsqueeze_golden(input_tensor: GoldenMapTensor, **kwargs) -> GoldenMapTensor:
    """
    Golden function for unsqueeze operation with TTIR parameter names.

    Parameters
    ----------
    input_tensor : GoldenMapTensor
        Input tensor
    **kwargs : dict
        Keyword arguments including 'dim'

    Returns
    -------
    GoldenMapTensor
        Unsqueezed tensor
    """
    dim = kwargs.get("dim", 0)
    return torch.unsqueeze(input_tensor, dim=dim)


def clamp_scalar_golden(input_tensor: GoldenMapTensor, **kwargs) -> GoldenMapTensor:
    """
    Golden function for clamp_scalar operation with TTIR parameter names.

    Parameters
    ----------
    input_tensor : GoldenMapTensor
        Input tensor
    **kwargs : dict
        Keyword arguments including 'min' and 'max'

    Returns
    -------
    GoldenMapTensor
        Clamped tensor
    """
    min_val = kwargs.get("min", None)
    max_val = kwargs.get("max", None)
    return torch.clamp(input_tensor, min=min_val, max=max_val)


def clamp_tensor_golden(
    input_tensor: GoldenMapTensor,
    min_tensor: GoldenMapTensor,
    max_tensor: GoldenMapTensor,
    **kwargs,
) -> GoldenMapTensor:
    """
    Golden function for clamp_tensor operation with TTIR parameter names.

    Parameters
    ----------
    input_tensor : GoldenMapTensor
        Input tensor
    min_tensor : GoldenMapTensor
        Tensor specifying minimum values
    max_tensor : GoldenMapTensor
        Tensor specifying maximum values
    **kwargs : dict
        Additional keyword arguments

    Returns
    -------
    GoldenMapTensor
        Clamped tensor
    """
    return torch.min(torch.max(input_tensor, min_tensor), max_tensor)


def permute_golden(input_tensor: GoldenMapTensor, **kwargs) -> GoldenMapTensor:
    """
    Golden function for permute operation with TTIR parameter names.

    Parameters
    ----------
    input_tensor : GoldenMapTensor
        Input tensor
    **kwargs : dict
        Keyword arguments including 'permutation' as MLIR attribute

    Returns
    -------
    GoldenMapTensor
        Permuted tensor
    """

    permutation = kwargs.get("permutation", None)
    if permutation is None:
        return input_tensor

    permutation = unpack_mlir_attr(permutation)
    return torch.permute(input_tensor, tuple(permutation))


def leaky_relu_golden(input_tensor: GoldenMapTensor, **kwargs) -> GoldenMapTensor:
    """
    Golden function for leaky_relu operation with TTIR parameter names.

    Parameters
    ----------
    input_tensor : GoldenMapTensor
        Input tensor
    **kwargs : dict
        Keyword arguments including 'parameter'

    Returns
    -------
    GoldenMapTensor
        Leaky ReLU output
    """
    parameter = kwargs.get("parameter", 0.01)
    return torch.nn.functional.leaky_relu(input_tensor, negative_slope=parameter)


def silu_golden(input_tensor: GoldenMapTensor, **kwargs) -> GoldenMapTensor:
    """
    Golden function for silu operation with TTIR parameter names.

    Parameters
    ----------
    input_tensor : GoldenMapTensor
        Input tensor
    **kwargs : dict
        Additional keyword arguments

    Returns
    -------
    GoldenMapTensor
        SiLU output
    """
    return torch.nn.functional.silu(input_tensor)


def softmax_golden(input_tensor: GoldenMapTensor, **kwargs) -> GoldenMapTensor:
    """
    Golden function for silu operation with TTIR parameter names.

    Parameters
    ----------
    input_tensor : GoldenMapTensor
        Input tensor
    **kwargs : dict
        Additional keyword arguments

    Returns
    -------
    GoldenMapTensor
        Softmax output
    """
    dimension = kwargs.get("dim", 1)
    return torch.nn.functional.softmax(input_tensor, dim=dimension)


def index_golden(input_tensor: GoldenMapTensor, **kwargs) -> GoldenMapTensor:
    """
    Golden function for index operation with TTIR parameter names.

    Parameters
    ----------
    input_tensor : GoldenMapTensor
        Input tensor
    **kwargs : dict
        Keyword arguments including 'dim', 'begin', 'end', 'step'

    Returns
    -------
    GoldenMapTensor
        Indexed tensor
    """
    dim = kwargs.get("dim", 0)
    begin = kwargs.get("begin", 0)
    end = kwargs.get("end", None)
    step = kwargs.get("step", 1)

    if end is None:
        end = input_tensor.size(dim)

    indices = torch.arange(begin, end, step, device=input_tensor.device)
    return torch.index_select(input_tensor, dim, indices)


def repeat_interleave_golden(
    input_tensor: GoldenMapTensor, **kwargs
) -> GoldenMapTensor:
    """
    Golden function for repeat_interleave operation with TTIR parameter names.

    Parameters
    ----------
    input_tensor : GoldenMapTensor
        Input tensor
    **kwargs : dict
        Keyword arguments including 'repeats' and 'dim'

    Returns
    -------
    GoldenMapTensor
        Repeated tensor
    """
    repeats = kwargs.get("repeats", 1)
    dim = kwargs.get("dim", 0)
    return torch.repeat_interleave(input_tensor, repeats, dim=dim)


def _sharding(
    tensor: GoldenMapTensor,
    mesh_shape: Tuple[int],
    shard_dims: Tuple[Union[int, None]],
) -> GoldenMapTensor:
    assert len(mesh_shape) == len(
        shard_dims
    ), "mesh_shape and shard_dims must have the same length"
    assert len(tensor.shard_map) == 1, "Input tensor must have a single shard"

    shards = [tensor.shard_at(0).clone()]
    for dim_size, shard_dim in zip(mesh_shape, shard_dims):
        temp_shards = []
        if shard_dim is None or shard_dim == -1:
            for shard in shards:
                temp_shards.extend([shard.clone() for _ in range(dim_size)])
        else:
            for shard in shards:
                temp_shards.extend(torch.chunk(shard, dim_size, dim=shard_dim))
        shards = temp_shards

    shard_dictionary = {i: shard for i, shard in enumerate(shards)}
    return GoldenMapTensor(shard_dictionary, mesh_shape)


def _unsharding(
    tensor: GoldenMapTensor,
    mesh_shape: Tuple[int],
    shard_dims: Tuple[Union[int, None]],
) -> GoldenMapTensor:
    assert len(mesh_shape) == len(
        shard_dims
    ), "mesh_shape and shard_dims must have the same length"
    assert len(tensor.shard_map) != 1, "Input tensor must have multiple shards"

    shards = [tensor.shard_at(i).clone() for i in range(len(tensor.shard_map))]
    for dim_size, shard_dim in zip(reversed(mesh_shape), reversed(shard_dims)):
        if shard_dim is None or shard_dim == -1:
            shards = shards[::dim_size]
        else:
            temp_shards = []
            for i in range(0, len(shards), dim_size):
                concat_shard = torch.cat(shards[i : i + dim_size], dim=shard_dim)
                temp_shards.append(concat_shard)
            shards = temp_shards

    return GoldenMapTensor({0: shards[0]}, mesh_shape)


def mesh_shard_golden(
    input: GoldenMapTensor,
    mesh_shape: Tuple[int, int],
    shard_type: Attribute,
    shard_direction: Attribute,
    shard_shape: Tuple[int, int],
    shard_dims: List[int],
) -> GoldenMapTensor:
    """
    Return a tensor which was sharded or unsharded by mesh_shard.

    Parameters
    ----------
    input : GoldenMapTensor
        Input tensor to be sharded or unsharded
    mesh_shape : Tuple[int, int]
        Shape of the device mesh
    shard_type : Attribute
        Type of sharding operation
    shard_direction : Attribute
        Direction of sharding
    shard_shape : Tuple[int, int]
        Shape of the shard
    shard_dims : List[int]
        Dimensions to shard along

    Returns
    -------
    GoldenMapTensor
        Golden tensor which was sharded or unsharded by mesh_shard.
    """

    shard_direction_str = str(shard_direction).lower()
    shard_type_str = str(shard_type).lower()
    if "full_to_shard" in shard_direction_str:
        if "replicate" in shard_type_str:
            shard_dims = [None] * len(mesh_shape)
        return _sharding(input, mesh_shape, shard_dims)
    elif "shard_to_full" in shard_direction_str:
        if "replicate" in shard_type_str:
            return _unsharding(input, [1], [1])
        else:
            return _unsharding(input, mesh_shape, shard_dims)


def all_gather_golden(
    input: GoldenMapTensor,
    all_gather_dim: int,
    cluster_axis: int,
) -> GoldenMapTensor:
    """
    Return a GoldenMapTensor which was gathered from all devices.

    Parameters
    ----------
    input : GoldenMapTensor
        Input tensor to gather from all devices
    all_gather_dim : int
        Dimension to gather along
    cluster_axis : int
        Axis of the cluster for gathering

    Returns
    -------
    GoldenMapTensor
        GoldenMapTensor which was gathered from all devices
    """

    output_shards = [None] * len(input.shard_map)
    grouped_shards = input.group_by_axis(cluster_axis)
    for group in grouped_shards:
        gathered_tensor = torch.cat(list(group.values()), dim=all_gather_dim)
        for id in group.keys():
            output_shards[id] = gathered_tensor.clone()
    return GoldenMapTensor(
        {i: t for i, t in enumerate(output_shards)}, input.mesh_shape
    )


# Map of supported reduction keywords to callable functions
_REDUCE = {
    "sum": lambda xs: torch.sum(torch.stack(xs), 0),
    "mean": lambda xs: torch.mean(torch.stack(xs), 0),
    "max": lambda xs: torch.amax(torch.stack(xs), 0),
    "min": lambda xs: torch.amin(torch.stack(xs), 0),
    "std": lambda xs: torch.std(torch.stack(xs), 0),  # default correction=1
    "var": lambda xs: torch.var(torch.stack(xs), 0),
}


def _reduce(inputs: List[torch.Tensor], reduce_type: Attribute) -> GoldenMapTensor:
    key = str(reduce_type).lower()
    # Handle alias form like "reduce_type<sum>"
    if key.startswith("#ttcore.reduce_type<") and key.endswith(">"):
        key = key[20:-1]
    try:
        return _REDUCE[key](inputs)
    except KeyError as err:
        raise ValueError(f"Unsupported reduce type: {reduce_type}") from err


def all_reduce_golden(
    input: GoldenMapTensor,
    cluster_axis: int,
    reduce_type: Attribute,
) -> GoldenMapTensor:
    """
    Return a GoldenMapTensor which was reduced across devices.

    Parameters
    ----------
    input : GoldenMapTensor
        Input tensor to reduce across devices
    cluster_axis : int
        Axis of the cluster for reduction
    reduce_type : Attribute
        Type of reduction operation

    Returns
    -------
    GoldenMapTensor
        GoldenMapTensor which was reduced across devices
    """

    output_shards = [None] * len(input.shard_map)
    grouped_shards = input.group_by_axis(cluster_axis)
    for group in grouped_shards:
        group_tensors = list(group.values())
        reduced_tensor = _reduce(group_tensors, reduce_type)
        for id in group.keys():
            output_shards[id] = reduced_tensor.clone()
    return GoldenMapTensor(
        {i: t for i, t in enumerate(output_shards)}, input.mesh_shape
    )


def reduce_scatter_golden(
    input: GoldenMapTensor,
    reduce_type: Attribute,
    scatter_dim: int,
    cluster_axis: int,
) -> GoldenMapTensor:
    """
    Return a GoldenMapTensor which was reduced and scattered across devices.

    Parameters
    ----------
    input : GoldenMapTensor
        Input tensor to reduce and scatter
    reduce_type : Attribute
        Type of reduction operation
    scatter_dim : int
        Dimension to scatter along
    cluster_axis : int
        Axis of the cluster for operation

    Returns
    -------
    GoldenMapTensor
        GoldenMapTensor which was reduced and scattered across devices
    """

    output_shards = [None] * len(input.shard_map)
    grouped_shards = input.group_by_axis(cluster_axis)
    for group in grouped_shards:
        group_tensors = list(group.values())
        reduced_tensor = _reduce(group_tensors, reduce_type)
        scattered_tensor = torch.chunk(reduced_tensor, len(group), dim=scatter_dim)
        for index, id in enumerate(group.keys()):
            output_shards[id] = scattered_tensor[index].clone()
    return GoldenMapTensor(
        {i: t for i, t in enumerate(output_shards)}, input.mesh_shape
    )


def collective_permute_golden(
    input: GoldenMapTensor,
    source_target_pairs: List[Tuple[int, int]],
) -> GoldenMapTensor:
    """
    Return a GoldenMapTensor which was permuted across devices.

    Parameters
    ----------
    input : GoldenMapTensor
        Input tensor to permute across devices
    source_target_pairs : List[Tuple[int, int]]
        List of (source, target) device ID pairs for permutation

    Returns
    -------
    GoldenMapTensor
        GoldenMapTensor which was permuted across devices
    """

    output_shards = [torch.zeros_like(shard) for shard in input.shard_map.values()]
    for src, tgt in source_target_pairs:
        output_shards[tgt] = input.shard_at(src).clone()
    return GoldenMapTensor(
        {i: t for i, t in enumerate(output_shards)}, input.mesh_shape
    )


def all_to_all_golden(
    input: GoldenMapTensor,
    split_dim: int,
    concat_dim: int,
    split_count: int,
    replica_groups: List[List[int]],
) -> GoldenMapTensor:
    """
    Return a GoldenMapTensor which was redistributed across devices.

    Parameters
    ----------
    input : GoldenMapTensor
        Input tensor to perform all-to-all communication on
    split_dim : int
        Dimension to split the input tensor along
    concat_dim : int
        Dimension to concatenate the received tensors along
    split_count : int
        Number of splits to perform
    replica_groups : List[List[int]]
        Groups of replica devices for communication

    Returns
    -------
    GoldenMapTensor
        GoldenMapTensor which was redistributed across devices.
    """

    output_shards = [None] * len(input.shard_map)
    for group in replica_groups:
        assert len(group) == split_count, "group size must equal split_count"
        splits_per_src: List[Tuple[torch.Tensor, ...]] = [
            torch.chunk(input.shard_at(dev_id), split_count, dim=split_dim)
            for dev_id in group
        ]
        for dst_idx in range(split_count):
            output_shards[group[dst_idx]] = torch.cat(
                [splits_per_src[src_idx][dst_idx] for src_idx in range(split_count)],
                dim=concat_dim,
            )
    return GoldenMapTensor(
        {i: t for i, t in enumerate(output_shards)}, input.mesh_shape
    )


def collective_broadcast_golden(
    input: GoldenMapTensor,
    replica_groups: List[Tuple[int, int]],
) -> GoldenMapTensor:
    """
    Return a GoldenMapTensor which was broadcasted across devices.

    Parameters
    ----------
    input : GoldenMapTensor
        Input tensor to broadcast across devices
    replica_groups : List[Tuple[int, int]]
        Groups of replica devices for broadcasting

    Returns
    -------
    GoldenMapTensor
        GoldenMapTensor which was broadcasted across devices.
    """

    output_shards = [None] * len(input.shard_map)
    for group in replica_groups:
        for device in group:
            output_shards[device] = input.shard_at(group[0]).clone()
    return GoldenMapTensor(
        {i: t for i, t in enumerate(output_shards)}, input.mesh_shape
    )


def stablehlo_and_golden(
    input_tensor: GoldenMapTensor, other_tensor: GoldenMapTensor, **kwargs
) -> GoldenMapTensor:
    """
    Golden function for StableHLO and operation.

    Supports both logical AND (for boolean tensors) and bitwise AND (for integer tensors).

    Parameters
    ----------
    input_tensor : GoldenMapTensor
        Left-hand side tensor.
    other_tensor : GoldenMapTensor
        Right-hand side tensor.

    Returns
    -------
    GoldenMapTensor
        Tensor containing the AND results.
    """
    if input_tensor.dtype == torch.bool:
        result_bool = torch.logical_and(input_tensor, other_tensor)
        return result_bool.to(input_tensor.dtype)
    else:
        return torch.bitwise_and(input_tensor, other_tensor)


def stablehlo_or_golden(
    input_tensor: GoldenMapTensor, other_tensor: GoldenMapTensor, **kwargs
) -> GoldenMapTensor:
    """
    Golden function for StableHLO or operation.

    Supports both logical OR (for boolean tensors) and bitwise OR (for integer tensors).

    Parameters
    ----------
    input_tensor : GoldenMapTensor
        Left-hand side tensor.
    other_tensor : GoldenMapTensor
        Right-hand side tensor.

    Returns
    -------
    GoldenMapTensor
        Tensor containing the OR results.
    """
    if input_tensor.dtype == torch.bool:
        result_bool = torch.logical_or(input_tensor, other_tensor)
        return result_bool.to(input_tensor.dtype)
    else:
        return torch.bitwise_or(input_tensor, other_tensor)


def stablehlo_xor_golden(
    input_tensor: GoldenMapTensor, other_tensor: GoldenMapTensor, **kwargs
) -> GoldenMapTensor:
    """
    Golden function for StableHLO xor operation.

    Supports both logical XOR (for boolean tensors) and bitwise XOR (for integer tensors).

    Parameters
    ----------
    input_tensor : GoldenMapTensor
        Left-hand side tensor.
    other_tensor : GoldenMapTensor
        Right-hand side tensor.

    Returns
    -------
    GoldenMapTensor
        Tensor containing the XOR results.
    """
    if input_tensor.dtype == torch.bool:
        result_bool = torch.logical_xor(input_tensor, other_tensor)
        return result_bool.to(input_tensor.dtype)
    else:
        return torch.bitwise_xor(input_tensor, other_tensor)


def stablehlo_not_golden(input_tensor: GoldenMapTensor, **kwargs) -> GoldenMapTensor:
    """
    Golden function for StableHLO not operation.

    Supports both logical NOT (for boolean tensors) and bitwise NOT (for integer tensors).

    Parameters
    ----------
    input_tensor : GoldenMapTensor
        Input tensor to invert.
    **kwargs : dict
        Keyword arguments (unused for this operation).

    Returns
    -------
    GoldenMapTensor
        Tensor containing the NOT of input_tensor.
    """
    if input_tensor.dtype == torch.bool:
        result_bool = torch.logical_not(input_tensor)
        return result_bool.to(input_tensor.dtype)
    else:
        return torch.bitwise_not(input_tensor)


################ TTIR Op Golden Functions ###############


def ttir_reduce_and_golden(
    input_tensor: GoldenMapTensor,
    dim_arg: ArrayAttr,
    keep_dim: BoolAttr,
    output_type_mlir: Type,
) -> GoldenMapTensor:
    dim_arg = unpack_mlir_attr(dim_arg)
    keep_dim = unpack_mlir_attr(keep_dim)
    output_dtype = mlir_type_to_torch_dtype(output_type_mlir)
    return torch.all(input_tensor, dim=tuple(dim_arg), keepdim=keep_dim).to(
        output_dtype
    )


def ttir_repeat_golden(
    input: GoldenMapTensor,
    repeat_dimensions_attr: DenseI64ArrayAttr,
    output_type_mlir: Type,
) -> GoldenMapTensor:
    repeat_dimensions = unpack_mlir_attr(repeat_dimensions_attr)
    output_dtype = mlir_type_to_torch_dtype(output_type_mlir)
    return input.repeat(repeats=repeat_dimensions).to(output_dtype)


def ttir_arange_golden(
    shape: ArrayAttr,
    start: IntegerAttr,
    end: IntegerAttr,
    step: IntegerAttr,
    arange_dimension: IntegerAttr,
    output_type_mlir: Type,
) -> GoldenMapTensor:
    shape = unpack_mlir_attr(shape)
    start = unpack_mlir_attr(start)
    end = unpack_mlir_attr(end)
    step = unpack_mlir_attr(step)
    arange_dimension = unpack_mlir_attr(arange_dimension)
    output_dtype = mlir_type_to_torch_dtype(output_type_mlir)
    result = torch.arange(start=start, end=end, step=step, dtype=torch.float32).to(
        output_dtype
    )
    if len(shape) == 2 and arange_dimension == 1:
        unsqueezed = torch.unsqueeze(result, dim=0)
        result = torch.cat([unsqueezed] * shape[0], dim=0)
    elif len(shape) == 2 and arange_dimension == 0:
        unsqueezed = torch.unsqueeze(result, dim=1)
        result = unsqueezed.expand(shape)

    return GoldenMapTensor({0: result}, (1, 1))


def ttir_cumsum_golden(
    input_tensor: GoldenMapTensor, dim: IntegerAttr, output_type_mlir: Type
) -> GoldenMapTensor:
    dim = unpack_mlir_attr(dim)
    output_dtype = mlir_type_to_torch_dtype(output_type_mlir)
    return torch.cumsum(input_tensor, dim=dim).to(output_dtype)


def ttir_gather_golden(
    input_tensor: GoldenMapTensor,
    start_indices_tensor: GoldenMapTensor,
    offset_dims: DenseI64ArrayAttr,
    collapsed_slice_dims: DenseI64ArrayAttr,
    operand_batching_dims: DenseI64ArrayAttr,
    start_indices_batching_dims: DenseI64ArrayAttr,
    start_index_map: DenseI64ArrayAttr,
    index_vector_dim: IntegerAttr,
    slice_sizes: DenseI64ArrayAttr,
    indices_are_sorted: BoolAttr,
    output_type_mlir: Type,
) -> GoldenMapTensor:

    # helpers
    def _isGoldenMapTensor(x):
        return isinstance(x, GoldenMapTensor)

    def _first_shard(x):
        return x.shard_at(0) if _isGoldenMapTensor(x) else x

    def _assert_replicated(t):
        ref = t.shard_at(0)
        for device_id, shard in t.shard_map.items():
            if not torch.equal(shard, ref):
                raise ValueError("gather golden expects replicated tensors")

    # ----- unpack attrs -----
    offset_dims = unpack_mlir_attr(offset_dims)
    collapsed_slice_dims = unpack_mlir_attr(collapsed_slice_dims)
    operand_batching_dims = unpack_mlir_attr(operand_batching_dims)
    start_indices_batching_dims = unpack_mlir_attr(start_indices_batching_dims)
    start_index_map = unpack_mlir_attr(start_index_map)
    index_vector_dim = unpack_mlir_attr(index_vector_dim)
    slice_sizes = unpack_mlir_attr(slice_sizes)
    indices_are_sorted = unpack_mlir_attr(indices_are_sorted)

    x = input_tensor
    idx = start_indices_tensor
    device = x.device if hasattr(x, "device") else None

    # validate/comute using shard-0 (torch), then slice the wrapper
    if _isGoldenMapTensor(idx):
        _assert_replicated(idx)
    x0 = _first_shard(x)
    idx0 = _first_shard(idx)

    # ---- validate attrs ----
    rank = x0.dim()
    assert len(slice_sizes) == rank, "slice_sizes must match operand dimensions"
    assert set(collapsed_slice_dims) == set(
        start_index_map
    ), "gathe golden assumes collapsed_slice_dims == start_index_map"
    assert (
        len(operand_batching_dims) == 0 and len(start_indices_batching_dims) == 0
    ), "Batching dims not supported in this golden"
    for d in collapsed_slice_dims:
        assert slice_sizes[d] == 1, "collapsed dims must have slice size 1"

    if idx0.dim() == 0:
        idx0 = idx0.unsqueeze(0)
    if len(start_index_map) == 1 and index_vector_dim == idx0.ndim:
        pass
    else:
        # Expect the conventional "last dim holds the vector"
        assert (
            index_vector_dim == idx0.ndim - 1
        ), "This golden expects index_vector_dim == last dimension for multi-d indices"

    # Determine batch shape and flatten indices to [B, K]
    if idx0.ndim == 1:  # simple path, K == 1
        batch_shape = idx0.shape  # [N]
        K = 1
        idx_flat0 = idx0.reshape(-1, 1).long()
    else:
        K = idx0.shape[-1]
        assert K == len(
            start_index_map
        ), "index vector length must match start_index_map"
        batch_shape = idx0.shape[:-1]
        idx_flat0 = idx0.reshape(-1, K).long()

    # Bounds check (might help avoid segfaults)
    for d in range(rank):
        if d not in start_index_map:
            assert slice_sizes[d] <= x0.size(d), "slice size too large for operand"
    for k, d in enumerate(start_index_map):
        valid_max = x0.size(d) - slice_sizes[d]
        if torch.any(idx_flat0[:, k] < 0) or torch.any(idx_flat0[:, k] > valid_max):
            print(d)
            raise IndexError(
                "gather start indices out of bounds for operand dim {}".format(d)
            )

    # Build the natural slice_shape (operand order, skipping collapsed dims)
    slice_dims_natural = [d for d in range(rank) if d not in collapsed_slice_dims]
    natural_slice_shape = [slice_sizes[d] for d in slice_dims_natural]

    # Number of non-collapsed dims must match offset_dims count
    assert len(slice_dims_natural) == len(
        offset_dims
    ), "offset_dims must have one entry per non-collapsed slice dim"

    # For each batch vector of indices, slice x accordingly
    B = int(torch.tensor(batch_shape).prod()) if len(batch_shape) > 0 else 1
    slices = []
    for b in range(B):
        starts = [0] * rank
        ends = [0] * rank
        # Fill starts/ends from index vector for mapped dims
        for k, d in enumerate(start_index_map):
            starts[d] = int(idx_flat0[b, k].item())
            ends[d] = starts[d] + slice_sizes[d]
        # For the other dims, start at 0 (or clamp) and take slice_sizes[d]
        for d in range(rank):
            if d not in start_index_map:
                starts[d] = 0
                ends[d] = slice_sizes[d]

        # Build the per-dim slice
        slicer = tuple(slice(starts[d], ends[d]) for d in range(rank))
        sub = x[slicer]  # shape equals slice_sizes in operand order

        # Remove collapsed dims (size-1) to get natural slice shape
        if len(collapsed_slice_dims) > 0:
            sub = sub.squeeze(dim=tuple(sorted(collapsed_slice_dims)))

        slices.append(sub)

    # Stack over batch
    if len(slices) == 1 and batch_shape == ():
        gathered = slices[0]
    else:
        gathered = torch.stack(slices, dim=0).reshape(
            *batch_shape, *natural_slice_shape
        )

    # position the slice dims inside the result according to offset_dims.
    # Current order: [B0, B1, ..., Slice0, Slice1, ...]
    batch_rank = len(batch_shape)
    slice_rank = len(natural_slice_shape)
    result_rank = batch_rank + slice_rank

    remaining_positions = [p for p in range(result_rank) if p not in offset_dims]
    assert (
        len(remaining_positions) == batch_rank
    ), "offset_dims inconsistent with batch rank"

    desired_index_for_current = [None] * result_rank
    # map batch dims
    for b_i in range(batch_rank):
        desired_index_for_current[b_i] = remaining_positions[b_i]
    # map slice dims
    for s_i in range(slice_rank):
        desired_index_for_current[batch_rank + s_i] = offset_dims[s_i]

    # Permute if needed
    if desired_index_for_current != list(range(result_rank)):
        gathered = gathered.permute(*desired_index_for_current)

    output_dtype = mlir_type_to_torch_dtype(output_type_mlir)
    return gathered.to(output_dtype).to(device=device)


def ttir_ones_golden(shape: ArrayAttr, output_type_mlir: Type) -> GoldenMapTensor:
    size = unpack_mlir_attr(shape)
    output_dtype = mlir_type_to_torch_dtype(output_type_mlir)
    return GoldenMapTensor({0: torch.ones(size, dtype=output_dtype)}, (1, 1))


def ttir_zeros_golden(shape: ArrayAttr, output_type_mlir: Type) -> GoldenMapTensor:
    size = unpack_mlir_attr(shape)
    output_dtype = mlir_type_to_torch_dtype(output_type_mlir)
    return GoldenMapTensor({0: torch.zeros(size, dtype=output_dtype)}, (1, 1))


def ttir_rand_golden(
    size: ArrayAttr,
    low: FloatAttr,
    high: FloatAttr,
    seed: IntegerAttr,
    output_type_mlir: Type,
) -> GoldenMapTensor:
    size = unpack_mlir_attr(size)
    low = unpack_mlir_attr(low)
    high = unpack_mlir_attr(high)
    seed = unpack_mlir_attr(seed)
    output_dtype = mlir_type_to_torch_dtype(output_type_mlir)

    gen = torch.Generator()
    gen.manual_seed(seed)
    base = torch.rand(size, generator=gen, dtype=torch.bfloat16)
    rand_tensor = (base * (high - low) + low).to(output_dtype)
    return GoldenMapTensor({0: rand_tensor}, (1, 1))


def ttir_cos_golden(
    input_tensor: GoldenMapTensor, output_type_mlir: Type
) -> GoldenMapTensor:
    output_dtype = mlir_type_to_torch_dtype(output_type_mlir)
    return torch.cos(input_tensor).to(output_dtype)


def ttir_sin_golden(
    input_tensor: GoldenMapTensor, output_type_mlir: Type
) -> GoldenMapTensor:
    output_dtype = mlir_type_to_torch_dtype(output_type_mlir)
    return torch.sin(input_tensor).to(output_dtype)


def ttir_sqrt_golden(
    input_tensor: GoldenMapTensor, output_type_mlir: Type
) -> GoldenMapTensor:
    output_dtype = mlir_type_to_torch_dtype(output_type_mlir)
    return torch.sqrt(input_tensor).to(output_dtype)


def ttir_pow_golden(
    input_tensor: GoldenMapTensor, other_tensor: GoldenMapTensor, output_type_mlir: Type
) -> GoldenMapTensor:
    output_dtype = mlir_type_to_torch_dtype(output_type_mlir)
    return torch.pow(input_tensor, other_tensor).to(output_dtype)


def ttir_ge_golden(
    input_tensor: GoldenMapTensor, other_tensor: GoldenMapTensor, output_type_mlir: Type
) -> GoldenMapTensor:
    output_dtype = mlir_type_to_torch_dtype(output_type_mlir)
    return torch.ge(input_tensor, other_tensor).to(output_dtype)


def ttir_lt_golden(
    input_tensor: GoldenMapTensor, other_tensor: GoldenMapTensor, output_type_mlir: Type
) -> GoldenMapTensor:
    output_dtype = mlir_type_to_torch_dtype(output_type_mlir)
    return torch.lt(input_tensor, other_tensor).to(output_dtype)


def ttir_minimum_golden(
    input_tensor: GoldenMapTensor, other_tensor: GoldenMapTensor, output_type_mlir: Type
) -> GoldenMapTensor:
    output_dtype = mlir_type_to_torch_dtype(output_type_mlir)
    return torch.minimum(input_tensor, other_tensor).to(output_dtype)


def ttir_logical_right_shift_golden(
    input_tensor: GoldenMapTensor, shift_tensor: GoldenMapTensor, output_type_mlir: Type
) -> GoldenMapTensor:
    output_dtype = mlir_type_to_torch_dtype(output_type_mlir)
    input_int64 = input_tensor.to(torch.int64)
    shift_int64 = shift_tensor.to(torch.int64)
    input_unsigned = torch.bitwise_and(input_int64, 0xFFFFFFFF)
    result = torch.bitwise_right_shift(input_unsigned, shift_int64)
    return torch.bitwise_and(result, 0xFFFFFFFF).to(output_dtype)


def ttir_slice_golden(
    input_tensor: GoldenMapTensor,
    begins: ArrayAttr,
    ends: ArrayAttr,
    step: ArrayAttr,
    output_type_mlir: Type,
) -> GoldenMapTensor:
    # Unpack MLIR attributes
    begins = unpack_mlir_attr(begins)
    ends = unpack_mlir_attr(ends)
    step = unpack_mlir_attr(step)
    output_dtype = mlir_type_to_torch_dtype(output_type_mlir)

    if ends is None:
        ends = [input_tensor.size(i) for i in range(len(begins))]

    # Build slice objects for each dimension
    slices = []
    for i in range(len(begins)):
        start = begins[i] if i < len(begins) else 0
        end = ends[i] if i < len(ends) else input_tensor.size(i)
        step_val = step[i] if i < len(step) else 1
        slices.append(slice(start, end, step_val))

    shard_map = {}
    for device_id, shard in input_tensor.shard_map.items():
        shard_map[device_id] = shard[slices]

    return GoldenMapTensor(shard_map, input_tensor.mesh_shape).to(output_dtype)


def ttir_div_golden(
    lhs: GoldenMapTensor, rhs: GoldenMapTensor, output_type_mlir: Type
) -> GoldenMapTensor:
    output_dtype = mlir_type_to_torch_dtype(output_type_mlir)
    return torch.div(lhs, rhs).to(lhs.dtype).to(output_dtype)


def ttir_sum_golden(
    input_tensor: GoldenMapTensor,
    dim_arg_attr: ArrayAttr,
    keep_dim_attr: BoolAttr,
    output_type_mlir: Type,
) -> GoldenMapTensor:
    dim_arg = unpack_mlir_attr(dim_arg_attr)
    keep_dim = unpack_mlir_attr(keep_dim_attr)
    output_dtype = mlir_type_to_torch_dtype(output_type_mlir)
    return torch.sum(input_tensor, dim=dim_arg, keepdim=keep_dim).to(output_dtype)


def ttir_reshape_golden(
    input_tensor: GoldenMapTensor, shape_attr: ArrayAttr, output_type_mlir: Type
) -> GoldenMapTensor:
    new_shape = unpack_mlir_attr(shape_attr)
    output_dtype = mlir_type_to_torch_dtype(output_type_mlir)
    return torch.reshape(input_tensor, new_shape).clone().to(output_dtype)


def ttir_broadcast_golden(
    input_tensor: GoldenMapTensor,
    broadcast_dimensions_attr: DenseI64ArrayAttr,
    output_type_mlir: Type,
) -> GoldenMapTensor:
    broadcast_dimensions = unpack_mlir_attr(broadcast_dimensions_attr)
    output_dtype = mlir_type_to_torch_dtype(output_type_mlir)
    input_shape = input_tensor.shape

    shape = []
    for i in range(len(broadcast_dimensions)):
        if broadcast_dimensions[i] != 1:
            shape.append(broadcast_dimensions[i])
        else:
            shape.append(input_shape[i])

    return torch.broadcast_to(input_tensor, shape).to(output_dtype)


def ttir_permute_golden(
    input_tensor: GoldenMapTensor,
    permutation_attr: DenseI64ArrayAttr,
    output_type_mlir: Type,
) -> GoldenMapTensor:
    permutation = unpack_mlir_attr(permutation_attr)
    output_dtype = mlir_type_to_torch_dtype(output_type_mlir)
    return torch.permute(input_tensor, permutation).to(output_dtype)


def ttir_dot_general_golden(
    lhs: GoldenMapTensor,
    rhs: GoldenMapTensor,
    batch_dims_lhs_attr: DenseI64ArrayAttr,
    contract_dims_lhs_attr: DenseI64ArrayAttr,
    batch_dims_rhs_attr: DenseI64ArrayAttr,
    contract_dims_rhs_attr: DenseI64ArrayAttr,
    output_type_mlir: Type,
) -> GoldenMapTensor:
    batch_dims_lhs = unpack_mlir_attr(batch_dims_lhs_attr)
    contract_dims_lhs = unpack_mlir_attr(contract_dims_lhs_attr)
    batch_dims_rhs = unpack_mlir_attr(batch_dims_rhs_attr)
    contract_dims_rhs = unpack_mlir_attr(contract_dims_rhs_attr)
    output_dtype = mlir_type_to_torch_dtype(output_type_mlir)

    non_batch_dims_lhs = [d for d in range(lhs.dim()) if d not in batch_dims_lhs]
    non_batch_dims_rhs = [d for d in range(rhs.dim()) if d not in batch_dims_rhs]

    # Compute output shape
    lhs_shape = list(lhs.shape)
    rhs_shape = list(rhs.shape)
    batch_shape = [lhs_shape[d] for d in batch_dims_lhs]
    non_contract_lhs = [d for d in non_batch_dims_lhs if d not in contract_dims_lhs]
    non_contract_rhs = [d for d in non_batch_dims_rhs if d not in contract_dims_rhs]
    out_shape = (
        batch_shape
        + [lhs_shape[d] for d in non_contract_lhs]
        + [rhs_shape[d] for d in non_contract_rhs]
    )

    transposed_lhs = torch.permute(lhs, (batch_dims_lhs + non_batch_dims_lhs))
    transposed_rhs = torch.permute(rhs, (batch_dims_rhs + non_batch_dims_rhs))
    result = lhs.zeros_like_builder(out_shape)

    dim_ranges = []
    for i in range(len(batch_dims_lhs)):
        dim_ranges.append([j for j in range(list(lhs.shape)[i])])

    import itertools

    batch_indices = list(itertools.product(*dim_ranges))
    for index in batch_indices:
        for device_id, shard in result.shard_map.items():
            transposed_lhs_slice = transposed_lhs.shard_at(device_id)[index]
            transposed_rhs_slice = transposed_rhs.shard_at(device_id)[index]
            dot_dims_lhs = [d - len(index) for d in contract_dims_lhs]
            dot_dims_rhs = [d - len(index) for d in contract_dims_rhs]
            out_index = index
            shard[out_index] = torch.tensordot(
                transposed_lhs_slice,
                transposed_rhs_slice,
                dims=(dot_dims_lhs, dot_dims_rhs),
            )
    return result.to(output_dtype)


def ttir_pad_golden(
    input_tensor: GoldenMapTensor,
    padding: DenseI32ArrayAttr,
    value: FloatAttr,
    output_type_mlir: Type,
) -> GoldenMapTensor:
    padding = unpack_mlir_attr(padding)
    value = unpack_mlir_attr(value)
    output_dtype = mlir_type_to_torch_dtype(output_type_mlir)

    golden_padding = []
    for i in range(len(padding) // 2):
        golden_padding.append(padding[-((2 * i) + 2)])
        golden_padding.append(padding[-((2 * i) + 1)])

    return torch.nn.functional.pad(
        input_tensor, pad=golden_padding, mode="constant", value=value
    ).to(output_dtype)


def ttir_constant_golden(value: DenseElementsAttr) -> GoldenMapTensor:
    def splat_dense_attr_to_torch(elem_type: Type):
        dtype = torch.float32

        if isinstance(elem_type, FloatType):
            if elem_type.width == 16:
                dtype = torch.float16
            elif elem_type.width == 32:
                dtype = torch.float32
            elif elem_type.width == 64:
                dtype = torch.float64
        elif isinstance(elem_type, IntegerType):
            if elem_type.width == 8:
                dtype = torch.int8
            elif elem_type.width == 16:
                dtype = torch.int16
            elif elem_type.width == 32:
                dtype = torch.int32
            elif elem_type.width == 64:
                dtype = torch.int64

        return dtype

    shape = list(value.type.shape)
    dtype = splat_dense_attr_to_torch(value.type)

    if value.is_splat:
        value = value.get_splat_value()
        torch_tensor = torch.full(shape, value.value, dtype=dtype)
    else:
        flat_values = [elem for elem in value]
        torch_tensor = torch.tensor(flat_values, dtype=dtype).reshape(shape)

    return GoldenMapTensor({0: torch_tensor.reshape(shape)}, (1, 1))


def ttir_convolution_golden(
    lhs: GoldenMapTensor,
    rhs: GoldenMapTensor,
    bias: Optional[GoldenMapTensor],
    window_strides_attr: DenseI64ArrayAttr,
    padding_attr: DenseI64ArrayAttr,
    input_dilation_attr: DenseI64ArrayAttr,
    weight_dilation_attr: DenseI64ArrayAttr,
    window_reversal_attr: DenseBoolArrayAttr,
    convolution_layout_attr: ConvolutionLayoutAttr,
    feature_group_count_attr: IntegerAttr,
    batch_group_count_attr: IntegerAttr,
    output_type_mlir: Type,
) -> GoldenMapTensor:
    input_tensor = lhs.clone()
    weight = rhs.clone()
    window_strides = unpack_mlir_attr(window_strides_attr)
    padding = unpack_mlir_attr(padding_attr)
    input_dilation = unpack_mlir_attr(input_dilation_attr)
    weight_dilation = unpack_mlir_attr(weight_dilation_attr)
    window_reversal = unpack_mlir_attr(window_reversal_attr)
    feature_group_count = unpack_mlir_attr(feature_group_count_attr)
    batch_group_count = unpack_mlir_attr(batch_group_count_attr)
    output_dtype = mlir_type_to_torch_dtype(output_type_mlir)
    convolution_layout = ttir.ir.ConvolutionLayoutAttr.maybe_downcast(
        convolution_layout_attr
    )
    input_batch = convolution_layout.input_batch
    input_feature = convolution_layout.input_feature
    input_spatial_dimensions = convolution_layout.input_spatial_dimensions
    output_batch = convolution_layout.output_batch
    output_feature = convolution_layout.output_feature
    output_spatial_dimensions = convolution_layout.output_spatial_dimensions
    kernel_output_feature = convolution_layout.kernel_output_feature
    kernel_input_feature = convolution_layout.kernel_input_feature
    kernel_spatial_dimensions = convolution_layout.kernel_spatial_dimensions

    # Current layout is defined by the positions
    # We need to permute to NCHW: [batch, feature, spatial_0, spatial_1, ...]
    current_layout = [None] * input_tensor.ndim
    current_layout[input_batch] = 0  # batch goes to position 0
    current_layout[input_feature] = 1  # feature goes to position 1
    for i, spatial_dim in enumerate(input_spatial_dimensions):
        current_layout[spatial_dim] = 2 + i  # spatial dims go to positions 2, 3, ...

    # Check if we need to permute (i.e., if current_layout != [0, 1, 2, 3, ...])
    if current_layout != list(range(input_tensor.ndim)):
        # Create inverse permutation to go from current layout to NCHW
        permutation = [current_layout.index(i) for i in range(input_tensor.ndim)]
        input_tensor = input_tensor.permute(permutation)

    # Similarly for output, we need to know how to permute back
    # Output permutation: from NCHW back to output layout
    output_permutation = [None] * (len(output_spatial_dimensions) + 2)
    output_permutation[output_batch] = 0
    output_permutation[output_feature] = 1
    for i, spatial_dim in enumerate(output_spatial_dimensions):
        output_permutation[spatial_dim] = 2 + i

    # Handle weight/kernel layout transformation
    # PyTorch expects weights in [output_channels, input_channels, H, W] format
    # Create layout for weight tensor: [output_feat, input_feat, spatial_0, spatial_1, ...]
    weight_layout = [None] * weight.ndim
    weight_layout[kernel_output_feature] = 0  # output feature goes to position 0
    weight_layout[kernel_input_feature] = 1  # input feature goes to position 1
    for i, spatial_dim in enumerate(kernel_spatial_dimensions):
        weight_layout[spatial_dim] = 2 + i  # spatial dims go to positions 2, 3, ...

    # Check if we need to permute weight
    if weight_layout != list(range(weight.ndim)):
        weight_permutation = [weight_layout.index(i) for i in range(weight.ndim)]
        weight = weight.permute(weight_permutation)

    # Extract only spatial dimensions from strides and dilations
    # TTIR uses 4D strides/dilations [batch, channel, height, width]
    # PyTorch conv2d expects 2D [height, width]
    if len(window_strides) == 4:
        stride = [window_strides[2], window_strides[3]]  # Extract spatial dims
    elif len(window_strides) == 2:
        stride = window_strides
    else:
        stride = [1, 1]

    if len(weight_dilation) == 4:
        dilation = [weight_dilation[2], weight_dilation[3]]  # Extract spatial dims
    elif len(weight_dilation) == 2:
        dilation = weight_dilation
    else:
        dilation = [1, 1]

    # Convert padding from [top, left, bottom, right] to PyTorch format [height, width]
    # PyTorch expects symmetric padding, so we check if padding is symmetric
    if len(padding) == 4:
        top, left, bottom, right = padding
        if top == bottom and left == right:
            torch_padding = [top, left]
        else:
            # For asymmetric padding, we need to manually pad the input
            import torch.nn.functional as F

            # PyTorch F.pad expects padding in reverse order: [left, right, top, bottom]
            manual_padding = [left, right, top, bottom]
            input_tensor = F.pad(input_tensor, manual_padding, mode="constant", value=0)
            torch_padding = [0, 0]
    elif len(padding) == 2:
        torch_padding = padding
    else:
        torch_padding = [0, 0]

    # Handle bias
    if bias is not None:
        bias = bias.squeeze()

    # Now input_tensor is in NCHW format, call PyTorch conv2d directly
    groups = feature_group_count

    result = torch.nn.functional.conv2d(
        input_tensor,
        weight,
        bias=bias,
        stride=tuple(stride) if isinstance(stride, list) else stride,
        padding=tuple(torch_padding)
        if isinstance(torch_padding, list)
        else torch_padding,
        dilation=tuple(dilation) if isinstance(dilation, list) else dilation,
        groups=groups,
    )

    # Permute output back to the expected output layout if needed
    if output_permutation != list(range(result.ndim)):
        result = result.permute(output_permutation)

    return result.to(output_dtype)


def ttir_pooling_golden(
    input_tensor: GoldenMapTensor,
    pooling_method_attr: Attribute,
    window_dimensions_attr: DenseI64ArrayAttr,
    window_strides_attr: DenseI64ArrayAttr,
    base_dilations_attr: DenseI64ArrayAttr,
    window_dilations_attr: DenseI64ArrayAttr,
    padding_attr: DenseI64ArrayAttr,
    output_type_mlir: Type,
) -> GoldenMapTensor:
    pooling_method = pooling_method_attr
    window_dimensions = unpack_mlir_attr(window_dimensions_attr)
    window_strides = unpack_mlir_attr(window_strides_attr)
    base_dilations = unpack_mlir_attr(base_dilations_attr)
    window_dilations = unpack_mlir_attr(window_dilations_attr)
    padding = unpack_mlir_attr(padding_attr)
    output_dtype = mlir_type_to_torch_dtype(output_type_mlir)

    # Find spatial dimensions (those with window_dimensions > 1)
    spatial_dim_indices = [i for i, dim in enumerate(window_dimensions) if dim > 1]

    # Validate spatial dimensions
    if len(spatial_dim_indices) == 0 or len(spatial_dim_indices) > 2:
        raise ValueError(
            f"Pooling with {len(spatial_dim_indices)} spatial dimensions not supported. "
            f"Expected 1 or 2 spatial dimensions."
        )

    # Default to last two dimensions if window dimensions are all 1
    num_dims = len(window_dimensions)
    if len(spatial_dim_indices) < 2:
        spatial_dim_indices = [num_dims - 2, num_dims - 1]

    # Extract kernel, stride, dilation, and padding for the spatial dimensions
    kernel = [window_dimensions[i] for i in spatial_dim_indices]
    stride = [window_strides[i] for i in spatial_dim_indices]
    dilation = [window_dilations[i] for i in spatial_dim_indices]

    # Convert padding from flat array to [top, left, bottom, right] format
    # padding is [dim0_low, dim0_high, dim1_low, dim1_high, dim2_low, dim2_high, dim3_low, dim3_high]
    pool_padding = [
        padding[2 * spatial_dim_indices[0]],  # top
        padding[2 * spatial_dim_indices[1]],  # left
        padding[2 * spatial_dim_indices[0] + 1],  # bottom
        padding[2 * spatial_dim_indices[1] + 1],  # right
    ]

    # Get pooling method enum value
    pooling_method_str = str(pooling_method)

    # Call the appropriate golden function based on pooling method
    if "Max" in pooling_method_str:
        result = max_pool2d_golden(
            input_tensor,
            kernel=kernel,
            stride=stride,
            padding=pool_padding,
            dilation=dilation,
            ceil_mode=False,
        )
    elif "Average" in pooling_method_str:
        result = avg_pool2d_golden(
            input_tensor,
            kernel=kernel,
            stride=stride,
            padding=pool_padding,
            dilation=dilation,
            ceil_mode=False,
            count_include_pad=True,
        )
    elif "Sum" in pooling_method_str:
        # Sum pooling = average pooling * kernel size
        result = avg_pool2d_golden(
            input_tensor,
            kernel=kernel,
            stride=stride,
            padding=pool_padding,
            dilation=dilation,
            ceil_mode=False,
            count_include_pad=True,
        )
        kernel_size = kernel[0] * kernel[1]
        result = torch.mul(result, kernel_size)
    else:
        raise ValueError(f"Unknown pooling method: {pooling_method_str}")

    return result.to(output_dtype)


def ttir_batch_norm_inference_golden(
    input_tensor: GoldenMapTensor,
    scale: GoldenMapTensor,
    offset: GoldenMapTensor,
    mean: GoldenMapTensor,
    variance: GoldenMapTensor,
    epsilon_attr: FloatAttr,
    dimension_attr: IntegerAttr,
    output_type_mlir: Type,
) -> GoldenMapTensor:
    epsilon = unpack_mlir_attr(epsilon_attr)
    dim = unpack_mlir_attr(dimension_attr)
    output_dtype = mlir_type_to_torch_dtype(output_type_mlir)
    perm = list(range(input_tensor.ndim))
    perm[1], perm[dim] = perm[dim], perm[1]
    cloned_tensor = input_tensor.clone()
    permuted_tensor = cloned_tensor.permute(perm)
    result = torch.nn.functional.batch_norm(
        permuted_tensor,
        running_mean=mean,
        running_var=variance,
        weight=scale,
        bias=offset,
        training=False,
        eps=epsilon,
    )
    inv_perm = [perm.index(i) for i in range(len(perm))]
    result = result.permute(inv_perm)
    return result.to(output_dtype)


def ttir_batch_norm_training_golden(
    input_tensor: GoldenMapTensor,
    scale: GoldenMapTensor,
    offset: GoldenMapTensor,
    running_mean: GoldenMapTensor,
    running_variance: GoldenMapTensor,
    epsilon_attr: FloatAttr,
    dimension_attr: IntegerAttr,
    momentum_attr: FloatAttr,
    output_type_mlir: Type,
    mean_output_type_mlir: Type,
    variance_output_type_mlir: Type,
) -> Tuple[GoldenMapTensor, GoldenMapTensor, GoldenMapTensor]:
    epsilon = unpack_mlir_attr(epsilon_attr)
    dim = unpack_mlir_attr(dimension_attr)
    momentum = unpack_mlir_attr(momentum_attr)
    perm = list(range(input_tensor.ndim))
    perm[1], perm[dim] = perm[dim], perm[1]
    permuted_tensor = input_tensor.permute(perm)
    output_dtype = mlir_type_to_torch_dtype(output_type_mlir)
    mean_output_type = mlir_type_to_torch_dtype(mean_output_type_mlir)
    variance_output_type = mlir_type_to_torch_dtype(variance_output_type_mlir)

    # Compute batch statistics
    # PyTorch batch_norm uses biased variance (unbiased=False) during training
    # Calculate mean and variance across all dimensions except the channel dimension (dim 1 after permute)
    # For NCHW format: reduce over dims [0, 2, 3] (batch, height, width), keep dim 1 (channels)
    if permuted_tensor.ndim == 4:
        # NCHW format - compute mean step by step to ensure it works with GoldenMapTensor
        # First reduce over spatial dimensions [2, 3] (H, W)
        spatial_mean = torch.mean(permuted_tensor, dim=[2, 3])  # [N, C]
        # Then reduce over batch dimension [0]
        batch_mean = torch.mean(spatial_mean, dim=0)  # [C]

        # For variance, use the same approach
        spatial_var_sum = torch.sum(
            torch.pow(
                torch.sub(permuted_tensor, torch.reshape(batch_mean, [1, -1, 1, 1])), 2
            ),
            dim=[0, 2, 3],
        )
        batch_var = torch.div(
            spatial_var_sum,
            permuted_tensor.shape[0]
            * permuted_tensor.shape[2]
            * permuted_tensor.shape[3],
        )
    else:
        # General case: reduce over all dims except channel dim (1)
        reduce_dims = [0] + list(range(2, permuted_tensor.ndim))
        batch_mean = torch.mean(permuted_tensor, dim=reduce_dims)
        batch_var = torch.var(permuted_tensor, dim=reduce_dims, unbiased=False)

    # Manually compute normalized output: (x - mean) / sqrt(var + eps) * scale + offset
    # Reshape mean and var for broadcasting using torch.reshape
    shape = [1, -1] + [1] * (permuted_tensor.ndim - 2)
    batch_mean_reshaped = torch.reshape(batch_mean, shape)
    batch_var_reshaped = torch.reshape(batch_var, shape)
    scale_reshaped = torch.reshape(scale, shape)
    offset_reshaped = torch.reshape(offset, shape)

    # Normalize using torch functions (GoldenMapTensor requires torch.* functions)
    centered = torch.sub(permuted_tensor, batch_mean_reshaped)
    std = torch.sqrt(torch.add(batch_var_reshaped, epsilon))
    normalized = torch.div(centered, std)
    scaled = torch.mul(normalized, scale_reshaped)
    result = torch.add(scaled, offset_reshaped)

    # Permute result back to original dimension order
    inv_perm = [perm.index(i) for i in range(len(perm))]
    result = result.permute(inv_perm)

    # Update running statistics using momentum
    # running_mean = momentum * batch_mean + (1 - momentum) * running_mean
    # running_variance = momentum * batch_variance + (1 - momentum) * running_variance
    updated_running_mean = torch.add(
        torch.mul(batch_mean, momentum), torch.mul(running_mean, 1 - momentum)
    )
    updated_running_var = torch.add(
        torch.mul(batch_var, momentum), torch.mul(running_variance, 1 - momentum)
    )

    return (
        result.to(output_dtype),
        updated_running_mean.to(mean_output_type),
        updated_running_var.to(variance_output_type),
    )


def ttir_ne_golden(
    input_tensor: GoldenMapTensor, other_tensor: GoldenMapTensor, output_type_mlir: Type
) -> GoldenMapTensor:
    result_bool = torch.ne(input_tensor, other_tensor)
    output_dtype = mlir_type_to_torch_dtype(output_type_mlir)
    return result_bool.to(output_dtype)


def ttir_logical_not_golden(
    input_tensor: GoldenMapTensor, output_type_mlir: Type
) -> GoldenMapTensor:
    result_bool = torch.logical_not(input_tensor)
    output_dtype = mlir_type_to_torch_dtype(output_type_mlir)
    return result_bool.to(output_dtype)


def ttir_max_golden(
    input_tensor: GoldenMapTensor,
    dim_arg_attr: ArrayAttr,
    keep_dim_attr: BoolAttr,
    output_type_mlir: Type,
) -> GoldenMapTensor:
    dim_arg = unpack_mlir_attr(dim_arg_attr)
    keep_dim = unpack_mlir_attr(keep_dim_attr)
    output_dtype = mlir_type_to_torch_dtype(output_type_mlir)

    if dim_arg is None:
        # For all dimensions reduction
        result = torch.max(input_tensor)
        if keep_dim:
            # Reshape to match expected output with all dims = 1
            output_shape = [1] * input_tensor.dim()
            return result.reshape(*output_shape).to(output_dtype)
        else:
            return result.to(output_dtype)
    elif len(dim_arg) == 1:
        # Single dimension reduction
        values, indices = torch.max(input_tensor, dim=dim_arg[0], keepdim=keep_dim)
        return values.to(output_dtype)
    else:
        # Multiple dimensions - reduce sequentially from highest to lowest
        # Sort in descending order to maintain correct dimension indices
        sorted_dims = sorted(dim_arg, reverse=True)
        result = input_tensor
        for dim in sorted_dims:
            result, _ = torch.max(result, dim=dim, keepdim=keep_dim)
        return result.to(output_dtype)


def ttir_reduce_or_golden(
    input_tensor: GoldenMapTensor,
    dim_arg_attr: ArrayAttr,
    keep_dim_attr: BoolAttr,
    output_type_mlir: Type,
) -> GoldenMapTensor:
    dim_arg = unpack_mlir_attr(dim_arg_attr)
    keep_dim = unpack_mlir_attr(keep_dim_attr)
    output_dtype = mlir_type_to_torch_dtype(output_type_mlir)
    return torch.any(input_tensor, dim=tuple(dim_arg), keepdim=keep_dim).to(
        output_dtype
    )


def ttir_clamp_tensor_golden(
    input_tensor: GoldenMapTensor,
    min_tensor: GoldenMapTensor,
    max_tensor: GoldenMapTensor,
    output_type_mlir: Type,
) -> GoldenMapTensor:
    output_dtype = mlir_type_to_torch_dtype(output_type_mlir)
    return torch.min(torch.max(input_tensor, min_tensor), max_tensor).to(output_dtype)


def ttir_full_golden(
    shape_attr: DenseI32ArrayAttr,
    fill_value_attr: Union[IntegerAttr, FloatAttr],
    output_type_mlir: Type,
) -> GoldenMapTensor:
    shape = unpack_mlir_attr(shape_attr)
    fill_value = unpack_mlir_attr(fill_value_attr)
    tensor = torch.full(shape, fill_value)
    output_dtype = mlir_type_to_torch_dtype(output_type_mlir)
    return GoldenMapTensor({0: tensor}, (1, 1)).to(output_dtype)


def ttir_concat_golden(
    input_tensors: List[GoldenMapTensor], dim_attr: IntegerAttr, output_type_mlir: Type
) -> GoldenMapTensor:
    dim = unpack_mlir_attr(dim_attr)
    output_dtype = mlir_type_to_torch_dtype(output_type_mlir)
    if isinstance(input_tensors, tuple):
        return torch.concat(input_tensors, dim=dim).to(output_dtype)
    else:
        return torch.concat([input_tensors], dim=dim).to(output_dtype)


def ttir_max_pool2d_with_indices(
    input_tensor: GoldenMapTensor,
    kernel_attr: DenseI32ArrayAttr,
    stride_attr: DenseI32ArrayAttr,
    padding_attr: DenseI32ArrayAttr,
    dilation_attr: DenseI32ArrayAttr,
    ceil_mode_attr: BoolAttr,
    output_type_mlir: Type,
) -> Tuple[GoldenMapTensor, GoldenMapTensor]:
    kernel = unpack_mlir_attr(kernel_attr)
    stride = unpack_mlir_attr(stride_attr)
    padding = unpack_mlir_attr(padding_attr)
    dilation = unpack_mlir_attr(dilation_attr)
    ceil_mode = unpack_mlir_attr(ceil_mode_attr)
    output_dtype = mlir_type_to_torch_dtype(output_type_mlir)

    # Assert that padding padding top+bottom and left+right are equal for both dimensions
    assert (
        padding[0] == padding[2]
    ), "Asymmetric padding not supported in height dimension"
    assert (
        padding[1] == padding[3]
    ), "Asymmetric padding not supported in width dimension"

    # TTMLIR uses NHWC format, but PyTorch expects NCHW format
    # Transpose input from NHWC to NCHW
    input_tensor_clone = input_tensor.clone()
    input_tensor_nchw = input_tensor_clone.transpose(-1, -2).transpose(-2, -3)

    output, indices = torch.nn.functional.max_pool2d(
        input_tensor_nchw,
        kernel_size=kernel,
        stride=stride,
        padding=((padding[0], padding[1])),
        dilation=dilation,
        ceil_mode=ceil_mode,
        return_indices=True,
    )

    # Transpose output back from NCHW to NHWC
    output_nhwc = output.transpose(-2, -3).transpose(-1, -2)
    indices_nhwc = indices.transpose(-2, -3).transpose(-1, -2)
    return output_nhwc.to(output_dtype), indices_nhwc.to(torch.int64)


def ttir_scatter_golden(
    input_tensor: GoldenMapTensor,
    index: GoldenMapTensor,
    source: GoldenMapTensor,
    dim: IntegerAttr,
    scatter_reduce_type_attr: ReduceTypeAttr,
    output_type_mlir: Type,
) -> GoldenMapTensor:
    dim_value = unpack_mlir_attr(dim)
    scatter_reduce_type = ttcore.ir.ReduceTypeAttr.maybe_downcast(
        scatter_reduce_type_attr
    ).value
    output_dtype = mlir_type_to_torch_dtype(output_type_mlir)
    index_copy = index.clone()
    index_copy = index_copy.to(torch.int64)

    if scatter_reduce_type == ttcore.ir.ReduceType.Sum:
        out_tensor = torch.scatter_reduce(
            input_tensor, dim_value, index_copy, source, reduce="sum"
        )
    elif scatter_reduce_type == ttcore.ir.ReduceType.Prod:
        out_tensor = torch.scatter_reduce(
            input_tensor, dim_value, index_copy, source, reduce="prod"
        )
    elif scatter_reduce_type == ttcore.ir.ReduceType.Max:
        out_tensor = torch.scatter_reduce(
            input_tensor, dim_value, index_copy, source, reduce="amax"
        )
    elif scatter_reduce_type == ttcore.ir.ReduceType.Min:
        out_tensor = torch.scatter_reduce(
            input_tensor, dim_value, index_copy, source, reduce="amin"
        )
    elif scatter_reduce_type == ttcore.ir.ReduceType.Invalid:
        out_tensor = torch.scatter(input_tensor, dim_value, index_copy, source)
    else:
        raise ValueError(f"Unsupported scatter reduce type: {scatter_reduce_type}")

    return out_tensor.to(output_dtype)


def ttir_reverse_golden(
    input_tensor: GoldenMapTensor,
    dimensions_attr: DenseI64ArrayAttr,
    output_type_mlir: Type,
) -> GoldenMapTensor:
    dimensions = unpack_mlir_attr(dimensions_attr)
    output_dtype = mlir_type_to_torch_dtype(output_type_mlir)
    return torch.flip(input_tensor, dimensions).to(output_dtype)


def ttir_equal_golden(
    input_tensor: GoldenMapTensor, other_tensor: GoldenMapTensor, output_type_mlir: Type
) -> GoldenMapTensor:
    result_bool = torch.eq(input_tensor, other_tensor)
    output_dtype = mlir_type_to_torch_dtype(output_type_mlir)
    return result_bool.to(output_dtype)


def ttir_greater_than_golden(
    input_tensor: GoldenMapTensor, other_tensor: GoldenMapTensor, output_type_mlir: Type
) -> GoldenMapTensor:
    result_bool = torch.gt(input_tensor, other_tensor)
    output_dtype = mlir_type_to_torch_dtype(output_type_mlir)
    return result_bool.to(output_dtype)


def ttir_typecast_golden(
    input_tensor: GoldenMapTensor, output_type_mlir: Type
) -> GoldenMapTensor:
    output_dtype = mlir_type_to_torch_dtype(output_type_mlir)
    return input_tensor.to(output_dtype)


def ttir_log1p_golden(
    input_tensor: GoldenMapTensor, output_type_mlir: Type
) -> GoldenMapTensor:
    output_dtype = mlir_type_to_torch_dtype(output_type_mlir)
    return torch.log1p(input_tensor).to(output_dtype)


def ttir_log_golden(
    input_tensor: GoldenMapTensor, output_type_mlir: Type
) -> GoldenMapTensor:
    output_dtype = mlir_type_to_torch_dtype(output_type_mlir)
    return torch.log(input_tensor).to(output_dtype)


def ttir_maximum_golden(
    input_tensor: GoldenMapTensor, other_tensor: GoldenMapTensor, output_type_mlir: Type
) -> GoldenMapTensor:
    output_dtype = mlir_type_to_torch_dtype(output_type_mlir)
    return torch.maximum(input_tensor, other_tensor).to(output_dtype)


def ttir_multiply_golden(
    input_tensor: GoldenMapTensor, other_tensor: GoldenMapTensor, output_type_mlir: Type
) -> GoldenMapTensor:
    output_dtype = mlir_type_to_torch_dtype(output_type_mlir)
    return torch.multiply(input_tensor, other_tensor).to(output_dtype)


def ttir_add_golden(
    input_tensor: GoldenMapTensor, other_tensor: GoldenMapTensor, output_type_mlir: Type
) -> GoldenMapTensor:
    output_dtype = mlir_type_to_torch_dtype(output_type_mlir)
    return torch.add(input_tensor, other_tensor).to(output_dtype)


def ttir_sigmoid_golden(
    input_tensor: GoldenMapTensor, output_type_mlir: Type
) -> GoldenMapTensor:
    output_dtype = mlir_type_to_torch_dtype(output_type_mlir)
    return torch.sigmoid(input_tensor).to(output_dtype)


def ttir_hardsigmoid_golden(
    input_tensor: GoldenMapTensor, output_type_mlir: Type
) -> GoldenMapTensor:
    output_dtype = mlir_type_to_torch_dtype(output_type_mlir)
    return torch.nn.functional.hardsigmoid(input_tensor).to(output_dtype)


def ttir_subtract_golden(
    input_tensor: GoldenMapTensor, other_tensor: GoldenMapTensor, output_type_mlir: Type
) -> GoldenMapTensor:
    output_dtype = mlir_type_to_torch_dtype(output_type_mlir)
    return torch.subtract(input_tensor, other_tensor).to(output_dtype)


def ttir_tanh_golden(
    input_tensor: GoldenMapTensor, output_type_mlir: Type
) -> GoldenMapTensor:
    output_dtype = mlir_type_to_torch_dtype(output_type_mlir)
    return torch.tanh(input_tensor).to(output_dtype)


def ttir_rsqrt_golden(
    input_tensor: GoldenMapTensor, output_type_mlir: Type
) -> GoldenMapTensor:
    output_dtype = mlir_type_to_torch_dtype(output_type_mlir)
    return torch.rsqrt(input_tensor).to(output_dtype)


def ttir_neg_golden(
    input_tensor: GoldenMapTensor, output_type_mlir: Type
) -> GoldenMapTensor:
    output_dtype = mlir_type_to_torch_dtype(output_type_mlir)
    return torch.neg(input_tensor).to(output_dtype)


def ttir_where_golden(
    condition: GoldenMapTensor,
    x: GoldenMapTensor,
    y: GoldenMapTensor,
    output_type_mlir: Type,
) -> GoldenMapTensor:
    output_dtype = mlir_type_to_torch_dtype(output_type_mlir)
    return torch.where(condition, x, y).to(output_dtype)


def ttir_abs_golden(
    input_tensor: GoldenMapTensor, output_type_mlir: Type
) -> GoldenMapTensor:
    output_dtype = mlir_type_to_torch_dtype(output_type_mlir)
    return torch.abs(input_tensor).to(output_dtype)


def ttir_erf_golden(
    input_tensor: GoldenMapTensor, output_type_mlir: Type
) -> GoldenMapTensor:
    output_dtype = mlir_type_to_torch_dtype(output_type_mlir)
    return torch.erf(input_tensor).to(output_dtype)


def ttir_floor_golden(
    input_tensor: GoldenMapTensor, output_type_mlir: Type
) -> GoldenMapTensor:
    output_dtype = mlir_type_to_torch_dtype(output_type_mlir)
    return torch.floor(input_tensor).to(output_dtype)


def ttir_exp_golden(
    input_tensor: GoldenMapTensor, output_type_mlir: Type
) -> GoldenMapTensor:
    output_dtype = mlir_type_to_torch_dtype(output_type_mlir)
    return torch.exp(input_tensor).to(output_dtype)


def ttir_sort_golden(
    input_tensor: GoldenMapTensor,
    dim_attr: IntegerAttr,
    descending_attr: BoolAttr,
    stable_attr: BoolAttr,
    output_type_mlir: Type,
) -> GoldenMapTensor:
    dim = unpack_mlir_attr(dim_attr)
    descending = unpack_mlir_attr(descending_attr)
    stable = unpack_mlir_attr(stable_attr)
    output_dtype = mlir_type_to_torch_dtype(output_type_mlir)

    values, indices = torch.sort(
        input_tensor, dim=dim, descending=descending, stable=stable
    )
    return values.to(output_dtype), indices.to(torch.int64)


################ StableHLO Op Golden Functions ###############


def stablehlo_add_golden(
    input_tensor: GoldenMapTensor, other_tensor: GoldenMapTensor, output_type_mlir: Type
) -> GoldenMapTensor:
    output_dtype = mlir_type_to_torch_dtype(output_type_mlir)
    return torch.add(input_tensor, other_tensor).to(output_dtype)


def stablehlo_log_golden(
    input_tensor: GoldenMapTensor, output_type_mlir: Type
) -> GoldenMapTensor:
    output_dtype = mlir_type_to_torch_dtype(output_type_mlir)
    return torch.log(input_tensor).to(output_dtype)


def stablehlo_log1p_golden(
    input_tensor: GoldenMapTensor, output_type_mlir: Type
) -> GoldenMapTensor:
    output_dtype = mlir_type_to_torch_dtype(output_type_mlir)
    return torch.log1p(input_tensor).to(output_dtype)


def stablehlo_logistic_golden(
    input_tensor: GoldenMapTensor, output_type_mlir: Type
) -> GoldenMapTensor:
    output_dtype = mlir_type_to_torch_dtype(output_type_mlir)
    return torch.sigmoid(input_tensor).to(output_dtype)


def stablehlo_neg_golden(
    input_tensor: GoldenMapTensor, output_type_mlir: Type
) -> GoldenMapTensor:
    output_dtype = mlir_type_to_torch_dtype(output_type_mlir)
    return torch.neg(input_tensor).to(output_dtype)


def stablehlo_reshape_golden(
    input_tensor: GoldenMapTensor, shape_attr: ArrayAttr, output_type_mlir: Type
) -> GoldenMapTensor:
    shape = unpack_mlir_attr(shape_attr)
    output_dtype = mlir_type_to_torch_dtype(output_type_mlir)
    return torch.reshape(input_tensor, shape).clone().to(output_dtype)


def stablehlo_rsqrt_golden(
    input_tensor: GoldenMapTensor, output_type_mlir: Type
) -> GoldenMapTensor:
    output_dtype = mlir_type_to_torch_dtype(output_type_mlir)
    return torch.rsqrt(input_tensor).to(output_dtype)


def stablehlo_slice_golden(
    input_tensor: GoldenMapTensor,
    start_indices_attr: DenseI64ArrayAttr,
    limit_indices_attr: DenseI64ArrayAttr,
    strides_attr: DenseI64ArrayAttr,
    output_type_mlir: Type,
) -> GoldenMapTensor:
    start_indices = unpack_mlir_attr(start_indices_attr)
    limit_indices = unpack_mlir_attr(limit_indices_attr)
    strides = unpack_mlir_attr(strides_attr)
    output_dtype = mlir_type_to_torch_dtype(output_type_mlir)

    slices = []
    for i in range(len(start_indices)):
        start = start_indices[i] if i < len(start_indices) else 0
        end = limit_indices[i] if i < len(limit_indices) else input_tensor.size(i)
        stride = strides[i] if i < len(strides) else 1
        slices.append(slice(start, end, stride))

    shard_map = {}
    for device_id, shard in input_tensor.shard_map.items():
        shard_map[device_id] = shard[tuple(slices)]
        shard_map[device_id] = shard_map[device_id].to(output_dtype)

    return GoldenMapTensor(shard_map, input_tensor.mesh_shape)


def stablehlo_sine_golden(
    input_tensor: GoldenMapTensor, output_type_mlir: Type
) -> GoldenMapTensor:
    output_dtype = mlir_type_to_torch_dtype(output_type_mlir)
    return torch.sin(input_tensor).to(output_dtype)


def stablehlo_sqrt_golden(
    input_tensor: GoldenMapTensor, output_type_mlir: Type
) -> GoldenMapTensor:
    output_dtype = mlir_type_to_torch_dtype(output_type_mlir)
    return torch.sqrt(input_tensor).to(output_dtype)


def stablehlo_tan_golden(
    input_tensor: GoldenMapTensor, output_type_mlir: Type
) -> GoldenMapTensor:
    output_dtype = mlir_type_to_torch_dtype(output_type_mlir)
    return torch.tan(input_tensor).to(output_dtype)


def stablehlo_tanh_golden(
    input_tensor: GoldenMapTensor, output_type_mlir: Type
) -> GoldenMapTensor:
    output_dtype = mlir_type_to_torch_dtype(output_type_mlir)
    return torch.tanh(input_tensor).to(output_dtype)


def stablehlo_transpose_golden(
    input_tensor: GoldenMapTensor,
    permutation: DenseI64ArrayAttr,
    output_type_mlir: Type,
) -> GoldenMapTensor:
    permutation = unpack_mlir_attr(permutation)
    output_dtype = mlir_type_to_torch_dtype(output_type_mlir)
    return torch.permute(input_tensor, tuple(permutation)).to(output_dtype)


def stablehlo_select_golden(
    pred_tensor: GoldenMapTensor,
    on_true_tensor: GoldenMapTensor,
    on_false_tensor: GoldenMapTensor,
    output_type_mlir: Type,
) -> GoldenMapTensor:
    output_dtype = mlir_type_to_torch_dtype(output_type_mlir)
    pred_bool = pred_tensor.to(torch.bool)
    return torch.where(pred_bool, on_true_tensor, on_false_tensor).to(output_dtype)


def stablehlo_reverse_golden(
    input_tensor: GoldenMapTensor,
    dimensions_attr: DenseI64ArrayAttr,
    output_type_mlir: Type,
) -> GoldenMapTensor:
    dims = unpack_mlir_attr(dimensions_attr)
    output_dtype = mlir_type_to_torch_dtype(output_type_mlir)
    return torch.flip(input_tensor, dims).to(output_dtype)


def stablehlo_maximum_golden(
    input_tensor: GoldenMapTensor, other_tensor: GoldenMapTensor, output_type_mlir: Type
) -> GoldenMapTensor:
    output_dtype = mlir_type_to_torch_dtype(output_type_mlir)
    return torch.maximum(input_tensor, other_tensor).to(output_dtype)


def stablehlo_minimum_golden(
    input_tensor: GoldenMapTensor, other_tensor: GoldenMapTensor, output_type_mlir: Type
) -> GoldenMapTensor:
    output_dtype = mlir_type_to_torch_dtype(output_type_mlir)
    return torch.minimum(input_tensor, other_tensor).to(output_dtype)


def stablehlo_multiply_golden(
    input_tensor: GoldenMapTensor, other_tensor: GoldenMapTensor, output_type_mlir: Type
) -> GoldenMapTensor:
    output_dtype = mlir_type_to_torch_dtype(output_type_mlir)
    return torch.multiply(input_tensor, other_tensor).to(output_dtype)


def stablehlo_pow_golden(
    input_tensor: GoldenMapTensor, other_tensor: GoldenMapTensor, output_type_mlir: Type
) -> GoldenMapTensor:
    output_dtype = mlir_type_to_torch_dtype(output_type_mlir)
    return torch.pow(input_tensor, other_tensor).to(output_dtype)


def stablehlo_subtract_golden(
    input_tensor: GoldenMapTensor, other_tensor: GoldenMapTensor, output_type_mlir: Type
) -> GoldenMapTensor:
    output_dtype = mlir_type_to_torch_dtype(output_type_mlir)
    return torch.subtract(input_tensor, other_tensor).to(output_dtype)


def stablehlo_shift_right_logical_golden(
    input_tensor: GoldenMapTensor, other_tensor: GoldenMapTensor, output_type_mlir: Type
) -> GoldenMapTensor:
    shifted = logical_right_shift_golden(input_tensor, other_tensor)
    output_dtype = mlir_type_to_torch_dtype(output_type_mlir)
    return shifted.to(output_dtype)


################ TTNN Op Golden Functions ###############


def ttnn_add_golden(
    input_tensor: GoldenMapTensor, other_tensor: GoldenMapTensor, output_type_mlir: Type
) -> GoldenMapTensor:
    output_dtype = mlir_type_to_torch_dtype(output_type_mlir)
    return torch.add(input_tensor, other_tensor).to(output_dtype)


GOLDEN_MAPPINGS: Dict[type, Callable] = {
    # ----- TTIR OPS -----
    # Elementwise unary operations
    ttir.GetDimensionSizeOp: get_dimension_size_golden,
    ttir.AbsOp: ttir_abs_golden,
    ttir.CeilOp: torch.ceil,
    ttir.CosOp: ttir_cos_golden,
    ttir.ErfOp: ttir_erf_golden,
    ttir.ErfcOp: torch.erfc,
    ttir.FloorOp: ttir_floor_golden,
    ttir.GeluOp: torch.nn.functional.gelu,
    ttir.GeluBackwardOp: torch.ops.aten.gelu_backward,
    ttir.IsFiniteOp: torch.isfinite,
    ttir.MishOp: torch.nn.functional.mish,
    ttir.NegOp: ttir_neg_golden,
    ttir.TanOp: torch.tan,
    ttir.AtanOp: torch.atan,
    ttir.TanhOp: ttir_tanh_golden,
    ttir.ReciprocalOp: torch.reciprocal,
    ttir.ReluOp: torch.relu,
    ttir.Relu6Op: torch.nn.functional.relu6,
    ttir.RsqrtOp: ttir_rsqrt_golden,
    ttir.SigmoidOp: ttir_sigmoid_golden,
    ttir.HardsigmoidOp: ttir_hardsigmoid_golden,
    ttir.SignOp: torch.sign,
    ttir.SiluOp: silu_golden,
    ttir.SinOp: ttir_sin_golden,
    ttir.SqrtOp: ttir_sqrt_golden,
    ttir.LogOp: ttir_log_golden,
    ttir.Log1pOp: ttir_log1p_golden,
    ttir.Expm1Op: torch.expm1,
    ttir.ExpOp: ttir_exp_golden,
    # Elementwise binary operations
    ttir.AddOp: ttir_add_golden,
    ttir.Atan2Op: torch.atan2,
    ttir.MultiplyOp: ttir_multiply_golden,
    ttir.SubtractOp: ttir_subtract_golden,
    ttir.DivOp: ttir_div_golden,
    ttir.MaximumOp: ttir_maximum_golden,
    ttir.MinimumOp: ttir_minimum_golden,
    ttir.RemainderOp: torch.remainder,
    ttir.PowOp: ttir_pow_golden,
    # Comparison operations
    ttir.EqualOp: ttir_equal_golden,
    ttir.NotEqualOp: ttir_ne_golden,
    ttir.GreaterEqualOp: ttir_ge_golden,
    ttir.GreaterThanOp: ttir_greater_than_golden,
    ttir.LessEqualOp: less_equal_golden,
    ttir.LessThanOp: ttir_lt_golden,
    # Logical operations
    ttir.LogicalAndOp: logical_and_golden,
    ttir.LogicalLeftShiftOp: logical_left_shift_golden,
    ttir.LogicalOrOp: logical_or_golden,
    ttir.LogicalRightShiftOp: ttir_logical_right_shift_golden,
    ttir.LogicalXorOp: logical_xor_golden,
    ttir.LogicalNotOp: ttir_logical_not_golden,
    # Selection operations
    ttir.WhereOp: ttir_where_golden,
    # Bitwise operations
    ttir.BitwiseAndOp: torch.bitwise_and,
    ttir.BitwiseOrOp: torch.bitwise_or,
    ttir.BitwiseXorOp: torch.bitwise_xor,
    ttir.BitwiseNotOp: torch.bitwise_not,
    # Reduction operations
    ttir.SumOp: ttir_sum_golden,
    ttir.MeanOp: mean_golden,
    ttir.MaxOp: ttir_max_golden,
    ttir.MinOp: min_golden,
    ttir.ProdOp: prod_golden,
    ttir.ReduceAndOp: ttir_reduce_and_golden,
    ttir.ReduceOrOp: ttir_reduce_or_golden,
    # Tensor manipulation
    ttir.SortOp: ttir_sort_golden,
    ttir.TransposeOp: transpose_golden,
    ttir.ConcatOp: ttir_concat_golden,
    ttir.RepeatOp: ttir_repeat_golden,
    ttir.RepeatInterleaveOp: repeat_interleave_golden,
    ttir.ReshapeOp: ttir_reshape_golden,
    ttir.SqueezeOp: squeeze_golden,
    ttir.UnsqueezeOp: unsqueeze_golden,
    ttir.ReverseOp: ttir_reverse_golden,
    ttir.PermuteOp: ttir_permute_golden,
    ttir.ClampScalarOp: clamp_scalar_golden,
    ttir.ClampTensorOp: ttir_clamp_tensor_golden,
    ttir.CumSumOp: ttir_cumsum_golden,
    ttir.BroadcastOp: ttir_broadcast_golden,
    ttir.PadOp: ttir_pad_golden,
    ttir.IndexSelectOp: select_golden,
    ttir.IndexOp: index_golden,
    ttir.SliceStaticOp: ttir_slice_golden,
    ttir.GatherOp: ttir_gather_golden,
    # Neural network operations
    ttir.SoftmaxOp: softmax_golden,
    ttir.MatmulOp: matmul_golden,
    ttir.EmbeddingOp: embedding_golden,
    ttir.Upsample2dOp: upsample2d_golden,
    ttir.BatchNormInferenceOp: ttir_batch_norm_inference_golden,
    ttir.BatchNormTrainingOp: ttir_batch_norm_training_golden,
    ttir.RMSNormOp: rms_norm_golden,
    # Type operations
    ttir.TypecastOp: ttir_typecast_golden,
    # Tensor creation
    ttir.ZerosOp: ttir_zeros_golden,
    ttir.OnesOp: ttir_ones_golden,
    ttir.ConstantOp: ttir_constant_golden,
    ttir.FullOp: ttir_full_golden,
    ttir.ArangeOp: ttir_arange_golden,
    ttir.RandOp: ttir_rand_golden,
    # Quantization operations
    ttir.QuantizeOp: quantize_golden,
    ttir.DequantizeOp: torch.dequantize,
    ttir.RequantizeOp: requantize_golden,
    # Complex operations
    ttir.CbrtOp: cbrt_golden,
    ttir.Conv2dOp: conv2d_golden,
    ttir.ConvTranspose2dOp: conv_transpose2d_golden,
    ttir.ConvolutionOp: ttir_convolution_golden,
    ttir.MaxPool2dOp: max_pool2d_golden,
    ttir.AvgPool2dOp: avg_pool2d_golden,
    ttir.PoolingOp: ttir_pooling_golden,
    ttir.MaxPool2dWithIndicesOp: ttir_max_pool2d_with_indices,
    ttir.ArgMaxOp: argmax_golden,
    ttir.LinearOp: linear_golden,
    ttir.DotGeneralOp: ttir_dot_general_golden,
    ttir.ScatterOp: ttir_scatter_golden,
    # Layout operations (identity functions) — accept and ignore extra kwargs like reinterpretLayout
    ttir.ToLayoutOp: (lambda x, **kwargs: x),
    # Cache operations
    ttir.FillCacheOp: fill_cache_golden,
    ttir.UpdateCacheOp: update_cache_golden,
    # CCL (Collective Communication Library) operations
    ttir.MeshShardOp: mesh_shard_golden,
    ttir.AllGatherOp: all_gather_golden,
    ttir.AllReduceOp: all_reduce_golden,
    ttir.ReduceScatterOp: reduce_scatter_golden,
    ttir.CollectivePermuteOp: collective_permute_golden,
    ttir.AllToAllOp: all_to_all_golden,
    ttir.CollectiveBroadcastOp: collective_broadcast_golden,
    # Operations with parameter transformations
    ttir.LeakyReluOp: leaky_relu_golden,
    # ----- D2M OPS -----
    # D2M Layout operations (identity functions)
    d2m.ToLayoutOp: (lambda x, **kwargs: x),
    d2m.ViewLayoutOp: (lambda x, **kwargs: x),
    # ----- STABLEHLO OPS -----
    # StableHLO elementwise operations
    stablehlo.AddOp: stablehlo_add_golden,
    stablehlo.AbsOp: torch.abs,
    stablehlo.CeilOp: torch.ceil,
    stablehlo.ClampOp: torch.clamp,
    stablehlo.CosineOp: torch.cos,
    stablehlo.ExpOp: torch.exp,
    stablehlo.FloorOp: torch.floor,
    stablehlo.LogOp: stablehlo_log_golden,
    stablehlo.Log1pOp: stablehlo_log1p_golden,
    stablehlo.LogisticOp: stablehlo_logistic_golden,
    stablehlo.NegOp: stablehlo_neg_golden,
    stablehlo.ReshapeOp: stablehlo_reshape_golden,
    stablehlo.RsqrtOp: stablehlo_rsqrt_golden,
    stablehlo.SineOp: stablehlo_sine_golden,
    stablehlo.SqrtOp: stablehlo_sqrt_golden,
    stablehlo.TanOp: stablehlo_tan_golden,
    stablehlo.TanhOp: stablehlo_tanh_golden,
    stablehlo.AndOp: stablehlo_and_golden,
    stablehlo.OrOp: stablehlo_or_golden,
    stablehlo.XorOp: stablehlo_xor_golden,
    stablehlo.NotOp: stablehlo_not_golden,
<<<<<<< HEAD
    stablehlo.SliceOp: slice_golden_stablehlo,
    # bitcast conversion operation
    stablehlo.BroadcastInDimOp: torch.broadcast_to,
=======
    stablehlo.SliceOp: stablehlo_slice_golden,
    stablehlo.MaxOp: stablehlo_maximum_golden,
    stablehlo.MinOp: stablehlo_minimum_golden,
    stablehlo.MulOp: stablehlo_multiply_golden,
    stablehlo.SubtractOp: stablehlo_subtract_golden,
    stablehlo.PowOp: stablehlo_pow_golden,
    stablehlo.ShiftRightLogicalOp: stablehlo_shift_right_logical_golden,
    stablehlo.ReverseOp: stablehlo_reverse_golden,
>>>>>>> 576397db
    # stablehlo complex operations
    stablehlo.DotGeneralOp: dot_general_golden,
    stablehlo.ConcatenateOp: concat_golden,
    # StableHLO tensor manipulation operations
    stablehlo.TransposeOp: stablehlo_transpose_golden,
    stablehlo.SelectOp: stablehlo_select_golden,
    # ----- TTNN OPS -----
    # Elementwise unary operations
    ttnn.AbsOp: torch.abs,
    ttnn.CbrtOp: cbrt_golden,
    ttnn.CeilOp: torch.ceil,
    ttnn.CosOp: torch.cos,
    ttnn.ErfOp: torch.erf,
    ttnn.ErfcOp: torch.erfc,
    ttnn.FloorOp: torch.floor,
    ttnn.GeluOp: torch.nn.functional.gelu,
    ttnn.IsFiniteOp: torch.isfinite,
    ttnn.NegOp: torch.neg,
    ttnn.TanOp: torch.tan,
    ttnn.AtanOp: torch.atan,
    ttnn.TanhOp: torch.tanh,
    ttnn.ReciprocalOp: torch.reciprocal,
    ttnn.ReluOp: torch.relu,
    ttnn.Relu6Op: torch.nn.functional.relu6,
    ttnn.RsqrtOp: torch.rsqrt,
    ttnn.SigmoidOp: torch.sigmoid,
    ttnn.SignOp: torch.sign,
    ttnn.SiluOp: silu_golden,
    ttnn.SinOp: torch.sin,
    ttnn.SqrtOp: torch.sqrt,
    ttnn.LogOp: torch.log,
    ttnn.Log1pOp: torch.log1p,
    ttnn.Expm1Op: torch.expm1,
    ttnn.ExpOp: torch.exp,
    ttnn.LeakyReluOp: leaky_relu_golden,
    # TTNN elementwise operations
    ttnn.MultiplyOp: torch.multiply,
    ttnn.MishOp: torch.nn.functional.mish,
    # Elementwise binary operations
    ttnn.AddOp: ttnn_add_golden,
    ttnn.Atan2Op: torch.atan2,
    ttnn.MultiplyOp: torch.multiply,
    ttnn.SubtractOp: torch.subtract,
    ttnn.DivideOp: torch.div,
    ttnn.MaximumOp: torch.maximum,
    ttnn.MinimumOp: torch.minimum,
    ttnn.RemainderOp: torch.remainder,
    ttnn.PowTensorOp: torch.pow,
    # Comparison operations
    ttnn.EqualOp: equal_golden,
    ttnn.NotEqualOp: not_equal_golden,
    ttnn.GreaterEqualOp: greater_equal_golden,
    ttnn.GreaterThanOp: greater_than_golden,
    ttnn.LessEqualOp: less_equal_golden,
    ttnn.LessThanOp: less_than_golden,
    # Logical operations
    ttnn.LogicalAndOp: logical_and_golden,
    ttnn.LogicalLeftShiftOp: logical_left_shift_golden,
    ttnn.LogicalOrOp: logical_or_golden,
    ttnn.LogicalRightShiftOp: logical_right_shift_golden,
    ttnn.LogicalXorOp: logical_xor_golden,
    ttnn.LogicalNotOp: logical_not_golden,
    # Selection operations
    ttnn.WhereOp: torch.where,
    # Bitwise operations
    ttnn.BitwiseAndOp: torch.bitwise_and,
    ttnn.BitwiseOrOp: torch.bitwise_or,
    ttnn.BitwiseXorOp: torch.bitwise_xor,
    ttnn.BitwiseNotOp: torch.bitwise_not,
    # Complex operations
    ttnn.MatmulOp: matmul_golden,
    ttnn.LinearOp: linear_golden,
    ttnn.RMSNormOp: rms_norm_golden,
    # Tensor manipulation
    ttnn.ConcatOp: concat_golden,
    ttnn.RepeatOp: repeat_golden,
    ttnn.RepeatInterleaveOp: repeat_interleave_golden,
    ttnn.ClampScalarOp: clamp_scalar_golden,
    ttnn.ClampTensorOp: clamp_tensor_golden,
}


def get_golden_function(ttir_op_class: type, **kwargs) -> Optional[Callable]:
    """
    Get the golden function for a given TTIR operation class.

    Parameters
    ----------
    ttir_op_class : type
        The TTIR operation class (e.g., ttir.AbsOp)
    **kwargs
        Additional keyword arguments for specialized operation selection

    Returns
    -------
    Optional[Callable]
        The corresponding golden function, or None if not found
    """

    # Handle special cases with parameters
    if (
        ttir_op_class == ttir.ToLayoutOp or ttir_op_class == d2m.ToLayoutOp
    ) and "tilize" in kwargs:
        if kwargs["tilize"]:
            return tilize_golden
        else:
            return untilize_golden

    if ttir_op_class in GOLDEN_MAPPINGS:
        return GOLDEN_MAPPINGS[ttir_op_class]

    assert False, f"No golden function found for TTIR operation: {ttir_op_class}"<|MERGE_RESOLUTION|>--- conflicted
+++ resolved
@@ -4134,20 +4134,16 @@
     stablehlo.OrOp: stablehlo_or_golden,
     stablehlo.XorOp: stablehlo_xor_golden,
     stablehlo.NotOp: stablehlo_not_golden,
-<<<<<<< HEAD
-    stablehlo.SliceOp: slice_golden_stablehlo,
-    # bitcast conversion operation
-    stablehlo.BroadcastInDimOp: torch.broadcast_to,
-=======
     stablehlo.SliceOp: stablehlo_slice_golden,
     stablehlo.MaxOp: stablehlo_maximum_golden,
     stablehlo.MinOp: stablehlo_minimum_golden,
     stablehlo.MulOp: stablehlo_multiply_golden,
+    # bitcast conversion operation
+    stablehlo.BroadcastInDimOp: torch.broadcast_to,
     stablehlo.SubtractOp: stablehlo_subtract_golden,
     stablehlo.PowOp: stablehlo_pow_golden,
     stablehlo.ShiftRightLogicalOp: stablehlo_shift_right_logical_golden,
     stablehlo.ReverseOp: stablehlo_reverse_golden,
->>>>>>> 576397db
     # stablehlo complex operations
     stablehlo.DotGeneralOp: dot_general_golden,
     stablehlo.ConcatenateOp: concat_golden,
