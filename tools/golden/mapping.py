--- conflicted
+++ resolved
@@ -3029,11 +3029,8 @@
     stablehlo.SineOp: torch.sin,
     stablehlo.SqrtOp: torch.sqrt,
     stablehlo.TanOp: torch.tan,
-<<<<<<< HEAD
     stablehlo.SliceOp: slice_golden_stablehlo,
-=======
     stablehlo.ConcatenateOp: concat_golden,
->>>>>>> d5912c40
     # ----- TTNN OPS -----
     # Elementwise unary operations
     ttnn.AbsOp: torch.abs,
