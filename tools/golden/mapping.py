--- conflicted
+++ resolved
@@ -3291,12 +3291,9 @@
     stablehlo.SineOp: torch.sin,
     stablehlo.SqrtOp: torch.sqrt,
     stablehlo.TanOp: torch.tan,
-<<<<<<< HEAD
+    stablehlo.SliceOp: slice_golden_stablehlo,
     # stablehlo complex operations
     stablehlo.DotGeneralOp: dot_general_golden,
-=======
-    stablehlo.SliceOp: slice_golden_stablehlo,
->>>>>>> 24ee3c8d
     stablehlo.ConcatenateOp: concat_golden,
     # ----- TTNN OPS -----
     # Elementwise unary operations
