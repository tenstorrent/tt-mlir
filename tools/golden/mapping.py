--- conflicted
+++ resolved
@@ -3498,9 +3498,7 @@
     stablehlo.SineOp: torch.sin,
     stablehlo.SqrtOp: torch.sqrt,
     stablehlo.TanOp: torch.tan,
-<<<<<<< HEAD
     stablehlo.GetDimensionSizeOp: get_dimension_size_golden,
-=======
     stablehlo.AndOp: stablehlo_and_golden,
     stablehlo.OrOp: stablehlo_or_golden,
     stablehlo.XorOp: stablehlo_xor_golden,
@@ -3509,7 +3507,6 @@
     # stablehlo complex operations
     stablehlo.DotGeneralOp: dot_general_golden,
     stablehlo.ConcatenateOp: concat_golden,
->>>>>>> e259f194
     # ----- TTNN OPS -----
     # Elementwise unary operations
     ttnn.AbsOp: torch.abs,
