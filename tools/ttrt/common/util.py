--- conflicted
+++ resolved
@@ -93,16 +93,6 @@
     if not torch.is_floating_point(calculated):
         calculated = calculated.to(torch.float64)
 
-<<<<<<< HEAD
-    if golden.dtype == torch.bfloat16:
-        golden = golden.to(torch.float32)
-    if calculated.dtype == torch.bfloat16:
-        calculated = calculated.to(torch.float32)
-
-    # Calculate atol and rtol
-    cal_atol = torch.max(torch.abs(golden - calculated)).item()
-    cal_rtol = torch.max(torch.abs((golden - calculated) / calculated)).item()
-=======
     # Handle empty tensors - if either is empty, return 0.0 for atol/rtol
     if golden.numel() == 0 or calculated.numel() == 0:
         cal_atol = 0.0
@@ -111,7 +101,6 @@
         # Calculate atol and rtol
         cal_atol = torch.max(torch.abs(golden - calculated)).item()
         cal_rtol = torch.max(torch.abs((golden - calculated) / calculated)).item()
->>>>>>> 11763c9d
 
     # Calculate PCC
     def get_pcc(golden, calculated):
@@ -146,6 +135,11 @@
             if golden.dtype == torch.bfloat16 or calculated.dtype == torch.bfloat16:
                 golden = golden.type(torch.float32)
                 calculated = calculated.type(torch.float32)
+
+            if golden.dtype == torch.bool or calculated.dtype == torch.bool:
+                matches = torch.sum(golden == calculated).item()
+                total = golden.numel()
+                return matches / total
 
             # Single element case
             if golden.numel() == 1:
