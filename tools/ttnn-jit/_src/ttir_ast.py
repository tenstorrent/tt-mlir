# SPDX-FileCopyrightText: (c) 2025 Tenstorrent AI ULC
#
# SPDX-License-Identifier: Apache-2.0

import ast
import inspect

from ttmlir.ir import *
from ttmlir.dialects import (
    ttir,
    func,
    ttnn,
    tensor,
    ttcore,
)

from .tensor_translator import create_tensor_layout, create_output_tensor

from .utils import (
    discover_dialect_ops,
    get_num_pos_args,
)
from .conversions import (
    mlir_dtype_from_ttnn_dtype,
    ttcore_dtype_from_ttnn_dtype,
    ttcore_dtype_from_mlir_dtype,
)


class TTIRCompiler(ast.NodeVisitor):
    common_nodes = [
        ast.Module,
        ast.FunctionDef,
        ast.Return,
        ast.Name,
        ast.Load,
        ast.Store,
        ast.Constant,
        ast.Expr,
        ast.Call,
        ast.Attribute,
        ast.Assign,
    ]

    def __init__(self, *args, **kwargs):
        self.ctx = Context()
        self.cursor = Location.unknown(self.ctx)
        self.module = Module.create(self.cursor)
        self.insert_point = self.module.body
        self.func_entry = None
        self.symbol_tables = []
        self.tensor_args = kwargs.get("_tensor_args", {})
        self._fn_map = discover_dialect_ops("ttnn")
        self.supported_nodes = self.common_nodes
        self.return_type = None

<<<<<<< HEAD
=======
    def _mlir_dtype_from_ttnn_dtype(self, dtype):
        match int(dtype):
            case 0:
                return BF16Type.get(self.ctx)
            case 1:
                return F32Type.get(self.ctx)
            case 2:
                return IntegerType.get_unsigned(32, self.ctx)
            case 3:
                return ttcore.ir.TileType.get(
                    self.ctx, 32, 32, ttcore.DataType.BFP_BFloat8
                )
            case 5:
                return IntegerType.get_unsigned(8, self.ctx)
            case 6:
                return IntegerType.get_unsigned(16, self.ctx)
            case 7:
                return IntegerType.get_signless(32, self.ctx)
            case _:
                raise ValueError(f"Unsupported dtype: {dtype}")

    def _ttcore_dtype_from_mlir_dtype(self, dtype):
        dtype_str = str(dtype)
        match dtype_str:
            case "f32":
                return ttcore.DataType.Float32
            case "bf16":
                return ttcore.DataType.BFloat16
            case s if "bfp_bf8" in s.lower():
                return ttcore.DataType.BFP_BFloat8
            case "i32":
                return ttcore.DataType.Int32
            case _:
                raise ValueError(f"Unsupported dtype: {dtype}")

>>>>>>> 15315704
    def _var_exists(self, var_name):
        for sym_table in reversed(self.symbol_tables):
            if var_name in sym_table:
                return sym_table
        return {}

    def _create_get_device_op(self):
        mesh_shape_attr = ttnn.ir.MeshShapeAttr.get(self.ctx, 1, 1)
        mesh_offset_attr = ttnn.ir.MeshOffsetAttr.get(self.ctx, 0, 0)
        return ttnn.get_device(mesh_shape=mesh_shape_attr, mesh_offset=mesh_offset_attr)

    def visit_Module(self, node):
        # Set default basic block
        with InsertionPoint(self.insert_point), Location.unknown():
            for stmt in node.body:
                self.visit(stmt)

    def visit_Return(self, node):
        # TODO: handle more than one return, i.e. tuples, expressions etc.
        if node.value:
            # Visit the return value and return it
            return_value = self.visit(node.value)
            func.ReturnOp([return_value])
            self.return_type = return_value.type
        else:
            # Empty return
            func.ReturnOp([])

    def visit_Expr(self, node):
        # NOTE: will catch function calls and expressions where return values not used.
        return self.visit(node.value)

    def visit_FunctionDef(self, node):
        input_types = []
        for arg in node.args.args:
            name = arg.arg
            if name in self.tensor_args:
                tensor_arg = self.tensor_args[name]
                shape = list(tensor_arg.shape)
<<<<<<< HEAD
                layout = create_tensor_layout(self.ctx, tensor_arg, self.max_grid)
                dtype = mlir_dtype_from_ttnn_dtype(tensor_arg.dtype, self.ctx)
=======
                layout = create_tensor_layout(self.ctx, tensor_arg)
                dtype = self._mlir_dtype_from_ttnn_dtype(tensor_arg.dtype)
>>>>>>> 15315704
                tensor_type = RankedTensorType.get(shape, dtype, layout)
                input_types.append(tensor_type)

        # Dummy output type until we process the function body
        output_types = [input_types[0]]

        self.func_entry = func.FuncOp(name=node.name, type=(input_types, output_types))
        func_bb = self.func_entry.add_entry_block()

        symbol_table = {}
        for i in range(len(func_bb.arguments)):
            symbol_table[node.args.args[i].arg] = func_bb.arguments[i]

        self.symbol_tables.append(symbol_table)
        with InsertionPoint(func_bb), Location.unknown():
            self.device = self._create_get_device_op()
            for target in node.body:
                self.visit(target)

        self.symbol_tables.pop()
        # Create a new function type with the actual output type. Move the body from the old function to the new one.
        if self.return_type is not None:
            # Get the old block before creating new function
            old_block = self.func_entry.regions[0].blocks[0]

            # Create new function with correct return type
            new_func_entry = func.FuncOp(
                name=node.name, type=(input_types, [self.return_type])
            )

            # The new function's region is empty (no blocks), so directly append the old block to it
            new_region = new_func_entry.regions[0]
            old_block.append_to(new_region)

            # Erase the old function
            self.func_entry.erase()
            self.func_entry = new_func_entry

    def visit_Call(self, node):
        # If function is an attribute, it's a ttnn op call (eg: ttnn.exp(tensor))
        if isinstance(node.func, ast.Attribute):
            return self.visit(node.func, args=node.args)

        # Assumption: first arg is always a tensor, and shape is same for input/output
        # input params usually look like (result_type, input1, input2, output, *other_args) for ttir,
        # edge case of of passing *other_args does not work (yet) -> eg: max and min have a keep_dim arg.
        assert node.func.id in self._fn_map, f"Function {node.func.id} not supported"
        arg = self.visit(node.args[0])
        result_type = arg.type
        output = ttir.empty(result_type)

        func_args = [result_type]
        for arg in node.args:
            func_args.append(self.visit(arg))
        func_args.append(output)

        func = self._fn_map[node.func.id]
        op = func(*func_args)
        return op

    def visit_Attribute(self, node, args=[]):
        assert len(args) >= 1, "Must pass at least one argument (tensor)"

        # Map function names to their MLIR dialect equivalents
        attr_name = node.attr
        if attr_name == "pow":
            attr_name = "pow_tensor"

        assert attr_name in self._fn_map, f"Function {node.attr} not supported"
        assert not isinstance(
            args[0], ast.Constant
        ), "First argument cannot be a constant"

        tensor_arg = self.visit(args[0])

        func_args = [tensor_arg]
        for func_arg in args[1:]:
            arg = self.visit(func_arg, tensor=tensor_arg)
            func_args.append(arg)
        result_type = create_output_tensor(
            self.ctx,
            attr_name,
            [RankedTensorType.maybe_downcast(tensor.type) for tensor in func_args],
        )
        func_args = [result_type] + func_args
        func = self._fn_map[attr_name]
        op = func(*func_args)
        op.owner.attributes["ttnn.hoist_generic_via_d2m"] = UnitAttr.get(self.ctx)

        # Binary ops have 3 pos args: [result_type, lhs, rhs].
        if get_num_pos_args(func) == 3:
            dtype = ttcore.ir.DataTypeAttr.get(
                self.ctx, ttcore_dtype_from_mlir_dtype(result_type.element_type)
            )
            op.owner.attributes["dtype"] = dtype
        return op

    # Statements
    def visit_Assign(self, node):
        # If there is any sort of scope change (control flow), this will just break.
        assert len(node.targets) == 1, "Only single assignments supported"
        name = node.targets[0].id
        value = self.visit(node.value)

        if isinstance(value, BlockArgument):
            raise ValueError("Why are you assigning a block argument?")

        sym_table = self.symbol_tables[-1]
        sym_table[name] = value

    # Literals
    def visit_Name(self, node):
        var_name = node.id
        existing_var_table = self._var_exists(var_name)
        if existing_var_table:
            return existing_var_table[var_name]

        return None

    def visit_Constant(self, node, tensor=None):
        assert tensor is not None, "Tensor must be provided for constants"
        element_type = tensor.type.element_type
        if isinstance(element_type, IntegerType):
            type_attr = IntegerAttr.get(I32Type.get(self.ctx), node.value)
        elif isinstance(element_type, FloatType):
            type_attr = FloatAttr.get(F32Type.get(self.ctx), node.value)
        else:
            raise NotImplementedError(f"Unsupported constant type: {type(node.value)}")

        if not isinstance(tensor.type.element_type, FloatType):
            raise NotImplementedError(
                f"Only float constants are supported, got: {type(node.value)}"
            )

        dtype = ttcore.ir.DataTypeAttr.get(
            self.ctx, ttcore_dtype_from_mlir_dtype(element_type)
        )
        shape = ttnn.ir.ShapeAttr.get(self.ctx, tensor.type.shape)

        # Extract layout from tensor encoding if present
        layout_attr = None
        if tensor.type.encoding:
            layout = ttnn.ir.TTNNLayoutAttr.maybe_downcast(tensor.type.encoding)
            layout_attr = ttnn.ir.LayoutAttr.get(self.ctx, layout.memory_layout_as_int)

        op = ttnn.FullOp(
            tensor.type,
            shape,
            type_attr,
            device=self.device,
            dtype=dtype,
            layout=layout_attr,
        )
        op.attributes["ttnn.hoist_generic_via_d2m"] = UnitAttr.get(self.ctx)
        return op

    def visit(self, node: ast.AST, **kwargs):
        if any(
            isinstance(node, supported_node) for supported_node in self.supported_nodes
        ):
            # Figure out which node to visit. Not using super().visit() in order to pass kwargs.
            method_name = "visit_" + node.__class__.__name__
            visitor = getattr(self, method_name, self.generic_visit)

            params = inspect.signature(visitor).parameters
            filtered_kwargs = {k: v for k, v in kwargs.items() if k in params}
            if filtered_kwargs:
                return visitor(node, **filtered_kwargs)
            else:
                return visitor(node)
        else:
            raise NotImplementedError(f"visit {type(node).__name__} not supported")<|MERGE_RESOLUTION|>--- conflicted
+++ resolved
@@ -54,44 +54,6 @@
         self.supported_nodes = self.common_nodes
         self.return_type = None
 
-<<<<<<< HEAD
-=======
-    def _mlir_dtype_from_ttnn_dtype(self, dtype):
-        match int(dtype):
-            case 0:
-                return BF16Type.get(self.ctx)
-            case 1:
-                return F32Type.get(self.ctx)
-            case 2:
-                return IntegerType.get_unsigned(32, self.ctx)
-            case 3:
-                return ttcore.ir.TileType.get(
-                    self.ctx, 32, 32, ttcore.DataType.BFP_BFloat8
-                )
-            case 5:
-                return IntegerType.get_unsigned(8, self.ctx)
-            case 6:
-                return IntegerType.get_unsigned(16, self.ctx)
-            case 7:
-                return IntegerType.get_signless(32, self.ctx)
-            case _:
-                raise ValueError(f"Unsupported dtype: {dtype}")
-
-    def _ttcore_dtype_from_mlir_dtype(self, dtype):
-        dtype_str = str(dtype)
-        match dtype_str:
-            case "f32":
-                return ttcore.DataType.Float32
-            case "bf16":
-                return ttcore.DataType.BFloat16
-            case s if "bfp_bf8" in s.lower():
-                return ttcore.DataType.BFP_BFloat8
-            case "i32":
-                return ttcore.DataType.Int32
-            case _:
-                raise ValueError(f"Unsupported dtype: {dtype}")
-
->>>>>>> 15315704
     def _var_exists(self, var_name):
         for sym_table in reversed(self.symbol_tables):
             if var_name in sym_table:
@@ -131,13 +93,8 @@
             if name in self.tensor_args:
                 tensor_arg = self.tensor_args[name]
                 shape = list(tensor_arg.shape)
-<<<<<<< HEAD
-                layout = create_tensor_layout(self.ctx, tensor_arg, self.max_grid)
+                layout = create_tensor_layout(self.ctx, tensor_arg)
                 dtype = mlir_dtype_from_ttnn_dtype(tensor_arg.dtype, self.ctx)
-=======
-                layout = create_tensor_layout(self.ctx, tensor_arg)
-                dtype = self._mlir_dtype_from_ttnn_dtype(tensor_arg.dtype)
->>>>>>> 15315704
                 tensor_type = RankedTensorType.get(shape, dtype, layout)
                 input_types.append(tensor_type)
 
