--- conflicted
+++ resolved
@@ -19,13 +19,8 @@
 
 
 def _run_binary(binary_path, input_tensors):
-<<<<<<< HEAD
     bin = load_binary_from_path(binary_path)
-    set_compatible_runtime(bin)
-=======
-    bin = binary.load_binary_from_path(binary_path)
-    runtime.set_compatible_device_runtime(bin)
->>>>>>> 4e6a65a6
+    set_compatible_device_runtime(bin)
 
     num_programs = bin.get_num_programs()
     if num_programs > 1:
@@ -44,11 +39,7 @@
         "Running program: ",
         program_name,
         " in runtime: ",
-<<<<<<< HEAD
-        get_current_runtime(),
-=======
-        runtime.get_current_device_runtime(),
->>>>>>> 4e6a65a6
+        get_current_device_runtime(),
     )
 
     output_runtime_tensor = submit(runtime_device, bin, 0, runtime_tensors)
