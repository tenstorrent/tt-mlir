# SPDX-FileCopyrightText: (c) 2025 Tenstorrent AI ULC
#
# SPDX-License-Identifier: Apache-2.0

from _ttmlir_runtime.runtime import (
    submit,
    set_compatible_device_runtime,
    get_current_device_runtime,
)
<<<<<<< HEAD
from _ttmlir_runtime.binary import load_binary_from_path
from _ttmlir_runtime.utils import (
=======
from ttnn_jit.runtime._ttmlir_runtime.binary import (
    load_binary_from_path,
    load_binary_from_capsule,
)
from ttnn_jit.runtime._ttmlir_runtime.utils import (
>>>>>>> 3221c1e7
    create_runtime_device_from_ttnn,
    create_runtime_tensor_from_ttnn,
    get_ttnn_tensor_from_runtime_tensor,
)


def _run_binary_from_path(binary_path, input_tensors):
    bin = load_binary_from_path(binary_path)
    return _run_binary(bin, input_tensors)


def _run_binary_from_capsule(binary_capsule, input_tensors):
    bin = load_binary_from_capsule(binary_capsule)
    return _run_binary(bin, input_tensors)


def _run_binary(bin, input_tensors):
    set_compatible_device_runtime(bin)

    num_programs = bin.get_num_programs()
    if num_programs > 1:
        raise RuntimeError("Only one program is supported")

    device = input_tensors[0].device()
    runtime_device = create_runtime_device_from_ttnn(device)

    runtime_tensors = []
    for input_tensor in input_tensors:
        tensor = create_runtime_tensor_from_ttnn(input_tensor)
        runtime_tensors.append(tensor)

    program_name = bin.get_program_name(0)
    print(
        "Running program: ",
        program_name,
        " in runtime: ",
        get_current_device_runtime(),
    )

    output_runtime_tensor = submit(runtime_device, bin, 0, runtime_tensors)
    assert len(output_runtime_tensor) == 1, "Only one output tensor is supported"

    output_tensor = get_ttnn_tensor_from_runtime_tensor(output_runtime_tensor[0])
    return output_tensor<|MERGE_RESOLUTION|>--- conflicted
+++ resolved
@@ -7,16 +7,11 @@
     set_compatible_device_runtime,
     get_current_device_runtime,
 )
-<<<<<<< HEAD
-from _ttmlir_runtime.binary import load_binary_from_path
-from _ttmlir_runtime.utils import (
-=======
-from ttnn_jit.runtime._ttmlir_runtime.binary import (
+from _ttmlir_runtime.binary import (
     load_binary_from_path,
     load_binary_from_capsule,
 )
-from ttnn_jit.runtime._ttmlir_runtime.utils import (
->>>>>>> 3221c1e7
+from _ttmlir_runtime.utils import (
     create_runtime_device_from_ttnn,
     create_runtime_tensor_from_ttnn,
     get_ttnn_tensor_from_runtime_tensor,
