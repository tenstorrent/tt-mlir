# SPDX-FileCopyrightText: (c) 2025 Tenstorrent AI ULC
#
# SPDX-License-Identifier: Apache-2.0

import os
import ast
import inspect
import functools
from typing import Literal

from ttmlir.ir import *
from ttmlir.passes import (
    ttnn_to_flatbuffer_file,
    ttnn_to_flatbuffer_bin,
    ttnn_to_ttmetal_pipeline,
)

from ttnn_jit._src.utils import _cleanup_source_code
from ttnn_jit._src.dispatch_op import _run_binary, _run_binary_from_capsule
from ttnn_jit._src import JitCache
from ttnn_jit._src.ir_generator import generate_ir


class JitFunction:
    """A JIT-compiled function with its own cache."""

    def __init__(
        self,
        func,
        max_grid: tuple[int, int],
        compile_only: bool,
        debug: bool,
<<<<<<< HEAD
        use_ast_compiler: bool,
=======
        enable_cache: bool,
>>>>>>> 5c1f44d6
    ):
        self.func = func
        self.source_code = _cleanup_source_code(func)
        self.max_grid = max_grid
        self.compile_only = compile_only
        self.debug = debug
        self.use_ast_compiler = use_ast_compiler
        self.out_dir = os.path.join("generated", "pykernels")
        os.makedirs(self.out_dir, exist_ok=True)

        self.system_desc_path = os.getenv("SYSTEM_DESC_PATH")
        assert self.system_desc_path, "SYSTEM_DESC_PATH must be set."

        if self.debug:
            os.environ["TTRT_LOGGER_LEVEL"] = "DEBUG"
            os.environ["TTMLIR_RUNTIME_LOGGER_LEVEL"] = "TRACE"

        # Each JitFunction hold its own cache.
        # Hashing based off runtime tensor metadata.
        self.cache = JitCache(64) if enable_cache else None

    def __call__(self, *args, **kwargs):
        """Execute the JIT-compiled function."""
        tensor_args = {}
        param_names = list(inspect.signature(self.func).parameters.keys())
        if len(param_names) != len(args):
            raise ValueError(
                f"Passed {len(args)} args, but function expects {len(param_names)}"
            )

        for i, arg in enumerate(args):
            tensor_args[param_names[i]] = arg
        kwargs["_tensor_args"] = tensor_args
        kwargs["_max_grid"] = self.max_grid

        # Cache hit, no need to compile.
        if self.cache and self.cache.contains(*args):
            fb_binary = self.cache.get(*args)
            return _run_binary(fb_binary, args)

        ir = generate_ir(
            self.use_ast_compiler,
            self.source_code,
            self.func,
            self.debug,
            *args,
            **kwargs,
        )

        options = f"system-desc-path={self.system_desc_path} ttnn-mode=true"
        if self.compile_only:
            ttnn_to_ttmetal_pipeline(ir, options)
            flatbuffer_bin = os.path.join(self.out_dir, self.func.__name__ + ".ttn")
            ttnn_to_flatbuffer_file(ir, flatbuffer_bin, {}, [])
            return ir

        if self.cache:
            fb_binary = self.cache.compile_and_insert(str(ir), options, *args)
            return _run_binary(fb_binary, args)

        ttnn_to_ttmetal_pipeline(ir, options)
        fb_capsule = ttnn_to_flatbuffer_bin(ir)
        return _run_binary_from_capsule(fb_capsule, args)

    @property
    def num_entries(self):
        """Return the number of cache entries."""
        assert self.cache, "Cache is not enabled"
        return self.cache.num_entries()<|MERGE_RESOLUTION|>--- conflicted
+++ resolved
@@ -30,11 +30,8 @@
         max_grid: tuple[int, int],
         compile_only: bool,
         debug: bool,
-<<<<<<< HEAD
+        enable_cache: bool,
         use_ast_compiler: bool,
-=======
-        enable_cache: bool,
->>>>>>> 5c1f44d6
     ):
         self.func = func
         self.source_code = _cleanup_source_code(func)
