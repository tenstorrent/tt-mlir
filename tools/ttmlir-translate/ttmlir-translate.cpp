--- conflicted
+++ resolved
@@ -17,29 +17,24 @@
 void registerTTMetalToFlatbuffer();
 } // namespace mlir::tt::ttmetal
 
-<<<<<<< HEAD
 namespace mlir::tt::llvm_to_cpu {
 void registerLLVMToDynamicLibrary();
 } // namespace mlir::tt::llvm_to_cpu
-=======
+
 namespace mlir::tt::ttkernel {
 void registerTensixKernelToCpp();
 void registerNocKernelToCpp();
 } // namespace mlir::tt::ttkernel
->>>>>>> a21c7c46
 
 // Place to register all the custom translations
 static void registerCustomTranslations() {
   static bool initOnce = []() {
     mlir::tt::ttnn::registerTTNNToFlatbuffer();
     mlir::tt::ttmetal::registerTTMetalToFlatbuffer();
-<<<<<<< HEAD
     mlir::tt::llvm_to_cpu::registerLLVMToDynamicLibrary();
-=======
     mlir::tt::ttkernel::registerNocKernelToCpp();
     mlir::tt::ttkernel::registerTensixKernelToCpp();
 
->>>>>>> a21c7c46
     return true;
   }();
   (void)initOnce;
