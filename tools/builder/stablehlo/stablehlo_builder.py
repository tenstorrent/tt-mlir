# SPDX-FileCopyrightText: (c) 2025 Tenstorrent AI ULC
#
# SPDX-License-Identifier: Apache-2.0

from __future__ import annotations

import inspect
from dataclasses import dataclass
from typing import List, Optional, Union, Tuple, Callable, Dict, Any
import torch
from enum import Enum, auto
import re
from collections import OrderedDict
import math

from ttmlir.ir import *
from ttmlir.dialects import stablehlo, sdy, mpmd

from builder.base.builder import *
from golden import *


class StableHLOBuilder(Builder):
    # ----- Methods -----

    def __init__(
        self,
        ctx: Context,
        location: Location,
        mesh_name: Union[List[str], str] = "mesh",
        mesh_dict: Union[
            List[OrderedDict[str, int]], OrderedDict[str, int]
        ] = OrderedDict([("x", 1), ("y", 1)]),
        disable_golden_check: bool = False,
    ):
        super().__init__(ctx, location, mesh_name, mesh_dict, disable_golden_check)

        self._arg_attrs: Dict[Operand, Dict[str, Attribute]] = {}

    # ----- Public methods -----

    @property
    def arg_attrs(self) -> Dict[Operand, Dict[str, Attribute]]:
        return self._arg_attrs

    def get_arg_attrs(self, func_op: FuncOp) -> ArrayAttr:
        attrs = []
        for i, operand in enumerate(self._ordered_inputs):
            if operand in self._arg_attrs:
                attrs.append(DictAttr.get(self._arg_attrs[operand]))
            else:
                attrs.append(func_op.arg_attrs[i])

        return ArrayAttr.get(attrs)

    def create_sharding_attr_from_tuples(
        self,
        mesh_name: str,
        shardings: List[Tuple[str, bool]],
        replicated_axes: List[sdy.AxisRefAttr] = [],
        unreduced_axes: List[sdy.AxisRefAttr] = [],
    ) -> sdy.TensorShardingPerValueAttr:
        """
        Creates a tensor sharding per value attribute from a list of tuples.
        Each tuple contains a mesh name and a boolean indicating whether the sharding is closed.

        Parameters
        ----------
        mesh_name : str
            The name of the mesh to which the tensor sharding applies
        shardings : List[Tuple[str, bool]]
            A list of tuples, each containing a mesh name and a boolean indicating whether the sharding is closed

        Returns
        -------
        (*sdy.TensorShardingPerValueAttr*)
            A tensor sharding per value attribute that describes how tensors are distributed across the mesh
        """
        dimension_shardings = []
        for sharding in shardings:
            axis_ref_name, is_closed = sharding
            axes = []
            if axis_ref_name != "":
                axes = [self.axis_ref_attr(name=axis_ref_name)]
            dimension_sharding = self.dimension_sharding_attr(
                axes=axes, is_closed=is_closed
            )
            dimension_shardings.append(dimension_sharding)

        tensor_sharding = self.tensor_sharding_attr(
            mesh_name, dimension_shardings, replicated_axes, unreduced_axes
        )
        return self.tensor_sharding_per_value_attr([tensor_sharding])

    # ----- Private Methods ----

    def _create_mesh_attr_from_ordered_dict(
        self,
        mesh_dict: OrderedDict[str, int],
    ) -> sdy.MeshAttr:
        axes = [
            self.mesh_axis_attr(name=axis_name, size=size)
            for axis_name, size in mesh_dict.items()
        ]
        return self.mesh_attr(axes)

    def _get_mesh_attr(self, mesh_name: str) -> sdy.MeshAttr:
        if mesh_name not in self._meshes:
            raise ValueError(
                f"Mesh '{mesh_name}' not found. Available meshes: {list(self._meshes.keys())}"
            )

        mesh_dict = self._meshes[mesh_name]
        axes = [
            self.mesh_axis_attr(name=axis_name, size=size)
            for axis_name, size in mesh_dict.items()
        ]
        return self.mesh_attr(axes)

    def _get_mesh(self, mesh_name: str = "mesh") -> sdy.Mesh:
        return self.mesh(mesh_name, self._get_mesh_attr(mesh_name))

    def _get_output_shape_and_type(
        self,
        organize_golden_args: Callable,
        inputs: List[Operand],
        op_stablehlo_function: Callable,
        golden_kwargs: dict = {},
    ):
        op_golden_function = builder_golden.get_golden_function(
            op_stablehlo_function, **golden_kwargs
        )
        if op_golden_function is None:
            return None

        # If the op has no input, just call golden function with kwargs (e.g., zeros).
        if len(inputs) == 0:
            golden_output = op_golden_function(**golden_kwargs)
        else:
            golden_output = op_golden_function(
                *(organize_golden_args(inputs)), **golden_kwargs
            )

        return golden_output.shape, golden_output.dtype

    def _op_proxy(
        self,
        op_stablehlo_function: Callable,
        inputs: List[Operand],
        unit_attrs: Optional[List[str]] = None,
        sharding_attr: Optional[sdy.TensorShardingPerValueAttr] = None,
        organize_stablehlo_args: Optional[Callable] = None,
        organize_golden_args: Optional[Callable] = None,
        output_shape: Optional[Shape] = None,
        output_type: Optional[Type] = None,
        output_create_fn: Optional[Callable] = None,
        golden_kwargs: dict = {},
        stablehlo_kwargs: dict = {},
        loc: Optional[Union[str, Location]] = None,
        skip_golden: bool = False,
    ) -> Any:
        if not golden_kwargs:
            golden_kwargs = stablehlo_kwargs

        if organize_golden_args is None:
            organize_golden_args = self._organize_eltwise_golden

        with self._ctx, self._loc:
            id = self._get_next_global_id()
            loc = (
                self._get_loc_from_str(loc)
                if loc is not None
                else self._get_loc_of_extra_file_callee(id=id)
            )

            # Most StableHLO ops have MLIR type inference, so output is not needed.
            # Only create output if user explicitly provides output_shape, output_type, or output_create_fn
            # (e.g., for ops like broadcast_in_dim that don't have type inference)
            output = None
            if (
                output_shape is not None
                or output_type is not None
                or output_create_fn is not None
            ):
                # User explicitly requested output creation
                # Try to get shape/type from golden function if not fully provided
                output_shape_and_type = self._get_output_shape_and_type(
                    organize_golden_args, inputs, op_stablehlo_function, golden_kwargs
                )

                if not output_shape_and_type:
                    # No golden function - user must provide both shape and type
                    assert (
                        output_shape is not None
                    ), "Output shape must be provided if there is no golden function for this op"
                    assert (
                        output_type is not None
                    ), "Output type must be provided if there is no golden function for this op"
                else:
                    (
                        calculated_output_shape,
                        calculated_output_type,
                    ) = output_shape_and_type
                    # Use provided values if available, otherwise use calculated
                    output_shape = (
                        calculated_output_shape
                        if output_shape is None
                        else output_shape
                    )
                    output_type = (
                        self._get_type_from_torch_dtype(calculated_output_type)
                        if output_type is None
                        else output_type
                    )

                # Create output tensor
                if output_create_fn is not None:
                    output = output_create_fn(output_shape, output_type)
                else:
                    output = self._create_ranked_tensor_type(output_shape, output_type)

            # Custom argument organization and create the stabelhlo op
            if organize_stablehlo_args is not None:
                stablehlo_args = organize_stablehlo_args(
                    inputs, output, stablehlo_kwargs
                )
                op = op_stablehlo_function(*stablehlo_args, loc=loc, **stablehlo_kwargs)
            else:
                # Default: elementwise binary operations
                op = op_stablehlo_function(*inputs, loc=loc, **stablehlo_kwargs)

            if unit_attrs is not None:
                for attr_name in unit_attrs:
                    op.operation.attributes[attr_name] = UnitAttr.get(self._ctx)

            if sharding_attr is not None:
                op.operation.attributes["sdy.sharding"] = sharding_attr

            if not skip_golden and not self._disable_golden_check:
                op_golden_function = get_golden_function(
                    op_stablehlo_function, **golden_kwargs
                )
                if op_golden_function is not None:
                    golden_output = op_golden_function(
                        *(organize_golden_args(inputs)), **golden_kwargs
                    )
                    self._set_golden_tensor(op, golden_output)

            return op

    def _eltwise_proxy(
        self,
        op_stablehlo_function: Callable,
        inputs: List[Operand],
        unit_attrs: Optional[List[str]] = None,
        sharding_attr: Optional[sdy.TensorShardingPerValueAttr] = None,
    ) -> OpView:
        return self._op_proxy(op_stablehlo_function, inputs, unit_attrs, sharding_attr)

    # ----- Public StableHLO Op Generators ----

    def add(
        self,
        in0: Operand,
        in1: Operand,
        unit_attrs: Optional[List[str]] = None,
        sharding_attr: Optional[sdy.TensorShardingPerValueAttr] = None,
    ) -> OpView:
        """
        Creates ``stablehlo.add``.

        *Elementwise addition operation.*

        Performs elementwise addition between two tensors.
        For each pair of corresponding elements, adds the element in the second
        tensor to the element in the first tensor.

        Mathematical definition: add(x, y) = x + y

        .. code-block:: mlir

            // Add corresponding elements
            %result = stablehlo.add(%lhs, %rhs, %output) : tensor<3xf32>, tensor<3xf32>, tensor<3xf32> -> tensor<3xf32>
            // Input tensors:
            // lhs: [3.5, 0.0, -1.2]
            // rhs: [1.5, 2.0, -3.2]
            // Output tensor:
            // [5.0, 2.0, -4.4]

        Parameters
        ----------
        in0 : Operand
            First input tensor
        in1 : Operand
            Second input tensor
        unit_attrs : *Optional[List[str]]*
            Optional list of unit attributes

        Returns
        -------
        (*OpView*)
            A tensor containing the elementwise sum of the inputs
        """

        return self._eltwise_proxy(
            stablehlo.AddOp,
            [in0, in1],
            unit_attrs=unit_attrs,
            sharding_attr=sharding_attr,
        )

    def clamp(
        self,
        min: Operand,
        operand: Operand,
        max: Operand,
        unit_attrs: Optional[List[str]] = None,
        sharding_attr: Optional[sdy.TensorShardingPerValueAttr] = None,
    ) -> OpView:
        """
        Creates ``stablehlo.clamp``.

        *Elementwise clamp operation.*

        Clamps each element of the operand tensor between a minimum and maximum value.
        For each element, returns min if element < min, max if element > max, otherwise element.

        Mathematical definition: clamp(min, x, max) = min(max(x, min), max)

        .. code-block:: mlir

            // Clamp elements between min and max
            %result = stablehlo.clamp(%min, %operand, %max) : tensor<3xf32>, tensor<3xf32>, tensor<3xf32> -> tensor<3xf32>
            // Input tensors:
            // min: [5, 10, 15]
            // operand: [3, 13, 23]
            // max: [10, 15, 20]
            // Output tensor:
            // [5, 13, 20]

        Parameters
        ----------
        min : Operand
            Minimum value tensor (can be scalar or tensor)
        operand : Operand
            Input tensor to be clamped
        max : Operand
            Maximum value tensor (can be scalar or tensor)
        unit_attrs : *Optional[List[str]]*
            Optional list of unit attributes
        sharding_attr : *Optional[sdy.TensorShardingPerValueAttr]*
            Optional sharding attribute

        Returns
        -------
        (*OpView*)
            A tensor containing the clamped values
        """
        return self._eltwise_proxy(
            stablehlo.ClampOp,
            [min, operand, max],
            unit_attrs=unit_attrs,
            sharding_attr=sharding_attr,
        )

    # ----- Elementwise Unary Operations -----

    def abs(
        self,
        in0: Operand,
        unit_attrs: Optional[List[str]] = None,
        sharding_attr: Optional[sdy.TensorShardingPerValueAttr] = None,
    ) -> OpView:
        """
        Creates ``stablehlo.abs``.

        *Elementwise absolute value operation.*

        Computes the element-wise absolute value of the input tensor.

        Mathematical definition: abs(x) = |x|

        Parameters
        ----------
        in0 : Operand
            Input tensor
        unit_attrs : *Optional[List[str]]*
            Optional list of unit attributes

        Returns
        -------
        (*OpView*)
            A tensor containing the elementwise absolute values of the input
        """
        return self._eltwise_proxy(
            stablehlo.AbsOp,
            [in0],
            unit_attrs=unit_attrs,
            sharding_attr=sharding_attr,
        )

    def ceil(
        self,
        in0: Operand,
        unit_attrs: Optional[List[str]] = None,
        sharding_attr: Optional[sdy.TensorShardingPerValueAttr] = None,
    ) -> OpView:
        """
        Creates ``stablehlo.ceil``.

        *Elementwise ceiling operation.*

        Computes the element-wise ceiling of the input tensor.

        Mathematical definition: ceil(x) = ⌈x⌉

        Parameters
        ----------
        in0 : Operand
            Input tensor
        unit_attrs : *Optional[List[str]]*
            Optional list of unit attributes

        Returns
        -------
        (*OpView*)
            A tensor containing the elementwise ceiling values of the input
        """
        return self._eltwise_proxy(
            stablehlo.CeilOp,
            [in0],
            unit_attrs=unit_attrs,
            sharding_attr=sharding_attr,
        )

    def cosine(
        self,
        in0: Operand,
        unit_attrs: Optional[List[str]] = None,
        sharding_attr: Optional[sdy.TensorShardingPerValueAttr] = None,
    ) -> OpView:
        """
        Creates ``stablehlo.cosine``.

        *Elementwise cosine operation.*

        Computes the element-wise cosine of the input tensor.

        Mathematical definition: cosine(x) = cos(x)

        Parameters
        ----------
        in0 : Operand
            Input tensor
        unit_attrs : *Optional[List[str]]*
            Optional list of unit attributes

        Returns
        -------
        (*OpView*)
            A tensor containing the elementwise cosine values of the input
        """
        return self._eltwise_proxy(
            stablehlo.CosineOp,
            [in0],
            unit_attrs=unit_attrs,
            sharding_attr=sharding_attr,
        )

    def dot_general(
        self,
        in0: Operand,
        in1: Operand,
        batch_dims_lhs: List[int],
        contract_dims_lhs: List[int],
        batch_dims_rhs: List[int],
        contract_dims_rhs: List[int],
        unit_attrs: Optional[List[str]] = None,
        sharding_attr: Optional[sdy.TensorShardingPerValueAttr] = None,
    ) -> OpView:
        """
        Creates ``stablehlo.dot_general``.

        *Generalized dot product operation.*

        Flexible tensor operation that generalizes matrix multiplication by allowing user to specify which
        dimensions of two tensors to contract. Matrix multiplication is a special case of this operation,
        where the contraction happens along the last axis of the first tensor and the second-to-last axis of the second tensor.
        From StableHLO DotGeneral Op https://openxla.org/stablehlo/spec#dot_general

        Parameters
        ----------
        in0 : Operand
            Left-hand side input tensor
        in1 : Operand
            Right-hand side input tensor
        batch_dims_lhs : *List[int]*
            Batch dimensions for the left-hand side tensor
        contract_dims_lhs : *List[int]*
            Contracting dimensions for the left-hand side tensor
        batch_dims_rhs : *List[int]*
            Batch dimensions for the right-hand side tensor
        contract_dims_rhs : *List[int]*
            Contracting dimensions for the right-hand side tensor
        unit_attrs : *Optional[List[str]]*, optional
            Optional list of unit attributes

        Returns
        -------
        (*OpView*)
        """
        from ttmlir.ir import ArrayAttr, IntegerAttr, IntegerType

        # Create dimension numbers attribute using proper MLIR attribute construction
        dot_dimension_numbers = stablehlo.DotDimensionNumbers.get(
            context=self._ctx,
            lhs_batching_dimensions=batch_dims_lhs,
            lhs_contracting_dimensions=contract_dims_lhs,
            rhs_batching_dimensions=batch_dims_rhs,
            rhs_contracting_dimensions=contract_dims_rhs,
        )

        lhs_rhape = in0.type.shape
        rhs_shape = in1.type.shape

        result_shape = []
        # Add batch dimensions
        for dim in batch_dims_lhs:
            result_shape.append(lhs_rhape[dim])

        # add non-batch, non-contract dimensions from lhs and rhs
        for i, dim_size in enumerate(lhs_rhape):
            if i not in batch_dims_lhs and i not in contract_dims_lhs:
                result_shape.append(dim_size)
        for i, dim_size in enumerate(rhs_shape):
            if i not in batch_dims_rhs and i not in contract_dims_rhs:
                result_shape.append(dim_size)

        result_type = RankedTensorType.get(result_shape, in0.type.element_type)
        return self._op_proxy(
            stablehlo.DotGeneralOp,
            [in0, in1],
            organize_stablehlo_args=lambda inputs, *_: (
                result_type,
                inputs[0],
                inputs[1],
            ),
            organize_golden_args=lambda inputs: (
                self._get_golden_tensor(inputs[0]),
                self._get_golden_tensor(inputs[1]),
            ),
            stablehlo_kwargs={"dot_dimension_numbers": dot_dimension_numbers},
            golden_kwargs={
                "batch_dims_lhs": batch_dims_lhs,
                "contract_dims_lhs": contract_dims_lhs,
                "batch_dims_rhs": batch_dims_rhs,
                "contract_dims_rhs": contract_dims_rhs,
            },
            unit_attrs=unit_attrs,
            sharding_attr=sharding_attr,
        )

    def exp(
        self,
        in0: Operand,
        unit_attrs: Optional[List[str]] = None,
        sharding_attr: Optional[sdy.TensorShardingPerValueAttr] = None,
    ) -> OpView:
        """
        Creates ``stablehlo.exponential``.

        *Elementwise exponential operation.*

        Computes the element-wise exponential of the input tensor.

        Mathematical definition: exp(x) = e^x

        Parameters
        ----------
        in0 : Operand
            Input tensor
        unit_attrs : *Optional[List[str]]*
            Optional list of unit attributes

        Returns
        -------
        (*OpView*)
            A tensor containing the elementwise exponential values of the input
        """
        return self._eltwise_proxy(
            stablehlo.ExpOp,
            [in0],
            unit_attrs=unit_attrs,
            sharding_attr=sharding_attr,
        )

    def floor(
        self,
        in0: Operand,
        unit_attrs: Optional[List[str]] = None,
        sharding_attr: Optional[sdy.TensorShardingPerValueAttr] = None,
    ) -> OpView:
        """
        Creates ``stablehlo.floor``.

        *Elementwise floor operation.*

        Computes the element-wise floor of the input tensor.

        Mathematical definition: floor(x) = ⌊x⌋

        Parameters
        ----------
        in0 : Operand
            Input tensor
        unit_attrs : *Optional[List[str]]*
            Optional list of unit attributes

        Returns
        -------
        (*OpView*)
            A tensor containing the elementwise floor values of the input
        """
        return self._eltwise_proxy(
            stablehlo.FloorOp,
            [in0],
            unit_attrs=unit_attrs,
            sharding_attr=sharding_attr,
        )

    def neg(
        self,
        in0: Operand,
        unit_attrs: Optional[List[str]] = None,
        sharding_attr: Optional[sdy.TensorShardingPerValueAttr] = None,
    ) -> OpView:
        """
        Creates ``stablehlo.negate``.

        *Elementwise negation operation.*

        Computes the element-wise negation of the input tensor.

        Mathematical definition: neg(x) = -x

        Parameters
        ----------
        in0 : Operand
            Input tensor
        unit_attrs : *Optional[List[str]]*
            Optional list of unit attributes

        Returns
        -------
        (*OpView*)
            A tensor containing the elementwise negated values of the input
        """
        return self._eltwise_proxy(
            stablehlo.NegOp,
            [in0],
            unit_attrs=unit_attrs,
            sharding_attr=sharding_attr,
        )

    def rsqrt(
        self,
        in0: Operand,
        unit_attrs: Optional[List[str]] = None,
        sharding_attr: Optional[sdy.TensorShardingPerValueAttr] = None,
    ) -> OpView:
        """
        Creates ``stablehlo.rsqrt``.

        *Elementwise reciprocal square root operation.*

        Computes the element-wise reciprocal square root of the input tensor.

        Mathematical definition: rsqrt(x) = 1/√x

        Parameters
        ----------
        in0 : Operand
            Input tensor
        unit_attrs : *Optional[List[str]]*
            Optional list of unit attributes

        Returns
        -------
        (*OpView*)
            A tensor containing the elementwise reciprocal square root values of the input
        """
        return self._eltwise_proxy(
            stablehlo.RsqrtOp,
            [in0],
            unit_attrs=unit_attrs,
            sharding_attr=sharding_attr,
        )

    def sine(
        self,
        in0: Operand,
        unit_attrs: Optional[List[str]] = None,
        sharding_attr: Optional[sdy.TensorShardingPerValueAttr] = None,
    ) -> OpView:
        """
        Creates ``stablehlo.sine``.

        *Elementwise sine operation.*

        Computes the element-wise sine of the input tensor.

        Mathematical definition: sine(x) = sin(x)

        Parameters
        ----------
        in0 : Operand
            Input tensor
        unit_attrs : *Optional[List[str]]*
            Optional list of unit attributes

        Returns
        -------
        (*OpView*)
            A tensor containing the elementwise sine values of the input
        """
        return self._eltwise_proxy(
            stablehlo.SineOp,
            [in0],
            unit_attrs=unit_attrs,
            sharding_attr=sharding_attr,
        )

    def sqrt(
        self,
        in0: Operand,
        unit_attrs: Optional[List[str]] = None,
        sharding_attr: Optional[sdy.TensorShardingPerValueAttr] = None,
    ) -> OpView:
        """
        Creates ``stablehlo.sqrt``.

        *Elementwise square root operation.*

        Computes the element-wise square root of the input tensor.

        Mathematical definition: sqrt(x) = √x

        Parameters
        ----------
        in0 : Operand
            Input tensor
        unit_attrs : *Optional[List[str]]*
            Optional list of unit attributes

        Returns
        -------
        (*OpView*)
            A tensor containing the elementwise square root values of the input
        """
        return self._eltwise_proxy(
            stablehlo.SqrtOp,
            [in0],
            unit_attrs=unit_attrs,
            sharding_attr=sharding_attr,
        )

    def logistic(
        self,
        in0: Operand,
        unit_attrs: Optional[List[str]] = None,
        sharding_attr: Optional[sdy.TensorShardingPerValueAttr] = None,
    ) -> OpView:
        """
        Creates ``stablehlo.logistic``.

        *Elementwise logistic (sigmoid) operation.*

        Computes the element-wise logistic function of the input tensor.

        Mathematical definition: logistic(x) = 1 / (1 + exp(-x))

        Parameters
        ----------
        in0 : Operand
            Input tensor
        unit_attrs : *Optional[List[str]]*
            Optional list of unit attributes

        Returns
        -------
        (*OpView*)
            A tensor containing the elementwise logistic values of the input
        """
        return self._eltwise_proxy(
            stablehlo.LogisticOp,
            [in0],
            unit_attrs=unit_attrs,
            sharding_attr=sharding_attr,
        )

    def tan(
        self,
        in0: Operand,
        unit_attrs: Optional[List[str]] = None,
        sharding_attr: Optional[sdy.TensorShardingPerValueAttr] = None,
    ) -> OpView:
        """
        Creates ``stablehlo.tan``.

        *Elementwise tangent operation.*

        Computes the element-wise tangent of the input tensor.

        Mathematical definition: tan(x) = sin(x) / cos(x)

        Parameters
        ----------
        in0 : Operand
            Input tensor
        unit_attrs : *Optional[List[str]]*
            Optional list of unit attributes

        Returns
        -------
        (*OpView*)
            A tensor containing the elementwise tangent values of the input
        """
        return self._eltwise_proxy(
            stablehlo.TanOp,
            [in0],
            unit_attrs=unit_attrs,
            sharding_attr=sharding_attr,
        )

    def log(
        self,
        in0: Operand,
        unit_attrs: Optional[List[str]] = None,
        sharding_attr: Optional[sdy.TensorShardingPerValueAttr] = None,
    ) -> OpView:
        """
        Creates ``stablehlo.log``.

        *Elementwise natural logarithm operation.*

        Computes the element-wise natural logarithm of the input tensor.

        Mathematical definition: log(x) = ln(x)

        Parameters
        ----------
        in0 : Operand
            Input tensor
        unit_attrs : *Optional[List[str]]*
            Optional list of unit attributes

        Returns
        -------
        (*OpView*)
            A tensor containing the elementwise natural logarithm values of the input
        """
        return self._eltwise_proxy(
            stablehlo.LogOp,
            [in0],
            unit_attrs=unit_attrs,
        )

<<<<<<< HEAD
    def broadcast_in_dim(
        self,
        in0: Operand,
        broadcast_dimensions: List[int],
        output_shape: List[int],
=======
    def slice(
        self,
        in0: Operand,
        start_indices: List[int],
        limit_indices: List[int],
        strides: Optional[List[int]] = None,
>>>>>>> 0abe29ab
        unit_attrs: Optional[List[str]] = None,
        sharding_attr: Optional[sdy.TensorShardingPerValueAttr] = None,
    ) -> OpView:
        """
<<<<<<< HEAD
        Creates ``stablehlo.broadcast_in_dim``.

        *Tensor broadcast operation.*

        Broadcasts a tensor to a new shape by replicating its values along specified dimensions.
        The broadcast_dimensions parameter specifies how dimensions of the input map to
        dimensions of the output.

        .. code-block:: mlir

            // Broadcast a 1D tensor to 2D
            %result = stablehlo.broadcast_in_dim(%input) {broadcast_dimensions = dense<[1]> : tensor<1xi64>} : (tensor<3xf32>) -> tensor<2x3xf32>
            // Input tensor:
            // [1.0, 2.0, 3.0]
            // Output tensor:
            // [[1.0, 2.0, 3.0],
            //  [1.0, 2.0, 3.0]]
=======
        Creates ``stablehlo.slice``.

        *Slice operation.*

        Extracts a slice from the operand using statically-computed starting indices
        and produces a result tensor. start_indices contain the starting indices of
        the slice for each dimension, limit_indices contain the ending indices
        (exclusive) for the slice for each dimension, and strides contain the
        strides for each dimension.

        More formally: result[result_index] = operand[operand_index] where
        operand_index = start_indices + result_index * strides.

        .. code-block:: mlir

            // %operand: [
            //            [0, 0, 0, 0],
            //            [0, 0, 1, 1],
            //            [0, 0, 1, 1]
            //           ]
            %result = "stablehlo.slice"(%operand) {
              start_indices = array<i64: 1, 2>,
              limit_indices = array<i64: 3, 4>,
              strides = array<i64: 1, 1>
            } : (tensor<3x4xi64>) -> tensor<2x2xi64>
            // %result: [
            //            [1, 1],
            //            [1, 1]
            //           ]
>>>>>>> 0abe29ab

        Parameters
        ----------
        in0 : Operand
<<<<<<< HEAD
            Input tensor to broadcast
        broadcast_dimensions : *List[int]*
            List of dimension mappings from input to output
        output_shape : *List[int]*
            Target shape for the broadcasted tensor
        unit_attrs : *Optional[List[str]]*, optional
            Optional list of unit attributes
        sharding_attr : *Optional[sdy.TensorShardingPerValueAttr]*, optional
            Optional sharding attribute for distributed execution
=======
            Input tensor to slice
        start_indices : List[int]
            Starting indices of the slice for each dimension
        limit_indices : List[int]
            Ending indices (exclusive) of the slice for each dimension
        strides : *Optional[List[int]]*
            Strides for each dimension (default: [1, 1, ...])
        unit_attrs : *Optional[List[str]]*
            Optional list of unit attributes
>>>>>>> 0abe29ab

        Returns
        -------
        (*OpView*)
<<<<<<< HEAD
            The broadcasted tensor
        """
        return self._op_proxy(
            stablehlo.BroadcastInDimOp,
            [in0],
            organize_golden_args=self._organize_eltwise_golden,
            golden_kwargs={"size": output_shape},
            stablehlo_kwargs={
                "operand": in0,
                "broadcast_dimensions": broadcast_dimensions,
            },
            unit_attrs=unit_attrs,
            sharding_attr=sharding_attr,
        )

=======
            A tensor containing the extracted slice
        """
        if strides is None:
            strides = [1] * len(start_indices)

        if not (len(start_indices) == len(limit_indices) == len(strides)):
            raise ValueError(
                "start_indices, limit_indices, and strides must have the same length"
            )

        start_indices_attr = DenseI64ArrayAttr.get(start_indices, context=self._ctx)
        limit_indices_attr = DenseI64ArrayAttr.get(limit_indices, context=self._ctx)
        strides_attr = DenseI64ArrayAttr.get(strides, context=self._ctx)

        return self._op_proxy(
            stablehlo.SliceOp,
            [in0],
            unit_attrs=unit_attrs,
            sharding_attr=sharding_attr,
            stablehlo_kwargs={
                "start_indices": start_indices_attr,
                "limit_indices": limit_indices_attr,
                "strides": strides_attr,
            },
            golden_kwargs={
                "start_indices": start_indices,
                "limit_indices": limit_indices,
                "strides": strides,
            },
        )

    # ----- Tensor Manipulation Operations -----

    def concatenate(
        self,
        inputs: List[Operand],
        dim: int = 0,
        unit_attrs: Optional[List[str]] = None,
    ) -> OpView:
        """
        Creates ``stablehlo.concatenate``.

        *Tensor concatenation operation.*

        Concatenates a variadic number of tensors in `inputs` along `dim`
        dimension in the same order as the given arguments. All input tensors
        must have the same shape except in the concatenating dimension.

        .. code-block:: mlir

            // Concatenate two tensors along dimension 0
            %result = stablehlo.concatenate %input0, %input1, dim = 0 : (tensor<2x3xf32>, tensor<1x3xf32>) -> tensor<3x3xf32>
            // Input tensors:
            // input0: [[1.0, 2.0, 3.0],
            //          [4.0, 5.0, 6.0]]
            // input1: [[7.0, 8.0, 9.0]]
            // Output tensor:
            // [[1.0, 2.0, 3.0],
            //  [4.0, 5.0, 6.0],
            //  [7.0, 8.0, 9.0]]

        Parameters
        ----------
        inputs : List[Operand]
            List of input tensors to concatenate. All tensors must have the same
            rank and matching dimensions except along the concatenation dimension.
        dim : int, optional
            Dimension along which to concatenate. Must be in range [0, rank).
            Default is 0.
        unit_attrs : *Optional[List[str]]*
            Optional list of unit attributes

        Returns
        -------
        (*OpView*)
            A tensor containing all input tensors concatenated along the specified dimension
        """
        return self._op_proxy(
            stablehlo.ConcatenateOp,
            inputs,
            organize_stablehlo_args=lambda i, o, k: (i,),
            stablehlo_kwargs={"dimension": dim},
            organize_golden_args=lambda i: (
                tuple([self._get_golden_tensor(inp) for inp in i]),
            ),
            golden_kwargs={"dim": dim},
        )

    def transpose(
        self,
        in0: Operand,
        permutation: List[int],
        unit_attrs: Optional[List[str]] = None,
        sharding_attr: Optional[sdy.TensorShardingPerValueAttr] = None,
    ) -> OpView:
        """
        Creates ``stablehlo.transpose``.

        *Tensor transpose operation.*

        Permutes the dimensions of the input tensor according to the given permutation.
        This operation rearranges the axes of the tensor without changing the data.

        Mathematical definition: For a tensor with dimensions [d0, d1, ..., dn-1] and
        permutation [p0, p1, ..., pn-1], the output tensor has dimensions
        [d_p0, d_p1, ..., d_pn-1].

        .. code-block:: mlir
            // Transpose a 2x3 tensor by swapping dimensions 0 and 1
            %result = stablehlo.transpose(%input) {permutation = array<i64: 1, 0>} :
                tensor<2x3xf32> -> tensor<3x2xf32>
            // Input tensor:
            // [[1.0, 2.0, 3.0],
            //  [4.0, 5.0, 6.0]]
            // Output tensor:
            // [[1.0, 4.0],
            //  [2.0, 5.0],
            //  [3.0, 6.0]]

        Parameters
        ----------
        in0 : Operand
            Input tensor to transpose
        permutation : List[int]
            The desired ordering of dimensions (0-indexed)
        unit_attrs : Optional[List[str]]
            Optional list of unit attributes
        sharding_attr : Optional[sdy.TensorShardingPerValueAttr]
            Optional tensor sharding attribute for distributed execution

        Returns
        -------
        (*OpView*)
            A tensor with permuted dimensions according to the permutation
        """
        return self._op_proxy(
            stablehlo.TransposeOp,
            [in0],
            unit_attrs=unit_attrs,
            sharding_attr=sharding_attr,
            stablehlo_kwargs={"permutation": permutation},
        )

    # ----- Reduce Operations -----

    def _reduce_op_proxy(
        self,
        in0: Operand,
        dimensions: List[int],
        init_attr: Attribute,
        reduce_op_creator: Callable,
        loc: Optional[Location] = None,
    ) -> OpView:
        """
        Helper method to create a StableHLO reduce operation.

        Parameters
        ----------
        in0 : Operand
            Input tensor to reduce
        dimensions : List[int]
            Dimensions along which to reduce
        init_attr : Attribute
            Initial value attribute
        reduce_op_creator : Callable
            Function that creates the reduce operation in the body
        loc : Optional[Location]
            Location for the operation

        Returns
        -------
        OpView
            The reduce operation result
        """
        with self._ctx, self._loc:
            if loc is None:
                id = self._get_next_global_id()
                loc = self._get_loc_of_extra_file_callee(id=id)

            input_type = RankedTensorType(in0.type)
            element_type = input_type.element_type

            input_shape = list(input_type.shape)
            dimensions_set = set(dimensions)
            output_shape = [
                input_shape[i]
                for i in range(len(input_shape))
                if i not in dimensions_set
            ]

            output_type = RankedTensorType.get(output_shape, element_type)

            init_value = stablehlo.ConstantOp(init_attr, loc=loc).result

            reduce_op = stablehlo.ReduceOp(
                [output_type],
                inputs=[in0],
                init_values=[init_value],
                dimensions=dimensions,
                loc=loc,
            )

            reduction_type = RankedTensorType.get([], element_type)
            block = Block.create_at_start(
                reduce_op.regions[0], [reduction_type, reduction_type]
            )

            with InsertionPoint(block):
                reduce_result = reduce_op_creator(
                    block.arguments[0], block.arguments[1], loc
                )
                stablehlo.ReturnOp([reduce_result], loc=loc)

            return reduce_op.result

    def reduce_sum(
        self,
        in0: Operand,
        dimensions: List[int],
        keep_dims: bool = False,
        unit_attrs: Optional[List[str]] = None,
    ) -> OpView:
        """
        Creates ``stablehlo.reduce`` with sum reduction.

        *Sum reduction operation.*

        Reduces the input tensor by summing elements along the specified dimensions.

        Mathematical definition: For each output element, sum all input elements
        along the specified reduction dimensions.

        .. code-block:: mlir

            // Sum along dimension 0
            %result = stablehlo.reduce(%input init: %init) applies stablehlo.add across dimensions = [0] :
                (tensor<2x3xf32>, tensor<f32>) -> tensor<3xf32>
            // Input tensor:
            // [[1.0, 2.0, 3.0],
            //  [4.0, 5.0, 6.0]]
            // Output tensor:
            // [5.0, 7.0, 9.0]

        Parameters
        ----------
        in0 : Operand
            Input tensor to reduce
        dimensions : List[int]
            Dimensions along which to reduce (0-indexed)
        keep_dims : bool, optional
            Whether to keep the reduced dimensions with size 1. Default is False.
        unit_attrs : Optional[List[str]]
            Optional list of unit attributes

        Returns
        -------
        (*OpView*)
            A tensor with reduced dimensions
        """
        input_type = RankedTensorType(in0.type)
        element_type = input_type.element_type
        zero_attr = self._get_zero_attr(element_type)

        def add_creator(arg0, arg1, loc):
            return stablehlo.AddOp(arg0, arg1, loc=loc).result

        result = self._reduce_op_proxy(in0, dimensions, zero_attr, add_creator)

        if not self._disable_golden_check:
            input_golden = self._get_golden_tensor(in0)
            output_golden = torch.sum(input_golden, dim=dimensions, keepdim=keep_dims)
            self._set_golden_tensor(result, output_golden)

        return result

    def reduce_max(
        self,
        in0: Operand,
        dimensions: List[int],
        keep_dims: bool = False,
        unit_attrs: Optional[List[str]] = None,
    ) -> OpView:
        """
        Creates ``stablehlo.reduce`` with max reduction.

        *Max reduction operation.*

        Reduces the input tensor by taking the maximum element along the specified dimensions.

        Mathematical definition: For each output element, find the maximum of all input
        elements along the specified reduction dimensions.

        .. code-block:: mlir

            // Max along dimension 0
            %result = stablehlo.reduce(%input init: %init) applies stablehlo.maximum across dimensions = [0] :
                (tensor<2x3xf32>, tensor<f32>) -> tensor<3xf32>
            // Input tensor:
            // [[1.0, 5.0, 3.0],
            //  [4.0, 2.0, 6.0]]
            // Output tensor:
            // [4.0, 5.0, 6.0]

        Parameters
        ----------
        in0 : Operand
            Input tensor to reduce
        dimensions : List[int]
            Dimensions along which to reduce (0-indexed)
        keep_dims : bool, optional
            Whether to keep the reduced dimensions with size 1. Default is False.
        unit_attrs : Optional[List[str]]
            Optional list of unit attributes

        Returns
        -------
        (*OpView*)
            A tensor with reduced dimensions
        """
        input_type = RankedTensorType(in0.type)
        element_type = input_type.element_type
        neg_inf_attr = self._get_neg_inf_attr(element_type)

        def max_creator(arg0, arg1, loc):
            return stablehlo.MaxOp(arg0, arg1, loc=loc).result

        result = self._reduce_op_proxy(in0, dimensions, neg_inf_attr, max_creator)

        if not self._disable_golden_check:
            input_golden = self._get_golden_tensor(in0)
            if dimensions:
                output_golden = torch.amax(
                    input_golden, dim=dimensions, keepdim=keep_dims
                )
            else:
                output_golden = torch.amax(input_golden, keepdim=keep_dims)
            self._set_golden_tensor(result, output_golden)

        return result

    def reduce_min(
        self,
        in0: Operand,
        dimensions: List[int],
        keep_dims: bool = False,
        unit_attrs: Optional[List[str]] = None,
    ) -> OpView:
        """
        Creates ``stablehlo.reduce`` with min reduction.

        *Min reduction operation.*

        Reduces the input tensor by taking the minimum element along the specified dimensions.

        Mathematical definition: For each output element, find the minimum of all input
        elements along the specified reduction dimensions.

        Parameters
        ----------
        in0 : Operand
            Input tensor to reduce
        dimensions : List[int]
            Dimensions along which to reduce (0-indexed)
        keep_dims : bool, optional
            Whether to keep the reduced dimensions with size 1. Default is False.
        unit_attrs : Optional[List[str]]
            Optional list of unit attributes

        Returns
        -------
        (*OpView*)
            A tensor with reduced dimensions
        """
        input_type = RankedTensorType(in0.type)
        element_type = input_type.element_type
        pos_inf_attr = self._get_pos_inf_attr(element_type)

        def min_creator(arg0, arg1, loc):
            return stablehlo.MinOp(arg0, arg1, loc=loc).result

        result = self._reduce_op_proxy(in0, dimensions, pos_inf_attr, min_creator)

        if not self._disable_golden_check:
            input_golden = self._get_golden_tensor(in0)
            if dimensions:
                output_golden = torch.amin(
                    input_golden, dim=dimensions, keepdim=keep_dims
                )
            else:
                output_golden = torch.amin(input_golden, keepdim=keep_dims)
            self._set_golden_tensor(result, output_golden)

        return result

    def _get_zero_attr(self, element_type: Type) -> Attribute:
        """Create a zero constant attribute for the given element type."""
        if IntegerType.isinstance(element_type):
            return DenseElementsAttr.get_splat(
                RankedTensorType.get([], element_type), IntegerAttr.get(element_type, 0)
            )
        else:
            return DenseElementsAttr.get_splat(
                RankedTensorType.get([], element_type), FloatAttr.get(element_type, 0.0)
            )

    def _get_one_attr(self, element_type: Type) -> Attribute:
        """Create a one constant attribute for the given element type."""
        if IntegerType.isinstance(element_type):
            return DenseElementsAttr.get_splat(
                RankedTensorType.get([], element_type), IntegerAttr.get(element_type, 1)
            )
        else:
            return DenseElementsAttr.get_splat(
                RankedTensorType.get([], element_type), FloatAttr.get(element_type, 1.0)
            )

    def _get_neg_inf_attr(self, element_type: Type) -> Attribute:
        """Create a negative infinity constant attribute for the given element type."""
        if IntegerType.isinstance(element_type):
            int_type = IntegerType(element_type)
            width = int_type.width
            min_val = -(2 ** (width - 1))
            return DenseElementsAttr.get_splat(
                RankedTensorType.get([], element_type),
                IntegerAttr.get(element_type, min_val),
            )
        else:
            return DenseElementsAttr.get_splat(
                RankedTensorType.get([], element_type),
                FloatAttr.get(element_type, -math.inf),
            )

    def _get_pos_inf_attr(self, element_type: Type) -> Attribute:
        """Create a positive infinity constant attribute for the given element type."""
        if IntegerType.isinstance(element_type):
            int_type = IntegerType(element_type)
            width = int_type.width
            max_val = (2 ** (width - 1)) - 1
            return DenseElementsAttr.get_splat(
                RankedTensorType.get([], element_type),
                IntegerAttr.get(element_type, max_val),
            )
        else:
            return DenseElementsAttr.get_splat(
                RankedTensorType.get([], element_type),
                FloatAttr.get(element_type, math.inf),
            )

>>>>>>> 0abe29ab
    # ----- Public Shardy Attribute Generators ----

    def mesh_axis_attr(
        self,
        name: str,
        size: int,
    ) -> sdy.MeshAxisAttr:
        """
        Creates a mesh axis attribute.
        This attribute represents a single axis in a mesh, defined by its name and size.

        Parameters
        ----------
        name : str
            The name of the mesh axis
        size : int
            The size of the mesh axis, indicating how many elements are along this axis

        Returns
        -------
        (*sdy.MeshAxisAttr*)
            A mesh axis attribute representing the specified axis with its name and size
        """
        return sdy.MeshAxisAttr.get(name, size)

    def mesh_attr(
        self,
        axes: List[sdy.MeshAxisAttr],
    ) -> MeshAttr:
        """
        Creates a mesh attribute from a list of mesh axis attributes.
        This attribute represents a mesh, which is a collection of axes that can be used
        to define the layout of tensors across multiple devices or processing units.

        Parameters
        ----------
        axes : List[sdy.MeshAxisAttr]
            A list of mesh axis attributes that define the axes of the mesh

        Returns
        -------
        (*sdy.MeshAttr*)
            A mesh attribute representing the collection of axes in the mesh
        """
        return sdy.MeshAttr.get(axes)

    def axis_ref_attr(
        self,
        name: str,
        sub_axis_info_attr: Optional[sdy.AxisRefAttr] = None,
    ) -> sdy.AxisRefAttr:
        """
        Creates an axis reference attribute.
        This attribute is used to reference a specific axis in a mesh, optionally with additional
        sub-axis information.

        Parameters
        ----------
        name : str
            The name of the axis reference
        sub_axis_info_attr : *Optional[sdy.AxisRefAttr]*
            An optional sub-axis reference attribute that provides additional information about the axis

        Returns
        -------
        (*sdy.AxisRefAttr*)
            An axis reference attribute that can be used to refer to a specific axis in a mesh
        """
        return sdy.AxisRefAttr.get(name, sub_axis_info_attr)

    def dimension_sharding_attr(
        self,
        axes: List[sdy.AxisRefAttr],
        is_closed: bool,
        priority: Optional[int] = None,
    ) -> sdy.DimensionShardingAttr:
        """
        Creates a dimension sharding attribute.
        This attribute defines how a tensor is sharded across multiple devices or processing units
        based on the specified axes. It can also indicate whether the sharding is closed and an optional priority for the sharding.

        Parameters
        ----------
        axes : List[sdy.AxisRefAttr]
            A list of axis reference attributes that define how the tensor is sharded across the mesh
        is_closed : bool
            A boolean indicating whether the sharding is closed
        priority : *Optional[int]*
            An optional integer that specifies the priority of the sharding. If not provided, defaults to None.

        Returns
        -------
        (*sdy.DimensionShardingAttr*)
            A dimension sharding attribute that describes how a tensor is distributed across the mesh
        """
        return sdy.DimensionShardingAttr.get(axes, is_closed, priority)

    def tensor_sharding_attr(
        self,
        mesh_name: str,
        dimension_shardings: List[sdy.DimensionShardingAttr],
        replicated_axes: List[sdy.AxisRefAttr] = [],
        unreduced_axes: List[sdy.AxisRefAttr] = [],
    ) -> sdy.TensorShardingAttr:
        """
        Creates a tensor sharding attribute.
        This attribute describes how a tensor is sharded across a mesh, including the mesh name,
        the dimension shardings, and any replicated or unreduced axes.

        Parameters
        ----------
        mesh_name : str
            The name of the mesh to which the tensor sharding applies
        dimension_shardings : List[sdy.DimensionShardingAttr]
            A list of dimension sharding attributes that define how the tensor is sharded across the mesh
        replicated_axes : List[sdy.AxisRefAttr]
            A list of axis reference attributes that are replicated across the mesh. Defaults to an empty list
        unreduced_axes : List[sdy.AxisRefAttr]
            A list of axis reference attributes that are not reduced in the sharding. Defaults to an empty list

        Returns
        -------
        (*sdy.TensorShardingAttr*)
            A tensor sharding attribute that describes how a tensor is distributed across the mesh
        """
        return sdy.TensorShardingAttr.get(
            mesh_name,
            dimension_shardings,
            replicated_axes,
            unreduced_axes,
        )

    def tensor_sharding_per_value_attr(
        self,
        shardings: List[sdy.TensorShardingAttr],
    ) -> sdy.TensorShardingPerValueAttr:
        """
        Creates a tensor sharding per value attribute from a list of tensor sharding attributes.
        This attribute allows for specifying different sharding strategies for different tensors.

        Parameters
        ----------
        shardings : List[sdy.TensorShardingAttr]
            A list of tensor sharding attributes, each defining a sharding strategy for a tensor

        Returns
        -------
        (*sdy.TensorShardingPerValueAttr*)
            A tensor sharding per value attribute that describes how multiple tensors are distributed across the mesh
        """
        return sdy.TensorShardingPerValueAttr.get(
            shardings,
        )

    # ----- Public Shardy Op Generators ----

    def mesh(self, mesh_name: str, mesh_attr: sdy.MeshAttr) -> sdy.MeshOp:
        """
        Creates a mesh operation.
        This operation defines a mesh in the system, which can be used to distribute tensors
        across multiple devices or processing units. The mesh is identified by its name and
        defined by the provided mesh attribute.

        Parameters
        ----------
        mesh_name : str
            The name of the mesh to be created
        mesh_attr : sdy.MeshAttr
            The mesh attribute that defines the axes and properties of the mesh

        Returns
        -------
        (*sdy.MeshOp*)
            A mesh operation that represents the defined mesh in the system
        """
        return sdy.MeshOp(sym_name=mesh_name, mesh=mesh_attr)

    def sharding_constraint(
        self,
        in0: Operand,
        tensor_sharding_attr: sdy.TensorShardingAttr,
    ) -> sdy.ShardingConstraintOp:
        """
        Creates a sharding constraint operation.
        This operation applies a sharding constraint to a tensor, specifying how the tensor should be distributed
        across a mesh based on the provided tensor sharding attribute.

        Parameters
        ----------
        in0 : Operand
            The input tensor to which the sharding constraint will be applied
        tensor_sharding_attr : sdy.TensorShardingAttr
            The tensor sharding attribute that defines how the tensor should be sharded across the mesh

        Returns
        -------
        (*sdy.ShardingConstraintOp*)
            A sharding constraint operation that applies the specified sharding to the input tensor
        """
        return sdy.ShardingConstraintOp(in0, tensor_sharding_attr)

    # ----- Experimental Mpmd Attribute Generators ----

    def experimental_named_mesh_attr(
        self,
        name: str,
        mesh_attr: sdy.MeshAttr,
    ) -> mpmd.NamedMeshAttr:
        return mpmd.NamedMeshAttr.get(name, mesh_attr)

    def experimental_topology_attr(
        self,
        meshes: List[mpmd.NamedMeshAttr],
    ) -> mpmd.TopologyAttr:
        return mpmd.TopologyAttr.get(meshes)

    def experimental_user_origin_attr(
        self,
        user_name: str,
        transpose_count: int = 0,
    ) -> mpmd.UserOriginAttr:
        return mpmd.UserOriginAttr.get(
            user_name=user_name, transpose_count=transpose_count
        )

    def experimental_origin_attr(
        self,
        origin_label: str,
    ) -> mpmd.OriginAttr:
        return mpmd.OriginAttr.get(origin_label=origin_label)<|MERGE_RESOLUTION|>--- conflicted
+++ resolved
@@ -865,43 +865,16 @@
             unit_attrs=unit_attrs,
         )
 
-<<<<<<< HEAD
-    def broadcast_in_dim(
-        self,
-        in0: Operand,
-        broadcast_dimensions: List[int],
-        output_shape: List[int],
-=======
     def slice(
         self,
         in0: Operand,
         start_indices: List[int],
         limit_indices: List[int],
         strides: Optional[List[int]] = None,
->>>>>>> 0abe29ab
-        unit_attrs: Optional[List[str]] = None,
-        sharding_attr: Optional[sdy.TensorShardingPerValueAttr] = None,
-    ) -> OpView:
-        """
-<<<<<<< HEAD
-        Creates ``stablehlo.broadcast_in_dim``.
-
-        *Tensor broadcast operation.*
-
-        Broadcasts a tensor to a new shape by replicating its values along specified dimensions.
-        The broadcast_dimensions parameter specifies how dimensions of the input map to
-        dimensions of the output.
-
-        .. code-block:: mlir
-
-            // Broadcast a 1D tensor to 2D
-            %result = stablehlo.broadcast_in_dim(%input) {broadcast_dimensions = dense<[1]> : tensor<1xi64>} : (tensor<3xf32>) -> tensor<2x3xf32>
-            // Input tensor:
-            // [1.0, 2.0, 3.0]
-            // Output tensor:
-            // [[1.0, 2.0, 3.0],
-            //  [1.0, 2.0, 3.0]]
-=======
+        unit_attrs: Optional[List[str]] = None,
+        sharding_attr: Optional[sdy.TensorShardingPerValueAttr] = None,
+    ) -> OpView:
+        """
         Creates ``stablehlo.slice``.
 
         *Slice operation.*
@@ -931,22 +904,10 @@
             //            [1, 1],
             //            [1, 1]
             //           ]
->>>>>>> 0abe29ab
-
-        Parameters
-        ----------
-        in0 : Operand
-<<<<<<< HEAD
-            Input tensor to broadcast
-        broadcast_dimensions : *List[int]*
-            List of dimension mappings from input to output
-        output_shape : *List[int]*
-            Target shape for the broadcasted tensor
-        unit_attrs : *Optional[List[str]]*, optional
-            Optional list of unit attributes
-        sharding_attr : *Optional[sdy.TensorShardingPerValueAttr]*, optional
-            Optional sharding attribute for distributed execution
-=======
+
+        Parameters
+        ----------
+        in0 : Operand
             Input tensor to slice
         start_indices : List[int]
             Starting indices of the slice for each dimension
@@ -956,28 +917,10 @@
             Strides for each dimension (default: [1, 1, ...])
         unit_attrs : *Optional[List[str]]*
             Optional list of unit attributes
->>>>>>> 0abe29ab
-
-        Returns
-        -------
-        (*OpView*)
-<<<<<<< HEAD
-            The broadcasted tensor
-        """
-        return self._op_proxy(
-            stablehlo.BroadcastInDimOp,
-            [in0],
-            organize_golden_args=self._organize_eltwise_golden,
-            golden_kwargs={"size": output_shape},
-            stablehlo_kwargs={
-                "operand": in0,
-                "broadcast_dimensions": broadcast_dimensions,
-            },
-            unit_attrs=unit_attrs,
-            sharding_attr=sharding_attr,
-        )
-
-=======
+
+        Returns
+        -------
+        (*OpView*)
             A tensor containing the extracted slice
         """
         if strides is None:
@@ -1008,6 +951,64 @@
                 "strides": strides,
             },
         )
+    def broadcast_in_dim(
+        self,
+        in0: Operand,
+        broadcast_dimensions: List[int],
+        output_shape: List[int],
+        unit_attrs: Optional[List[str]] = None,
+        sharding_attr: Optional[sdy.TensorShardingPerValueAttr] = None,
+    ) -> OpView:
+        """
+        Creates ``stablehlo.broadcast_in_dim``.
+
+        *Tensor broadcast operation.*
+
+        Broadcasts a tensor to a new shape by replicating its values along specified dimensions.
+        The broadcast_dimensions parameter specifies how dimensions of the input map to
+        dimensions of the output.
+
+        .. code-block:: mlir
+
+            // Broadcast a 1D tensor to 2D
+            %result = stablehlo.broadcast_in_dim(%input) {broadcast_dimensions = dense<[1]> : tensor<1xi64>} : (tensor<3xf32>) -> tensor<2x3xf32>
+            // Input tensor:
+            // [1.0, 2.0, 3.0]
+            // Output tensor:
+            // [[1.0, 2.0, 3.0],
+            //  [1.0, 2.0, 3.0]]
+
+        Parameters
+        ----------
+        in0 : Operand
+            Input tensor to broadcast
+        broadcast_dimensions : *List[int]*
+            List of dimension mappings from input to output
+        output_shape : *List[int]*
+            Target shape for the broadcasted tensor
+        unit_attrs : *Optional[List[str]]*, optional
+            Optional list of unit attributes
+        sharding_attr : *Optional[sdy.TensorShardingPerValueAttr]*, optional
+            Optional sharding attribute for distributed execution
+
+        Returns
+        -------
+        (*OpView*)
+            The broadcasted tensor
+        """
+        return self._op_proxy(
+            stablehlo.BroadcastInDimOp,
+            [in0],
+            organize_golden_args=self._organize_eltwise_golden,
+            golden_kwargs={"size": output_shape},
+            stablehlo_kwargs={
+                "operand": in0,
+                "broadcast_dimensions": broadcast_dimensions,
+            },
+            unit_attrs=unit_attrs,
+            sharding_attr=sharding_attr,
+        )
+
 
     # ----- Tensor Manipulation Operations -----
 
@@ -1426,7 +1427,6 @@
                 FloatAttr.get(element_type, math.inf),
             )
 
->>>>>>> 0abe29ab
     # ----- Public Shardy Attribute Generators ----
 
     def mesh_axis_attr(
