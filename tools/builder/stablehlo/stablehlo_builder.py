# SPDX-FileCopyrightText: (c) 2025 Tenstorrent AI ULC
#
# SPDX-License-Identifier: Apache-2.0

from __future__ import annotations

import inspect
import math
from dataclasses import dataclass
from typing import List, Optional, Union, Tuple, Callable, Dict, Any, Sequence
import torch
from enum import Enum, auto
import re
from collections import OrderedDict
import math

from ttmlir.ir import *
from ttmlir.dialects import stablehlo, sdy, mpmd

from builder.base.builder import *
from golden import *


class StableHLOBuilder(Builder):
    # ----- Methods -----

    def __init__(
        self,
        ctx: Context,
        location: Location,
        mesh_name: Union[List[str], str] = "mesh",
        mesh_dict: Union[
            List[OrderedDict[str, int]], OrderedDict[str, int]
        ] = OrderedDict([("x", 1), ("y", 1)]),
        disable_golden_check: bool = False,
    ):
        super().__init__(ctx, location, mesh_name, mesh_dict, disable_golden_check)

        self._arg_attrs: Dict[Operand, Dict[str, Attribute]] = {}

    # ----- Public methods -----

    @property
    def arg_attrs(self) -> Dict[Operand, Dict[str, Attribute]]:
        return self._arg_attrs

    def get_arg_attrs(self, func_op: FuncOp) -> ArrayAttr:
        attrs = []
        for i, operand in enumerate(self._ordered_inputs):
            if operand in self._arg_attrs:
                attrs.append(DictAttr.get(self._arg_attrs[operand]))
            else:
                attrs.append(func_op.arg_attrs[i])

        return ArrayAttr.get(attrs)

    def create_sharding_attr_from_tuples(
        self,
        mesh_name: str,
        shardings: List[Tuple[str, bool]],
        replicated_axes: List[sdy.AxisRefAttr] = [],
        unreduced_axes: List[sdy.AxisRefAttr] = [],
    ) -> sdy.TensorShardingPerValueAttr:
        """
        Creates a tensor sharding per value attribute from a list of tuples.
        Each tuple contains a mesh name and a boolean indicating whether the sharding is closed.

        Parameters
        ----------
        mesh_name : str
            The name of the mesh to which the tensor sharding applies
        shardings : List[Tuple[str, bool]]
            A list of tuples, each containing a mesh name and a boolean indicating whether the sharding is closed

        Returns
        -------
        (*sdy.TensorShardingPerValueAttr*)
            A tensor sharding per value attribute that describes how tensors are distributed across the mesh
        """
        dimension_shardings = []
        for sharding in shardings:
            axis_ref_name, is_closed = sharding
            axes = []
            if axis_ref_name != "":
                axes = [self.axis_ref_attr(name=axis_ref_name)]
            dimension_sharding = self.dimension_sharding_attr(
                axes=axes, is_closed=is_closed
            )
            dimension_shardings.append(dimension_sharding)

        tensor_sharding = self.tensor_sharding_attr(
            mesh_name, dimension_shardings, replicated_axes, unreduced_axes
        )
        return self.tensor_sharding_per_value_attr([tensor_sharding])

    # ----- Private Methods ----

    def _create_mesh_attr_from_ordered_dict(
        self,
        mesh_dict: OrderedDict[str, int],
    ) -> sdy.MeshAttr:
        axes = [
            self.mesh_axis_attr(name=axis_name, size=size)
            for axis_name, size in mesh_dict.items()
        ]
        return self.mesh_attr(axes)

    def _get_mesh_attr(self, mesh_name: str) -> sdy.MeshAttr:
        if mesh_name not in self._meshes:
            raise ValueError(
                f"Mesh '{mesh_name}' not found. Available meshes: {list(self._meshes.keys())}"
            )

        mesh_dict = self._meshes[mesh_name]
        axes = [
            self.mesh_axis_attr(name=axis_name, size=size)
            for axis_name, size in mesh_dict.items()
        ]
        return self.mesh_attr(axes)

    def _get_mesh(self, mesh_name: str = "mesh") -> sdy.Mesh:
        return self.mesh(mesh_name, self._get_mesh_attr(mesh_name))

    def _get_output_shape_and_type(
        self,
        organize_golden_args: Callable,
        inputs: List[Operand],
        op_stablehlo_function: Callable,
        golden_kwargs: dict = {},
    ):
        op_golden_function = get_golden_function(op_stablehlo_function, **golden_kwargs)
        if op_golden_function is None:
            return None

        # If the op has no input, just call golden function with kwargs (e.g., zeros).
        if len(inputs) == 0:
            golden_output = op_golden_function(**golden_kwargs)
        else:
            golden_output = op_golden_function(
                *(organize_golden_args(inputs)), **golden_kwargs
            )

        return golden_output.shape, golden_output.dtype

    def _op_proxy(
        self,
        op_stablehlo_function: Callable,
        inputs: List[Operand],
        unit_attrs: Optional[List[str]] = None,
        sharding_attr: Optional[sdy.TensorShardingPerValueAttr] = None,
        organize_stablehlo_args: Optional[Callable] = None,
        organize_golden_args: Optional[Callable] = None,
        output_shape: Optional[Shape] = None,
        output_type: Optional[Type] = None,
        output_create_fn: Optional[Callable] = None,
        golden_kwargs: dict = {},
        stablehlo_kwargs: dict = {},
        loc: Optional[Union[str, Location]] = None,
        skip_golden: bool = False,
    ) -> Any:
        if not golden_kwargs:
            golden_kwargs = stablehlo_kwargs

        if organize_golden_args is None:
            organize_golden_args = self._organize_eltwise_golden

        with self._ctx, self._loc:
            id = self._get_next_global_id()
            loc = (
                self._get_loc_from_str(loc)
                if loc is not None
                else self._get_loc_of_extra_file_callee(id=id)
            )

            # Most StableHLO ops have MLIR type inference, so output is not needed.
            # Only create output if user explicitly provides output_shape, output_type, or output_create_fn
            # (e.g., for ops like broadcast_in_dim that don't have type inference)
            output = None
            if (
                output_shape is not None
                or output_type is not None
                or output_create_fn is not None
            ):
                # User explicitly requested output creation
                # Try to get shape/type from golden function if not fully provided
                output_shape_and_type = self._get_output_shape_and_type(
                    organize_golden_args, inputs, op_stablehlo_function, golden_kwargs
                )

                if not output_shape_and_type:
                    # No golden function - user must provide both shape and type
                    assert (
                        output_shape is not None
                    ), "Output shape must be provided if there is no golden function for this op"
                    assert (
                        output_type is not None
                    ), "Output type must be provided if there is no golden function for this op"
                else:
                    (
                        calculated_output_shape,
                        calculated_output_type,
                    ) = output_shape_and_type
                    # Use provided values if available, otherwise use calculated
                    output_shape = (
                        calculated_output_shape
                        if output_shape is None
                        else output_shape
                    )
                    output_type = (
                        self._get_type_from_torch_dtype(calculated_output_type)
                        if output_type is None
                        else output_type
                    )

                # Create output tensor
                if output_create_fn is not None:
                    output = output_create_fn(output_shape, output_type)
                else:
                    output = self._create_ranked_tensor_type(output_shape, output_type)

            # Custom argument organization and create the stabelhlo op
            if organize_stablehlo_args is not None:
                stablehlo_args = organize_stablehlo_args(
                    inputs, output, stablehlo_kwargs
                )
                op = op_stablehlo_function(*stablehlo_args, loc=loc, **stablehlo_kwargs)
            else:
                # Default: elementwise binary operations
                op = op_stablehlo_function(*inputs, loc=loc, **stablehlo_kwargs)

            if unit_attrs is not None:
                for attr_name in unit_attrs:
                    op.operation.attributes[attr_name] = UnitAttr.get(self._ctx)

            if sharding_attr is not None:
                op.operation.attributes["sdy.sharding"] = sharding_attr

            if not skip_golden and not self._disable_golden_check:
                op_golden_function = get_golden_function(
                    op_stablehlo_function, **golden_kwargs
                )
                if op_golden_function is not None:
                    golden_output = op_golden_function(
                        *(organize_golden_args(inputs)), **golden_kwargs
                    )
                    self._set_golden_tensor(op, golden_output)

            return op

    def _eltwise_proxy(
        self,
        op_stablehlo_function: Callable,
        inputs: List[Operand],
        unit_attrs: Optional[List[str]] = None,
        sharding_attr: Optional[sdy.TensorShardingPerValueAttr] = None,
    ) -> OpView:
        return self._op_proxy(op_stablehlo_function, inputs, unit_attrs, sharding_attr)

    # ----- Public StableHLO Op Generators ----

    def add(
        self,
        in0: Operand,
        in1: Operand,
        unit_attrs: Optional[List[str]] = None,
        sharding_attr: Optional[sdy.TensorShardingPerValueAttr] = None,
    ) -> OpView:
        """
        Creates ``stablehlo.add``.

        *Elementwise addition operation.*

        Performs elementwise addition between two tensors.
        For each pair of corresponding elements, adds the element in the second
        tensor to the element in the first tensor.

        Mathematical definition: add(x, y) = x + y

        .. code-block:: mlir

            // Add corresponding elements
            %result = stablehlo.add(%lhs, %rhs, %output) : tensor<3xf32>, tensor<3xf32>, tensor<3xf32> -> tensor<3xf32>
            // Input tensors:
            // lhs: [3.5, 0.0, -1.2]
            // rhs: [1.5, 2.0, -3.2]
            // Output tensor:
            // [5.0, 2.0, -4.4]

        Parameters
        ----------
        in0 : Operand
            First input tensor
        in1 : Operand
            Second input tensor
        unit_attrs : *Optional[List[str]]*
            Optional list of unit attributes

        Returns
        -------
        (*OpView*)
            A tensor containing the elementwise sum of the inputs
        """

        return self._eltwise_proxy(
            stablehlo.AddOp,
            [in0, in1],
            unit_attrs=unit_attrs,
            sharding_attr=sharding_attr,
        )

    def clamp(
        self,
        min: Operand,
        operand: Operand,
        max: Operand,
        unit_attrs: Optional[List[str]] = None,
        sharding_attr: Optional[sdy.TensorShardingPerValueAttr] = None,
    ) -> OpView:
        """
        Creates ``stablehlo.clamp``.

        *Elementwise clamp operation.*

        Clamps each element of the operand tensor between a minimum and maximum value.
        For each element, returns min if element < min, max if element > max, otherwise element.

        Mathematical definition: clamp(min, x, max) = min(max(x, min), max)

        .. code-block:: mlir

            // Clamp elements between min and max
            %result = stablehlo.clamp(%min, %operand, %max) : tensor<3xf32>, tensor<3xf32>, tensor<3xf32> -> tensor<3xf32>
            // Input tensors:
            // min: [5, 10, 15]
            // operand: [3, 13, 23]
            // max: [10, 15, 20]
            // Output tensor:
            // [5, 13, 20]

        Parameters
        ----------
        min : Operand
            Minimum value tensor (can be scalar or tensor)
        operand : Operand
            Input tensor to be clamped
        max : Operand
            Maximum value tensor (can be scalar or tensor)
        unit_attrs : *Optional[List[str]]*
            Optional list of unit attributes
        sharding_attr : *Optional[sdy.TensorShardingPerValueAttr]*
            Optional sharding attribute

        Returns
        -------
        (*OpView*)
            A tensor containing the clamped values
        """
        return self._eltwise_proxy(
            stablehlo.ClampOp,
            [min, operand, max],
            unit_attrs=unit_attrs,
            sharding_attr=sharding_attr,
        )

    # ----- Elementwise Unary Operations -----

    def abs(
        self,
        in0: Operand,
        unit_attrs: Optional[List[str]] = None,
        sharding_attr: Optional[sdy.TensorShardingPerValueAttr] = None,
    ) -> OpView:
        """
        Creates ``stablehlo.abs``.

        *Elementwise absolute value operation.*

        Computes the element-wise absolute value of the input tensor.

        Mathematical definition: abs(x) = |x|

        Parameters
        ----------
        in0 : Operand
            Input tensor
        unit_attrs : *Optional[List[str]]*
            Optional list of unit attributes

        Returns
        -------
        (*OpView*)
            A tensor containing the elementwise absolute values of the input
        """
        return self._eltwise_proxy(
            stablehlo.AbsOp,
            [in0],
            unit_attrs=unit_attrs,
            sharding_attr=sharding_attr,
        )

    def ceil(
        self,
        in0: Operand,
        unit_attrs: Optional[List[str]] = None,
        sharding_attr: Optional[sdy.TensorShardingPerValueAttr] = None,
    ) -> OpView:
        """
        Creates ``stablehlo.ceil``.

        *Elementwise ceiling operation.*

        Computes the element-wise ceiling of the input tensor.

        Mathematical definition: ceil(x) = ⌈x⌉

        Parameters
        ----------
        in0 : Operand
            Input tensor
        unit_attrs : *Optional[List[str]]*
            Optional list of unit attributes

        Returns
        -------
        (*OpView*)
            A tensor containing the elementwise ceiling values of the input
        """
        return self._eltwise_proxy(
            stablehlo.CeilOp,
            [in0],
            unit_attrs=unit_attrs,
            sharding_attr=sharding_attr,
        )

    def cosine(
        self,
        in0: Operand,
        unit_attrs: Optional[List[str]] = None,
        sharding_attr: Optional[sdy.TensorShardingPerValueAttr] = None,
    ) -> OpView:
        """
        Creates ``stablehlo.cosine``.

        *Elementwise cosine operation.*

        Computes the element-wise cosine of the input tensor.

        Mathematical definition: cosine(x) = cos(x)

        Parameters
        ----------
        in0 : Operand
            Input tensor
        unit_attrs : *Optional[List[str]]*
            Optional list of unit attributes

        Returns
        -------
        (*OpView*)
            A tensor containing the elementwise cosine values of the input
        """
        return self._eltwise_proxy(
            stablehlo.CosineOp,
            [in0],
            unit_attrs=unit_attrs,
            sharding_attr=sharding_attr,
        )

    def dot_general(
        self,
        in0: Operand,
        in1: Operand,
        batch_dims_lhs: List[int],
        contract_dims_lhs: List[int],
        batch_dims_rhs: List[int],
        contract_dims_rhs: List[int],
        unit_attrs: Optional[List[str]] = None,
        sharding_attr: Optional[sdy.TensorShardingPerValueAttr] = None,
    ) -> OpView:
        """
        Creates ``stablehlo.dot_general``.

        *Generalized dot product operation.*

        Flexible tensor operation that generalizes matrix multiplication by allowing user to specify which
        dimensions of two tensors to contract. Matrix multiplication is a special case of this operation,
        where the contraction happens along the last axis of the first tensor and the second-to-last axis of the second tensor.
        From StableHLO DotGeneral Op https://openxla.org/stablehlo/spec#dot_general

        Parameters
        ----------
        in0 : Operand
            Left-hand side input tensor
        in1 : Operand
            Right-hand side input tensor
        batch_dims_lhs : *List[int]*
            Batch dimensions for the left-hand side tensor
        contract_dims_lhs : *List[int]*
            Contracting dimensions for the left-hand side tensor
        batch_dims_rhs : *List[int]*
            Batch dimensions for the right-hand side tensor
        contract_dims_rhs : *List[int]*
            Contracting dimensions for the right-hand side tensor
        unit_attrs : *Optional[List[str]]*, optional
            Optional list of unit attributes

        Returns
        -------
        (*OpView*)
        """
        from ttmlir.ir import ArrayAttr, IntegerAttr, IntegerType

        # Create dimension numbers attribute using proper MLIR attribute construction
        dot_dimension_numbers = stablehlo.DotDimensionNumbers.get(
            context=self._ctx,
            lhs_batching_dimensions=batch_dims_lhs,
            lhs_contracting_dimensions=contract_dims_lhs,
            rhs_batching_dimensions=batch_dims_rhs,
            rhs_contracting_dimensions=contract_dims_rhs,
        )

        lhs_rhape = in0.type.shape
        rhs_shape = in1.type.shape

        result_shape = []
        # Add batch dimensions
        for dim in batch_dims_lhs:
            result_shape.append(lhs_rhape[dim])

        # add non-batch, non-contract dimensions from lhs and rhs
        for i, dim_size in enumerate(lhs_rhape):
            if i not in batch_dims_lhs and i not in contract_dims_lhs:
                result_shape.append(dim_size)
        for i, dim_size in enumerate(rhs_shape):
            if i not in batch_dims_rhs and i not in contract_dims_rhs:
                result_shape.append(dim_size)

        result_type = RankedTensorType.get(result_shape, in0.type.element_type)
        return self._op_proxy(
            stablehlo.DotGeneralOp,
            [in0, in1],
            organize_stablehlo_args=lambda inputs, *_: (
                result_type,
                inputs[0],
                inputs[1],
            ),
            organize_golden_args=lambda inputs: (
                self._get_golden_tensor(inputs[0]),
                self._get_golden_tensor(inputs[1]),
            ),
            stablehlo_kwargs={"dot_dimension_numbers": dot_dimension_numbers},
            golden_kwargs={
                "batch_dims_lhs": batch_dims_lhs,
                "contract_dims_lhs": contract_dims_lhs,
                "batch_dims_rhs": batch_dims_rhs,
                "contract_dims_rhs": contract_dims_rhs,
            },
            unit_attrs=unit_attrs,
            sharding_attr=sharding_attr,
        )

    def exp(
        self,
        in0: Operand,
        unit_attrs: Optional[List[str]] = None,
        sharding_attr: Optional[sdy.TensorShardingPerValueAttr] = None,
    ) -> OpView:
        """
        Creates ``stablehlo.exponential``.

        *Elementwise exponential operation.*

        Computes the element-wise exponential of the input tensor.

        Mathematical definition: exp(x) = e^x

        Parameters
        ----------
        in0 : Operand
            Input tensor
        unit_attrs : *Optional[List[str]]*
            Optional list of unit attributes

        Returns
        -------
        (*OpView*)
            A tensor containing the elementwise exponential values of the input
        """
        return self._eltwise_proxy(
            stablehlo.ExpOp,
            [in0],
            unit_attrs=unit_attrs,
            sharding_attr=sharding_attr,
        )

    def floor(
        self,
        in0: Operand,
        unit_attrs: Optional[List[str]] = None,
        sharding_attr: Optional[sdy.TensorShardingPerValueAttr] = None,
    ) -> OpView:
        """
        Creates ``stablehlo.floor``.

        *Elementwise floor operation.*

        Computes the element-wise floor of the input tensor.

        Mathematical definition: floor(x) = ⌊x⌋

        Parameters
        ----------
        in0 : Operand
            Input tensor
        unit_attrs : *Optional[List[str]]*
            Optional list of unit attributes

        Returns
        -------
        (*OpView*)
            A tensor containing the elementwise floor values of the input
        """
        return self._eltwise_proxy(
            stablehlo.FloorOp,
            [in0],
            unit_attrs=unit_attrs,
            sharding_attr=sharding_attr,
        )

    def neg(
        self,
        in0: Operand,
        unit_attrs: Optional[List[str]] = None,
        sharding_attr: Optional[sdy.TensorShardingPerValueAttr] = None,
    ) -> OpView:
        """
        Creates ``stablehlo.negate``.

        *Elementwise negation operation.*

        Computes the element-wise negation of the input tensor.

        Mathematical definition: neg(x) = -x

        Parameters
        ----------
        in0 : Operand
            Input tensor
        unit_attrs : *Optional[List[str]]*
            Optional list of unit attributes

        Returns
        -------
        (*OpView*)
            A tensor containing the elementwise negated values of the input
        """
        return self._eltwise_proxy(
            stablehlo.NegOp,
            [in0],
            unit_attrs=unit_attrs,
            sharding_attr=sharding_attr,
        )

    def rsqrt(
        self,
        in0: Operand,
        unit_attrs: Optional[List[str]] = None,
        sharding_attr: Optional[sdy.TensorShardingPerValueAttr] = None,
    ) -> OpView:
        """
        Creates ``stablehlo.rsqrt``.

        *Elementwise reciprocal square root operation.*

        Computes the element-wise reciprocal square root of the input tensor.

        Mathematical definition: rsqrt(x) = 1/√x

        Parameters
        ----------
        in0 : Operand
            Input tensor
        unit_attrs : *Optional[List[str]]*
            Optional list of unit attributes

        Returns
        -------
        (*OpView*)
            A tensor containing the elementwise reciprocal square root values of the input
        """
        return self._eltwise_proxy(
            stablehlo.RsqrtOp,
            [in0],
            unit_attrs=unit_attrs,
            sharding_attr=sharding_attr,
        )

    def sine(
        self,
        in0: Operand,
        unit_attrs: Optional[List[str]] = None,
        sharding_attr: Optional[sdy.TensorShardingPerValueAttr] = None,
    ) -> OpView:
        """
        Creates ``stablehlo.sine``.

        *Elementwise sine operation.*

        Computes the element-wise sine of the input tensor.

        Mathematical definition: sine(x) = sin(x)

        Parameters
        ----------
        in0 : Operand
            Input tensor
        unit_attrs : *Optional[List[str]]*
            Optional list of unit attributes

        Returns
        -------
        (*OpView*)
            A tensor containing the elementwise sine values of the input
        """
        return self._eltwise_proxy(
            stablehlo.SineOp,
            [in0],
            unit_attrs=unit_attrs,
            sharding_attr=sharding_attr,
        )

    def sqrt(
        self,
        in0: Operand,
        unit_attrs: Optional[List[str]] = None,
        sharding_attr: Optional[sdy.TensorShardingPerValueAttr] = None,
    ) -> OpView:
        """
        Creates ``stablehlo.sqrt``.

        *Elementwise square root operation.*

        Computes the element-wise square root of the input tensor.

        Mathematical definition: sqrt(x) = √x

        Parameters
        ----------
        in0 : Operand
            Input tensor
        unit_attrs : *Optional[List[str]]*
            Optional list of unit attributes

        Returns
        -------
        (*OpView*)
            A tensor containing the elementwise square root values of the input
        """
        return self._eltwise_proxy(
            stablehlo.SqrtOp,
            [in0],
            unit_attrs=unit_attrs,
            sharding_attr=sharding_attr,
        )

    def logistic(
        self,
        in0: Operand,
        unit_attrs: Optional[List[str]] = None,
        sharding_attr: Optional[sdy.TensorShardingPerValueAttr] = None,
    ) -> OpView:
        """
        Creates ``stablehlo.logistic``.

        *Elementwise logistic (sigmoid) operation.*

        Computes the element-wise logistic function of the input tensor.

        Mathematical definition: logistic(x) = 1 / (1 + exp(-x))

        Parameters
        ----------
        in0 : Operand
            Input tensor
        unit_attrs : *Optional[List[str]]*
            Optional list of unit attributes

        Returns
        -------
        (*OpView*)
            A tensor containing the elementwise logistic values of the input
        """
        return self._eltwise_proxy(
            stablehlo.LogisticOp,
            [in0],
            unit_attrs=unit_attrs,
            sharding_attr=sharding_attr,
        )

    def tan(
        self,
        in0: Operand,
        unit_attrs: Optional[List[str]] = None,
        sharding_attr: Optional[sdy.TensorShardingPerValueAttr] = None,
    ) -> OpView:
        """
        Creates ``stablehlo.tan``.

        *Elementwise tangent operation.*

        Computes the element-wise tangent of the input tensor.

        Mathematical definition: tan(x) = sin(x) / cos(x)

        Parameters
        ----------
        in0 : Operand
            Input tensor
        unit_attrs : *Optional[List[str]]*
            Optional list of unit attributes

        Returns
        -------
        (*OpView*)
            A tensor containing the elementwise tangent values of the input
        """
        return self._eltwise_proxy(
            stablehlo.TanOp,
            [in0],
            unit_attrs=unit_attrs,
            sharding_attr=sharding_attr,
        )

    def log(
        self,
        in0: Operand,
        unit_attrs: Optional[List[str]] = None,
        sharding_attr: Optional[sdy.TensorShardingPerValueAttr] = None,
    ) -> OpView:
        """
        Creates ``stablehlo.log``.

        *Elementwise natural logarithm operation.*

        Computes the element-wise natural logarithm of the input tensor.

        Mathematical definition: log(x) = ln(x)

        Parameters
        ----------
        in0 : Operand
            Input tensor
        unit_attrs : *Optional[List[str]]*
            Optional list of unit attributes

        Returns
        -------
        (*OpView*)
            A tensor containing the elementwise natural logarithm values of the input
        """
        return self._eltwise_proxy(
            stablehlo.LogOp,
            [in0],
            unit_attrs=unit_attrs,
        )

    def slice(
        self,
        in0: Operand,
        start_indices: List[int],
        limit_indices: List[int],
        strides: Optional[List[int]] = None,
        unit_attrs: Optional[List[str]] = None,
        sharding_attr: Optional[sdy.TensorShardingPerValueAttr] = None,
    ) -> OpView:
        """
        Creates ``stablehlo.slice``.

        *Slice operation.*

        Extracts a slice from the operand using statically-computed starting indices
        and produces a result tensor. start_indices contain the starting indices of
        the slice for each dimension, limit_indices contain the ending indices
        (exclusive) for the slice for each dimension, and strides contain the
        strides for each dimension.

        More formally: result[result_index] = operand[operand_index] where
        operand_index = start_indices + result_index * strides.

        .. code-block:: mlir

            // %operand: [
            //            [0, 0, 0, 0],
            //            [0, 0, 1, 1],
            //            [0, 0, 1, 1]
            //           ]
            %result = "stablehlo.slice"(%operand) {
              start_indices = array<i64: 1, 2>,
              limit_indices = array<i64: 3, 4>,
              strides = array<i64: 1, 1>
            } : (tensor<3x4xi64>) -> tensor<2x2xi64>
            // %result: [
            //            [1, 1],
            //            [1, 1]
            //           ]

        Parameters
        ----------
        in0 : Operand
            Input tensor to slice
        start_indices : List[int]
            Starting indices of the slice for each dimension
        limit_indices : List[int]
            Ending indices (exclusive) of the slice for each dimension
        strides : *Optional[List[int]]*
            Strides for each dimension (default: [1, 1, ...])
        unit_attrs : *Optional[List[str]]*
            Optional list of unit attributes

        Returns
        -------
        (*OpView*)
            A tensor containing the extracted slice
        """
        if strides is None:
            strides = [1] * len(start_indices)

        if not (len(start_indices) == len(limit_indices) == len(strides)):
            raise ValueError(
                "start_indices, limit_indices, and strides must have the same length"
            )

        start_indices_attr = DenseI64ArrayAttr.get(start_indices, context=self._ctx)
        limit_indices_attr = DenseI64ArrayAttr.get(limit_indices, context=self._ctx)
        strides_attr = DenseI64ArrayAttr.get(strides, context=self._ctx)

        return self._op_proxy(
            stablehlo.SliceOp,
            [in0],
            unit_attrs=unit_attrs,
            sharding_attr=sharding_attr,
            stablehlo_kwargs={
                "start_indices": start_indices_attr,
                "limit_indices": limit_indices_attr,
                "strides": strides_attr,
            },
            golden_kwargs={
                "start_indices": start_indices,
                "limit_indices": limit_indices,
                "strides": strides,
            },
        )

    # ----- Tensor Manipulation Operations -----

    def concatenate(
        self,
        inputs: List[Operand],
        dim: int = 0,
        unit_attrs: Optional[List[str]] = None,
    ) -> OpView:
        """
        Creates ``stablehlo.concatenate``.

        *Tensor concatenation operation.*

        Concatenates a variadic number of tensors in `inputs` along `dim`
        dimension in the same order as the given arguments. All input tensors
        must have the same shape except in the concatenating dimension.

        .. code-block:: mlir

            // Concatenate two tensors along dimension 0
            %result = stablehlo.concatenate %input0, %input1, dim = 0 : (tensor<2x3xf32>, tensor<1x3xf32>) -> tensor<3x3xf32>
            // Input tensors:
            // input0: [[1.0, 2.0, 3.0],
            //          [4.0, 5.0, 6.0]]
            // input1: [[7.0, 8.0, 9.0]]
            // Output tensor:
            // [[1.0, 2.0, 3.0],
            //  [4.0, 5.0, 6.0],
            //  [7.0, 8.0, 9.0]]

        Parameters
        ----------
        inputs : List[Operand]
            List of input tensors to concatenate. All tensors must have the same
            rank and matching dimensions except along the concatenation dimension.
        dim : int, optional
            Dimension along which to concatenate. Must be in range [0, rank).
            Default is 0.
        unit_attrs : *Optional[List[str]]*
            Optional list of unit attributes

        Returns
        -------
        (*OpView*)
            A tensor containing all input tensors concatenated along the specified dimension
        """
        return self._op_proxy(
            stablehlo.ConcatenateOp,
            inputs,
            organize_stablehlo_args=lambda i, o, k: (i,),
            stablehlo_kwargs={"dimension": dim},
            organize_golden_args=lambda i: (
                tuple([self._get_golden_tensor(inp) for inp in i]),
            ),
            golden_kwargs={"dim": dim},
        )

    def transpose(
        self,
        in0: Operand,
        permutation: List[int],
        unit_attrs: Optional[List[str]] = None,
        sharding_attr: Optional[sdy.TensorShardingPerValueAttr] = None,
    ) -> OpView:
        """
        Creates ``stablehlo.transpose``.

        *Tensor transpose operation.*

        Permutes the dimensions of the input tensor according to the given permutation.
        This operation rearranges the axes of the tensor without changing the data.

        Mathematical definition: For a tensor with dimensions [d0, d1, ..., dn-1] and
        permutation [p0, p1, ..., pn-1], the output tensor has dimensions
        [d_p0, d_p1, ..., d_pn-1].

        .. code-block:: mlir
            // Transpose a 2x3 tensor by swapping dimensions 0 and 1
            %result = stablehlo.transpose(%input) {permutation = array<i64: 1, 0>} :
                tensor<2x3xf32> -> tensor<3x2xf32>
            // Input tensor:
            // [[1.0, 2.0, 3.0],
            //  [4.0, 5.0, 6.0]]
            // Output tensor:
            // [[1.0, 4.0],
            //  [2.0, 5.0],
            //  [3.0, 6.0]]

        Parameters
        ----------
        in0 : Operand
            Input tensor to transpose
        permutation : List[int]
            The desired ordering of dimensions (0-indexed)
        unit_attrs : Optional[List[str]]
            Optional list of unit attributes
        sharding_attr : Optional[sdy.TensorShardingPerValueAttr]
            Optional tensor sharding attribute for distributed execution

        Returns
        -------
        (*OpView*)
            A tensor with permuted dimensions according to the permutation
        """
        return self._op_proxy(
            stablehlo.TransposeOp,
            [in0],
            unit_attrs=unit_attrs,
            sharding_attr=sharding_attr,
            stablehlo_kwargs={"permutation": permutation},
        )

<<<<<<< HEAD
    def reshape(
        self,
        in0: Operand,
        shape: Sequence[int],
        unit_attrs: Optional[List[str]] = None,
        sharding_attr: Optional[sdy.TensorShardingPerValueAttr] = None,
    ) -> OpView:
        """
        Creates ``stablehlo.reshape``.

        *Tensor reshape operation.*

        Reinterprets the dimensions of ``in0`` without changing the data layout.
        Constraint: product of dimensions must be equal; no -1 or dynamic dims here.

        .. code-block:: mlir

            %input = ... : tensor<2x3xf32>
            %result = stablehlo.reshape %input : (tensor<2x3xf32>) -> tensor<1x6xf32>
=======
    # ----- Reduce Operations -----

    def _reduce_op_proxy(
        self,
        in0: Operand,
        dimensions: List[int],
        init_attr: Attribute,
        reduce_op_creator: Callable,
        loc: Optional[Location] = None,
    ) -> OpView:
        """
        Helper method to create a StableHLO reduce operation.

        Parameters
        ----------
        in0 : Operand
            Input tensor to reduce
        dimensions : List[int]
            Dimensions along which to reduce
        init_attr : Attribute
            Initial value attribute
        reduce_op_creator : Callable
            Function that creates the reduce operation in the body
        loc : Optional[Location]
            Location for the operation

        Returns
        -------
        OpView
            The reduce operation result
        """
        with self._ctx, self._loc:
            if loc is None:
                id = self._get_next_global_id()
                loc = self._get_loc_of_extra_file_callee(id=id)

            input_type = RankedTensorType(in0.type)
            element_type = input_type.element_type

            input_shape = list(input_type.shape)
            dimensions_set = set(dimensions)
            output_shape = [
                input_shape[i]
                for i in range(len(input_shape))
                if i not in dimensions_set
            ]

            output_type = RankedTensorType.get(output_shape, element_type)

            init_value = stablehlo.ConstantOp(init_attr, loc=loc).result

            reduce_op = stablehlo.ReduceOp(
                [output_type],
                inputs=[in0],
                init_values=[init_value],
                dimensions=dimensions,
                loc=loc,
            )

            reduction_type = RankedTensorType.get([], element_type)
            block = Block.create_at_start(
                reduce_op.regions[0], [reduction_type, reduction_type]
            )

            with InsertionPoint(block):
                reduce_result = reduce_op_creator(
                    block.arguments[0], block.arguments[1], loc
                )
                stablehlo.ReturnOp([reduce_result], loc=loc)

            return reduce_op.result

    def reduce_sum(
        self,
        in0: Operand,
        dimensions: List[int],
        keep_dims: bool = False,
        unit_attrs: Optional[List[str]] = None,
    ) -> OpView:
        """
        Creates ``stablehlo.reduce`` with sum reduction.

        *Sum reduction operation.*

        Reduces the input tensor by summing elements along the specified dimensions.

        Mathematical definition: For each output element, sum all input elements
        along the specified reduction dimensions.

        .. code-block:: mlir

            // Sum along dimension 0
            %result = stablehlo.reduce(%input init: %init) applies stablehlo.add across dimensions = [0] :
                (tensor<2x3xf32>, tensor<f32>) -> tensor<3xf32>
            // Input tensor:
            // [[1.0, 2.0, 3.0],
            //  [4.0, 5.0, 6.0]]
            // Output tensor:
            // [5.0, 7.0, 9.0]

        Parameters
        ----------
        in0 : Operand
            Input tensor to reduce
        dimensions : List[int]
            Dimensions along which to reduce (0-indexed)
        keep_dims : bool, optional
            Whether to keep the reduced dimensions with size 1. Default is False.
        unit_attrs : Optional[List[str]]
            Optional list of unit attributes

        Returns
        -------
        (*OpView*)
            A tensor with reduced dimensions
        """
        input_type = RankedTensorType(in0.type)
        element_type = input_type.element_type
        zero_attr = self._get_zero_attr(element_type)

        def add_creator(arg0, arg1, loc):
            return stablehlo.AddOp(arg0, arg1, loc=loc).result

        result = self._reduce_op_proxy(in0, dimensions, zero_attr, add_creator)

        if not self._disable_golden_check:
            input_golden = self._get_golden_tensor(in0)
            output_golden = torch.sum(input_golden, dim=dimensions, keepdim=keep_dims)
            self._set_golden_tensor(result, output_golden)

        return result

    def reduce_max(
        self,
        in0: Operand,
        dimensions: List[int],
        keep_dims: bool = False,
        unit_attrs: Optional[List[str]] = None,
    ) -> OpView:
        """
        Creates ``stablehlo.reduce`` with max reduction.

        *Max reduction operation.*

        Reduces the input tensor by taking the maximum element along the specified dimensions.

        Mathematical definition: For each output element, find the maximum of all input
        elements along the specified reduction dimensions.

        .. code-block:: mlir

            // Max along dimension 0
            %result = stablehlo.reduce(%input init: %init) applies stablehlo.maximum across dimensions = [0] :
                (tensor<2x3xf32>, tensor<f32>) -> tensor<3xf32>
            // Input tensor:
            // [[1.0, 5.0, 3.0],
            //  [4.0, 2.0, 6.0]]
            // Output tensor:
            // [4.0, 5.0, 6.0]

        Parameters
        ----------
        in0 : Operand
            Input tensor to reduce
        dimensions : List[int]
            Dimensions along which to reduce (0-indexed)
        keep_dims : bool, optional
            Whether to keep the reduced dimensions with size 1. Default is False.
        unit_attrs : Optional[List[str]]
            Optional list of unit attributes

        Returns
        -------
        (*OpView*)
            A tensor with reduced dimensions
        """
        input_type = RankedTensorType(in0.type)
        element_type = input_type.element_type
        neg_inf_attr = self._get_neg_inf_attr(element_type)

        def max_creator(arg0, arg1, loc):
            return stablehlo.MaxOp(arg0, arg1, loc=loc).result

        result = self._reduce_op_proxy(in0, dimensions, neg_inf_attr, max_creator)

        if not self._disable_golden_check:
            input_golden = self._get_golden_tensor(in0)
            if dimensions:
                output_golden = torch.amax(
                    input_golden, dim=dimensions, keepdim=keep_dims
                )
            else:
                output_golden = torch.amax(input_golden, keepdim=keep_dims)
            self._set_golden_tensor(result, output_golden)

        return result

    def reduce_min(
        self,
        in0: Operand,
        dimensions: List[int],
        keep_dims: bool = False,
        unit_attrs: Optional[List[str]] = None,
    ) -> OpView:
        """
        Creates ``stablehlo.reduce`` with min reduction.

        *Min reduction operation.*

        Reduces the input tensor by taking the minimum element along the specified dimensions.

        Mathematical definition: For each output element, find the minimum of all input
        elements along the specified reduction dimensions.
>>>>>>> 1bf54241

        Parameters
        ----------
        in0 : Operand
<<<<<<< HEAD
            Input tensor to reshape
        shape : Sequence[int]
            The desired output shape
        unit_attrs : *Optional[List[str]]*
            Optional list of unit attributes
        sharding_attr : *Optional[sdy.TensorShardingPerValueAttr]*
            Optional sharding attribute for the output tensor
=======
            Input tensor to reduce
        dimensions : List[int]
            Dimensions along which to reduce (0-indexed)
        keep_dims : bool, optional
            Whether to keep the reduced dimensions with size 1. Default is False.
        unit_attrs : Optional[List[str]]
            Optional list of unit attributes
>>>>>>> 1bf54241

        Returns
        -------
        (*OpView*)
<<<<<<< HEAD
            The reshaped tensor
        """

        input_type = self._get_type(in0)
        shape_tuple = tuple(int(d) for d in shape)

        # static-only: allow zero, forbid negatives / inferred (-1)
        if any((not isinstance(d, int)) or (d < 0) for d in shape_tuple):
            raise ValueError(
                f"stablehlo.reshape expects a static non-negative-int shape, got {shape_tuple}"
            )

        if math.prod(input_type.shape) != math.prod(shape_tuple):
            raise ValueError(
                "number of elements must be the same for reshape: "
                f"{math.prod(input_type.shape)} != {math.prod(shape_tuple)}"
            )

        out_elem_type = input_type.element_type

        return self._op_proxy(
            stablehlo.ReshapeOp,
            inputs=[in0],
            unit_attrs=unit_attrs,
            sharding_attr=sharding_attr,
            # create result type inside _op_proxy using these hints:
            output_shape=shape_tuple,
            output_type=out_elem_type,
            # tell how to call the op: ReshapeOp(result_type, in0)
            organize_stablehlo_args=lambda i, o, k: (o, i[0]),
            # golden wiring: provide input tensor(s) and pass `shape`
            organize_golden_args=lambda i: (self._get_golden_tensor(i[0]),),
            golden_kwargs={"shape": shape_tuple},
        )
=======
            A tensor with reduced dimensions
        """
        input_type = RankedTensorType(in0.type)
        element_type = input_type.element_type
        pos_inf_attr = self._get_pos_inf_attr(element_type)

        def min_creator(arg0, arg1, loc):
            return stablehlo.MinOp(arg0, arg1, loc=loc).result

        result = self._reduce_op_proxy(in0, dimensions, pos_inf_attr, min_creator)

        if not self._disable_golden_check:
            input_golden = self._get_golden_tensor(in0)
            if dimensions:
                output_golden = torch.amin(
                    input_golden, dim=dimensions, keepdim=keep_dims
                )
            else:
                output_golden = torch.amin(input_golden, keepdim=keep_dims)
            self._set_golden_tensor(result, output_golden)

        return result

    def _get_zero_attr(self, element_type: Type) -> Attribute:
        """Create a zero constant attribute for the given element type."""
        if IntegerType.isinstance(element_type):
            return DenseElementsAttr.get_splat(
                RankedTensorType.get([], element_type), IntegerAttr.get(element_type, 0)
            )
        else:
            return DenseElementsAttr.get_splat(
                RankedTensorType.get([], element_type), FloatAttr.get(element_type, 0.0)
            )

    def _get_one_attr(self, element_type: Type) -> Attribute:
        """Create a one constant attribute for the given element type."""
        if IntegerType.isinstance(element_type):
            return DenseElementsAttr.get_splat(
                RankedTensorType.get([], element_type), IntegerAttr.get(element_type, 1)
            )
        else:
            return DenseElementsAttr.get_splat(
                RankedTensorType.get([], element_type), FloatAttr.get(element_type, 1.0)
            )

    def _get_neg_inf_attr(self, element_type: Type) -> Attribute:
        """Create a negative infinity constant attribute for the given element type."""
        if IntegerType.isinstance(element_type):
            int_type = IntegerType(element_type)
            width = int_type.width
            min_val = -(2 ** (width - 1))
            return DenseElementsAttr.get_splat(
                RankedTensorType.get([], element_type),
                IntegerAttr.get(element_type, min_val),
            )
        else:
            return DenseElementsAttr.get_splat(
                RankedTensorType.get([], element_type),
                FloatAttr.get(element_type, -math.inf),
            )

    def _get_pos_inf_attr(self, element_type: Type) -> Attribute:
        """Create a positive infinity constant attribute for the given element type."""
        if IntegerType.isinstance(element_type):
            int_type = IntegerType(element_type)
            width = int_type.width
            max_val = (2 ** (width - 1)) - 1
            return DenseElementsAttr.get_splat(
                RankedTensorType.get([], element_type),
                IntegerAttr.get(element_type, max_val),
            )
        else:
            return DenseElementsAttr.get_splat(
                RankedTensorType.get([], element_type),
                FloatAttr.get(element_type, math.inf),
            )
>>>>>>> 1bf54241

    # ----- Public Shardy Attribute Generators ----

    def mesh_axis_attr(
        self,
        name: str,
        size: int,
    ) -> sdy.MeshAxisAttr:
        """
        Creates a mesh axis attribute.
        This attribute represents a single axis in a mesh, defined by its name and size.

        Parameters
        ----------
        name : str
            The name of the mesh axis
        size : int
            The size of the mesh axis, indicating how many elements are along this axis

        Returns
        -------
        (*sdy.MeshAxisAttr*)
            A mesh axis attribute representing the specified axis with its name and size
        """
        return sdy.MeshAxisAttr.get(name, size)

    def mesh_attr(
        self,
        axes: List[sdy.MeshAxisAttr],
    ) -> MeshAttr:
        """
        Creates a mesh attribute from a list of mesh axis attributes.
        This attribute represents a mesh, which is a collection of axes that can be used
        to define the layout of tensors across multiple devices or processing units.

        Parameters
        ----------
        axes : List[sdy.MeshAxisAttr]
            A list of mesh axis attributes that define the axes of the mesh

        Returns
        -------
        (*sdy.MeshAttr*)
            A mesh attribute representing the collection of axes in the mesh
        """
        return sdy.MeshAttr.get(axes)

    def axis_ref_attr(
        self,
        name: str,
        sub_axis_info_attr: Optional[sdy.AxisRefAttr] = None,
    ) -> sdy.AxisRefAttr:
        """
        Creates an axis reference attribute.
        This attribute is used to reference a specific axis in a mesh, optionally with additional
        sub-axis information.

        Parameters
        ----------
        name : str
            The name of the axis reference
        sub_axis_info_attr : *Optional[sdy.AxisRefAttr]*
            An optional sub-axis reference attribute that provides additional information about the axis

        Returns
        -------
        (*sdy.AxisRefAttr*)
            An axis reference attribute that can be used to refer to a specific axis in a mesh
        """
        return sdy.AxisRefAttr.get(name, sub_axis_info_attr)

    def dimension_sharding_attr(
        self,
        axes: List[sdy.AxisRefAttr],
        is_closed: bool,
        priority: Optional[int] = None,
    ) -> sdy.DimensionShardingAttr:
        """
        Creates a dimension sharding attribute.
        This attribute defines how a tensor is sharded across multiple devices or processing units
        based on the specified axes. It can also indicate whether the sharding is closed and an optional priority for the sharding.

        Parameters
        ----------
        axes : List[sdy.AxisRefAttr]
            A list of axis reference attributes that define how the tensor is sharded across the mesh
        is_closed : bool
            A boolean indicating whether the sharding is closed
        priority : *Optional[int]*
            An optional integer that specifies the priority of the sharding. If not provided, defaults to None.

        Returns
        -------
        (*sdy.DimensionShardingAttr*)
            A dimension sharding attribute that describes how a tensor is distributed across the mesh
        """
        return sdy.DimensionShardingAttr.get(axes, is_closed, priority)

    def tensor_sharding_attr(
        self,
        mesh_name: str,
        dimension_shardings: List[sdy.DimensionShardingAttr],
        replicated_axes: List[sdy.AxisRefAttr] = [],
        unreduced_axes: List[sdy.AxisRefAttr] = [],
    ) -> sdy.TensorShardingAttr:
        """
        Creates a tensor sharding attribute.
        This attribute describes how a tensor is sharded across a mesh, including the mesh name,
        the dimension shardings, and any replicated or unreduced axes.

        Parameters
        ----------
        mesh_name : str
            The name of the mesh to which the tensor sharding applies
        dimension_shardings : List[sdy.DimensionShardingAttr]
            A list of dimension sharding attributes that define how the tensor is sharded across the mesh
        replicated_axes : List[sdy.AxisRefAttr]
            A list of axis reference attributes that are replicated across the mesh. Defaults to an empty list
        unreduced_axes : List[sdy.AxisRefAttr]
            A list of axis reference attributes that are not reduced in the sharding. Defaults to an empty list

        Returns
        -------
        (*sdy.TensorShardingAttr*)
            A tensor sharding attribute that describes how a tensor is distributed across the mesh
        """
        return sdy.TensorShardingAttr.get(
            mesh_name,
            dimension_shardings,
            replicated_axes,
            unreduced_axes,
        )

    def tensor_sharding_per_value_attr(
        self,
        shardings: List[sdy.TensorShardingAttr],
    ) -> sdy.TensorShardingPerValueAttr:
        """
        Creates a tensor sharding per value attribute from a list of tensor sharding attributes.
        This attribute allows for specifying different sharding strategies for different tensors.

        Parameters
        ----------
        shardings : List[sdy.TensorShardingAttr]
            A list of tensor sharding attributes, each defining a sharding strategy for a tensor

        Returns
        -------
        (*sdy.TensorShardingPerValueAttr*)
            A tensor sharding per value attribute that describes how multiple tensors are distributed across the mesh
        """
        return sdy.TensorShardingPerValueAttr.get(
            shardings,
        )

    # ----- Public Shardy Op Generators ----

    def mesh(self, mesh_name: str, mesh_attr: sdy.MeshAttr) -> sdy.MeshOp:
        """
        Creates a mesh operation.
        This operation defines a mesh in the system, which can be used to distribute tensors
        across multiple devices or processing units. The mesh is identified by its name and
        defined by the provided mesh attribute.

        Parameters
        ----------
        mesh_name : str
            The name of the mesh to be created
        mesh_attr : sdy.MeshAttr
            The mesh attribute that defines the axes and properties of the mesh

        Returns
        -------
        (*sdy.MeshOp*)
            A mesh operation that represents the defined mesh in the system
        """
        return sdy.MeshOp(sym_name=mesh_name, mesh=mesh_attr)

    def sharding_constraint(
        self,
        in0: Operand,
        tensor_sharding_attr: sdy.TensorShardingAttr,
    ) -> sdy.ShardingConstraintOp:
        """
        Creates a sharding constraint operation.
        This operation applies a sharding constraint to a tensor, specifying how the tensor should be distributed
        across a mesh based on the provided tensor sharding attribute.

        Parameters
        ----------
        in0 : Operand
            The input tensor to which the sharding constraint will be applied
        tensor_sharding_attr : sdy.TensorShardingAttr
            The tensor sharding attribute that defines how the tensor should be sharded across the mesh

        Returns
        -------
        (*sdy.ShardingConstraintOp*)
            A sharding constraint operation that applies the specified sharding to the input tensor
        """
        return sdy.ShardingConstraintOp(in0, tensor_sharding_attr)

    # ----- Experimental Mpmd Attribute Generators ----

    def experimental_named_mesh_attr(
        self,
        name: str,
        mesh_attr: sdy.MeshAttr,
    ) -> mpmd.NamedMeshAttr:
        return mpmd.NamedMeshAttr.get(name, mesh_attr)

    def experimental_topology_attr(
        self,
        meshes: List[mpmd.NamedMeshAttr],
    ) -> mpmd.TopologyAttr:
        return mpmd.TopologyAttr.get(meshes)

    def experimental_user_origin_attr(
        self,
        user_name: str,
        transpose_count: int = 0,
    ) -> mpmd.UserOriginAttr:
        return mpmd.UserOriginAttr.get(
            user_name=user_name, transpose_count=transpose_count
        )

    def experimental_origin_attr(
        self,
        origin_label: str,
    ) -> mpmd.OriginAttr:
        return mpmd.OriginAttr.get(origin_label=origin_label)<|MERGE_RESOLUTION|>--- conflicted
+++ resolved
@@ -1063,7 +1063,6 @@
             stablehlo_kwargs={"permutation": permutation},
         )
 
-<<<<<<< HEAD
     def reshape(
         self,
         in0: Operand,
@@ -1083,7 +1082,56 @@
 
             %input = ... : tensor<2x3xf32>
             %result = stablehlo.reshape %input : (tensor<2x3xf32>) -> tensor<1x6xf32>
-=======
+
+        Parameters
+        ----------
+        in0 : Operand
+            Input tensor to reshape
+        shape : Sequence[int]
+            The desired output shape
+        unit_attrs : *Optional[List[str]]*
+            Optional list of unit attributes
+        sharding_attr : *Optional[sdy.TensorShardingPerValueAttr]*
+            Optional sharding attribute for the output tensor
+
+        Returns
+        -------
+        (*OpView*)
+            The reshaped tensor
+        """
+
+        input_type = self._get_type(in0)
+        shape_tuple = tuple(int(d) for d in shape)
+
+        # static-only: allow zero, forbid negatives / inferred (-1)
+        if any((not isinstance(d, int)) or (d < 0) for d in shape_tuple):
+            raise ValueError(
+                f"stablehlo.reshape expects a static non-negative-int shape, got {shape_tuple}"
+            )
+
+        if math.prod(input_type.shape) != math.prod(shape_tuple):
+            raise ValueError(
+                "number of elements must be the same for reshape: "
+                f"{math.prod(input_type.shape)} != {math.prod(shape_tuple)}"
+            )
+
+        out_elem_type = input_type.element_type
+
+        return self._op_proxy(
+            stablehlo.ReshapeOp,
+            inputs=[in0],
+            unit_attrs=unit_attrs,
+            sharding_attr=sharding_attr,
+            # create result type inside _op_proxy using these hints:
+            output_shape=shape_tuple,
+            output_type=out_elem_type,
+            # tell how to call the op: ReshapeOp(result_type, in0)
+            organize_stablehlo_args=lambda i, o, k: (o, i[0]),
+            # golden wiring: provide input tensor(s) and pass `shape`
+            organize_golden_args=lambda i: (self._get_golden_tensor(i[0]),),
+            golden_kwargs={"shape": shape_tuple},
+        )
+
     # ----- Reduce Operations -----
 
     def _reduce_op_proxy(
@@ -1297,20 +1345,10 @@
 
         Mathematical definition: For each output element, find the minimum of all input
         elements along the specified reduction dimensions.
->>>>>>> 1bf54241
-
-        Parameters
-        ----------
-        in0 : Operand
-<<<<<<< HEAD
-            Input tensor to reshape
-        shape : Sequence[int]
-            The desired output shape
-        unit_attrs : *Optional[List[str]]*
-            Optional list of unit attributes
-        sharding_attr : *Optional[sdy.TensorShardingPerValueAttr]*
-            Optional sharding attribute for the output tensor
-=======
+
+        Parameters
+        ----------
+        in0 : Operand
             Input tensor to reduce
         dimensions : List[int]
             Dimensions along which to reduce (0-indexed)
@@ -1318,47 +1356,10 @@
             Whether to keep the reduced dimensions with size 1. Default is False.
         unit_attrs : Optional[List[str]]
             Optional list of unit attributes
->>>>>>> 1bf54241
-
-        Returns
-        -------
-        (*OpView*)
-<<<<<<< HEAD
-            The reshaped tensor
-        """
-
-        input_type = self._get_type(in0)
-        shape_tuple = tuple(int(d) for d in shape)
-
-        # static-only: allow zero, forbid negatives / inferred (-1)
-        if any((not isinstance(d, int)) or (d < 0) for d in shape_tuple):
-            raise ValueError(
-                f"stablehlo.reshape expects a static non-negative-int shape, got {shape_tuple}"
-            )
-
-        if math.prod(input_type.shape) != math.prod(shape_tuple):
-            raise ValueError(
-                "number of elements must be the same for reshape: "
-                f"{math.prod(input_type.shape)} != {math.prod(shape_tuple)}"
-            )
-
-        out_elem_type = input_type.element_type
-
-        return self._op_proxy(
-            stablehlo.ReshapeOp,
-            inputs=[in0],
-            unit_attrs=unit_attrs,
-            sharding_attr=sharding_attr,
-            # create result type inside _op_proxy using these hints:
-            output_shape=shape_tuple,
-            output_type=out_elem_type,
-            # tell how to call the op: ReshapeOp(result_type, in0)
-            organize_stablehlo_args=lambda i, o, k: (o, i[0]),
-            # golden wiring: provide input tensor(s) and pass `shape`
-            organize_golden_args=lambda i: (self._get_golden_tensor(i[0]),),
-            golden_kwargs={"shape": shape_tuple},
-        )
-=======
+
+        Returns
+        -------
+        (*OpView*)
             A tensor with reduced dimensions
         """
         input_type = RankedTensorType(in0.type)
@@ -1435,7 +1436,6 @@
                 RankedTensorType.get([], element_type),
                 FloatAttr.get(element_type, math.inf),
             )
->>>>>>> 1bf54241
 
     # ----- Public Shardy Attribute Generators ----
 
