--- conflicted
+++ resolved
@@ -1101,24 +1101,20 @@
             unit_attrs=unit_attrs,
         )
 
-<<<<<<< HEAD
     def get_dimension_size(
         self,
         operand: Operand,
         dimension: int,
-=======
     def slice(
         self,
         in0: Operand,
         start_indices: List[int],
         limit_indices: List[int],
         strides: Optional[List[int]] = None,
->>>>>>> e259f194
-        unit_attrs: Optional[List[str]] = None,
-        sharding_attr: Optional[sdy.TensorShardingPerValueAttr] = None,
-    ) -> OpView:
-        """
-<<<<<<< HEAD
+        unit_attrs: Optional[List[str]] = None,
+        sharding_attr: Optional[sdy.TensorShardingPerValueAttr] = None,
+    ) -> OpView:
+        """
         Creates ``stablehlo.get_dimension_size``.
 
         *Gets the size of a dimension of the operand at runtime.*
@@ -1136,7 +1132,6 @@
             Optional list of unit attributes
         sharding_attr : *Optional[sdy.TensorShardingPerValueAttr]*
             Optional sharding attribute for the output
-=======
         Creates ``stablehlo.slice``.
 
         *Slice operation.*
@@ -1179,12 +1174,10 @@
             Strides for each dimension (default: [1, 1, ...])
         unit_attrs : *Optional[List[str]]*
             Optional list of unit attributes
->>>>>>> e259f194
-
-        Returns
-        -------
-        (*OpView*)
-<<<<<<< HEAD
+
+        Returns
+        -------
+        (*OpView*)
             A scalar tensor containing the size of the specified dimension
 
         Example
@@ -1211,7 +1204,6 @@
             stablehlo_kwargs={"dimension": dimension},
         )
 
-=======
             A tensor containing the extracted slice
         """
         if strides is None:
@@ -1729,7 +1721,6 @@
                 FloatAttr.get(element_type, math.inf),
             )
 
->>>>>>> e259f194
     # ----- Public Shardy Attribute Generators ----
 
     def mesh_axis_attr(
