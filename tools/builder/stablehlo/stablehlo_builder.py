# SPDX-FileCopyrightText: (c) 2025 Tenstorrent AI ULC
#
# SPDX-License-Identifier: Apache-2.0

from __future__ import annotations

import inspect
from dataclasses import dataclass
from typing import List, Optional, Union, Tuple, Callable, Dict, Any
import torch
from enum import Enum, auto
import re
from collections import OrderedDict

from ttmlir.ir import *
from ttmlir.dialects import stablehlo, sdy, mpmd

from builder.base.builder import *
from golden import *


class StableHLOBuilder(Builder):
    # ----- Methods -----

    def __init__(
        self,
        ctx: Context,
        location: Location,
        mesh_name: Union[List[str], str] = "mesh",
        mesh_dict: Union[
            List[OrderedDict[str, int]], OrderedDict[str, int]
        ] = OrderedDict([("x", 1), ("y", 1)]),
        disable_golden_check: bool = False,
    ):
        super().__init__(ctx, location, mesh_name, mesh_dict, disable_golden_check)

        self._arg_attrs: Dict[Operand, Dict[str, Attribute]] = {}

    # ----- Public methods -----

    @property
    def arg_attrs(self) -> Dict[Operand, Dict[str, Attribute]]:
        return self._arg_attrs

    def get_arg_attrs(self, func_op: FuncOp) -> ArrayAttr:
        attrs = []
        for i, operand in enumerate(self._ordered_inputs):
            if operand in self._arg_attrs:
                attrs.append(DictAttr.get(self._arg_attrs[operand]))
            else:
                attrs.append(func_op.arg_attrs[i])

        return ArrayAttr.get(attrs)

    def create_sharding_attr_from_tuples(
        self,
        mesh_name: str,
        shardings: List[Tuple[str, bool]],
        replicated_axes: List[sdy.AxisRefAttr] = [],
        unreduced_axes: List[sdy.AxisRefAttr] = [],
    ) -> sdy.TensorShardingPerValueAttr:
        """
        Creates a tensor sharding per value attribute from a list of tuples.
        Each tuple contains a mesh name and a boolean indicating whether the sharding is closed.

        Parameters
        ----------
        mesh_name : str
            The name of the mesh to which the tensor sharding applies
        shardings : List[Tuple[str, bool]]
            A list of tuples, each containing a mesh name and a boolean indicating whether the sharding is closed

        Returns
        -------
        (*sdy.TensorShardingPerValueAttr*)
            A tensor sharding per value attribute that describes how tensors are distributed across the mesh
        """
        dimension_shardings = []
        for sharding in shardings:
            axis_ref_name, is_closed = sharding
            axes = []
            if axis_ref_name != "":
                axes = [self.axis_ref_attr(name=axis_ref_name)]
            dimension_sharding = self.dimension_sharding_attr(
                axes=axes, is_closed=is_closed
            )
            dimension_shardings.append(dimension_sharding)

        tensor_sharding = self.tensor_sharding_attr(
            mesh_name, dimension_shardings, replicated_axes, unreduced_axes
        )
        return self.tensor_sharding_per_value_attr([tensor_sharding])

    # ----- Private Methods ----

    def _create_mesh_attr_from_ordered_dict(
        self,
        mesh_dict: OrderedDict[str, int],
    ) -> sdy.MeshAttr:
        axes = [
            self.mesh_axis_attr(name=axis_name, size=size)
            for axis_name, size in mesh_dict.items()
        ]
        return self.mesh_attr(axes)

    def _get_mesh_attr(self, mesh_name: str) -> sdy.MeshAttr:
        if mesh_name not in self._meshes:
            raise ValueError(
                f"Mesh '{mesh_name}' not found. Available meshes: {list(self._meshes.keys())}"
            )

        mesh_dict = self._meshes[mesh_name]
        axes = [
            self.mesh_axis_attr(name=axis_name, size=size)
            for axis_name, size in mesh_dict.items()
        ]
        return self.mesh_attr(axes)

    def _get_mesh(self, mesh_name: str = "mesh") -> sdy.Mesh:
        return self.mesh(mesh_name, self._get_mesh_attr(mesh_name))

    def _get_output_shape_and_type(
        self,
        organize_golden_args: Callable,
        inputs: List[Operand],
        op_stablehlo_function: Callable,
        golden_kwargs: dict = {},
    ):
        op_golden_function = builder_golden.get_golden_function(
            op_stablehlo_function, **golden_kwargs
        )
        if op_golden_function is None:
            return None

        # If the op has no input, just call golden function with kwargs (e.g., zeros).
        if len(inputs) == 0:
            golden_output = op_golden_function(**golden_kwargs)
        else:
            golden_output = op_golden_function(
                *(organize_golden_args(inputs)), **golden_kwargs
            )

        return golden_output.shape, golden_output.dtype

    def _op_proxy(
        self,
        op_stablehlo_function: Callable,
        inputs: List[Operand],
        unit_attrs: Optional[List[str]] = None,
        sharding_attr: Optional[sdy.TensorShardingPerValueAttr] = None,
        organize_stablehlo_args: Optional[Callable] = None,
        organize_golden_args: Optional[Callable] = None,
        output_shape: Optional[Shape] = None,
        output_type: Optional[Type] = None,
        output_create_fn: Optional[Callable] = None,
        golden_kwargs: dict = {},
        stablehlo_kwargs: dict = {},
        loc: Optional[Union[str, Location]] = None,
        skip_golden: bool = False,
    ) -> Any:
        if not golden_kwargs:
            golden_kwargs = stablehlo_kwargs

        if organize_golden_args is None:
            organize_golden_args = self._organize_eltwise_golden

        with self._ctx, self._loc:
            id = self._get_next_global_id()
            loc = (
                self._get_loc_from_str(loc)
                if loc is not None
                else self._get_loc_of_extra_file_callee(id=id)
            )

            # Most StableHLO ops have MLIR type inference, so output is not needed.
            # Only create output if user explicitly provides output_shape, output_type, or output_create_fn
            # (e.g., for ops like broadcast_in_dim that don't have type inference)
            output = None
            if (
                output_shape is not None
                or output_type is not None
                or output_create_fn is not None
            ):
                # User explicitly requested output creation
                # Try to get shape/type from golden function if not fully provided
                output_shape_and_type = self._get_output_shape_and_type(
                    organize_golden_args, inputs, op_stablehlo_function, golden_kwargs
                )

                if not output_shape_and_type:
                    # No golden function - user must provide both shape and type
                    assert (
                        output_shape is not None
                    ), "Output shape must be provided if there is no golden function for this op"
                    assert (
                        output_type is not None
                    ), "Output type must be provided if there is no golden function for this op"
                else:
                    (
                        calculated_output_shape,
                        calculated_output_type,
                    ) = output_shape_and_type
                    # Use provided values if available, otherwise use calculated
                    output_shape = (
                        calculated_output_shape
                        if output_shape is None
                        else output_shape
                    )
                    output_type = (
                        self._get_type_from_torch_dtype(calculated_output_type)
                        if output_type is None
                        else output_type
                    )

                # Create output tensor
                if output_create_fn is not None:
                    output = output_create_fn(output_shape, output_type)
                else:
                    output = self._create_ranked_tensor_type(output_shape, output_type)

            # Custom argument organization and create the stabelhlo op
            if organize_stablehlo_args is not None:
                stablehlo_args = organize_stablehlo_args(
                    inputs, output, stablehlo_kwargs
                )
                op = op_stablehlo_function(*stablehlo_args, loc=loc, **stablehlo_kwargs)
            else:
                # Default: elementwise binary operations
                op = op_stablehlo_function(*inputs, loc=loc, **stablehlo_kwargs)

            if unit_attrs is not None:
                for attr_name in unit_attrs:
                    op.operation.attributes[attr_name] = UnitAttr.get(self._ctx)

            if sharding_attr is not None:
                op.operation.attributes["sdy.sharding"] = sharding_attr

            if not skip_golden and not self._disable_golden_check:
                op_golden_function = get_golden_function(
                    op_stablehlo_function, **golden_kwargs
                )
                if op_golden_function is not None:
                    golden_output = op_golden_function(
                        *(organize_golden_args(inputs)), **golden_kwargs
                    )
                    self._set_golden_tensor(op, golden_output)

            return op

    def _eltwise_proxy(
        self,
        op_stablehlo_function: Callable,
        inputs: List[Operand],
        unit_attrs: Optional[List[str]] = None,
        sharding_attr: Optional[sdy.TensorShardingPerValueAttr] = None,
    ) -> OpView:
        return self._op_proxy(op_stablehlo_function, inputs, unit_attrs, sharding_attr)

    # ----- Public StableHLO Op Generators ----

    def add(
        self,
        in0: Operand,
        in1: Operand,
        unit_attrs: Optional[List[str]] = None,
        sharding_attr: Optional[sdy.TensorShardingPerValueAttr] = None,
    ) -> OpView:
        """
        Creates ``stablehlo.add``.

        *Elementwise addition operation.*

        Performs elementwise addition between two tensors.
        For each pair of corresponding elements, adds the element in the second
        tensor to the element in the first tensor.

        Mathematical definition: add(x, y) = x + y

        .. code-block:: mlir

            // Add corresponding elements
            %result = stablehlo.add(%lhs, %rhs, %output) : tensor<3xf32>, tensor<3xf32>, tensor<3xf32> -> tensor<3xf32>
            // Input tensors:
            // lhs: [3.5, 0.0, -1.2]
            // rhs: [1.5, 2.0, -3.2]
            // Output tensor:
            // [5.0, 2.0, -4.4]

        Parameters
        ----------
        in0 : Operand
            First input tensor
        in1 : Operand
            Second input tensor
        unit_attrs : *Optional[List[str]]*
            Optional list of unit attributes

        Returns
        -------
        (*OpView*)
            A tensor containing the elementwise sum of the inputs
        """

        return self._eltwise_proxy(
            stablehlo.AddOp,
            [in0, in1],
            unit_attrs=unit_attrs,
            sharding_attr=sharding_attr,
        )

    # ----- Elementwise Unary Operations -----

    def abs(
        self,
        in0: Operand,
        unit_attrs: Optional[List[str]] = None,
        sharding_attr: Optional[sdy.TensorShardingPerValueAttr] = None,
    ) -> OpView:
        """
        Creates ``stablehlo.abs``.

        *Elementwise absolute value operation.*

        Computes the element-wise absolute value of the input tensor.

        Mathematical definition: abs(x) = |x|

        Parameters
        ----------
        in0 : Operand
            Input tensor
        unit_attrs : *Optional[List[str]]*
            Optional list of unit attributes

        Returns
        -------
        (*OpView*)
            A tensor containing the elementwise absolute values of the input
        """
        return self._eltwise_proxy(
            stablehlo.AbsOp,
            [in0],
            unit_attrs=unit_attrs,
            sharding_attr=sharding_attr,
        )

    def ceil(
        self,
        in0: Operand,
        unit_attrs: Optional[List[str]] = None,
        sharding_attr: Optional[sdy.TensorShardingPerValueAttr] = None,
    ) -> OpView:
        """
        Creates ``stablehlo.ceil``.

        *Elementwise ceiling operation.*

        Computes the element-wise ceiling of the input tensor.

        Mathematical definition: ceil(x) = ⌈x⌉

        Parameters
        ----------
        in0 : Operand
            Input tensor
        unit_attrs : *Optional[List[str]]*
            Optional list of unit attributes

        Returns
        -------
        (*OpView*)
            A tensor containing the elementwise ceiling values of the input
        """
        return self._eltwise_proxy(
            stablehlo.CeilOp,
            [in0],
            unit_attrs=unit_attrs,
            sharding_attr=sharding_attr,
        )

    def cosine(
        self,
        in0: Operand,
        unit_attrs: Optional[List[str]] = None,
        sharding_attr: Optional[sdy.TensorShardingPerValueAttr] = None,
    ) -> OpView:
        """
        Creates ``stablehlo.cosine``.

        *Elementwise cosine operation.*

        Computes the element-wise cosine of the input tensor.

        Mathematical definition: cosine(x) = cos(x)

        Parameters
        ----------
        in0 : Operand
            Input tensor
        unit_attrs : *Optional[List[str]]*
            Optional list of unit attributes

        Returns
        -------
        (*OpView*)
            A tensor containing the elementwise cosine values of the input
        """
        return self._eltwise_proxy(
            stablehlo.CosineOp,
            [in0],
            unit_attrs=unit_attrs,
            sharding_attr=sharding_attr,
        )

    def exp(
        self,
        in0: Operand,
        unit_attrs: Optional[List[str]] = None,
        sharding_attr: Optional[sdy.TensorShardingPerValueAttr] = None,
    ) -> OpView:
        """
        Creates ``stablehlo.exponential``.

        *Elementwise exponential operation.*

        Computes the element-wise exponential of the input tensor.

        Mathematical definition: exp(x) = e^x

        Parameters
        ----------
        in0 : Operand
            Input tensor
        unit_attrs : *Optional[List[str]]*
            Optional list of unit attributes

        Returns
        -------
        (*OpView*)
            A tensor containing the elementwise exponential values of the input
        """
        return self._eltwise_proxy(
            stablehlo.ExpOp,
            [in0],
            unit_attrs=unit_attrs,
            sharding_attr=sharding_attr,
        )

    def floor(
        self,
        in0: Operand,
        unit_attrs: Optional[List[str]] = None,
        sharding_attr: Optional[sdy.TensorShardingPerValueAttr] = None,
    ) -> OpView:
        """
        Creates ``stablehlo.floor``.

        *Elementwise floor operation.*

        Computes the element-wise floor of the input tensor.

        Mathematical definition: floor(x) = ⌊x⌋

        Parameters
        ----------
        in0 : Operand
            Input tensor
        unit_attrs : *Optional[List[str]]*
            Optional list of unit attributes

        Returns
        -------
        (*OpView*)
            A tensor containing the elementwise floor values of the input
        """
        return self._eltwise_proxy(
            stablehlo.FloorOp,
            [in0],
            unit_attrs=unit_attrs,
            sharding_attr=sharding_attr,
        )

    def neg(
        self,
        in0: Operand,
        unit_attrs: Optional[List[str]] = None,
        sharding_attr: Optional[sdy.TensorShardingPerValueAttr] = None,
    ) -> OpView:
        """
        Creates ``stablehlo.negate``.

        *Elementwise negation operation.*

        Computes the element-wise negation of the input tensor.

        Mathematical definition: neg(x) = -x

        Parameters
        ----------
        in0 : Operand
            Input tensor
        unit_attrs : *Optional[List[str]]*
            Optional list of unit attributes

        Returns
        -------
        (*OpView*)
            A tensor containing the elementwise negated values of the input
        """
        return self._eltwise_proxy(
            stablehlo.NegOp,
            [in0],
            unit_attrs=unit_attrs,
            sharding_attr=sharding_attr,
        )

    def rsqrt(
        self,
        in0: Operand,
        unit_attrs: Optional[List[str]] = None,
        sharding_attr: Optional[sdy.TensorShardingPerValueAttr] = None,
    ) -> OpView:
        """
        Creates ``stablehlo.rsqrt``.

        *Elementwise reciprocal square root operation.*

        Computes the element-wise reciprocal square root of the input tensor.

        Mathematical definition: rsqrt(x) = 1/√x

        Parameters
        ----------
        in0 : Operand
            Input tensor
        unit_attrs : *Optional[List[str]]*
            Optional list of unit attributes

        Returns
        -------
        (*OpView*)
            A tensor containing the elementwise reciprocal square root values of the input
        """
        return self._eltwise_proxy(
            stablehlo.RsqrtOp,
            [in0],
            unit_attrs=unit_attrs,
            sharding_attr=sharding_attr,
        )

    def sine(
        self,
        in0: Operand,
        unit_attrs: Optional[List[str]] = None,
        sharding_attr: Optional[sdy.TensorShardingPerValueAttr] = None,
    ) -> OpView:
        """
        Creates ``stablehlo.sine``.

        *Elementwise sine operation.*

        Computes the element-wise sine of the input tensor.

        Mathematical definition: sine(x) = sin(x)

        Parameters
        ----------
        in0 : Operand
            Input tensor
        unit_attrs : *Optional[List[str]]*
            Optional list of unit attributes

        Returns
        -------
        (*OpView*)
            A tensor containing the elementwise sine values of the input
        """
        return self._eltwise_proxy(
            stablehlo.SineOp,
            [in0],
            unit_attrs=unit_attrs,
            sharding_attr=sharding_attr,
        )

    def sqrt(
        self,
        in0: Operand,
        unit_attrs: Optional[List[str]] = None,
        sharding_attr: Optional[sdy.TensorShardingPerValueAttr] = None,
    ) -> OpView:
        """
        Creates ``stablehlo.sqrt``.

        *Elementwise square root operation.*

        Computes the element-wise square root of the input tensor.

        Mathematical definition: sqrt(x) = √x

        Parameters
        ----------
        in0 : Operand
            Input tensor
        unit_attrs : *Optional[List[str]]*
            Optional list of unit attributes

        Returns
        -------
        (*OpView*)
            A tensor containing the elementwise square root values of the input
        """
        return self._eltwise_proxy(
            stablehlo.SqrtOp,
            [in0],
            unit_attrs=unit_attrs,
            sharding_attr=sharding_attr,
        )

    def logistic(
        self,
        in0: Operand,
        unit_attrs: Optional[List[str]] = None,
        sharding_attr: Optional[sdy.TensorShardingPerValueAttr] = None,
    ) -> OpView:
        """
        Creates ``stablehlo.logistic``.

        *Elementwise logistic (sigmoid) operation.*

        Computes the element-wise logistic function of the input tensor.

        Mathematical definition: logistic(x) = 1 / (1 + exp(-x))

        Parameters
        ----------
        in0 : Operand
            Input tensor
        unit_attrs : *Optional[List[str]]*
            Optional list of unit attributes

        Returns
        -------
        (*OpView*)
            A tensor containing the elementwise logistic values of the input
        """
        return self._eltwise_proxy(
            stablehlo.LogisticOp,
            [in0],
            unit_attrs=unit_attrs,
            sharding_attr=sharding_attr,
        )

    def tan(
        self,
        in0: Operand,
        unit_attrs: Optional[List[str]] = None,
        sharding_attr: Optional[sdy.TensorShardingPerValueAttr] = None,
    ) -> OpView:
        """
        Creates ``stablehlo.tan``.

        *Elementwise tangent operation.*

        Computes the element-wise tangent of the input tensor.

        Mathematical definition: tan(x) = sin(x) / cos(x)

        Parameters
        ----------
        in0 : Operand
            Input tensor
        unit_attrs : *Optional[List[str]]*
            Optional list of unit attributes

        Returns
        -------
        (*OpView*)
            A tensor containing the elementwise tangent values of the input
        """
        return self._eltwise_proxy(
            stablehlo.TanOp,
            [in0],
            unit_attrs=unit_attrs,
            sharding_attr=sharding_attr,
        )

    def log(
        self,
        in0: Operand,
        unit_attrs: Optional[List[str]] = None,
        sharding_attr: Optional[sdy.TensorShardingPerValueAttr] = None,
    ) -> OpView:
        """
        Creates ``stablehlo.log``.

        *Elementwise natural logarithm operation.*

        Computes the element-wise natural logarithm of the input tensor.

        Mathematical definition: log(x) = ln(x)

        Parameters
        ----------
        in0 : Operand
            Input tensor
        unit_attrs : *Optional[List[str]]*
            Optional list of unit attributes

        Returns
        -------
        (*OpView*)
            A tensor containing the elementwise natural logarithm values of the input
        """
        return self._eltwise_proxy(
            stablehlo.LogOp,
            [in0],
            unit_attrs=unit_attrs,
        )

<<<<<<< HEAD
    def transpose(
        self,
        in0: Operand,
        permutation: List[int],
        unit_attrs: Optional[List[str]] = None,
        sharding_attr: Optional[sdy.TensorShardingPerValueAttr] = None,
    ) -> OpView:
        """
        Creates ``stablehlo.transpose``.

        *Tensor transpose operation.*

        Permutes the dimensions of the input tensor according to the given permutation.
        This operation rearranges the axes of the tensor without changing the data.

        Mathematical definition: For a tensor with dimensions [d0, d1, ..., dn-1] and
        permutation [p0, p1, ..., pn-1], the output tensor has dimensions
        [d_p0, d_p1, ..., d_pn-1].

        .. code-block:: mlir
            // Transpose a 2x3 tensor by swapping dimensions 0 and 1
            %result = stablehlo.transpose(%input) {permutation = array<i64: 1, 0>} :
                tensor<2x3xf32> -> tensor<3x2xf32>
            // Input tensor:
            // [[1.0, 2.0, 3.0],
            //  [4.0, 5.0, 6.0]]
            // Output tensor:
            // [[1.0, 4.0],
            //  [2.0, 5.0],
            //  [3.0, 6.0]]

        Parameters
        ----------
        in0 : Operand
            Input tensor to transpose
        permutation : List[int]
            The desired ordering of dimensions (0-indexed)
        unit_attrs : Optional[List[str]]
            Optional list of unit attributes
        sharding_attr : Optional[sdy.TensorShardingPerValueAttr]
            Optional tensor sharding attribute for distributed execution
=======
    # ----- Tensor Manipulation Operations -----

    def concatenate(
        self,
        inputs: List[Operand],
        dim: int = 0,
        unit_attrs: Optional[List[str]] = None,
    ) -> OpView:
        """
        Creates ``stablehlo.concatenate``.

        *Tensor concatenation operation.*

        Concatenates a variadic number of tensors in `inputs` along `dim`
        dimension in the same order as the given arguments. All input tensors
        must have the same shape except in the concatenating dimension.

        .. code-block:: mlir

            // Concatenate two tensors along dimension 0
            %result = stablehlo.concatenate %input0, %input1, dim = 0 : (tensor<2x3xf32>, tensor<1x3xf32>) -> tensor<3x3xf32>
            // Input tensors:
            // input0: [[1.0, 2.0, 3.0],
            //          [4.0, 5.0, 6.0]]
            // input1: [[7.0, 8.0, 9.0]]
            // Output tensor:
            // [[1.0, 2.0, 3.0],
            //  [4.0, 5.0, 6.0],
            //  [7.0, 8.0, 9.0]]

        Parameters
        ----------
        inputs : List[Operand]
            List of input tensors to concatenate. All tensors must have the same
            rank and matching dimensions except along the concatenation dimension.
        dim : int, optional
            Dimension along which to concatenate. Must be in range [0, rank).
            Default is 0.
        unit_attrs : *Optional[List[str]]*
            Optional list of unit attributes
>>>>>>> d5912c40

        Returns
        -------
        (*OpView*)
<<<<<<< HEAD
            A tensor with permuted dimensions according to the permutation
        """
        return self._op_proxy(
            stablehlo.TransposeOp,
            [in0],
            unit_attrs=unit_attrs,
            sharding_attr=sharding_attr,
            stablehlo_kwargs={"permutation": permutation},
=======
            A tensor containing all input tensors concatenated along the specified dimension
        """
        return self._op_proxy(
            stablehlo.ConcatenateOp,
            inputs,
            organize_stablehlo_args=lambda i, o, k: (i,),
            stablehlo_kwargs={"dimension": dim},
            organize_golden_args=lambda i: (
                tuple([self._get_golden_tensor(inp) for inp in i]),
            ),
            golden_kwargs={"dim": dim},
>>>>>>> d5912c40
        )

    # ----- Public Shardy Attribute Generators ----

    def mesh_axis_attr(
        self,
        name: str,
        size: int,
    ) -> sdy.MeshAxisAttr:
        """
        Creates a mesh axis attribute.
        This attribute represents a single axis in a mesh, defined by its name and size.

        Parameters
        ----------
        name : str
            The name of the mesh axis
        size : int
            The size of the mesh axis, indicating how many elements are along this axis

        Returns
        -------
        (*sdy.MeshAxisAttr*)
            A mesh axis attribute representing the specified axis with its name and size
        """
        return sdy.MeshAxisAttr.get(name, size)

    def mesh_attr(
        self,
        axes: List[sdy.MeshAxisAttr],
    ) -> MeshAttr:
        """
        Creates a mesh attribute from a list of mesh axis attributes.
        This attribute represents a mesh, which is a collection of axes that can be used
        to define the layout of tensors across multiple devices or processing units.

        Parameters
        ----------
        axes : List[sdy.MeshAxisAttr]
            A list of mesh axis attributes that define the axes of the mesh

        Returns
        -------
        (*sdy.MeshAttr*)
            A mesh attribute representing the collection of axes in the mesh
        """
        return sdy.MeshAttr.get(axes)

    def axis_ref_attr(
        self,
        name: str,
        sub_axis_info_attr: Optional[sdy.AxisRefAttr] = None,
    ) -> sdy.AxisRefAttr:
        """
        Creates an axis reference attribute.
        This attribute is used to reference a specific axis in a mesh, optionally with additional
        sub-axis information.

        Parameters
        ----------
        name : str
            The name of the axis reference
        sub_axis_info_attr : *Optional[sdy.AxisRefAttr]*
            An optional sub-axis reference attribute that provides additional information about the axis

        Returns
        -------
        (*sdy.AxisRefAttr*)
            An axis reference attribute that can be used to refer to a specific axis in a mesh
        """
        return sdy.AxisRefAttr.get(name, sub_axis_info_attr)

    def dimension_sharding_attr(
        self,
        axes: List[sdy.AxisRefAttr],
        is_closed: bool,
        priority: Optional[int] = None,
    ) -> sdy.DimensionShardingAttr:
        """
        Creates a dimension sharding attribute.
        This attribute defines how a tensor is sharded across multiple devices or processing units
        based on the specified axes. It can also indicate whether the sharding is closed and an optional priority for the sharding.

        Parameters
        ----------
        axes : List[sdy.AxisRefAttr]
            A list of axis reference attributes that define how the tensor is sharded across the mesh
        is_closed : bool
            A boolean indicating whether the sharding is closed
        priority : *Optional[int]*
            An optional integer that specifies the priority of the sharding. If not provided, defaults to None.

        Returns
        -------
        (*sdy.DimensionShardingAttr*)
            A dimension sharding attribute that describes how a tensor is distributed across the mesh
        """
        return sdy.DimensionShardingAttr.get(axes, is_closed, priority)

    def tensor_sharding_attr(
        self,
        mesh_name: str,
        dimension_shardings: List[sdy.DimensionShardingAttr],
        replicated_axes: List[sdy.AxisRefAttr] = [],
        unreduced_axes: List[sdy.AxisRefAttr] = [],
    ) -> sdy.TensorShardingAttr:
        """
        Creates a tensor sharding attribute.
        This attribute describes how a tensor is sharded across a mesh, including the mesh name,
        the dimension shardings, and any replicated or unreduced axes.

        Parameters
        ----------
        mesh_name : str
            The name of the mesh to which the tensor sharding applies
        dimension_shardings : List[sdy.DimensionShardingAttr]
            A list of dimension sharding attributes that define how the tensor is sharded across the mesh
        replicated_axes : List[sdy.AxisRefAttr]
            A list of axis reference attributes that are replicated across the mesh. Defaults to an empty list
        unreduced_axes : List[sdy.AxisRefAttr]
            A list of axis reference attributes that are not reduced in the sharding. Defaults to an empty list

        Returns
        -------
        (*sdy.TensorShardingAttr*)
            A tensor sharding attribute that describes how a tensor is distributed across the mesh
        """
        return sdy.TensorShardingAttr.get(
            mesh_name,
            dimension_shardings,
            replicated_axes,
            unreduced_axes,
        )

    def tensor_sharding_per_value_attr(
        self,
        shardings: List[sdy.TensorShardingAttr],
    ) -> sdy.TensorShardingPerValueAttr:
        """
        Creates a tensor sharding per value attribute from a list of tensor sharding attributes.
        This attribute allows for specifying different sharding strategies for different tensors.

        Parameters
        ----------
        shardings : List[sdy.TensorShardingAttr]
            A list of tensor sharding attributes, each defining a sharding strategy for a tensor

        Returns
        -------
        (*sdy.TensorShardingPerValueAttr*)
            A tensor sharding per value attribute that describes how multiple tensors are distributed across the mesh
        """
        return sdy.TensorShardingPerValueAttr.get(
            shardings,
        )

    # ----- Public Shardy Op Generators ----

    def mesh(self, mesh_name: str, mesh_attr: sdy.MeshAttr) -> sdy.MeshOp:
        """
        Creates a mesh operation.
        This operation defines a mesh in the system, which can be used to distribute tensors
        across multiple devices or processing units. The mesh is identified by its name and
        defined by the provided mesh attribute.

        Parameters
        ----------
        mesh_name : str
            The name of the mesh to be created
        mesh_attr : sdy.MeshAttr
            The mesh attribute that defines the axes and properties of the mesh

        Returns
        -------
        (*sdy.MeshOp*)
            A mesh operation that represents the defined mesh in the system
        """
        return sdy.MeshOp(sym_name=mesh_name, mesh=mesh_attr)

    def sharding_constraint(
        self,
        in0: Operand,
        tensor_sharding_attr: sdy.TensorShardingAttr,
    ) -> sdy.ShardingConstraintOp:
        """
        Creates a sharding constraint operation.
        This operation applies a sharding constraint to a tensor, specifying how the tensor should be distributed
        across a mesh based on the provided tensor sharding attribute.

        Parameters
        ----------
        in0 : Operand
            The input tensor to which the sharding constraint will be applied
        tensor_sharding_attr : sdy.TensorShardingAttr
            The tensor sharding attribute that defines how the tensor should be sharded across the mesh

        Returns
        -------
        (*sdy.ShardingConstraintOp*)
            A sharding constraint operation that applies the specified sharding to the input tensor
        """
        return sdy.ShardingConstraintOp(in0, tensor_sharding_attr)

    # ----- Experimental Mpmd Attribute Generators ----

    def experimental_named_mesh_attr(
        self,
        name: str,
        mesh_attr: sdy.MeshAttr,
    ) -> mpmd.NamedMeshAttr:
        return mpmd.NamedMeshAttr.get(name, mesh_attr)

    def experimental_topology_attr(
        self,
        meshes: List[mpmd.NamedMeshAttr],
    ) -> mpmd.TopologyAttr:
        return mpmd.TopologyAttr.get(meshes)

    def experimental_user_origin_attr(
        self,
        user_name: str,
        transpose_count: int = 0,
    ) -> mpmd.UserOriginAttr:
        return mpmd.UserOriginAttr.get(
            user_name=user_name, transpose_count=transpose_count
        )

    def experimental_origin_attr(
        self,
        origin_label: str,
    ) -> mpmd.OriginAttr:
        return mpmd.OriginAttr.get(origin_label=origin_label)<|MERGE_RESOLUTION|>--- conflicted
+++ resolved
@@ -717,7 +717,63 @@
             unit_attrs=unit_attrs,
         )
 
-<<<<<<< HEAD
+    # ----- Tensor Manipulation Operations -----
+
+    def concatenate(
+        self,
+        inputs: List[Operand],
+        dim: int = 0,
+        unit_attrs: Optional[List[str]] = None,
+    ) -> OpView:
+        """
+        Creates ``stablehlo.concatenate``.
+
+        *Tensor concatenation operation.*
+
+        Concatenates a variadic number of tensors in `inputs` along `dim`
+        dimension in the same order as the given arguments. All input tensors
+        must have the same shape except in the concatenating dimension.
+
+        .. code-block:: mlir
+
+            // Concatenate two tensors along dimension 0
+            %result = stablehlo.concatenate %input0, %input1, dim = 0 : (tensor<2x3xf32>, tensor<1x3xf32>) -> tensor<3x3xf32>
+            // Input tensors:
+            // input0: [[1.0, 2.0, 3.0],
+            //          [4.0, 5.0, 6.0]]
+            // input1: [[7.0, 8.0, 9.0]]
+            // Output tensor:
+            // [[1.0, 2.0, 3.0],
+            //  [4.0, 5.0, 6.0],
+            //  [7.0, 8.0, 9.0]]
+
+        Parameters
+        ----------
+        inputs : List[Operand]
+            List of input tensors to concatenate. All tensors must have the same
+            rank and matching dimensions except along the concatenation dimension.
+        dim : int, optional
+            Dimension along which to concatenate. Must be in range [0, rank).
+            Default is 0.
+        unit_attrs : *Optional[List[str]]*
+            Optional list of unit attributes
+
+        Returns
+        -------
+        (*OpView*)
+            A tensor containing all input tensors concatenated along the specified dimension
+        """
+        return self._op_proxy(
+            stablehlo.ConcatenateOp,
+            inputs,
+            organize_stablehlo_args=lambda i, o, k: (i,),
+            stablehlo_kwargs={"dimension": dim},
+            organize_golden_args=lambda i: (
+                tuple([self._get_golden_tensor(inp) for inp in i]),
+            ),
+            golden_kwargs={"dim": dim},
+        )
+
     def transpose(
         self,
         in0: Operand,
@@ -759,53 +815,10 @@
             Optional list of unit attributes
         sharding_attr : Optional[sdy.TensorShardingPerValueAttr]
             Optional tensor sharding attribute for distributed execution
-=======
-    # ----- Tensor Manipulation Operations -----
-
-    def concatenate(
-        self,
-        inputs: List[Operand],
-        dim: int = 0,
-        unit_attrs: Optional[List[str]] = None,
-    ) -> OpView:
-        """
-        Creates ``stablehlo.concatenate``.
-
-        *Tensor concatenation operation.*
-
-        Concatenates a variadic number of tensors in `inputs` along `dim`
-        dimension in the same order as the given arguments. All input tensors
-        must have the same shape except in the concatenating dimension.
-
-        .. code-block:: mlir
-
-            // Concatenate two tensors along dimension 0
-            %result = stablehlo.concatenate %input0, %input1, dim = 0 : (tensor<2x3xf32>, tensor<1x3xf32>) -> tensor<3x3xf32>
-            // Input tensors:
-            // input0: [[1.0, 2.0, 3.0],
-            //          [4.0, 5.0, 6.0]]
-            // input1: [[7.0, 8.0, 9.0]]
-            // Output tensor:
-            // [[1.0, 2.0, 3.0],
-            //  [4.0, 5.0, 6.0],
-            //  [7.0, 8.0, 9.0]]
-
-        Parameters
-        ----------
-        inputs : List[Operand]
-            List of input tensors to concatenate. All tensors must have the same
-            rank and matching dimensions except along the concatenation dimension.
-        dim : int, optional
-            Dimension along which to concatenate. Must be in range [0, rank).
-            Default is 0.
-        unit_attrs : *Optional[List[str]]*
-            Optional list of unit attributes
->>>>>>> d5912c40
-
-        Returns
-        -------
-        (*OpView*)
-<<<<<<< HEAD
+
+        Returns
+        -------
+        (*OpView*)
             A tensor with permuted dimensions according to the permutation
         """
         return self._op_proxy(
@@ -814,19 +827,6 @@
             unit_attrs=unit_attrs,
             sharding_attr=sharding_attr,
             stablehlo_kwargs={"permutation": permutation},
-=======
-            A tensor containing all input tensors concatenated along the specified dimension
-        """
-        return self._op_proxy(
-            stablehlo.ConcatenateOp,
-            inputs,
-            organize_stablehlo_args=lambda i, o, k: (i,),
-            stablehlo_kwargs={"dimension": dim},
-            organize_golden_args=lambda i: (
-                tuple([self._get_golden_tensor(inp) for inp in i]),
-            ),
-            golden_kwargs={"dim": dim},
->>>>>>> d5912c40
         )
 
     # ----- Public Shardy Attribute Generators ----
