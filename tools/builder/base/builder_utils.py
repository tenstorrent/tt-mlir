--- conflicted
+++ resolved
@@ -1705,16 +1705,7 @@
 
     # Compile TT{Metal,NN} MLIR -> flatbuffer
     try:
-<<<<<<< HEAD
-        to_target(
-            module,
-            output_file_fbb,
-            golden_tensors,
-            module_logger.module_log if module_logger.module_log else [],
-        )
-=======
-        to_target(module, output_file_fbb, goldens, [])
->>>>>>> 2986845a
+        to_target(module, output_file_fbb, golden_tensors, [])
     except Exception as e:
         raise TTBuilderCompileException(e)
 
