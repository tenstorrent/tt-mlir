# SPDX-FileCopyrightText: (c) 2025 Tenstorrent AI ULC
#
# SPDX-License-Identifier: Apache-2.0

import os
import inspect
import subprocess
import torch
import pytest
from typing import Callable, List, Optional, Tuple, Union, Literal, Dict
from collections import OrderedDict

from ttmlir.ir import *
from ttmlir.dialects import func, sdy, mpmd
from ttmlir.passmanager import PassManager
from ttmlir.passes import (
    tt_populate_argument_types,
    ttir_to_ttnn_backend_pipeline,
    ttnn_to_flatbuffer_file,
    ttir_to_ttmetal_backend_pipeline,
    ttmetal_to_flatbuffer_file,
    translate_to_cpp,
    MLIRModuleLogger,
    stablehlo_pipeline,
    stablehlo_to_ttir_pipeline,
)

from builder.base.builder import *
from builder.ttir.ttir_builder import TTIRBuilder
from builder.stablehlo.stablehlo_builder import StableHLOBuilder

# ----- Exception Classes -----


class TTIRCompileException(Exception):
    """Exception raised when TTIR compilation fails during compile_ttir_to_flatbuffer."""

    pass


class TTIRRuntimeException(Exception):
    """Exception raised when compiled TTIR code fails during runtime execution.

    This exception is reserved for future use when runtime execution is implemented.
    """

    pass


class TTIRGoldenException(Exception):
    """Exception raised when TTIR output doesn't match expected golden results.

    This exception is reserved for future use when golden verification is implemented.
    """

    pass


# ----- Private APIs -----


def _get_target_path(output_path, builder_dir, filename, target):
    target_dir = os.path.join(output_path, "builder-artifacts", builder_dir, target)
    if not os.path.exists(target_dir):
        os.makedirs(target_dir)
    return os.path.join(target_dir, filename)


def _emitc_to_executable(module, filepath: str, golden_map, module_cache):
    cpp = translate_to_cpp(module)
    with open(filepath, "w") as f:
        f.write(cpp)


def _create_custom_ttir_pipeline_fn(
    pipeline: str, verify: bool = True, print_ir: Union[bool, str] = False
) -> Callable:
    def wrapper(module, device_register_options):
        register_device = "ttcore-register-device"
        if device_register_options:
            register_device = f"{register_device}{{{device_register_options}}}"

        pipeline_str = f"builtin.module({','.join([register_device, pipeline])})"
        with module.context:
            pm = PassManager.parse(pipeline_str)
            pm.enable_verifier(verify)
            print("Running custom pipeline:", pm)
            if print_ir:
                print_ir_path = print_ir if isinstance(print_ir, str) else None
                pm.enable_ir_printing(tree_printing_dir_path=print_ir_path)
            pm.run(module.operation)

    return wrapper


def _run_ttir_pipeline(
    module,
    pipeline_fn: Callable,
    pipeline_options: Optional[List[str]] = None,
    dump_to_file: bool = True,
    output_file_name: str = "test.mlir",
    system_desc_path: Optional[str] = None,
    mesh_dict: OrderedDict[str, int] = OrderedDict([("x", 1), ("y", 1)]),
    argument_types_string: Optional[str] = None,
):
    if pipeline_options is None:
        pipeline_options = []

    if argument_types_string:
        tt_populate_argument_types(module, argument_types_string)
        pipeline_options.append("enable-const-eval=true")

    # Default to the `SYSTEM_DESC_PATH` envvar.
    if system_desc_path is None:
        system_desc_path = os.getenv("SYSTEM_DESC_PATH", "")
    pipeline_options.append(f"system-desc-path={system_desc_path}")

    mesh_shape = tuple(mesh_dict.values())
    if len(mesh_shape) != 2:
        raise ValueError(f"Mesh shape must be a tuple of length 2, got: {mesh_shape}")

    pipeline_options.append(f"mesh-shape={mesh_shape[0]},{mesh_shape[1]}")

    # Now, pass it through the pipeline. Module gets modified in place.
    pipeline_fn(module, " ".join(pipeline_options))

    # Optionally dump to file.
    if dump_to_file:
        with open(output_file_name, "w") as f:
            f.write(str(module))

    return module


# ----- Public APIs -----


def build_ttir_module(
    fn: Callable,
    inputs_shapes: List[Shape],
    inputs_types: Optional[List[Union[torch.dtype, TypeInfo]]] = None,
    mesh_name: str = "mesh",
    mesh_dict: OrderedDict[str, int] = OrderedDict([("x", 1), ("y", 1)]),
    module_dump: bool = False,
    base: Optional[str] = None,
    output_root: str = ".",
) -> Tuple[Module, TTIRBuilder]:
    """
    Define a MLIR module specified as a python function.

    It will wrap `fn` in a MLIR FuncOp and then wrap that in a MLIR
    module, and finally tie arguments of that FuncOp to test function inputs. It will
    also pass a `TTIRBuilder` object as the last argument of test function.

    Parameters
    ----------
    fn : Callable
        Python function to be converted to MLIR

    inputs_shapes : *List[Shape]*
        Shapes of the respective ranked tensor inputs of the test function.

    inputs_types: *Optional[List[Union[torch.dtype, TypeInfo]]]*
        Data types of the input tensors

    mesh_name: *str*
        Name of the mesh to be used in the module. Default is "mesh".

    mesh_dict: *OrderedDict[str, int]*
        Dictionary that defines the mesh shape, e.g. OrderedDict([("x", 1), ("y", 1)]).

    module_dump : bool
        Set to True to print out generated MLIR module. Default is True.

    base : *Optional[str]*
        Output file name

    output_root: str = ".",
        Output file path

    Returns
    -------
    Tuple[Module, TTIRBuilder]
        A tuple containing the MLIR module and the TTIRBuilder instance

    Example
    -------
    >>> def test_add(in0: Operand, in1: Operand, builder: TTIRBuilder):
    ...     return builder.add(in0, in1)
    ...
    >>> build_ttir_module(test_add, ((32, 32), (32, 32)))

    This returns:

    .. code-block:: mlir

        #any = #ttcore.operand_constraint<...>
        module {
            func.func @test_add(
                %arg0: tensor<32x32xf32>,
                %arg1: tensor<32x32xf32>
            ) -> tensor<32x32xf32> {
                %0 = ttir.empty() : tensor<32x32xf32>
                %1 = "ttir.add"(%arg0, %arg1, %0) ...
                return %1 : tensor<32x32xf32>
            }
        }

    Check out:
    https://github.com/llvm/llvm-project/blob/main/mlir/test/python/dialects/tensor.py
    """

    ctx = Context()

    # Grab the location of the test function in python for later debugging
    try:
        fname = inspect.getfile(fn)
        line_no = inspect.getsourcelines(fn)[1]
        loc = Location.file(fname, line_no, 0, ctx)
    except (OSError, TypeError):
        loc = Location.unknown(ctx)

    ttir_builder = TTIRBuilder(ctx, loc, mesh_name, mesh_dict)

    # Default to all f32s
    if inputs_types is None:
        inputs_types = [torch.float32] * len(inputs_shapes)

    if len(inputs_shapes) != len(inputs_types):
        raise ValueError(
            f"inputs_shapes and inputs_types must have the same length: "
            f"{len(inputs_shapes)} != {len(inputs_types)}"
        )

    with ctx, loc:
        fn_input_types = [
            ttir_builder._create_ranked_tensor_type(
                shape,
                ttir_builder._get_type_from_torch_dtype(
                    dtype if isinstance(dtype, torch.dtype) else dtype
                ),
            )
            for (shape, dtype) in zip(inputs_shapes, inputs_types)
        ]

        module = Module.create()
        with InsertionPoint(module.body):

            @func.func(*fn_input_types, name=fn.__name__)
            def decorated_func(*inputs):
                input_goldens: Dict[Operand, BuilderGoldenTensor] = {}
                for index, (operand, dtype) in enumerate(zip(inputs, inputs_types)):
                    input_goldens[operand] = ttir_builder._generate_golden_tensor(
                        operand, dtype
                    )
                ttir_builder._set_goldens(input_goldens)
                ttir_builder._set_input_ordering(inputs)

                result = fn(*inputs, ttir_builder)

                outputs = result if hasattr(result, "__iter__") else (result,)
                output_goldens: Dict[Operand, BuilderGoldenTensor] = {}
                for op in outputs:
                    output_goldens[op] = ttir_builder._get_golden_tensor(op)
                ttir_builder._set_goldens(output_goldens)
                ttir_builder._set_output_ordering(outputs)

                return result

        print(f"`{fn.__name__}` successfully transformed into a MLIR module.")
        base = fn.__name__ if base is None else base
        filename = _get_target_path(
            output_root, "ttir-builder", base + "_ttir.mlir", base
        )

        if module_dump:
            with open(filename, "w") as f:
                f.write(str(module))
                print(module)

        return module, ttir_builder


def compile_ttir_to_flatbuffer(
    fn: Callable,
    inputs_shapes: List[Shape],
    inputs_types: Optional[List[Union[torch.dtype, TypeInfo]]] = None,
    system_desc_path: str = "ttrt-artifacts/system_desc.ttsys",
    test_base: str = "test",
    output_root: str = ".",
    target: Literal["ttnn", "ttmetal", "ttnn-standalone"] = "ttnn",
    mesh_name: str = "mesh",
    mesh_dict: OrderedDict[str, int] = OrderedDict([("x", 1), ("y", 1)]),
    module_dump: bool = True,
    argument_types_string: Optional[str] = None,
    custom_pipeline: Optional[Union[Callable, str]] = None,
    pipeline_options: Optional[List[str]] = None,
    print_ir: Union[bool, str] = False,
) -> str:
    """
    Compiles a TTIRBuilder function `fn` to TTIR MLIR -> TT{Metal,NN} MLIR -> Flatbuffer.

    This decorator is mainly a wrapper around the following functions, with
    each next function called on the output of the last:

    1. `build_ttir_module`
    2. `_run_ttir_pipeline`
    3. `to_target`

    The choice of TTNN vs. TTMetal is controlled by the `target` parameter.

    Parameters
    ----------
    fn : Callable
        The TTIRBuilder function to compile. Must take `builder : TTIRBuilder` as a kwarg.

    inputs_shapes : *List[Shape]*
        Shapes of the respective ranked tensor inputs of the test function.

    inputs_types : *Optional[List[torch.dtype]]*, optional
        The dtypes to use for the inputs to `fn`. Note that if supplied,
        `len(inputs_shapes) == len(inputs_types)` must be true.
        Default is None.

    test_base : str
        The string to be used as the base name for dumped files throughout the
        process. If `None` is provided, then the `__name__` of `fn` will be used.

    output_root : str
        The path to dump all generated arguments under. If this path doesn't
        exist, it will be created.

    target : *Literal["ttnn", "ttmetal", "ttnn-standalone"]*
        Either "ttnn", "ttmetal", or "ttnn-standalone". This controls which backend to use.

    mesh_name : *str*, optional
        Name of the mesh to be used in the module. Default is "mesh".

    mesh_dict : *OrderedDict[str, int]*, optional
        Dictionary that defines the mesh shape, e.g. OrderedDict([("x", 1), ("y", 1)]).

    argument_types_string : *Optional[str]*, optional
        String defining argument types for constant evaluation.

    argument_types_string : *Optional[str]*

    custom_pipeline : *Union[Callable, str]*, optional
        Pipeline function to run.
        Can be either:

        - A Callable: custom_pipeline(module, options)
        - A str: "ttir-lower-to-layout,ttir-bufferization-pipeline"

    system_desc_path : str, optional
        Path to the system descriptor file

    mesh_name : *str*
        Name of the mesh to be used in the module. Default is "mesh".

    mesh_dict : *OrderedDict[str, int]*
        Dictionary that defines the mesh shape, e.g. OrderedDict([("x", 1), ("y", 1)]).

    module_dump : bool
        Set to True to print out generated TTIR MLIR module.
        Default is False.

    pipeline_options : *Optional[List[str]]*
        Pipeline options to be added to the pass

    print_ir : *Union[bool, str]*, optional
        Set to True to print IR to stdout. Set to dir path to print IR after
        each pass to its own file under that directory.
        Default is False.

    Returns
    -------
    str
        The path to the generated TT{Metal,NN} MLIR file.
    """

    if inputs_types is not None:
        if len(inputs_shapes) != len(inputs_types):
            raise ValueError("inputs_shapes and inputs_types must have the same length")
    # Compile model to TTIR MLIR

    module, builder = build_ttir_module(
        fn,
        inputs_shapes,
        inputs_types,
<<<<<<< HEAD
        # base=test_base,
=======
>>>>>>> 08520e7b
        mesh_name=mesh_name,
        mesh_dict=mesh_dict,
        module_dump=module_dump,
        output_root=output_root,
        base=test_base,
    )

    return compile_ttir_module_to_flatbuffer(
        module,
        builder,
        system_desc_path=system_desc_path,
        test_base=test_base,
        output_root=output_root,
        target=target,
        mesh_dict=mesh_dict,
        module_dump=module_dump,
        argument_types_string=argument_types_string,
        custom_pipeline=custom_pipeline,
        pipeline_options=pipeline_options,
        print_ir=print_ir,
    )


def build_stablehlo_module(
    fn: Callable,
    inputs_shapes: List[Shape],
    inputs_types: Optional[List[Union[torch.dtype, TypeInfo]]] = None,
    mesh_name: str = "mesh",
    mesh_dict: OrderedDict[str, int] = OrderedDict([("x", 1), ("y", 1)]),
    module_dump: bool = False,
    base: Optional[str] = None,
    output_root: str = ".",
) -> Tuple[Module, StableHLOBuilder]:
    """
    Define a MLIR module specified as a python function.

    It will wrap `fn` in a MLIR FuncOp and then wrap that in a MLIR
    module, and finally tie arguments of that FuncOp to test function inputs. It will
    also pass a `StableHLOBuilder` object as the last argument of test function.

    Parameters
    ----------
    fn : Callable
        Python function to be converted to MLIR

    inputs_shapes : *List[Shape]*
        Shapes of the respective ranked tensor inputs of the test function.

    inputs_types: *Optional[List[Union[torch.dtype, TypeInfo]]]*
        Data types of the input tensors

    mesh_name: *str*
        Name of the mesh to be used in the module. Default is "mesh".

    mesh_dict: *OrderedDict[str, int]*
        Dictionary that defines the mesh shape, e.g. OrderedDict([("x", 1), ("y", 1)]).

    module_dump : bool
        Set to True to print out generated MLIR module. Default is True.

    base : *Optional[str]*
        Output file name

    output_root: str = ".",
        Output file path

    Returns
    -------
    *Tuple[Module, StableHLOBuilder]*
        A tuple containing the MLIR module and the StableHLOBuilder instance

    Example
    -------
    >>> def test_add(in0: Operand, in1: Operand, builder: StableHLOBuilder):
    ...     return builder.add(in0, in1)
    ...
    >>> build_stablehlo_module(test_add, ((32, 32), (32, 32)))

    This returns:

    .. code-block:: mlir

        #any = #ttcore.operand_constraint<...>
        module {
            func.func @test_add(
                %arg0: tensor<32x32xf32>,
                %arg1: tensor<32x32xf32>
            ) -> tensor<32x32xf32> {
                %0 = "stablehlo.add"(%arg0, %arg1, %0) ...
                return %1 : tensor<32x32xf32>
            }
        }
    """

    ctx = Context()

    # Grab the location of the test function in python for later debugging
    try:
        fname = inspect.getfile(fn)
        line_no = inspect.getsourcelines(fn)[1]
        loc = Location.file(fname, line_no, 0, ctx)
    except (OSError, TypeError):
        loc = Location.unknown(ctx)

    # Instantiate builder which is passed as the last argument to
    # `fn` so the user can use it to build ops.
    stablehlo_builder = StableHLOBuilder(ctx, loc, mesh_name, mesh_dict)

    # Default to all f32s
    if inputs_types is None:
        inputs_types = [torch.float32] * len(inputs_shapes)

    if len(inputs_shapes) != len(inputs_types):
        raise ValueError(
            f"inputs_shapes and inputs_types must have the same length: "
            f"{len(inputs_shapes)} != {len(inputs_types)}"
        )

    with ctx, loc:
        fn_input_types = [
            stablehlo_builder._create_ranked_tensor_type(
                shape,
                stablehlo_builder._get_type_from_torch_dtype(
                    dtype if isinstance(dtype, torch.dtype) else dtype
                ),
            )
            for (shape, dtype) in zip(inputs_shapes, inputs_types)
        ]

        # Wrap everything in a mlir module.
        module = Module.create()
        module.body.append(stablehlo_builder._get_mesh(mesh_name))

        with InsertionPoint(module.body):
            # Wrap everything in a mlir function.
            @func.func(*fn_input_types, name=fn.__name__)
            def decorated_func(*inputs):
                input_goldens: Dict[Operand, BuilderGoldenTensor] = {}
                for index, (operand, dtype) in enumerate(zip(inputs, inputs_types)):
                    input_goldens[operand] = stablehlo_builder._generate_golden_tensor(
                        operand, dtype
                    )
                stablehlo_builder._set_goldens(input_goldens)
                stablehlo_builder._set_input_ordering(inputs)

                result = fn(*inputs, stablehlo_builder)

                outputs = result if hasattr(result, "__iter__") else (result,)
                output_goldens: Dict[Operand, BuilderGoldenTensor] = {}
                for op in outputs:
                    output_goldens[op] = stablehlo_builder._get_golden_tensor(op)
                stablehlo_builder._set_goldens(output_goldens)
                stablehlo_builder._set_output_ordering(outputs)

                return result

        print(f"`{fn.__name__}` successfully transformed into a MLIR module.")
        base = fn.__name__ if base is None else base
        filename = _get_target_path(
            output_root, "stablehlo-builder", base + "_shlo.mlir", base
        )

        if module_dump:
            with open(filename, "w") as f:
                f.write(str(module))
                print(module)

        return module, stablehlo_builder


def compile_stablehlo_to_flatbuffer(
    fn: Callable,
    inputs_shapes: List[Shape],
    inputs_types: Optional[List[Union[torch.dtype, TypeInfo]]] = None,
    system_desc_path: str = "ttrt-artifacts/system_desc.ttsys",
    test_base: str = "test",
    output_root: str = ".",
    target: Literal["ttnn", "ttmetal", "ttnn-standalone"] = "ttnn",
    mesh_name: str = "mesh",
    mesh_dict: OrderedDict[str, int] = OrderedDict([("x", 1), ("y", 1)]),
    module_dump: bool = True,
    argument_types_string: Optional[str] = None,
    custom_pipeline: Optional[Union[Callable, str]] = None,
    ttir_pipeline_options: Optional[List[str]] = None,
    shlo_pipeline_options: Optional[List[str]] = None,
    shlo_to_ttir_pipeline_options: Optional[List[str]] = None,
    print_ir: Union[bool, str] = False,
) -> str:
    """
    Compiles a StableHLO function to flatbuffer format.

    This function compiles a StableHLO function through the complete pipeline:
    StableHLO -> TTIR -> TT{Metal,NN} -> Flatbuffer. It first builds a StableHLO
    module, runs the stablehlo pipeline and conversion to TTIR, then compiles
    the TTIR module to the target flatbuffer format.

    Parameters
    ----------
    fn : Callable
        The StableHLO function to compile

    inputs_shapes : *List[Shape]*
        Shapes of the respective ranked tensor inputs of the test function

    inputs_types : *Optional[List[Union[torch.dtype, TypeInfo]]]*, optional
        The dtypes to use for the inputs to `fn`

    system_desc_path : str, optional
        Path to the system descriptor file

    test_base : str, optional
        The string to be used as the test_base name for dumped files

    output_root : str, optional
        The path to dump all generated files under

    target : *Literal["ttnn", "ttmetal", "ttnn-standalone"]*, optional
        The target backend to use. Default is "ttnn"

    mesh_name : str, optional
        Name of the mesh to be used in the module

    mesh_dict : *OrderedDict[str, int]*, optional
        Dictionary that defines the mesh shape

    module_dump : bool, optional
        Set to True to print out generated MLIR modules
        Default is True.

    argument_types_string : *Optional[str]*
        String defining argument types for constant evaluation

    custom_pipeline : *Optional[Union[Callable, str]]*
        Custom pipeline function or string to run instead of default pipeline

    ttir_pipeline_options : *List[str]*
        Additional pipeline options to pass to the TTIR pipeline

    shlo_pipeline_options : *List[str]*
        Additional pipeline options to pass to the StableHLO pipeline

    print_ir :*Union[bool, str]*, optional
        Set to True to print IR to stdout or to a directory path
        Default is False.

    Returns
    -------
    str
        The path to the generated TT{Metal,NN} MLIR file.

    Raises
    ------
    ValueError
        If inputs_shapes and inputs_types have different lengths
    """
    if shlo_pipeline_options is None:
        shlo_pipeline_options = []

    if shlo_to_ttir_pipeline_options is None:
        shlo_to_ttir_pipeline_options = []

    if inputs_types is not None:
        if len(inputs_shapes) != len(inputs_types):
            raise ValueError("inputs_shapes and inputs_types must have the same length")

    # Compile model to StableHLO and run stablehlo pipeline to TTIR MLIR
    module, builder = build_stablehlo_module(
        fn,
        inputs_shapes,
        inputs_types,
        mesh_name=mesh_name,
        mesh_dict=mesh_dict,
        module_dump=module_dump,
        output_root=output_root,
        base=test_base,
    )

    stablehlo_pipeline(module, " ".join(shlo_pipeline_options))
    print(f"`{fn.__name__}` successfully ran stablehlo-pipeline.")
    print(module)

    filename = _get_target_path(
        output_root, "stablehlo-builder", test_base + ".mlir", test_base
    )
    if module_dump:
        with open(filename, "w") as f:
            f.write(str(module))

    stablehlo_to_ttir_pipeline(module, " ".join(shlo_to_ttir_pipeline_options))
    print(f"`{fn.__name__}` successfully transformed into a TTIR MLIR module.")
    print(module)

    filename = _get_target_path(
        output_root, "stablehlo-builder", test_base + "_ttir.mlir", test_base
    )
    if module_dump:
        with open(filename, "w") as f:
            f.write(str(module))

    return compile_ttir_module_to_flatbuffer(
        module,
        builder,
        system_desc_path=system_desc_path,
        test_base=test_base,
        output_root=output_root,
        builder_dir="stablehlo-builder",
        target=target,
        mesh_dict=mesh_dict,
        module_dump=module_dump,
        argument_types_string=argument_types_string,
        custom_pipeline=custom_pipeline,
        pipeline_options=ttir_pipeline_options,
        print_ir=print_ir,
    )


def compile_ttir_module_to_flatbuffer(
    module: Module,
    builder: Builder,
    system_desc_path: str = "ttrt-artifacts/system_desc.ttsys",
    test_base: str = "test",
    output_root: str = ".",
    builder_dir: str = "ttir-builder",
    target: Literal["ttnn", "ttmetal", "ttnn-standalone"] = "ttnn",
    mesh_dict: OrderedDict[str, int] = OrderedDict([("x", 1), ("y", 1)]),
    module_dump: bool = True,
    argument_types_string: Optional[str] = None,
    custom_pipeline: Optional[Union[Callable, str]] = None,
    pipeline_options: List[str] = [],
    print_ir: Union[bool, str] = False,
):
    """
    Compiles a TTIR MLIR module to flatbuffer format.

    This decorator takes an existing TTIR MLIR module and compiles it through
    the backend pipeline to generate a flatbuffer file. It supports multiple
    targets including TTNN, TTMetal, and TTNN-standalone. It is mainly a wrapper around the following functions, with
    each next function called on the output of the last:

    1. `_run_ttir_pipeline`
    2. `to_target`

    Parameters
    ----------
    module : Module
        The TTIR MLIR module to compile

    builder : *Union[TTIRBuilder, StableHLOBuilder]*
        The builder instance containing golden reference values

    system_desc_path : str, optional
        Path to the system descriptor file

    test_base : str, optional
        The string to be used as the test_base name for dumped files.

    output_root : str, optional
        The path to dump all generated files under

    target : *Literal["ttnn", "ttmetal", "ttnn-standalone"]*, optional
        The target backend to use. Default is "ttnn"

    mesh_dict : *OrderedDict[str, int]*, optional
        Dictionary that defines the mesh shape.

    module_dump : bool, optional
        Set to True to print out generated MLIR modules. Default is True.

    argument_types_string : *Optional[str]*, optional
        String defining argument types for constant evaluation

    custom_pipeline : *Optional[Union[Callable, str]]*
        Custom pipeline function or string to run instead of default pipeline

    pipeline_options : *List[str]*, optional
        Additional pipeline options to pass to the pipeline

    print_ir : *Union[bool, str], optional*
        Set to True to print IR to stdout or to a directory path.

    Returns
    -------
    str
        The path to the generated target MLIR file

    Raises
    ------
    ValueError
        If an unsupported target is specified
    """
    if type(custom_pipeline) is str:
        custom_pipeline = _create_custom_ttir_pipeline_fn(
            custom_pipeline, print_ir=print_ir
        )

    pipeline_fn: Callable
    to_target: Callable
    mlir_suffix: str
    target_extension: str

    if target == "ttnn":
        pipeline_fn = (
            custom_pipeline if custom_pipeline else ttir_to_ttnn_backend_pipeline
        )
        to_target = ttnn_to_flatbuffer_file
        mlir_suffix = "_ttnn.mlir"
        target_extension = "ttnn"
    elif target == "ttmetal":
        pipeline_fn = (
            custom_pipeline if custom_pipeline else ttir_to_ttmetal_backend_pipeline
        )
        to_target = ttmetal_to_flatbuffer_file
        mlir_suffix = "_ttm.mlir"
        target_extension = "ttm"
    elif target == "ttnn-standalone":
        ttir_to_ttnn_emitc_pipeline = _create_custom_ttir_pipeline_fn(
            "ttir-to-emitc-pipeline", print_ir=print_ir
        )
        pipeline_fn = (
            custom_pipeline if custom_pipeline else ttir_to_ttnn_emitc_pipeline
        )
        to_target = _emitc_to_executable
        mlir_suffix = "_ttnn.mlir"
        target_extension = "cpp"
    else:
        raise ValueError("Unsupported target: " + target)

    output_file_mlir = _get_target_path(
        output_root, builder_dir, test_base + mlir_suffix, test_base
    )
    output_file_fbb = ".".join([output_file_mlir, target_extension])

    # Compile TTIR MLIR -> TT{Metal,NN} MLIR
    module = _run_ttir_pipeline(
        module,
        pipeline_fn,
        pipeline_options=pipeline_options,
        dump_to_file=module_dump,
        output_file_name=output_file_mlir,
        system_desc_path=system_desc_path,
        mesh_dict=mesh_dict,
        argument_types_string=argument_types_string,
    )
    print(f"{target} pipeline ran successfully.")

    module_logger = MLIRModuleLogger()
    module_logger.attach_context(module.context)

    # Compile TT{Metal,NN} MLIR -> flatbuffer
    to_target(
        module,
        output_file_fbb,
        builder.golden_map,
        module_logger.module_log if module_logger.module_log else [],
    )
    print(f"{target} flatbuffer created successfully at: {output_file_fbb}")
    return output_file_mlir


# ----- Experimental Public APIs -----


def experimental_build_stablehlo_module(
    fn: Callable,
    inputs_shapes: List[Shape],
    inputs_types: Optional[List[Union[torch.dtype, TypeInfo]]] = None,
    mesh_name: List[str] = ["mesh"],
    mesh_dict: List[OrderedDict[str, int]] = [OrderedDict([("x", 1), ("y", 1)])],
    module_dump: bool = False,
    base: Optional[str] = None,
    output_root: str = ".",
) -> Tuple[Module, StableHLOBuilder]:
    ctx = Context()

    # Grab the location of the test function in python for later debugging
    try:
        fname = inspect.getfile(fn)
        line_no = inspect.getsourcelines(fn)[1]
        loc = Location.file(fname, line_no, 0, ctx)
    except (OSError, TypeError):
        loc = Location.unknown(ctx)

    # Instantiate builder which is passed as the last argument to
    # `fn` so the user can use it to build ops.
    stablehlo_builder = StableHLOBuilder(ctx, loc, mesh_name, mesh_dict)

    # Default to all f32s
    if inputs_types is None:
        inputs_types = [torch.float32] * len(inputs_shapes)

    if len(inputs_shapes) != len(inputs_types):
        raise ValueError(
            f"inputs_shapes and inputs_types must have the same length: "
            f"{len(inputs_shapes)} != {len(inputs_types)}"
        )

    with ctx, loc:
        fn_input_types = [
            stablehlo_builder._create_ranked_tensor_type(
                shape,
                stablehlo_builder._get_type_from_torch_dtype(
                    dtype if isinstance(dtype, torch.dtype) else dtype
                ),
            )
            for (shape, dtype) in zip(inputs_shapes, inputs_types)
        ]

        # Wrap everything in a mlir module.
        module = Module.create()

        with InsertionPoint(module.body):
            # Wrap everything in a mlir function.
            @func.func(*fn_input_types, name=fn.__name__)
            def decorated_func(*inputs):
                input_goldens: Dict[Operand, BuilderGoldenTensor] = {}
                for index, (operand, dtype) in enumerate(zip(inputs, inputs_types)):
                    input_goldens[operand] = stablehlo_builder._generate_golden_tensor(
                        operand, dtype
                    )
                stablehlo_builder._set_goldens(input_goldens)
                stablehlo_builder._set_input_ordering(inputs)

                result = fn(*inputs, stablehlo_builder)

                outputs = result if hasattr(result, "__iter__") else (result,)
                output_goldens: Dict[Operand, BuilderGoldenTensor] = {}
                for op in outputs:
                    output_goldens[op] = stablehlo_builder._get_golden_tensor(op)
                stablehlo_builder._set_goldens(output_goldens)
                stablehlo_builder._set_output_ordering(outputs)

                return result

            # Create named meshes and add them to the module
            named_mesh_list = []
            for mesh_name, mesh_dict in zip(mesh_name, mesh_dict):
                named_mesh_attr = stablehlo_builder.experimental_named_mesh_attr(
                    mesh_name,
                    stablehlo_builder._create_mesh_attr_from_ordered_dict(mesh_dict),
                )
                named_mesh_list.append(named_mesh_attr)
            topology_attr = stablehlo_builder.experimental_topology_attr(
                named_mesh_list
            )
            func_op = module.body.operations[-1]
            func_op.attributes["topology"] = topology_attr

        print(f"`{fn.__name__}` sucessfully transformed into a MLIR module.")
        base = fn.__name__ if base is None else base
        filename = _get_target_path(
            output_root, "stablehlo-builder", base + "_shlo.mlir", base
        )

        if module_dump:
            with open(filename, "w") as f:
                f.write(str(module))
                print(module)

        return module, stablehlo_builder<|MERGE_RESOLUTION|>--- conflicted
+++ resolved
@@ -387,10 +387,6 @@
         fn,
         inputs_shapes,
         inputs_types,
-<<<<<<< HEAD
-        # base=test_base,
-=======
->>>>>>> 08520e7b
         mesh_name=mesh_name,
         mesh_dict=mesh_dict,
         module_dump=module_dump,
