# SPDX-FileCopyrightText: (c) 2025 Tenstorrent AI ULC
#
# SPDX-License-Identifier: Apache-2.0

from contextvars import ContextVar
import os
import inspect
import time
import torch
from functools import reduce
import operator
from typing import Callable, List, Optional, Tuple, Union, Literal, Dict
from collections import OrderedDict
import json
from dataclasses import dataclass

from ttmlir.ir import *
from ttmlir.dialects import func, ttcore, ttnn, ttir
from ttmlir.passmanager import PassManager
from ttmlir.passes import (
    tt_populate_argument_types,
    ttir_to_ttnn_backend_pipeline,
    ttnn_to_flatbuffer_file,
    ttir_to_ttmetal_backend_pipeline,
    ttmetal_to_flatbuffer_file,
    translate_to_cpp,
    translate_to_python,
    MLIRModuleLogger,
    stablehlo_pipeline,
    stablehlo_to_ttir_pipeline,
    ttir_to_emitpy_pipeline,
)

# ----- Typedefs -----

Operand = Union[BlockArgument, OpResult]
Shape = Union[List[int], Tuple[int, ...]]


@dataclass
class TypeInfo:
    dtype: torch.dtype
    scale: Optional[float] = None
    zero_point: Optional[int] = None


# ----- Shared Helper Functions -----


<<<<<<< HEAD
    enable_intermediate_verification = False
    if export_golden_report or builder._bypass_ops:
        enable_intermediate_verification = True

    # Execute the flatbuffer
    golden_report = None
    if target in ["ttnn", "ttmetal"]:
        golden_report = execute_fb(
            fb_path=fb_path,
            pcc=pcc,
            atol=atol,
            rtol=rtol,
            disable_golden=disable_golden,
            device=device,
            check_atol=check_atol,
            check_rtol=check_rtol,
            goldens=goldens,
            bypass_ops=builder._bypass_ops,
            enable_intermediate_verification=enable_intermediate_verification,
        )
=======
def tag(name):
    def decorator(func):
        func._tag = name
        return func
>>>>>>> e0d3f1d0

    return decorator


def parse(name):
    def decorator(func):
        func._parse = name
        return func

    return decorator


def split(name):
    def decorator(func):
        func._split = name
        return func

    return decorator


def get_target_path(output_path, builder_dir, filename, target):
    target_dir = os.path.join(output_path, builder_dir, target)
    if not os.path.exists(target_dir):
        os.makedirs(target_dir)
    return os.path.join(target_dir, filename)


def emitc_to_executable(module, filepath: str, golden_map, module_cache):
    py = translate_to_cpp(module)
    with open(filepath, "w") as f:
        f.write(py)


def emitpy_to_executable(module, filepath: str, golden_map, module_cache):
    cpp = translate_to_python(module)
    with open(filepath, "w") as f:
        f.write(cpp)


def _convert_to_mlir_value(obj):
    if hasattr(obj, "operation") and hasattr(obj.operation, "results"):
        results = obj.operation.results
        if len(results) == 1:
            return results[0]
        else:
            return results
    elif hasattr(obj, "type"):
        return obj
    else:
        return obj


def process_multi_return_result(result):
    if hasattr(result, "__iter__") and not isinstance(result, str):
        converted_results = []
        for item in result:
            converted = _convert_to_mlir_value(item)
            if hasattr(converted, "__iter__") and not hasattr(converted, "type"):
                converted_results.extend(converted)
            else:
                converted_results.append(converted)
        return tuple(converted_results)
    else:
        return _convert_to_mlir_value(result)


def create_custom_ttir_pipeline_fn(
    pipeline: str, verify: bool = True, print_ir: Union[bool, str] = False
) -> Callable:
    def wrapper(module, device_register_options):
        register_device = "ttcore-register-device"
        if device_register_options:
            register_device = f"{register_device}{{{device_register_options}}}"

        pipeline_str = f"builtin.module({','.join([register_device, pipeline])})"
        with module.context:
            pm = PassManager.parse(pipeline_str)
            pm.enable_verifier(verify)
            print("Running custom pipeline:", pm)
            if print_ir:
                print_ir_path = print_ir if isinstance(print_ir, str) else None
                pm.enable_ir_printing(tree_printing_dir_path=print_ir_path)
            pm.run(module.operation)

    return wrapper


def run_ttir_pipeline(
    module,
    pipeline_fn: Callable,
    pipeline_options: Optional[List[str]] = None,
    dump_to_file: bool = True,
    output_file_name: str = "test.mlir",
    system_desc_path: Optional[str] = None,
    mesh_dict: OrderedDict[str, int] = OrderedDict([("x", 1), ("y", 1)]),
    argument_types_string: Optional[str] = None,
):
    if pipeline_options is None:
        pipeline_options = []

    if argument_types_string:
        tt_populate_argument_types(module, argument_types_string)
        pipeline_options.append("enable-const-eval=true")

    # Default to the `SYSTEM_DESC_PATH` envvar.
    if system_desc_path is None:
        system_desc_path = os.getenv("SYSTEM_DESC_PATH", "")
    pipeline_options.append(f"system-desc-path={system_desc_path}")

    mesh_shape = tuple(mesh_dict.values())
    if len(mesh_shape) != 2:
        raise ValueError(f"Mesh shape must be a tuple of length 2, got: {mesh_shape}")

    pipeline_options.append(f"mesh-shape={mesh_shape[0]},{mesh_shape[1]}")

    # Now, pass it through the pipeline. Module gets modified in place.
    pipeline_fn(module, " ".join(pipeline_options))

    # Optionally dump to file.
    if dump_to_file:
        with open(output_file_name, "w") as f:
            f.write(str(module))

    return module


def get_metal_tensor_layout(
    ctx: Context,
    logical_shape: Shape,
    tiled=False,
    oobVal=ttcore.OOBVal.Undef,
    memorySpace=ttcore.MemorySpace.DeviceL1,
    grid: Optional[Tuple[int, int]] = None,
    index_map: Optional[AffineMap] = None,
    memory_layout: Optional[
        ttcore.TensorMemoryLayout
    ] = ttcore.TensorMemoryLayout.Sharded,
) -> RankedTensorType:
    """
    Create a metal tensor layout.

    This function creates metal tensor layouts for both TTIR and D2M operations.
    Previously duplicated between TTIRBuilder and D2MBuilder.

    Parameters
    ----------
    ctx : Context
        MLIR context
    logical_shape : Shape
        Logical shape of the tensor
    tiled : bool
        Whether to use tiled layout (32x32 tiles)
    oobVal : ttcore.OOBVal
        Out-of-bounds value handling
    memorySpace : ttcore.MemorySpace
        Memory space (L1, DRAM, etc.)
    grid : Optional[Tuple[int, int]]
        Grid shape for sharding
    index_map : Optional[AffineMap]
        Optional affine map for layout transformation

    Returns
    -------
    RankedTensorType
        The metal tensor type with layout
    """
    # Create grid shape by 1s filling logical rank.
    if grid is None:
        original_rank = len(logical_shape)
        grid_shape = [1] * original_rank
    else:
<<<<<<< HEAD
        raise ValueError("Unsupported target: " + target)

    output_file_mlir = _get_target_path(
        output_root, builder_dir, test_base + mlir_suffix, target
    )
    output_file_fbb = ".".join([output_file_mlir, target_extension])

    # We need to generate golden dictionary before pipeline run because pipeline run modifies the graph in place.
    goldens = dict(builder.golden_map) if goldens is None else goldens
    for g in goldens:
        print(goldens[g].golden_map_tensor_as_torch_tensors())
    # print(goldens)
    golden_tensors: Dict[str, Dict[int, GoldenTensor]] = {}

    for loc, golden in goldens.items():
        golden_tensors[loc] = builder._generate_golden_device_tensor(loc, golden)

    # Compile TTIR MLIR -> TT{Metal,NN} MLIR
    try:
        module = _run_ttir_pipeline(
            module,
            pipeline_fn,
            pipeline_options=pipeline_options,
            dump_to_file=module_dump,
            output_file_name=output_file_mlir,
            system_desc_path=system_desc_path,
            mesh_dict=mesh_dict,
            argument_types_string=argument_types_string,
        )
    except Exception as e:
        raise TTBuilderCompileException(e)

    print(f"{target} pipeline ran successfully.")

    # Compile TT{Metal,NN} MLIR -> flatbuffer
    try:
        to_target(module, output_file_fbb, golden_tensors, [])
    except Exception as e:
        raise TTBuilderCompileException(e)

    print(f"{target} flatbuffer created successfully at: {output_file_fbb}")

    return output_file_mlir, goldens


def load_mlir_file(
    mlir_text: str,
    golden_inputs: List[torch.tensor] = None,
    target: Literal["ttir", "ttnn", "d2m", "stablehlo"] = "ttir",
) -> (Module, Builder):
    ctx = Context()
=======
        grid_shape = list(grid)
>>>>>>> e0d3f1d0

    # Create layout with original logical shape.
    if index_map is None:
        layout = ttcore.ir.MetalLayoutAttr.get(
            ctx, logical_shape, oobVal, memorySpace, memory_layout
        )
    else:
        layout = ttcore.ir.MetalLayoutAttr.get(
            ctx,
            logical_shape,
            oobVal,
            memorySpace,
            memory_layout,
            index_map,
        )

    shard_shape = []
    for l, g in zip(logical_shape, grid_shape):
        assert l % g == 0, f"Logical shape {l} must be divisible by grid shape {g}"
        shard_shape.append(l // g)

    # Get sharded shape w/ proper collapse & alignment logic.
    typed_layout = ttcore.ir.MetalLayoutAttr.maybe_downcast(layout)
    if typed_layout is None:
        raise RuntimeError("Failed to downcast MetalLayoutAttr")
    device_shape = typed_layout.getDeviceShape(
        grid_shape, [32, 32] if tiled else [1, 1]
    )

    elemType = F32Type.get(ctx)

    # For tiled layouts, ensure the device shape accounts for tiles.
    if tiled:
        elemType = ttcore.ir.TileType.get(ctx, 32, 32, ttcore.DataType.Float32)
        if grid is None or grid == (1, 1):
            # For default 1x1 grid, use exact tile count.
            tile_count_h = (logical_shape[-2] + 31) // 32
            tile_count_w = (logical_shape[-1] + 31) // 32
            device_shape[-2] = tile_count_h
            device_shape[-1] = tile_count_w
        else:
            # For explicit grids, calculate proper sharded tile count.
            shard_h, shard_w = shard_shape[-2], shard_shape[-1]
            tiles_per_shard_h = (shard_h + 31) // 32
            tiles_per_shard_w = (shard_w + 31) // 32
            device_shape[-2] = tiles_per_shard_h
            device_shape[-1] = tiles_per_shard_w

    return RankedTensorType.get(device_shape, elemType, layout, Location.unknown(ctx))<|MERGE_RESOLUTION|>--- conflicted
+++ resolved
@@ -47,33 +47,10 @@
 # ----- Shared Helper Functions -----
 
 
-<<<<<<< HEAD
-    enable_intermediate_verification = False
-    if export_golden_report or builder._bypass_ops:
-        enable_intermediate_verification = True
-
-    # Execute the flatbuffer
-    golden_report = None
-    if target in ["ttnn", "ttmetal"]:
-        golden_report = execute_fb(
-            fb_path=fb_path,
-            pcc=pcc,
-            atol=atol,
-            rtol=rtol,
-            disable_golden=disable_golden,
-            device=device,
-            check_atol=check_atol,
-            check_rtol=check_rtol,
-            goldens=goldens,
-            bypass_ops=builder._bypass_ops,
-            enable_intermediate_verification=enable_intermediate_verification,
-        )
-=======
 def tag(name):
     def decorator(func):
         func._tag = name
         return func
->>>>>>> e0d3f1d0
 
     return decorator
 
@@ -245,61 +222,7 @@
         original_rank = len(logical_shape)
         grid_shape = [1] * original_rank
     else:
-<<<<<<< HEAD
-        raise ValueError("Unsupported target: " + target)
-
-    output_file_mlir = _get_target_path(
-        output_root, builder_dir, test_base + mlir_suffix, target
-    )
-    output_file_fbb = ".".join([output_file_mlir, target_extension])
-
-    # We need to generate golden dictionary before pipeline run because pipeline run modifies the graph in place.
-    goldens = dict(builder.golden_map) if goldens is None else goldens
-    for g in goldens:
-        print(goldens[g].golden_map_tensor_as_torch_tensors())
-    # print(goldens)
-    golden_tensors: Dict[str, Dict[int, GoldenTensor]] = {}
-
-    for loc, golden in goldens.items():
-        golden_tensors[loc] = builder._generate_golden_device_tensor(loc, golden)
-
-    # Compile TTIR MLIR -> TT{Metal,NN} MLIR
-    try:
-        module = _run_ttir_pipeline(
-            module,
-            pipeline_fn,
-            pipeline_options=pipeline_options,
-            dump_to_file=module_dump,
-            output_file_name=output_file_mlir,
-            system_desc_path=system_desc_path,
-            mesh_dict=mesh_dict,
-            argument_types_string=argument_types_string,
-        )
-    except Exception as e:
-        raise TTBuilderCompileException(e)
-
-    print(f"{target} pipeline ran successfully.")
-
-    # Compile TT{Metal,NN} MLIR -> flatbuffer
-    try:
-        to_target(module, output_file_fbb, golden_tensors, [])
-    except Exception as e:
-        raise TTBuilderCompileException(e)
-
-    print(f"{target} flatbuffer created successfully at: {output_file_fbb}")
-
-    return output_file_mlir, goldens
-
-
-def load_mlir_file(
-    mlir_text: str,
-    golden_inputs: List[torch.tensor] = None,
-    target: Literal["ttir", "ttnn", "d2m", "stablehlo"] = "ttir",
-) -> (Module, Builder):
-    ctx = Context()
-=======
         grid_shape = list(grid)
->>>>>>> e0d3f1d0
 
     # Create layout with original logical shape.
     if index_map is None:
