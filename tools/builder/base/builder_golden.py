# SPDX-FileCopyrightText: (c) 2025 Tenstorrent AI ULC
#
# SPDX-License-Identifier: Apache-2.0

"""
Golden function mappings for TTIR and StableHLO operations.

This module provides a centralized mapping between TTIR and StableHLO operations and their
corresponding PyTorch golden reference implementations. Each golden function
serves as a reference implementation that produces the expected output for
comparison with TTIR or StableHLO operation results.
"""

from __future__ import annotations
from typing import Dict, Callable, Any, Optional, Union, List, Tuple, Iterable, Iterator
import itertools
import operator
import torch
import torch.nn.functional
from ttmlir.dialects import ttir, stablehlo
from ttmlir.ir import (
    Attribute,
    ArrayAttr,
    IntegerAttr,
    IntegerType,
    BoolAttr,
    DenseI32ArrayAttr,
    DenseI64ArrayAttr,
)


class BuilderGoldenTensor:
    """
    BuilderGoldenTensor is a utility class for managing golden values for single device or multi device tensors.
    BuilderGoldenTensor represents a list of torch.Tensor objects, each representing a shard of a tensor.
    For single device tensors, it contains a single shard.

    How is this class compatible with torch.* operations?
      * For read-only tensor attributes (like shape, dtype, device, etc.), BuilderGoldenTensor forwards attribute access to the first shard.
      * For torch.* operations, the class implements the `__torch_function__` protocol.
      * When a torch function is called on a BuilderGoldenTensor, the function is applied independently to each shard.
      * The results are collected into a new BuilderGoldenTensor.
    """

    # Names that are safe to forward to the first shard.
    _SAFE_TENSOR_ATTRS = {
        "shape",
        "dtype",
        "device",
        "layout",
        "requires_grad",
        "is_cuda",
        "is_floating_point",
        "is_complex",
        "ndim",
        "dim",
        "size",
        "stride",
        "storage_offset",
        "numel",
        "element_size",
        "is_contiguous",
        "is_pinned",
        "is_quantized",
    }

    # Mutating methods. We will always return a new BuilderGoldenTensor to avoid in-place mutations by design.
    _MUTATING_METHOD_NAMES = [
        "to",
        "transpose",
        "reshape",
        "repeat",
        "permute",
        "flatten",
        "squeeze",
        "float",
        "clamp",
        "int_repr",
        "detach",
        "requires_grad_",
        "long",
    ]
    _MUTATING_METHODS = {
        name: (
            lambda name: lambda shard, *args, **kwargs: getattr(shard, name)(
                *args, **kwargs
            )
        )(name)
        for name in _MUTATING_METHOD_NAMES
    }

    # ----- Methods -----

    def __init__(self, shard_map: Dict[int, torch.Tensor], mesh_shape: Tuple[int, int]):
        it = iter(shard_map.values())
        first = next(it)

        for t in it:
            if t.shape != first.shape:
                raise ValueError(f"Shape mismatch: {t.shape} != {first.shape}")
            if t.dtype != first.dtype:
                raise ValueError(f"Dtype mismatch: {t.dtype} != {first.dtype}")
            if t.device != first.device:
                raise ValueError(f"Device mismatch: {t.device} != {first.device}")

        self._shard_map = shard_map
        self._mesh_shape = mesh_shape

    # ----- Private static methods -----

    @staticmethod
    def _walk_tree(*trees) -> Iterable:
        # Yield leaves in a nested structure.
        for tree in trees:
            if isinstance(tree, (list, tuple)):
                for v in tree:
                    yield from BuilderGoldenTensor._walk_tree(v)
            elif isinstance(tree, dict):
                for v in tree.values():
                    yield from BuilderGoldenTensor._walk_tree(v)
            else:
                yield tree

    # ----- Private methods -----

    def __getattr__(self, name: str) -> Any:
        if name in BuilderGoldenTensor._SAFE_TENSOR_ATTRS:
            return getattr(self._shard_map[0], name)
        elif name in BuilderGoldenTensor._MUTATING_METHODS:

            def method(*args, **kwargs):
                func = BuilderGoldenTensor._MUTATING_METHODS[name]
                return self.apply_shardwise(lambda shard: func(shard, *args, **kwargs))

            return method
        raise AttributeError(
            f"'BuilderGoldenTensor' has no attribute '{name}'. "
            "For mutating ops call torch.* directly."
        )

    @classmethod
    def __torch_function__(cls, func, types, args=(), kwargs=None):
        if kwargs is None:
            kwargs = {}
        if not any(issubclass(t, cls) for t in types):
            return NotImplemented

        # Collect all BuilderGoldenTensor inputs.
        st_inputs = [
            a
            for a in BuilderGoldenTensor._walk_tree(args, kwargs)
            if isinstance(a, cls)
        ]
        shard_counts = {len(st.shard_map) for st in st_inputs}
        if len(shard_counts) != 1:
            raise RuntimeError(
                "All BuilderGoldenTensors must have the same shard count."
            )

        # All shard_maps should share the same set of keys.
        shard_keys = [set(st.shard_map.keys()) for st in st_inputs]
        if not all(keys == shard_keys[0] for keys in shard_keys[1:]):
            raise RuntimeError(
                "All BuilderGoldenTensors must have the same shard keys (devices amongst which the BuilderGoldenTensor lives)."
            )

        keys = sorted(shard_keys[0])  # deterministic order

        def _take(obj, k: int):
            if isinstance(obj, cls):
                return obj.shard_map[k]
            if isinstance(obj, (list, tuple)):
                return type(obj)(_take(v, k) for v in obj)
            if isinstance(obj, dict):
                return {kk: _take(v, k) for kk, v in obj.items()}
            return obj

        # Apply func shard-wise.
        out_shards = {k: func(*_take(args, k), **_take(kwargs, k)) for k in keys}

        # Check if output is a tuple of tensors
        if isinstance(next(iter(out_shards.values())), tuple):
            # Wrap each element of the tuple separately
            tuple_len = len(next(iter(out_shards.values())))
            wrapped_tuple = []
            for i in range(tuple_len):
                element_shards = {k: out_shards[k][i] for k in keys}
                wrapped_tuple.append(cls(element_shards, st_inputs[0].mesh_shape))
            return tuple(wrapped_tuple)

        # If all results are Tensors and compatible, wrap back into BuilderGoldenTensor.
        if all(isinstance(o, torch.Tensor) for o in out_shards.values()):
            ref = next(iter(out_shards.values()))
            if all(
                (o.shape, o.dtype, o.device) == (ref.shape, ref.dtype, ref.device)
                for o in out_shards.values()
            ):
                return cls(out_shards, st_inputs[0].mesh_shape)

        return out_shards

    # ----- Public methods -----

    @property
    def shard_map(self) -> Dict[int, torch.Tensor]:
        return self._shard_map

    @property
    def mesh_shape(self) -> Tuple[int, int]:
        return self._mesh_shape

    def zeros_like_builder(self, shape) -> BuilderGoldenTensor:
        shard_map = {}
        for device_id, shard in self.shard_map.items():
            shard_map[device_id] = torch.zeros(shape, dtype=shard.dtype)
        return BuilderGoldenTensor(shard_map, self.mesh_shape)

    def apply_shardwise(
        input_tensor: BuilderGoldenTensor, func: Callable
    ) -> BuilderGoldenTensor:
        shard_map = {}
        for device_id, shard in input_tensor.shard_map.items():
            output_shard = shard.clone()
            shard_map[device_id] = func(output_shard)
        return BuilderGoldenTensor(shard_map, input_tensor.mesh_shape)

    def shard_at(self, device_id: int) -> BuilderGoldenTensor:
        if device_id not in self._shard_map:
            raise KeyError(f"Device ID {device_id} not found in shard map.")
        return self._shard_map[device_id]

    def clone(self) -> BuilderGoldenTensor:
        shard_map = {
            device_id: shard.clone() for device_id, shard in self.shard_map.items()
        }
        return BuilderGoldenTensor(shard_map, self.mesh_shape)

    def contiguous(self) -> BuilderGoldenTensor:
        return BuilderGoldenTensor(
            {k: t.contiguous() for k, t in self._shard_map.items()}, self.mesh_shape
        )

    def group_by_axis(self, axis: int) -> List[Dict[int, torch.Tensor]]:
        rows, cols = self._mesh_shape
        shard_map = self._shard_map

        grouped: List[Dict[int, torch.Tensor]] = []
        if axis == 1:
            for r in range(rows):
                row_group: Dict[int, torch.Tensor] = {}
                for c in range(cols):
                    idx = r * cols + c
                    row_group[idx] = shard_map[idx]
                grouped.append(row_group)
        else:
            for c in range(cols):
                col_group: Dict[int, torch.Tensor] = {}
                for r in range(rows):
                    idx = r * cols + c
                    col_group[idx] = shard_map[idx]
                grouped.append(col_group)

        return grouped


def unpack_mlir_attr(attr):
    """Unpack MLIR attributes into plain Python values.

    Supports IntegerAttr, BoolAttr, DenseI32ArrayAttr, DenseI64ArrayAttr, ArrayAttr,
    as well as native Python list/tuple/int/bool. Raises ValueError for unsupported types.
    """
    if isinstance(attr, IntegerAttr):
        return attr.value
    if isinstance(attr, BoolAttr):
        return attr.value
    if isinstance(attr, (DenseI64ArrayAttr, DenseI32ArrayAttr)):
        return list(attr)
    if isinstance(attr, ArrayAttr):
        return [unpack_mlir_attr(item) for item in attr]
    if isinstance(attr, (list, tuple)):
        return list(attr)
    if isinstance(attr, (int, bool)):
        return attr
    raise ValueError(f"Unexpected attribute type: {type(attr)}")


def cbrt_golden(x: BuilderGoldenTensor) -> BuilderGoldenTensor:
    """
    Custom golden function for cubic root.

    Parameters
    ----------
    x : BuilderGoldenTensor
        Input tensor

    Returns
    -------
    BuilderGoldenTensor
        BuilderGoldenTensor containing the cubic root of each element in the input tensor
    """
    golden_sign = torch.sign(x)
    golden_cbrt = torch.pow(torch.abs(x), 1 / 3)
    return torch.mul(golden_sign, golden_cbrt)


def conv2d_golden(
    input_tensor: BuilderGoldenTensor,
    weight: BuilderGoldenTensor,
    bias: Optional[BuilderGoldenTensor] = None,
    **kwargs,
) -> BuilderGoldenTensor:
    """
    Custom golden function for conv2d with layout transformation.

    Parameters
    ----------
    input_tensor : BuilderGoldenTensor
        Input tensor for convolution
    weight : BuilderGoldenTensor
        Convolution weight tensor
    bias : BuilderGoldenTensor, optional
        Optional bias tensor (default: None)
    **kwargs : dict
        Keyword arguments containing:
        - stride: Union[int, List[int]] - Stride for convolution (default: 1)
        - padding: Union[int, List[int]] - Padding for convolution (default: 0)
        - dilation: Union[int, List[int]] - Dilation for convolution (default: 1)
        - groups: int - Number of groups for grouped convolution (default: 1)

    Returns
    -------
    BuilderGoldenTensor
        Result of 2D convolution with layout transformation
    """
    # ttir can handle a broadcastable bias in the shape [1, 1, 1, C_out], but PyTorch requires the bias to be rank 1: [C_out].
    if bias is not None:
        bias = bias.squeeze()  # Removes all dims of size 1

    # Get parameters from ttir_kwargs
    stride = kwargs.get("stride", 1)
    padding = kwargs.get("padding", 0)
    dilation = kwargs.get("dilation", 1)
    groups = kwargs.get("groups", 1)

    stride = unpack_mlir_attr(stride)
    padding = unpack_mlir_attr(padding)
    dilation = unpack_mlir_attr(dilation)

    # Reorganize input and output tensors, golden and ttir functions have different expected tensor shapes
    copied_input_tensor = input_tensor.clone()
    copied_input_tensor = copied_input_tensor.transpose(-2, -1).transpose(-3, -2)

    if copied_input_tensor.is_quantized:
        if not weight.is_quantized:
            raise ValueError("Quantized input requires quantized weight.")
        # if input tensor and weight tensor zero points are different, error out
        if (copied_input_tensor.q_zero_point() - 128) != weight.q_zero_point():
            raise ValueError("Input and weight zero points must be the same.")
        # Pack weights and bias for quantized conv.
        packed_weight = torch.ops.quantized.conv2d_prepack(
            weight,
            bias,
            stride=[stride] * 2 if isinstance(stride, int) else stride,
            padding=[padding] * 2 if isinstance(padding, int) else padding,
            dilation=[dilation] * 2 if isinstance(dilation, int) else dilation,
            groups=groups,
        )

        # Convert to int_repr to match the builder golden function.
        result = torch.ops.quantized.conv2d(
            copied_input_tensor,
            packed_weight,
            copied_input_tensor.q_scale() * weight.q_scale(),
            copied_input_tensor.q_zero_point(),
        ).int_repr()

    else:
        if bias is not None:
            bias = bias.squeeze()

        result = torch.nn.functional.conv2d(
            copied_input_tensor,
            weight,
            bias=bias,
            stride=stride,
            padding=padding,
            dilation=dilation,
            groups=groups,
        )
    result = result.transpose(-3, -2).transpose(-2, -1)
    return result


def conv_transpose2d_golden(
    input_tensor: BuilderGoldenTensor,
    weight: BuilderGoldenTensor,
    bias: Optional[BuilderGoldenTensor] = None,
    **kwargs,
) -> BuilderGoldenTensor:
    """
    Custom golden function for conv_transpose2d with layout transformation.

    Parameters
    ----------
    input_tensor : BuilderGoldenTensor
        Input tensor for transposed convolution
    weight : BuilderGoldenTensor
        Convolution weight tensor
    bias : Optional[BuilderGoldenTensor]
        Optional bias tensor
    **kwargs : dict
        Keyword arguments containing:
        - stride: Union[int, List[int]] - Stride for transposed convolution
        - padding: Union[int, List[int]] - Padding for transposed convolution
        - output_padding: Union[int, List[int]] - Additional size added to output shape
        - dilation: Union[int, List[int]] - Dilation of the kernel
        - groups: int - Number of blocked connections from input to output channels

    Returns
    -------
    BuilderGoldenTensor
        Result of 2D transposed convolution with layout transformation
    """
    # Get parameters from ttir_kwargs
    stride = kwargs.get("stride", 1)
    padding = kwargs.get("padding", 0)
    output_padding = kwargs.get("output_padding", 0)
    dilation = kwargs.get("dilation", 1)
    groups = kwargs.get("groups", 1)

    stride = unpack_mlir_attr(stride)
    padding = unpack_mlir_attr(padding)
    output_padding = unpack_mlir_attr(output_padding)
    dilation = unpack_mlir_attr(dilation)
    groups = unpack_mlir_attr(groups)
    golden_bias = torch.rand((weight.size()[0]), dtype=input_tensor.dtype)

    # Reorganize input and output tensors, golden and ttir functions have different expected tensor shapes
    copied_input_tensor = input_tensor.clone()
    copied_input_tensor = copied_input_tensor.transpose(-2, -1).transpose(-3, -2)
    result = torch.nn.functional.conv_transpose2d(
        copied_input_tensor,
        weight,
        bias=golden_bias,
        stride=stride,
        padding=padding,
        output_padding=output_padding,
        dilation=dilation,
        groups=groups,
    )
    result = result.transpose(-3, -2).transpose(-2, -1)
    return result


def max_pool2d_golden(
    input_tensor: BuilderGoldenTensor, **kwargs
) -> BuilderGoldenTensor:
    """
    Custom golden function for max_pool2d with layout transformation.

    Parameters
    ----------
    input_tensor : BuilderGoldenTensor
        Input tensor for max pooling
    **kwargs : dict
        Keyword arguments containing:
        - kernel_size: Union[int, List[int]] - Size of the pooling kernel
        - stride: Union[int, List[int]] - Stride for pooling operation
        - padding: Union[int, List[int]] - Padding for pooling operation
        - dilation: Union[int, List[int]] - Dilation for pooling operation
        - ceil_mode: bool - Whether to use ceiling mode for pooling

    Returns
    -------
    BuilderGoldenTensor
        Result of 2D max pooling with layout transformation
    """
    # Get parameters from ttir_kwargs
    kernel_size = kwargs.get("kernel")
    stride = kwargs.get("stride", kernel_size)  # Default stride = kernel size
    padding = kwargs.get("padding", 0)
    dilation = kwargs.get("dilation", 1)
    ceil_mode = kwargs.get("ceil_mode", False)

    kernel_size = unpack_mlir_attr(kernel_size)
    stride = unpack_mlir_attr(stride)
    padding = unpack_mlir_attr(padding)
    dilation = unpack_mlir_attr(dilation)

    # Convert padding from [top, left, bottom, right] format to PyTorch format
    if isinstance(padding, (list, tuple)) and len(padding) == 4:
        # PyTorch MaxPool2d expects symmetric padding: (height_padding, width_padding)
        top, left, bottom, right = padding
        # For symmetric padding, top should equal bottom and left should equal right
        if top == bottom and left == right:
            torch_padding = (top, left)
        else:
            # For asymmetric padding, we need to manually pad the input tensor first
            # and then use zero padding for the MaxPool2d operation
            import torch.nn.functional as F

            # PyTorch F.pad expects padding in reverse order: [left, right, top, bottom]
            manual_padding = [left, right, top, bottom]
            input_tensor = F.pad(
                input_tensor, manual_padding, mode="constant", value=float("-inf")
            )
            torch_padding = 0
    else:
        torch_padding = padding

    # TTIR max_pool2d is channels last. PyTorch max_pool2d is channels first.
    maxpool_object = torch.nn.MaxPool2d(
        kernel_size, stride, torch_padding, dilation, ceil_mode
    )
    input_tensor = input_tensor.transpose(-2, -1).transpose(-3, -2)
    result = maxpool_object(input_tensor)
    result = result.transpose(-3, -2).transpose(-2, -1)
    return result


def avg_pool2d_golden(
    input_tensor: BuilderGoldenTensor, **kwargs
) -> BuilderGoldenTensor:
    """
    Custom golden function for max_pool2d with layout transformation.

    Parameters
    ----------
    input_tensor : BuilderGoldenTensor
        Input tensor for max pooling
    **kwargs : dict
        Keyword arguments containing:
        - kernel_size: Union[int, List[int]] - Size of the pooling kernel
        - stride: Union[int, List[int]] - Stride for pooling operation
        - padding: Union[int, List[int]] - Padding for pooling operation
        - dilation: Union[int, List[int]] - Dilation for pooling operation
        - ceil_mode: bool - Whether to use ceiling mode for pooling
        - count_include_pad: bool - Whether to include padding in the average calculation

    Returns
    -------
    BuilderGoldenTensor
        Result of 2D max pooling with layout transformation
    """
    # Get parameters from ttir_kwargs
    kernel_size = kwargs.get("kernel")
    stride = kwargs.get("stride", kernel_size)  # Default stride = kernel size
    padding = kwargs.get("padding", 0)
    dilation = kwargs.get("dilation", 1)
    ceil_mode = kwargs.get("ceil_mode", False)
    count_include_pad = kwargs.get("count_include_pad", True)

    kernel_size = unpack_mlir_attr(kernel_size)
    stride = unpack_mlir_attr(stride)
    padding = unpack_mlir_attr(padding)
    dilation = unpack_mlir_attr(dilation)

    # Convert padding from [top, left, bottom, right] format to PyTorch format
    if isinstance(padding, (list, tuple)) and len(padding) == 4:
        # PyTorch MaxPool2d expects symmetric padding: (height_padding, width_padding)
        top, left, bottom, right = padding
        # For symmetric padding, top should equal bottom and left should equal right
        if top == bottom and left == right:
            torch_padding = (top, left)
        else:
            # For asymmetric padding, we need to manually pad the input tensor first
            # and then use zero padding for the MaxPool2d operation
            import torch.nn.functional as F

            # PyTorch F.pad expects padding in reverse order: [left, right, top, bottom]
            manual_padding = [left, right, top, bottom]
            input_tensor = F.pad(
                input_tensor, manual_padding, mode="constant", value=float("-inf")
            )
            torch_padding = 0
    else:
        torch_padding = padding

    # TTIR max_pool2d is channels last. PyTorch max_pool2d is channels first.
    if dilation != [1, 1]:
        raise ValueError("Dilation is not supported for torch.nn.AvgPool2d")
    maxpool_object = torch.nn.AvgPool2d(
        kernel_size, stride, torch_padding, ceil_mode, count_include_pad
    )
    input_tensor = input_tensor.transpose(-2, -1).transpose(-3, -2)
    result = maxpool_object(input_tensor)
    result = result.transpose(-3, -2).transpose(-2, -1)
    return result


def batch_norm_golden(
    input_tensor: BuilderGoldenTensor,
    scale: BuilderGoldenTensor,
    offset: BuilderGoldenTensor,
    mean: BuilderGoldenTensor,
    variance: BuilderGoldenTensor,
    epsilon: float = 1e-5,
    training: bool = False,
    dim: int = 1,
) -> BuilderGoldenTensor:
    """
    Custom golden function for batch normalization with layout transformation.

    Parameters
    ----------
    input_tensor : BuilderGoldenTensor
        Input tensor for batch normalization
    scale : BuilderGoldenTensor
        Scale tensor for batch normalization
    offset : BuilderGoldenTensor
        Offset tensor for batch normalization
    mean : BuilderGoldenTensor
        Mean tensor for batch normalization
    variance : BuilderGoldenTensor
        Variance tensor for batch normalization
    epsilon : float, optional
        Small value to avoid division by zero (default: 1e-5)
    training : bool, optional
        Whether the model is in training mode (default: False)
    dim : int, optional
        Dimension to apply batch normalization over (default: 1)

    Returns
    -------
    BuilderGoldenTensor
        Result of batch normalization with layout transformation
    """
    perm = list(range(input_tensor.ndim))
    perm[1], perm[dim] = perm[dim], perm[1]
    input_tensor = input_tensor.permute(perm)
    result = torch.nn.functional.batch_norm(
        input_tensor,
        running_mean=mean,
        running_var=variance,
        weight=scale,
        bias=offset,
        training=training,
        eps=epsilon,
    )
    inv_perm = [perm.index(i) for i in range(len(perm))]
    result = result.permute(inv_perm)
    return result


def rms_norm_golden(
    input: BuilderGoldenTensor,
    weight: Optional[BuilderGoldenTensor] = None,
    bias: Optional[BuilderGoldenTensor] = None,
    normalized_shape: List[int] = None,
    epsilon: float = 1e-5,
) -> BuilderGoldenTensor:
    """
    Custom golden function for RMS normalization operation.
    Parameters
    ----------
    input : BuilderGoldenTensor
        Input tensor to RMS normalization operation
    weight : BuilderGoldenTensor, optional
        Weight tensor for scaling (default: None)
    bias : BuilderGoldenTensor, optional
        Bias tensor for shifting (default: None)
    normalized_shape : List[int], optional
        Shape of the input tensor to normalize (default: None)
    epsilon : float, optional
        Small value to avoid division by zero (default: 1e-5)
    Returns
    -------
    BuilderGoldenTensor
        RMS normalized output tensor
    """
    # Convert to float for computation
    input_float = input.float()

    rms_norm = torch.nn.functional.rms_norm(
        input_float,
        normalized_shape=normalized_shape,
        weight=weight,
        eps=epsilon,
    )

    # Apply bias (shift) if provided
    if bias is not None:
        rms_norm = torch.add(rms_norm, bias.float())

    # Convert back to original dtype
    return rms_norm.to(input.dtype)


def typecast_golden(input_tensor: BuilderGoldenTensor, dtype) -> BuilderGoldenTensor:
    """
    Custom golden function for typecasting.

    Parameters
    ----------
    input_tensor : BuilderGoldenTensor
        Input tensor to typecast
    dtype : torch.dtype
        Target data type for typecasting

    Returns
    -------
    BuilderGoldenTensor
        Typecasted tensor
    """
    return input_tensor.to(dtype)


def argmax_golden(
    input_tensor: BuilderGoldenTensor, dim_arg, keep_dim=False
) -> BuilderGoldenTensor:
    """
    Custom golden function for argmax.

    Parameters
    ----------
    input_tensor : BuilderGoldenTensor
        Input tensor to find argmax of
    dim_arg : List[int]
        List containing dimension to find argmax along
    keep_dim : bool, optional
        Whether to keep the reduced dimension (default: False)

    Returns
    -------
    BuilderGoldenTensor
        Indices of maximum values along specified dimension as int32 tensor
    """
    result = torch.argmax(input_tensor, dim=dim_arg[0], keepdim=keep_dim)
    return result.to(torch.int32)


def linear_golden(
    a: BuilderGoldenTensor,
    b: BuilderGoldenTensor,
    bias=None,
    transpose_a=False,
    transpose_b=False,
) -> BuilderGoldenTensor:
    """
    Custom golden function for linear transformation.

    Parameters
    ----------
    a : BuilderGoldenTensor
        First input tensor
    b : BuilderGoldenTensor
        Second input tensor
    bias : BuilderGoldenTensor, optional
        Optional bias tensor (default: None)
    transpose_a : bool, optional
        Whether to transpose tensor a (default: False)
    transpose_b : bool, optional
        Whether to transpose tensor b (default: False)

    Returns
    -------
    BuilderGoldenTensor
        Result of linear transformation with optional bias
    """
    a = torch.transpose(a, 0, 1) if transpose_a else a
    b = torch.transpose(b, 0, 1) if transpose_b else b
    output = torch.matmul(a, b)

    if bias is None:
        bias = torch.zeros(list(output.shape))

    bias = (
        torch.broadcast_to(bias, list(output.shape))
        if bias.shape != output.shape
        else bias
    )
    return torch.add(output, bias)


def dot_general_golden(
    lhs: BuilderGoldenTensor,
    rhs: BuilderGoldenTensor,
    out: BuilderGoldenTensor,
    batch_dims_lhs,
    contract_dims_lhs,
    batch_dims_rhs,
    contract_dims_rhs,
) -> BuilderGoldenTensor:
    """
    Custom golden function for dot_general operation.

    Parameters
    ----------
    lhs : BuilderGoldenTensor
        Left-hand side tensor
    rhs : BuilderGoldenTensor
        Right-hand side tensor
    out : BuilderGoldenTensor
        Output tensor shape reference
    batch_dims_lhs : List[int]
        Batch dimensions for left tensor
    contract_dims_lhs : List[int]
        Contraction dimensions for left tensor
    batch_dims_rhs : List[int]
        Batch dimensions for right tensor
    contract_dims_rhs : List[int]
        Contraction dimensions for right tensor

    Returns
    -------
    BuilderGoldenTensor
        Result of generalized dot product operation
    """
    non_batch_dims_lhs = [d for d in range(lhs.dim()) if d not in batch_dims_lhs]
    non_batch_dims_rhs = [d for d in range(rhs.dim()) if d not in batch_dims_rhs]
    transposed_lhs = torch.permute(lhs, (batch_dims_lhs + non_batch_dims_lhs))
    transposed_rhs = torch.permute(rhs, (batch_dims_rhs + non_batch_dims_rhs))
    result = out.zeros_like_builder(out.shape)

    dim_ranges = []
    for i in range(len(batch_dims_lhs)):
        dim_ranges.append([j for j in range(list(lhs.shape)[i])])

    import itertools

    batch_indices = list(itertools.product(*dim_ranges))
    for index in batch_indices:
        for device_id, shard in result.shard_map.items():
            transposed_lhs_slice = transposed_lhs.shard_at(device_id)[index]
            transposed_rhs_slice = transposed_rhs.shard_at(device_id)[index]
            dot_dims_lhs = [d - len(index) for d in contract_dims_lhs]
            dot_dims_rhs = [d - len(index) for d in contract_dims_rhs]
            out_index = index
            shard[out_index] = torch.tensordot(
                transposed_lhs_slice,
                transposed_rhs_slice,
                dims=(dot_dims_lhs, dot_dims_rhs),
            )
    return result


def quantize_golden(
    input_tensor: BuilderGoldenTensor, scale, zero_point, dtype
) -> BuilderGoldenTensor:
    """
    Custom golden function for quantize operation.

    Parameters
    ----------
    input_tensor : BuilderGoldenTensor
        Input tensor to quantize
    scale : float
        Scale factor for quantization
    zero_point : int
        Zero point for quantization
    dtype : torch.dtype
        Target quantized data type

    Returns
    -------
    BuilderGoldenTensor
        Quantized tensor as integer representation
    """
    return torch.quantize_per_tensor(input_tensor, scale, zero_point, dtype).int_repr()


def requantize_golden(
    input_tensor: BuilderGoldenTensor, scale, zero_point, dtype
) -> BuilderGoldenTensor:
    """
    Custom golden function for requantize operation.

    Parameters
    ----------
    input_tensor : BuilderGoldenTensor
        Input quantized tensor to requantize
    scale : float
        Scale factor for requantization
    zero_point : int
        Zero point for requantization
    dtype : torch.dtype
        Target quantized data type

    Returns
    -------
    BuilderGoldenTensor
        Requantized tensor
    """
    return torch.quantize_per_tensor(
        torch.dequantize(input_tensor), scale, zero_point, dtype
    )


def logical_not_golden(
    input_tensor: BuilderGoldenTensor, **kwargs
) -> BuilderGoldenTensor:
    """
    Golden function for logical_not operation.

    Elementwise logical NOT.

    Parameters
    ----------
    input_tensor : BuilderGoldenTensor
        Input tensor to invert logically.
    **kwargs : dict
        Keyword arguments (unused for this operation).

    Returns
    -------
    BuilderGoldenTensor
        Tensor with logical NOT of input_tensor, cast back to input dtype.
    """
    # Compute bool result then cast to match input dtype
    result_bool = torch.logical_not(input_tensor)
    return result_bool.to(input_tensor.dtype)


def equal_golden(
    input_tensor: BuilderGoldenTensor, other_tensor: BuilderGoldenTensor, **kwargs
) -> BuilderGoldenTensor:
    """
    Golden function for equal (eq) operation.

    Elementwise equality comparison.

    Parameters
    ----------
    input_tensor : BuilderGoldenTensor
        Left-hand side tensor.
    other_tensor : BuilderGoldenTensor
        Right-hand side tensor.

    Returns
    -------
    BuilderGoldenTensor
        Tensor with the same dtype as input_tensor containing the equality results.
    """
    result_bool = torch.eq(input_tensor, other_tensor)
    return result_bool.to(input_tensor.dtype)


def not_equal_golden(
    input_tensor: BuilderGoldenTensor, other_tensor: BuilderGoldenTensor, **kwargs
) -> BuilderGoldenTensor:
    """
    Golden function for not_equal (ne) operation.

    Elementwise inequality comparison.

    Parameters
    ----------
    input_tensor : BuilderGoldenTensor
        Left-hand side tensor.
    other_tensor : BuilderGoldenTensor
        Right-hand side tensor.

    Returns
    -------
    BuilderGoldenTensor
        Tensor with the same dtype as input_tensor containing the inequality results.
    """
    result_bool = torch.ne(input_tensor, other_tensor)
    return result_bool.to(input_tensor.dtype)


def greater_equal_golden(
    input_tensor: BuilderGoldenTensor, other_tensor: BuilderGoldenTensor, **kwargs
) -> BuilderGoldenTensor:
    """
    Golden function for greater_equal (ge) operation.

    Elementwise greater-than-or-equal comparison.

    Parameters
    ----------
    input_tensor : BuilderGoldenTensor
        Left-hand side tensor.
    other_tensor : BuilderGoldenTensor
        Right-hand side tensor.

    Returns
    -------
    BuilderGoldenTensor
        Tensor with the same dtype as input_tensor containing the comparison results.
    """
    result_bool = torch.ge(input_tensor, other_tensor)
    return result_bool.to(input_tensor.dtype)


def greater_than_golden(
    input_tensor: BuilderGoldenTensor, other_tensor: BuilderGoldenTensor, **kwargs
) -> BuilderGoldenTensor:
    """
    Golden function for greater_than (gt) operation.

    Elementwise greater-than comparison.

    Parameters
    ----------
    input_tensor : BuilderGoldenTensor
        Left-hand side tensor.
    other_tensor : BuilderGoldenTensor
        Right-hand side tensor.

    Returns
    -------
    BuilderGoldenTensor
        Tensor with the same dtype as input_tensor containing the comparison results.
    """
    result_bool = torch.gt(input_tensor, other_tensor)
    return result_bool.to(input_tensor.dtype)


def less_equal_golden(
    input_tensor: BuilderGoldenTensor, other_tensor: BuilderGoldenTensor, **kwargs
) -> BuilderGoldenTensor:
    """
    Golden function for less_equal (le) operation.

    Elementwise less-than-or-equal comparison.

    Parameters
    ----------
    input_tensor : BuilderGoldenTensor
        Left-hand side tensor.
    other_tensor : BuilderGoldenTensor
        Right-hand side tensor.

    Returns
    -------
    BuilderGoldenTensor
        Tensor with the same dtype as input_tensor containing the comparison results.
    """
    result_bool = torch.le(input_tensor, other_tensor)
    return result_bool.to(input_tensor.dtype)


def less_than_golden(
    input_tensor: BuilderGoldenTensor, other_tensor: BuilderGoldenTensor, **kwargs
) -> BuilderGoldenTensor:
    """
    Golden function for less_than (lt) operation.

    Elementwise less-than comparison.

    Parameters
    ----------
    input_tensor : BuilderGoldenTensor
        Left-hand side tensor.
    other_tensor : BuilderGoldenTensor
        Right-hand side tensor.

    Returns
    -------
    BuilderGoldenTensor
        Tensor with the same dtype as input_tensor containing the comparison results.
    """
    result_bool = torch.lt(input_tensor, other_tensor)
    return result_bool.to(input_tensor.dtype)


def logical_and_golden(
    input_tensor: BuilderGoldenTensor, other_tensor: BuilderGoldenTensor, **kwargs
) -> BuilderGoldenTensor:
    """
    Golden function for logical_and operation.

    Elementwise logical AND.

    Parameters
    ----------
    input_tensor : BuilderGoldenTensor
        Left-hand side tensor.
    other_tensor : BuilderGoldenTensor
        Right-hand side tensor.

    Returns
    -------
    BuilderGoldenTensor
        Tensor with the same dtype as input_tensor containing the logical AND results.
    """
    result_bool = torch.logical_and(input_tensor, other_tensor)
    return result_bool.to(input_tensor.dtype)


def logical_or_golden(
    input_tensor: BuilderGoldenTensor, other_tensor: BuilderGoldenTensor, **kwargs
) -> BuilderGoldenTensor:
    """
    Golden function for logical_or operation.

    Elementwise logical OR.

    Parameters
    ----------
    input_tensor : BuilderGoldenTensor
        Left-hand side tensor.
    other_tensor : BuilderGoldenTensor
        Right-hand side tensor.

    Returns
    -------
    BuilderGoldenTensor
        Tensor with the same dtype as input_tensor containing the logical OR results.
    """
    result_bool = torch.logical_or(input_tensor, other_tensor)
    return result_bool.to(input_tensor.dtype)


def logical_xor_golden(
    input_tensor: BuilderGoldenTensor, other_tensor: BuilderGoldenTensor, **kwargs
) -> BuilderGoldenTensor:
    """
    Golden function for logical_xor operation.

    Elementwise logical XOR.

    Parameters
    ----------
    input_tensor : BuilderGoldenTensor
        Left-hand side tensor.
    other_tensor : BuilderGoldenTensor
        Right-hand side tensor.

    Returns
    -------
    BuilderGoldenTensor
        Tensor with the same dtype as input_tensor containing the logical XOR results.
    """
    result_bool = torch.logical_xor(input_tensor, other_tensor)
    return result_bool.to(input_tensor.dtype)


def max_golden(
    input_tensor: BuilderGoldenTensor, dim_arg=None, keep_dim=True
) -> BuilderGoldenTensor:
    """
    Custom golden function for max operation with conditional logic.

    Parameters
    ----------
    input_tensor : BuilderGoldenTensor
        Input tensor to find maximum of
    dim_arg : int, optional
        Dimension to find maximum along (default: None for all dimensions)
    keep_dim : bool, optional
        Whether to keep the reduced dimension (default: True)

    Returns
    -------
    BuilderGoldenTensor
        Maximum values along specified dimension or global maximum
    """
    if dim_arg is not None:
        values, indices = torch.max(input_tensor, dim=dim_arg, keepdim=keep_dim)
        return values
    else:
        # For all dimensions reduction, reshape to match expected output
        result = torch.max(input_tensor)
        output_shape = [1] * input_tensor.dim()
        return result.reshape(*output_shape)


def min_golden(input_tensor: BuilderGoldenTensor, **kwargs) -> BuilderGoldenTensor:
    """
    Golden function for min operation.

    Parameters
    ----------
    input_tensor : BuilderGoldenTensor
        Input tensor
    **kwargs : dict
        Keyword arguments containing:
        - dim_arg: int, optional - Dimension to reduce over (default: None, reduces over all dimensions)
        - keep_dim: bool, optional - If True, retains reduced dimensions with length 1 (default: True)

    Returns
    -------
    BuilderGoldenTensor
        Tensor with minimum values
    """
    dim_arg = kwargs.get("dim_arg", None)
    keep_dim = kwargs.get("keep_dim", True)

    if dim_arg is None:
        return torch.min(input_tensor)
    else:
        # Extract the first dimension if dim_arg is a list
        if isinstance(dim_arg, list) and len(dim_arg) > 0:
            dim_arg = dim_arg[0]
        return torch.min(input_tensor, dim=dim_arg, keepdim=keep_dim)


def prod_golden(
    input_tensor: BuilderGoldenTensor, dim_arg, keep_dim=False
) -> BuilderGoldenTensor:
    """
    Custom golden function for prod operation with conditional logic.

    Parameters
    ----------
    input_tensor : BuilderGoldenTensor
        Input tensor to compute product of
    dim_arg : List[int]
        List of dimensions to compute product along
    keep_dim : bool, optional
        Whether to keep the reduced dimension (default: False)

    Returns
    -------
    BuilderGoldenTensor
        Product of tensor elements along specified dimensions
    """
    if len(dim_arg) == 1:
        return torch.prod(input_tensor, dim=dim_arg[0], keepdim=keep_dim)
    else:
        # Multiple dimensions - reduce to scalar
        output_tensor = input_tensor.clone()

        for device_id, shard in output_tensor.shard_map.items():
            shard = torch.tensor([torch.prod(input_tensor.shard_at(device_id)).item()])

        return output_tensor


def embedding_golden(
    indices_tensor: BuilderGoldenTensor, weight_tensor: BuilderGoldenTensor
) -> BuilderGoldenTensor:
    """
    Custom golden function for embedding operation.

    Parameters
    ----------
    indices_tensor : BuilderGoldenTensor
        Tensor containing indices to look up
    weight_tensor : BuilderGoldenTensor
        Weight tensor containing embedding vectors

    Returns
    -------
    BuilderGoldenTensor
        Embedded vectors corresponding to input indices
    """
    embedding = torch.nn.Embedding.from_pretrained(weight_tensor)
    golden_typecast = indices_tensor.to(torch.int32)
    golden_input = torch.clamp(golden_typecast, 0, (weight_tensor.size()[0] - 1))
    return embedding(golden_input)


def pad_golden(
    input_tensor: BuilderGoldenTensor, padding, value
) -> BuilderGoldenTensor:
    """
    Custom golden function for pad operation with dimension reformatting.

    Parameters
    ----------
    input_tensor : BuilderGoldenTensor
        Input tensor to pad
    padding : List[int]
        Padding specification
    value : Union[int, float]
        Value to use for padding

    Returns
    -------
    BuilderGoldenTensor
        Padded tensor
    """
    # Reformatting padding dimensions for golden tensor:
    golden_padding = []
    for i in range(len(padding) // 2):
        golden_padding.append(padding[-((2 * i) + 2)])
        golden_padding.append(padding[-((2 * i) + 1)])
    return torch.nn.functional.pad(
        input_tensor, pad=golden_padding, mode="constant", value=value
    )


def select_golden(
    input_tensor: BuilderGoldenTensor, dim, begin, length, stride
) -> BuilderGoldenTensor:
    """
    Custom golden function for select operation.

    Parameters
    ----------
    input_tensor : BuilderGoldenTensor
        Input tensor to select from
    dim : int
        Dimension to select along
    begin : int
        Starting index for selection
    length : int
        Length of selection
    stride : int
        Stride for selection

    Returns
    -------
    BuilderGoldenTensor
        Selected tensor slice
    """
    end = begin + length - 1
    index = torch.tensor([begin, end])
    return torch.index_select(input_tensor, dim=dim, index=index)


def index_golden(
    input_tensor: BuilderGoldenTensor, dim, begin, end, step
) -> BuilderGoldenTensor:
    """
    Custom golden function for index operation.

    Parameters
    ----------
    input_tensor : BuilderGoldenTensor
        Input tensor to index
    dim : int
        Dimension to index along
    begin : int
        Starting index
    end : int
        Ending index
    step : int
        Step size for indexing

    Returns
    -------
    BuilderGoldenTensor
        Indexed tensor
    """
    import math

    num_indices = math.ceil((end - begin) / step)
    indices = []
    for i in range(num_indices):
        indices.append((begin + i) * step)
    index = torch.tensor(indices)
    return torch.index_select(input_tensor, dim=dim, index=index)


def gather_golden(
    input_tensor: BuilderGoldenTensor,
    start_indices_tensor: BuilderGoldenTensor,
    **kwargs,
) -> BuilderGoldenTensor:
    """
    Golden function for gather operation with TTIR parameter names.

    Parameters
    ----------
    input_tensor : BuilderGoldenTensor
        Input tensor to gather from
    start_indices_tensor : BuilderGoldenTensor
        Tensor containing starting indices
    **kwargs : dict
        Keyword arguments including gather attributes as MLIR attributes

    Returns
    -------
    BuilderGoldenTensor
        Gathered tensor
    """

    # ----- unpack attrs -----
    offset_dims = unpack_mlir_attr(kwargs.get("offset_dims", []))
    collapsed_slice_dims = unpack_mlir_attr(kwargs.get("collapsed_slice_dims", []))
    operand_batching_dims = unpack_mlir_attr(kwargs.get("operand_batching_dims", []))
    start_indices_batching_dims = unpack_mlir_attr(
        kwargs.get("start_indices_batching_dims", [])
    )
    start_index_map = unpack_mlir_attr(kwargs.get("start_index_map", []))
    index_vector_dim = unpack_mlir_attr(kwargs.get("index_vector_dim", 0))
    slice_sizes = unpack_mlir_attr(kwargs.get("slice_sizes", []))
    indices_are_sorted = unpack_mlir_attr(kwargs.get("indices_are_sorted", False))
<<<<<<< HEAD

    x = input_tensor
    idx = start_indices_tensor
    device = x.device if hasattr(x, "device") else None

    # ---- validate attrs ----
    rank = x.dim()
    assert len(slice_sizes) == rank, "slice_sizes must match operand dimensions"
    assert set(collapsed_slice_dims) == set(
        start_index_map
    ), "gathe golden assumes collapsed_slice_dims == start_index_map"
    assert (
        len(operand_batching_dims) == 0 and len(start_indices_batching_dims) == 0
    ), "Batching dims not supported in this golden"
    for d in collapsed_slice_dims:
        assert slice_sizes[d] == 1, "collapsed dims must have slice size 1"

    if idx.dim() == 0:
        idx = idx.unsqueeze(0)
    if len(start_index_map) == 1 and index_vector_dim == idx.ndim:
        pass
    else:
        # Expect the conventional "last dim holds the vector"
        assert (
            index_vector_dim == idx.ndim - 1
        ), "This golden expects index_vector_dim == last dimension for multi-d indices"

    # Determine batch shape and flatten indices to [B, K]
    if idx.ndim == 1:  # simple path, K == 1
        batch_shape = idx.shape  # [N]
        K = 1
        idx_flat = idx.reshape(-1, 1).long()
=======
    # Simple gather implementation for basic cases
    if (
        len(offset_dims) == 1
        and offset_dims[0] == 1
        and len(collapsed_slice_dims) == 1
        and collapsed_slice_dims[0] == 0
        and len(operand_batching_dims) == 0
        and len(start_indices_batching_dims) == 0
        and len(start_index_map) == 1
        and start_index_map[0] == 0
        and index_vector_dim == 1
        and len(slice_sizes) == 2
        and slice_sizes[0] == 1
    ):

        indices = start_indices_tensor.squeeze().long()
        device = input_tensor.device if hasattr(input_tensor, "device") else None

        if indices.dim() == 0:
            indices = indices.unsqueeze(0)

        shard_map = {}
        for device_id, shard in input_tensor.shard_map.items():
            output = []
            for idx in indices.shard_at(device_id):
                output.append(shard[idx, : slice_sizes[1]])

            output = torch.stack(output)
            shard_map[device_id] = torch.tensor(output).clone()

        return BuilderGoldenTensor(shard_map, input_tensor.mesh_shape)
>>>>>>> 229ee450
    else:
        K = idx.shape[-1]
        assert K == len(
            start_index_map
        ), "index vector length must match start_index_map"
        batch_shape = idx.shape[:-1]
        idx_flat = idx.reshape(-1, K).long()

    # Bounds check (might help avoid segfaults)
    for k, d in enumerate(start_index_map):
        if torch.any(idx_flat[:, k] < 0) or torch.any(
            idx_flat[:, k] + slice_sizes[d] > x.size(d)
        ):
            raise IndexError(
                "gather start indices out of bounds for operand dim {}".format(d)
            )

    # Build the natural slice_shape (operand order, skipping collapsed dims)
    slice_dims_natural = [d for d in range(rank) if d not in collapsed_slice_dims]
    natural_slice_shape = [slice_sizes[d] for d in slice_dims_natural]

    # Number of non-collapsed dims must match offset_dims count
    assert len(slice_dims_natural) == len(
        offset_dims
    ), "offset_dims must have one entry per non-collapsed slice dim"

    # For each batch vector of indices, slice x accordingly
    B = int(torch.tensor(batch_shape).prod()) if len(batch_shape) > 0 else 1
    slices = []
    for b in range(B):
        starts = [0] * rank
        ends = [0] * rank
        # Fill starts/ends from index vector for mapped dims
        for k, d in enumerate(start_index_map):
            starts[d] = int(idx_flat[b, k].item())
            ends[d] = starts[d] + slice_sizes[d]
        # For the other dims, start at 0 (or clamp) and take slice_sizes[d]
        for d in range(rank):
            if d not in start_index_map:
                starts[d] = 0
                ends[d] = slice_sizes[d]

        # Build the per-dim slice
        slicer = tuple(slice(starts[d], ends[d]) for d in range(rank))
        sub = x[slicer]  # shape equals slice_sizes in operand order

        # Remove collapsed dims (size-1) to get natural slice shape
        if len(collapsed_slice_dims) > 0:
            sub = sub.squeeze(dim=tuple(sorted(collapsed_slice_dims)))

        slices.append(sub)

    # Stack over batch
    if len(slices) == 1 and batch_shape == ():
        gathered = slices[0]
    else:
        gathered = torch.stack(slices, dim=0).reshape(
            *batch_shape, *natural_slice_shape
        )

    # position the slice dims inside the result according to offset_dims.
    # Current order: [B0, B1, ..., Slice0, Slice1, ...]
    batch_rank = len(batch_shape)
    slice_rank = len(natural_slice_shape)
    result_rank = batch_rank + slice_rank

    remaining_positions = [p for p in range(result_rank) if p not in offset_dims]
    assert (
        len(remaining_positions) == batch_rank
    ), "offset_dims inconsistent with batch rank"

    desired_index_for_current = [None] * result_rank
    # map batch dims
    for b_i in range(batch_rank):
        desired_index_for_current[b_i] = remaining_positions[b_i]
    # map slice dims
    for s_i in range(slice_rank):
        desired_index_for_current[batch_rank + s_i] = offset_dims[s_i]

    # Permute if needed
    if desired_index_for_current != list(range(result_rank)):
        gathered = gathered.permute(*desired_index_for_current)

    return gathered.to(device=device)


def tilize_golden(
    input_tensor: BuilderGoldenTensor, tilize=True, **kwargs
) -> BuilderGoldenTensor:
    """
    Custom golden function for tilize operation.

    Parameters
    ----------
    input_tensor : BuilderGoldenTensor
        Input tensor to tilize
    tilize : bool, optional
        Tilize parameter (ignored, for compatibility) (default: True)

    Returns
    -------
    BuilderGoldenTensor
        Tilized tensor with proper tile layout transformation
    """
    shape = input_tensor.shape
    TILE_SIZE = 32
    FACE_SIZE = 16
    Y_TILES = shape[0] // TILE_SIZE
    X_TILES = shape[1] // TILE_SIZE
    FACES_PER_TILE = TILE_SIZE // FACE_SIZE

    tilized = input_tensor.zeros_like_builder((input_tensor.numel(),))

    idx = 0
    for tile_y in range(Y_TILES):
        for tile_x in range(X_TILES):
            for face_y in range(FACES_PER_TILE):
                for face_x in range(FACES_PER_TILE):
                    for datum_y in range(FACE_SIZE):
                        for datum_x in range(FACE_SIZE):
                            for device_id, shard in tilized.shard_map.items():
                                shard[idx] = input_tensor.shard_at(device_id)[
                                    datum_y + tile_y * TILE_SIZE + face_y * FACE_SIZE,
                                    datum_x + tile_x * TILE_SIZE + face_x * FACE_SIZE,
                                ]
                            idx += 1

    tilized = tilized.reshape(shape)
    return tilized


def untilize_golden(
    input_tensor: BuilderGoldenTensor, tilize=False, **kwargs
) -> BuilderGoldenTensor:
    """
    Custom golden function for untilize operation.

    Parameters
    ----------
    input_tensor : BuilderGoldenTensor
        Input tensor to untilize
    tilize : bool, optional
        Tilize parameter (ignored, for compatibility) (default: False)

    Returns
    -------
    BuilderGoldenTensor
        Untilized tensor with proper layout transformation
    """
    shape = input_tensor.shape
    TILE_SIZE = 32
    FACE_SIZE = 16
    Y_TILES = shape[0] // TILE_SIZE
    X_TILES = shape[1] // TILE_SIZE
    FACES_PER_TILE = TILE_SIZE // FACE_SIZE

    untilized = input_tensor.zeros_like_builder(input_tensor.shape)
    flattened = input_tensor.clone()
    flattened = flattened.flatten()

    idx = 0
    for tile_y in range(Y_TILES):
        for tile_x in range(X_TILES):
            for face_y in range(FACES_PER_TILE):
                for face_x in range(FACES_PER_TILE):
                    for datum_y in range(FACE_SIZE):
                        for datum_x in range(FACE_SIZE):
                            for device_id, shard in untilized.shard_map.items():
                                # Calculate the original position
                                orig_y = (
                                    datum_y + tile_y * TILE_SIZE + face_y * FACE_SIZE
                                )
                                orig_x = (
                                    datum_x + tile_x * TILE_SIZE + face_x * FACE_SIZE
                                )

                                # Place the value from the tilized tensor back to its original position
                                shard[orig_y, orig_x] = flattened.shard_at(device_id)[
                                    idx
                                ]
                            idx += 1

    return untilized


def upsample2d_golden(
    in0: BuilderGoldenTensor, in1: BuilderGoldenTensor, scale_factor, mode="nearest"
) -> BuilderGoldenTensor:
    """
    Custom golden function for upsample2d operation.

    Parameters
    ----------
    in0 : BuilderGoldenTensor
        Input tensor to upsample
    in1 : BuilderGoldenTensor
        Output tensor specification
    scale_factor : Union[int, List[int]]
        Scaling factor for upsampling
    mode : str, optional
        Upsampling mode (default: "nearest")

    Returns
    -------
    BuilderGoldenTensor
        Upsampled 2D tensor
    """
    transposed_golden = torch.transpose(in0, 1, 3)
    golden_output_shape = in1.shape[1:-1]
    output = torch.nn.functional.interpolate(
        transposed_golden, size=golden_output_shape, mode=mode
    )
    return torch.transpose(output, 1, 3)


def fill_cache_golden(
    cache_tensor: BuilderGoldenTensor, input_tensor: BuilderGoldenTensor, **kwargs
) -> BuilderGoldenTensor:
    """
    Custom golden function for fill_cache operation.

    Parameters
    ----------
    cache_tensor : BuilderGoldenTensor
        Cache tensor to fill
    input_tensor : BuilderGoldenTensor
        Input tensor data
    **kwargs : dict
        Additional keyword arguments (batch_offset is ignored)

    Returns
    -------
    BuilderGoldenTensor
        Filled cache tensor
    """
    result = cache_tensor.clone()

    for device_id, shard in result.shard_map.items():
        shard[:, :, : input_tensor.shape[2], :] = input_tensor.shard_at(device_id)
    return result


def update_cache_golden(
    cache_tensor: BuilderGoldenTensor,
    update_tensor: BuilderGoldenTensor,
    indices_tensor,
    **kwargs,
) -> BuilderGoldenTensor:
    """
    Custom golden function for update_cache operation.

    Parameters
    ----------
    cache_tensor : BuilderGoldenTensor
        Cache tensor to update
    update_tensor : BuilderGoldenTensor
        Tensor containing update data
    indices_tensor : BuilderGoldenTensor
        Tensor containing update indices
    **kwargs : dict
        Additional keyword arguments (batch_offset is ignored)

    Returns
    -------
    BuilderGoldenTensor
        Updated cache tensor
    """
    result = cache_tensor.clone()

    for device_id, shard in result.shard_map.items():
        shard[:, :, : update_tensor.shape[2], :] = update_tensor.shard_at(device_id)
    return result


def get_dimension_size_golden(
    input_tensor: BuilderGoldenTensor, **kwargs
) -> BuilderGoldenTensor:
    """
    Golden function for get_dimension_size operation.

    Parameters
    ----------
    input_tensor : BuilderGoldenTensor
        Input tensor to get dimension size from
    **kwargs : dict
        Keyword arguments including 'dimension'

    Returns
    -------
    BuilderGoldenTensor
        Tensor containing the size of the specified dimension as int32
    """
    dimension = kwargs.get("dimension", 0)
    output_tensor = input_tensor.clone()

    for device_id, shard in output_tensor.shard_map.items():
        shard = torch.tensor(
            [input_tensor.shard_at(device_id).size(dimension)], dtype=torch.int32
        )

    return output_tensor


def sum_golden(input_tensor: BuilderGoldenTensor, **kwargs) -> BuilderGoldenTensor:
    """
    Golden function for sum operation with TTIR parameter names.

    Parameters
    ----------
    input_tensor : BuilderGoldenTensor
        Input tensor to sum
    **kwargs : dict
        Keyword arguments containing:
        - dim_arg: List[int] - Dimensions to reduce over (default: [0])
        - keep_dim: bool - If True, retains reduced dimensions with length 1 (default: True)

    Returns
    -------
    BuilderGoldenTensor
        Summed tensor
    """
    # Get parameters from ttir_kwargs
    dim_arg = kwargs.get("dim_arg", [0])
    keep_dim = kwargs.get("keep_dim", True)
    # Convert to torch.sum format
    return torch.sum(input_tensor, dim=dim_arg, keepdim=keep_dim)


def mean_golden(input_tensor: BuilderGoldenTensor, **kwargs) -> BuilderGoldenTensor:
    """
    Golden function for mean operation with TTIR parameter names.

    Parameters
    ----------
    input_tensor : BuilderGoldenTensor
        Input tensor to compute mean of
    **kwargs : dict
        Keyword arguments including 'dim_arg' and 'keep_dim'

    Returns
    -------
    BuilderGoldenTensor
        Mean tensor
    """
    dim_arg = kwargs.get("dim_arg", [0])
    keep_dim = kwargs.get("keep_dim", True)
    return torch.mean(input_tensor, dim=dim_arg, keepdim=keep_dim)


def reduce_and_golden(
    input_tensor: BuilderGoldenTensor, **kwargs
) -> BuilderGoldenTensor:
    """
    Golden function for reduce_and operation with TTIR parameter names.

    Parameters
    ----------
    input_tensor : BuilderGoldenTensor
        Input tensor to reduce
    **kwargs : dict
        Keyword arguments including 'dim_arg' and 'keep_dim'

    Returns
    -------
    BuilderGoldenTensor
        Reduced tensor
    """
    dim_arg = kwargs.get("dim_arg", [0])
    keep_dim = kwargs.get("keep_dim", True)
    return torch.all(input_tensor, dim=tuple(dim_arg), keepdim=keep_dim)


def reduce_or_golden(
    input_tensor: BuilderGoldenTensor, **kwargs
) -> BuilderGoldenTensor:
    """
    Golden function for reduce_or operation with TTIR parameter names.

    Parameters
    ----------
    input_tensor : BuilderGoldenTensor
        Input tensor to reduce
    **kwargs : dict
        Keyword arguments including 'dim_arg' and 'keep_dim'

    Returns
    -------
    BuilderGoldenTensor
        Reduced tensor
    """
    dim_arg = kwargs.get("dim_arg", [0])
    keep_dim = kwargs.get("keep_dim", True)
    return torch.any(input_tensor, dim=tuple(dim_arg), keepdim=keep_dim)


def transpose_golden(
    input_tensor: BuilderGoldenTensor, **kwargs
) -> BuilderGoldenTensor:
    """
    Golden function for transpose operation with TTIR parameter names.

    Parameters
    ----------
    input_tensor : BuilderGoldenTensor
        Input tensor
    **kwargs : dict
        Keyword arguments including 'dim0' and 'dim1'

    Returns
    -------
    BuilderGoldenTensor
        Transposed tensor
    """
    dim0 = kwargs.get("dim0", 0)
    dim1 = kwargs.get("dim1", 1)
    return torch.transpose(input_tensor, dim0, dim1)


def concat_golden(input_tensors: BuilderGoldenTensor, **kwargs) -> BuilderGoldenTensor:
    """
    Golden function for concat operation with TTIR parameter names.

    Parameters
    ----------
    input_tensors : BuilderGoldenTensor
        Input tensors (will be unpacked from tuple)
    **kwargs : dict
        Keyword arguments including 'dim'

    Returns
    -------
    BuilderGoldenTensor
        Concatenated tensor
    """
    dim = kwargs.get("dim", 0)
    if isinstance(input_tensors, tuple):
        return torch.concat(input_tensors, dim=dim)
    else:
        return torch.concat([input_tensors], dim=dim)


# Investigate how repeat works in torch
def repeat_golden(input_tensor: BuilderGoldenTensor, **kwargs) -> BuilderGoldenTensor:
    """
    Golden function for repeat operation with TTIR parameter names.

    Parameters
    ----------
    input_tensor : BuilderGoldenTensor
        Input tensor
    **kwargs : dict
        Keyword arguments including 'repeat_dimensions'

    Returns
    -------
    BuilderGoldenTensor
        Repeated tensor
    """
    repeat_dimensions = kwargs.get("repeat_dimensions", [1])
    return input_tensor.repeat(repeats=repeat_dimensions)


def reshape_golden(input_tensor: BuilderGoldenTensor, **kwargs) -> BuilderGoldenTensor:
    """
    Golden function for reshape operation with TTIR parameter names.

    Parameters
    ----------
    input_tensor : BuilderGoldenTensor
        Input tensor
    **kwargs : dict
        Keyword arguments including 'shape'

    Returns
    -------
    BuilderGoldenTensor
        Reshaped tensor
    """
    shape = kwargs.get("shape", input_tensor.shape)
    return torch.reshape(input_tensor, shape)


def squeeze_golden(input_tensor: BuilderGoldenTensor, **kwargs) -> BuilderGoldenTensor:
    """
    Golden function for squeeze operation with TTIR parameter names.

    Parameters
    ----------
    input_tensor : BuilderGoldenTensor
        Input tensor
    **kwargs : dict
        Keyword arguments including 'dim'

    Returns
    -------
    BuilderGoldenTensor
        Squeezed tensor
    """
    dim = kwargs.get("dim", None)
    return torch.squeeze(input_tensor, dim=dim)


def unsqueeze_golden(
    input_tensor: BuilderGoldenTensor, **kwargs
) -> BuilderGoldenTensor:
    """
    Golden function for unsqueeze operation with TTIR parameter names.

    Parameters
    ----------
    input_tensor : BuilderGoldenTensor
        Input tensor
    **kwargs : dict
        Keyword arguments including 'dim'

    Returns
    -------
    BuilderGoldenTensor
        Unsqueezed tensor
    """
    dim = kwargs.get("dim", 0)
    return torch.unsqueeze(input_tensor, dim=dim)


def clamp_scalar_golden(
    input_tensor: BuilderGoldenTensor, **kwargs
) -> BuilderGoldenTensor:
    """
    Golden function for clamp_scalar operation with TTIR parameter names.

    Parameters
    ----------
    input_tensor : BuilderGoldenTensor
        Input tensor
    **kwargs : dict
        Keyword arguments including 'min' and 'max'

    Returns
    -------
    BuilderGoldenTensor
        Clamped tensor
    """
    min_val = kwargs.get("min", None)
    max_val = kwargs.get("max", None)
    return torch.clamp(input_tensor, min=min_val, max=max_val)


def clamp_tensor_golden(
    input_tensor: BuilderGoldenTensor,
    min_tensor: BuilderGoldenTensor,
    max_tensor: BuilderGoldenTensor,
    **kwargs,
) -> BuilderGoldenTensor:
    """
    Golden function for clamp_tensor operation with TTIR parameter names.

    Parameters
    ----------
    input_tensor : BuilderGoldenTensor
        Input tensor
    min_tensor : BuilderGoldenTensor
        Tensor specifying minimum values
    max_tensor : BuilderGoldenTensor
        Tensor specifying maximum values
    **kwargs : dict
        Additional keyword arguments

    Returns
    -------
    BuilderGoldenTensor
        Clamped tensor
    """
    return torch.min(torch.max(input_tensor, min_tensor), max_tensor)


def permute_golden(input_tensor: BuilderGoldenTensor, **kwargs) -> BuilderGoldenTensor:
    """
    Golden function for permute operation with TTIR parameter names.

    Parameters
    ----------
    input_tensor : BuilderGoldenTensor
        Input tensor
    **kwargs : dict
        Keyword arguments including 'permutation' as MLIR attribute

    Returns
    -------
    BuilderGoldenTensor
        Permuted tensor
    """

    permutation = kwargs.get("permutation", None)
    if permutation is None:
        return input_tensor

    permutation = unpack_mlir_attr(permutation)
    return torch.permute(input_tensor, tuple(permutation))


def leaky_relu_golden(
    input_tensor: BuilderGoldenTensor, **kwargs
) -> BuilderGoldenTensor:
    """
    Golden function for leaky_relu operation with TTIR parameter names.

    Parameters
    ----------
    input_tensor : BuilderGoldenTensor
        Input tensor
    **kwargs : dict
        Keyword arguments including 'parameter'

    Returns
    -------
    BuilderGoldenTensor
        Leaky ReLU output
    """
    parameter = kwargs.get("parameter", 0.01)
    return torch.nn.functional.leaky_relu(input_tensor, negative_slope=parameter)


def softmax_golden(input_tensor: BuilderGoldenTensor, **kwargs) -> BuilderGoldenTensor:
    """
    Golden function for softmax operation with TTIR parameter names.

    Parameters
    ----------
    input_tensor : BuilderGoldenTensor
        Input tensor
    **kwargs : dict
        Keyword arguments including 'dimension'

    Returns
    -------
    BuilderGoldenTensor
        Softmax output
    """
    dimension = kwargs.get("dimension", 1)
    return torch.nn.functional.softmax(input_tensor, dim=dimension)


def index_golden(input_tensor: BuilderGoldenTensor, **kwargs) -> BuilderGoldenTensor:
    """
    Golden function for index operation with TTIR parameter names.

    Parameters
    ----------
    input_tensor : BuilderGoldenTensor
        Input tensor
    **kwargs : dict
        Keyword arguments including 'dim', 'begin', 'end', 'step'

    Returns
    -------
    BuilderGoldenTensor
        Indexed tensor
    """
    dim = kwargs.get("dim", 0)
    begin = kwargs.get("begin", 0)
    end = kwargs.get("end", None)
    step = kwargs.get("step", 1)

    if end is None:
        end = input_tensor.size(dim)

    indices = torch.arange(begin, end, step, device=input_tensor.device)
    return torch.index_select(input_tensor, dim, indices)


def slice_golden(input_tensor: BuilderGoldenTensor, **kwargs) -> BuilderGoldenTensor:
    """
    Golden function for slice operation with TTIR parameter names.

    Parameters
    ----------
    input_tensor : BuilderGoldenTensor
        Input tensor
    **kwargs : dict
        Keyword arguments including slice attributes as MLIR attributes

    Returns
    -------
    BuilderGoldenTensor
        Sliced tensor
    """

    # Unpack MLIR attributes from kwargs
    begins = unpack_mlir_attr(kwargs.get("begins", [0]))
    ends = unpack_mlir_attr(kwargs.get("ends", None))
    step = unpack_mlir_attr(kwargs.get("step", [1]))

    if ends is None:
        ends = [input_tensor.size(i) for i in range(len(begins))]

    # Build slice objects for each dimension
    slices = []
    for i in range(len(begins)):
        start = begins[i] if i < len(begins) else 0
        end = ends[i] if i < len(ends) else input_tensor.size(i)
        step_val = step[i] if i < len(step) else 1
        slices.append(slice(start, end, step_val))

    shard_map = {}
    for device_id, shard in input_tensor.shard_map.items():
        shard_map[device_id] = shard[slices]

    return BuilderGoldenTensor(shard_map, input_tensor.mesh_shape)


def zeros_golden(**kwargs) -> BuilderGoldenTensor:
    """
    Golden function for zeros operation with TTIR parameter names.

    Parameters
    ----------
    **kwargs : dict
        Keyword arguments including 'size'

    Returns
    -------
    BuilderGoldenTensor
        Zero tensor
    """
    size = kwargs.get("shape", [1])
    return BuilderGoldenTensor({0: torch.zeros(size)}, (1, 1))


def ones_golden(**kwargs) -> BuilderGoldenTensor:
    """
    Golden function for ones operation with TTIR parameter names.

    Parameters
    ----------
    **kwargs : dict
        Keyword arguments including 'size'

    Returns
    -------
    BuilderGoldenTensor
        Ones tensor
    """
    size = kwargs.get("shape", [1])
    return BuilderGoldenTensor({0: torch.ones(size)}, (1, 1))


def reverse_golden(input_tensor: BuilderGoldenTensor, **kwargs) -> BuilderGoldenTensor:
    """
    Golden function for reverse operation with TTIR parameter names.

    Parameters
    ----------
    input_tensor : BuilderGoldenTensor
        Input tensor
    **kwargs : dict
        Keyword arguments including 'dims'

    Returns
    -------
    BuilderGoldenTensor
        Reversed tensor
    """
    dims = kwargs.get("dimensions", [0])
    return torch.flip(input_tensor, dims)


def arange_golden(
    single_dim_tensor: BuilderGoldenTensor, **kwargs
) -> BuilderGoldenTensor:
    """
    Golden function for arange operation using TTIR kwargs.

    Expected kwargs from builder (ttir_kwargs):
    - start: int
    - end: int
    - step: int
    - arange_dimension: int (ignored here; layout handled by builder output shape)
    """
    start = kwargs.get("start", 0)
    end = kwargs.get("end", 0)
    step = kwargs.get("step", 1)
    output_shards = {}
    for device_id, shard in single_dim_tensor.shard_map.items():
        output_shards[device_id] = torch.arange(
            start=start, end=end, step=step, dtype=torch.float32
        )
    return BuilderGoldenTensor(output_shards, single_dim_tensor.mesh_shape)


def cumsum_golden(input_tensor: BuilderGoldenTensor, **kwargs) -> BuilderGoldenTensor:
    """
    Golden function for cumsum operation with TTIR parameter names.

    Parameters
    ----------
    input_tensor : BuilderGoldenTensor
        Input tensor
    **kwargs : dict
        Keyword arguments containing:
        - dim: int - Dimension along which to compute cumulative sum

    Returns
    -------
    BuilderGoldenTensor
        Cumulative sum of input tensor along specified dimension
    """
    dim = kwargs.get("dim", 0)  # Use the dim parameter from ttir_kwargs
    return torch.cumsum(input_tensor, dim=dim)


def repeat_interleave_golden(
    input_tensor: BuilderGoldenTensor, **kwargs
) -> BuilderGoldenTensor:
    """
    Golden function for repeat_interleave operation with TTIR parameter names.

    Parameters
    ----------
    input_tensor : BuilderGoldenTensor
        Input tensor
    **kwargs : dict
        Keyword arguments including 'repeats' and 'dim'

    Returns
    -------
    BuilderGoldenTensor
        Repeated tensor
    """
    repeats = kwargs.get("repeats", 1)
    dim = kwargs.get("dim", 0)
    return torch.repeat_interleave(input_tensor, repeats, dim=dim)


def _sharding(
    tensor: BuilderGoldenTensor,
    mesh_shape: Tuple[int],
    shard_dims: Tuple[Union[int, None]],
) -> BuilderGoldenTensor:
    assert len(mesh_shape) == len(
        shard_dims
    ), "mesh_shape and shard_dims must have the same length"
    assert len(tensor.shard_map) == 1, "Input tensor must have a single shard"

    shards = [tensor.shard_at(0).clone()]
    for dim_size, shard_dim in zip(mesh_shape, shard_dims):
        temp_shards = []
        if shard_dim is None or shard_dim == -1:
            for shard in shards:
                temp_shards.extend([shard.clone() for _ in range(dim_size)])
        else:
            for shard in shards:
                temp_shards.extend(torch.chunk(shard, dim_size, dim=shard_dim))
        shards = temp_shards

    shard_dictionary = {i: shard for i, shard in enumerate(shards)}
    return BuilderGoldenTensor(shard_dictionary, mesh_shape)


def _unsharding(
    tensor: BuilderGoldenTensor,
    mesh_shape: Tuple[int],
    shard_dims: Tuple[Union[int, None]],
) -> BuilderGoldenTensor:
    assert len(mesh_shape) == len(
        shard_dims
    ), "mesh_shape and shard_dims must have the same length"
    assert len(tensor.shard_map) != 1, "Input tensor must have multiple shards"

    shards = [tensor.shard_at(i).clone() for i in range(len(tensor.shard_map))]
    for dim_size, shard_dim in zip(reversed(mesh_shape), reversed(shard_dims)):
        if shard_dim is None or shard_dim == -1:
            shards = shards[::dim_size]
        else:
            temp_shards = []
            for i in range(0, len(shards), dim_size):
                concat_shard = torch.cat(shards[i : i + dim_size], dim=shard_dim)
                temp_shards.append(concat_shard)
            shards = temp_shards

    return BuilderGoldenTensor({0: shards[0]}, mesh_shape)


def mesh_shard_golden(
    input: BuilderGoldenTensor,
    mesh_shape: Tuple[int, int],
    shard_type: Attribute,
    shard_direction: Attribute,
    shard_shape: Tuple[int, int],
    shard_dims: List[int],
) -> BuilderGoldenTensor:
    """
    Return a tensor which was sharded or unsharded by mesh_shard.

    Parameters
    ----------
    input : BuilderGoldenTensor
        Input tensor to be sharded or unsharded
    mesh_shape : Tuple[int, int]
        Shape of the device mesh
    shard_type : Attribute
        Type of sharding operation
    shard_direction : Attribute
        Direction of sharding
    shard_shape : Tuple[int, int]
        Shape of the shard
    shard_dims : List[int]
        Dimensions to shard along

    Returns
    -------
    BuilderGoldenTensor
        Golden tensor which was sharded or unsharded by mesh_shard.
    """

    shard_direction_str = str(shard_direction).lower()
    shard_type_str = str(shard_type).lower()
    if "full_to_shard" in shard_direction_str:
        if "replicate" in shard_type_str:
            shard_dims = [None] * len(mesh_shape)
        return _sharding(input, mesh_shape, shard_dims)
    elif "shard_to_full" in shard_direction_str:
        if "replicate" in shard_type_str:
            return _unsharding(input, [1], [1])
        else:
            return _unsharding(input, mesh_shape, shard_dims)


def all_gather_golden(
    input: BuilderGoldenTensor,
    all_gather_dim: int,
    cluster_axis: int,
) -> BuilderGoldenTensor:
    """
    Return a BuilderGoldenTensor which was gathered from all devices.

    Parameters
    ----------
    input : BuilderGoldenTensor
        Input tensor to gather from all devices
    all_gather_dim : int
        Dimension to gather along
    cluster_axis : int
        Axis of the cluster for gathering

    Returns
    -------
    BuilderGoldenTensor
        BuilderGoldenTensor which was gathered from all devices
    """

    output_shards = [None] * len(input.shard_map)
    grouped_shards = input.group_by_axis(cluster_axis)
    for group in grouped_shards:
        gathered_tensor = torch.cat(list(group.values()), dim=all_gather_dim)
        for id in group.keys():
            output_shards[id] = gathered_tensor.clone()
    return BuilderGoldenTensor(
        {i: t for i, t in enumerate(output_shards)}, input.mesh_shape
    )


# Map of supported reduction keywords to callable functions
_REDUCE = {
    "sum": lambda xs: torch.sum(torch.stack(xs), 0),
    "mean": lambda xs: torch.mean(torch.stack(xs), 0),
    "max": lambda xs: torch.amax(torch.stack(xs), 0),
    "min": lambda xs: torch.amin(torch.stack(xs), 0),
    "std": lambda xs: torch.std(torch.stack(xs), 0),  # default correction=1
    "var": lambda xs: torch.var(torch.stack(xs), 0),
}


def _reduce(inputs: List[torch.Tensor], reduce_type: Attribute) -> BuilderGoldenTensor:
    key = str(reduce_type).lower()
    # Handle alias form like "reduce_type<sum>"
    if key.startswith("#ttcore.reduce_type<") and key.endswith(">"):
        key = key[20:-1]
    try:
        return _REDUCE[key](inputs)
    except KeyError as err:
        raise ValueError(f"Unsupported reduce type: {reduce_type}") from err


def all_reduce_golden(
    input: BuilderGoldenTensor,
    cluster_axis: int,
    reduce_type: Attribute,
) -> BuilderGoldenTensor:
    """
    Return a BuilderGoldenTensor which was reduced across devices.

    Parameters
    ----------
    input : BuilderGoldenTensor
        Input tensor to reduce across devices
    cluster_axis : int
        Axis of the cluster for reduction
    reduce_type : Attribute
        Type of reduction operation

    Returns
    -------
    BuilderGoldenTensor
        BuilderGoldenTensor which was reduced across devices
    """

    output_shards = [None] * len(input.shard_map)
    grouped_shards = input.group_by_axis(cluster_axis)
    for group in grouped_shards:
        group_tensors = list(group.values())
        reduced_tensor = _reduce(group_tensors, reduce_type)
        for id in group.keys():
            output_shards[id] = reduced_tensor.clone()
    return BuilderGoldenTensor(
        {i: t for i, t in enumerate(output_shards)}, input.mesh_shape
    )


def reduce_scatter_golden(
    input: BuilderGoldenTensor,
    reduce_type: Attribute,
    scatter_dim: int,
    cluster_axis: int,
) -> BuilderGoldenTensor:
    """
    Return a BuilderGoldenTensor which was reduced and scattered across devices.

    Parameters
    ----------
    input : BuilderGoldenTensor
        Input tensor to reduce and scatter
    reduce_type : Attribute
        Type of reduction operation
    scatter_dim : int
        Dimension to scatter along
    cluster_axis : int
        Axis of the cluster for operation

    Returns
    -------
    BuilderGoldenTensor
        BuilderGoldenTensor which was reduced and scattered across devices
    """

    output_shards = [None] * len(input.shard_map)
    grouped_shards = input.group_by_axis(cluster_axis)
    for group in grouped_shards:
        group_tensors = list(group.values())
        reduced_tensor = _reduce(group_tensors, reduce_type)
        scattered_tensor = torch.chunk(reduced_tensor, len(group), dim=scatter_dim)
        for index, id in enumerate(group.keys()):
            output_shards[id] = scattered_tensor[index].clone()
    return BuilderGoldenTensor(
        {i: t for i, t in enumerate(output_shards)}, input.mesh_shape
    )


def collective_permute_golden(
    input: BuilderGoldenTensor,
    source_target_pairs: List[Tuple[int, int]],
) -> BuilderGoldenTensor:
    """
    Return a BuilderGoldenTensor which was permuted across devices.

    Parameters
    ----------
    input : BuilderGoldenTensor
        Input tensor to permute across devices
    source_target_pairs : List[Tuple[int, int]]
        List of (source, target) device ID pairs for permutation

    Returns
    -------
    BuilderGoldenTensor
        BuilderGoldenTensor which was permuted across devices
    """

    output_shards = [torch.zeros_like(shard) for shard in input.shard_map.values()]
    for src, tgt in source_target_pairs:
        output_shards[tgt] = input.shard_at(src).clone()
    return BuilderGoldenTensor(
        {i: t for i, t in enumerate(output_shards)}, input.mesh_shape
    )


def all_to_all_golden(
    input: BuilderGoldenTensor,
    split_dim: int,
    concat_dim: int,
    split_count: int,
    replica_groups: List[List[int]],
) -> BuilderGoldenTensor:
    """
    Return a BuilderGoldenTensor which was redistributed across devices.

    Parameters
    ----------
    input : BuilderGoldenTensor
        Input tensor to perform all-to-all communication on
    split_dim : int
        Dimension to split the input tensor along
    concat_dim : int
        Dimension to concatenate the received tensors along
    split_count : int
        Number of splits to perform
    replica_groups : List[List[int]]
        Groups of replica devices for communication

    Returns
    -------
    BuilderGoldenTensor
        BuilderGoldenTensor which was redistributed across devices.
    """

    output_shards = [None] * len(input.shard_map)
    for group in replica_groups:
        assert len(group) == split_count, "group size must equal split_count"
        splits_per_src: List[Tuple[torch.Tensor, ...]] = [
            torch.chunk(input.shard_at(dev_id), split_count, dim=split_dim)
            for dev_id in group
        ]
        for dst_idx in range(split_count):
            output_shards[group[dst_idx]] = torch.cat(
                [splits_per_src[src_idx][dst_idx] for src_idx in range(split_count)],
                dim=concat_dim,
            )
    return BuilderGoldenTensor(
        {i: t for i, t in enumerate(output_shards)}, input.mesh_shape
    )


def collective_broadcast_golden(
    input: BuilderGoldenTensor,
    replica_groups: List[Tuple[int, int]],
) -> BuilderGoldenTensor:
    """
    Return a BuilderGoldenTensor which was broadcasted across devices.

    Parameters
    ----------
    input : BuilderGoldenTensor
        Input tensor to broadcast across devices
    replica_groups : List[Tuple[int, int]]
        Groups of replica devices for broadcasting

    Returns
    -------
    BuilderGoldenTensor
        BuilderGoldenTensor which was broadcasted across devices.
    """

    output_shards = [None] * len(input.shard_map)
    for group in replica_groups:
        for device in group:
            output_shards[device] = input.shard_at(group[0]).clone()
    return BuilderGoldenTensor(
        {i: t for i, t in enumerate(output_shards)}, input.mesh_shape
    )


def get_golden_function(ttir_op_class: type, **kwargs) -> Optional[Callable]:
    """
    Get the golden function for a given TTIR operation class.

    Parameters
    ----------
    ttir_op_class : type
        The TTIR operation class (e.g., ttir.AbsOp)
    **kwargs
        Additional keyword arguments for specialized operation selection

    Returns
    -------
    Optional[Callable]
        The corresponding golden function, or None if not found
    """

    # Handle special cases with parameters
    if ttir_op_class == ttir.ToLayoutOp and "tilize" in kwargs:
        if kwargs["tilize"]:
            return tilize_golden
        else:
            return untilize_golden

    return GOLDEN_MAPPINGS[ttir_op_class]


"""
Dictionary mapping TTIR operation classes to their corresponding golden functions.

This dictionary provides a centralized mapping between TTIR operation types and their
PyTorch-based golden reference implementations. Each key is a TTIR operation class
(e.g., ttir.AbsOp) and each value is the corresponding golden function that computes
the expected output for that operation.

The mapping supports:
    - Elementwise unary operations (abs, ceil, cos, etc.)
    - Elementwise binary operations (add, multiply, subtract, etc.)
    - Elementwise ternary operations (where, select, etc.)
    - Comparison operations (eq, ne, lt, gt, etc.)
    - Bitwise operations (and, or, xor, not)
    - Reduction operations (sum, mean, max, min, etc.)
    - Tensor manipulation (transpose, concat, reshape, etc.)
    - Neural network operations (matmul, embedding, conv2d, etc.)
    - Layout operations (to_layout, view_layout)
    - Quantization operations (quantize, dequantize, requantize)
    - Collective communication operations (all_gather, all_reduce, etc.)

Usage:
    golden_fn = GOLDEN_MAPPINGS.get(ttir.AbsOp)
    if golden_fn:
        result = golden_fn(input_tensor)
"""
GOLDEN_MAPPINGS: Dict[type, Callable] = {
    # Elementwise unary operations
    ttir.GetDimensionSizeOp: get_dimension_size_golden,
    ttir.AbsOp: torch.abs,
    ttir.CeilOp: torch.ceil,
    ttir.CosOp: torch.cos,
    ttir.FloorOp: torch.floor,
    ttir.GeluOp: torch.nn.functional.gelu,
    ttir.IsFiniteOp: torch.isfinite,
    ttir.NegOp: torch.neg,
    ttir.TanOp: torch.tan,
    ttir.AtanOp: torch.atan,
    ttir.TanhOp: torch.tanh,
    ttir.ReciprocalOp: torch.reciprocal,
    ttir.ReluOp: torch.relu,
    ttir.RsqrtOp: torch.rsqrt,
    ttir.SigmoidOp: torch.sigmoid,
    ttir.SignOp: torch.sign,
    ttir.SinOp: torch.sin,
    ttir.SqrtOp: torch.sqrt,
    ttir.LogOp: torch.log,
    ttir.Log1pOp: torch.log1p,
    ttir.Expm1Op: torch.expm1,
    ttir.ExpOp: torch.exp,
    # Elementwise binary operations
    ttir.AddOp: torch.add,
    ttir.MultiplyOp: torch.multiply,
    ttir.SubtractOp: torch.subtract,
    ttir.DivOp: torch.div,
    ttir.MaximumOp: torch.maximum,
    ttir.MinimumOp: torch.minimum,
    ttir.RemainderOp: torch.remainder,
    ttir.PowOp: torch.pow,
    # Comparison operations
    ttir.EqualOp: equal_golden,
    ttir.NotEqualOp: not_equal_golden,
    ttir.GreaterEqualOp: greater_equal_golden,
    ttir.GreaterThanOp: greater_than_golden,
    ttir.LessEqualOp: less_equal_golden,
    ttir.LessThanOp: less_than_golden,
    # Logical operations
    ttir.LogicalAndOp: logical_and_golden,
    ttir.LogicalOrOp: logical_or_golden,
    ttir.LogicalXorOp: logical_xor_golden,
    ttir.LogicalNotOp: logical_not_golden,
    # Selection operations
    ttir.WhereOp: torch.where,
    # Bitwise operations
    ttir.BitwiseAndOp: torch.bitwise_and,
    ttir.BitwiseOrOp: torch.bitwise_or,
    ttir.BitwiseXorOp: torch.bitwise_xor,
    ttir.BitwiseNotOp: torch.bitwise_not,
    # Reduction operations
    ttir.SumOp: sum_golden,
    ttir.MeanOp: mean_golden,
    ttir.MaxOp: max_golden,
    ttir.MinOp: min_golden,
    ttir.ProdOp: prod_golden,
    ttir.ReduceAndOp: reduce_and_golden,
    ttir.ReduceOrOp: reduce_or_golden,
    # Tensor manipulation
    ttir.TransposeOp: transpose_golden,
    ttir.ConcatOp: concat_golden,
    ttir.RepeatOp: repeat_golden,
    ttir.RepeatInterleaveOp: repeat_interleave_golden,
    ttir.ReshapeOp: reshape_golden,
    ttir.SqueezeOp: squeeze_golden,
    ttir.UnsqueezeOp: unsqueeze_golden,
    ttir.ReverseOp: reverse_golden,
    ttir.PermuteOp: permute_golden,
    ttir.ClampScalarOp: clamp_scalar_golden,
    ttir.ClampTensorOp: clamp_tensor_golden,
    ttir.CumSumOp: cumsum_golden,
    ttir.BroadcastOp: torch.broadcast_to,
    ttir.PadOp: pad_golden,
    ttir.IndexSelectOp: select_golden,
    ttir.IndexOp: index_golden,
    ttir.SliceStaticOp: slice_golden,
    ttir.GatherOp: gather_golden,
    # Neural network operations
    ttir.SoftmaxOp: softmax_golden,
    ttir.MatmulOp: torch.matmul,
    ttir.EmbeddingOp: embedding_golden,
    ttir.Upsample2dOp: upsample2d_golden,
    ttir.BatchNormOp: batch_norm_golden,
    ttir.RMSNormOp: rms_norm_golden,
    # Type operations
    ttir.TypecastOp: typecast_golden,
    # Tensor creation
    ttir.ZerosOp: zeros_golden,
    ttir.OnesOp: ones_golden,
    ttir.ArangeOp: arange_golden,
    # Quantization operations
    ttir.QuantizeOp: quantize_golden,
    ttir.DequantizeOp: torch.dequantize,
    ttir.RequantizeOp: requantize_golden,
    # Complex operations
    ttir.CbrtOp: cbrt_golden,
    ttir.Conv2dOp: conv2d_golden,
    ttir.ConvTranspose2dOp: conv_transpose2d_golden,
    ttir.MaxPool2dOp: max_pool2d_golden,
    ttir.AvgPool2dOp: avg_pool2d_golden,
    ttir.ArgMaxOp: argmax_golden,
    ttir.LinearOp: linear_golden,
    ttir.DotGeneralOp: dot_general_golden,
    # Layout operations (identity functions) — accept and ignore extra kwargs like reinterpretLayout
    ttir.ToLayoutOp: (lambda x, **kwargs: x),
    ttir.ViewLayoutOp: (lambda x, **kwargs: x),
    # Cache operations
    ttir.FillCacheOp: fill_cache_golden,
    ttir.UpdateCacheOp: update_cache_golden,
    # CCL (Collective Communication Library) operations
    ttir.MeshShardOp: mesh_shard_golden,
    ttir.AllGatherOp: all_gather_golden,
    ttir.AllReduceOp: all_reduce_golden,
    ttir.ReduceScatterOp: reduce_scatter_golden,
    ttir.CollectivePermuteOp: collective_permute_golden,
    ttir.AllToAllOp: all_to_all_golden,
    ttir.CollectiveBroadcastOp: collective_broadcast_golden,
    # Operations with parameter transformations
    ttir.LeakyReluOp: leaky_relu_golden,
    stablehlo.AddOp: torch.add,
}<|MERGE_RESOLUTION|>--- conflicted
+++ resolved
@@ -1370,7 +1370,6 @@
     index_vector_dim = unpack_mlir_attr(kwargs.get("index_vector_dim", 0))
     slice_sizes = unpack_mlir_attr(kwargs.get("slice_sizes", []))
     indices_are_sorted = unpack_mlir_attr(kwargs.get("indices_are_sorted", False))
-<<<<<<< HEAD
 
     x = input_tensor
     idx = start_indices_tensor
@@ -1403,39 +1402,6 @@
         batch_shape = idx.shape  # [N]
         K = 1
         idx_flat = idx.reshape(-1, 1).long()
-=======
-    # Simple gather implementation for basic cases
-    if (
-        len(offset_dims) == 1
-        and offset_dims[0] == 1
-        and len(collapsed_slice_dims) == 1
-        and collapsed_slice_dims[0] == 0
-        and len(operand_batching_dims) == 0
-        and len(start_indices_batching_dims) == 0
-        and len(start_index_map) == 1
-        and start_index_map[0] == 0
-        and index_vector_dim == 1
-        and len(slice_sizes) == 2
-        and slice_sizes[0] == 1
-    ):
-
-        indices = start_indices_tensor.squeeze().long()
-        device = input_tensor.device if hasattr(input_tensor, "device") else None
-
-        if indices.dim() == 0:
-            indices = indices.unsqueeze(0)
-
-        shard_map = {}
-        for device_id, shard in input_tensor.shard_map.items():
-            output = []
-            for idx in indices.shard_at(device_id):
-                output.append(shard[idx, : slice_sizes[1]])
-
-            output = torch.stack(output)
-            shard_map[device_id] = torch.tensor(output).clone()
-
-        return BuilderGoldenTensor(shard_map, input_tensor.mesh_shape)
->>>>>>> 229ee450
     else:
         K = idx.shape[-1]
         assert K == len(
