--- conflicted
+++ resolved
@@ -28,11 +28,7 @@
 )
 from ttmlir.dialects import tensor, quant
 from ttmlir.passes import GoldenTensor, DataType
-<<<<<<< HEAD
-from builder.base.builder_golden import BuilderGoldenTensor, get_golden_function
-=======
-from golden import GoldenMapTensor
->>>>>>> 5c1f44d6
+from golden import GoldenMapTensor, get_golden_function
 
 # ----- Public APIs -----
 
