# SPDX-FileCopyrightText: (c) 2025 Tenstorrent AI ULC
#
# SPDX-License-Identifier: Apache-2.0

from __future__ import annotations
import inspect
from dataclasses import dataclass
from typing import List, Optional, Union, Tuple, Callable, Dict, Any, Sequence
import torch
from enum import Enum, auto
import re

from ttmlir.ir import *
from ttmlir.dialects import ttir, ttcore, tensor, quant
from ttmlir.passes import GoldenTensor, DataType

from builder.base.builder import *
from golden import *


class TTIRBuilder(Builder):
    # ----- Methods -----

    def __init__(
        self,
        ctx: Context,
        location: Location,
        mesh_name: Union[List[str], str] = "mesh",
        mesh_dict: Union[
            List[OrderedDict[str, int]], OrderedDict[str, int]
        ] = OrderedDict([("x", 1), ("y", 1)]),
        disable_golden_check: bool = False,
    ):
        super().__init__(ctx, location, mesh_name, mesh_dict, disable_golden_check)

    # ----- Public methods -----

    # ----- Private methods ----

<<<<<<< HEAD
=======
    def _get_output_shape_and_type(
        self,
        organize_golden_args: Callable,
        inputs: List[Operand],
        op_ttir_function: Callable,
        golden_kwargs: dict = {},
    ):
        op_golden_function = get_golden_function(op_ttir_function, **golden_kwargs)
        if op_golden_function is None:
            return

        # If the op has no input, just call golden function with kwargs (eg ttir.zeros).
        if len(inputs) == 0:
            golden_output = op_golden_function(**golden_kwargs)
        else:
            golden_output = op_golden_function(
                *(organize_golden_args(inputs)), **golden_kwargs
            )

        return golden_output.shape, golden_output.dtype

>>>>>>> 5c1f44d6
    def _get_empty_op(self, tensor_type: RankedTensorType) -> OpView:
        """Get TTIR-specific empty operation."""
        return ttir.EmptyOp(tensor_type)

    def _organize_eltwise_ttir(
        self, inputs: List[Operand], output: OpView, _: Optional[Shape]
    ):
        return (self._get_type(output), *inputs, output)

    def _op_proxy(
        self,
        op_ttir_function: Callable,
        inputs: List[Operand],
        unit_attrs: Optional[List[str]] = None,
        organize_ttir_args: Optional[Callable] = None,
        organize_golden_args: Optional[Callable] = None,
        output_shape: Optional[Shape] = None,
        output_type: Optional[Type] = None,
        output_create_fn: Optional[Callable] = None,
        golden_kwargs: dict = {},
        ttir_kwargs: dict = {},
        loc: Optional[Union[str, Location]] = None,
        skip_golden: bool = False,
    ) -> Any:
        if not golden_kwargs:
            golden_kwargs = ttir_kwargs

        if organize_ttir_args is None:
            organize_ttir_args = self._organize_eltwise_ttir

        if organize_golden_args is None:
            organize_golden_args = self._organize_eltwise_golden

        with self._ctx, self._loc:
            # If output shape or type is not provided, calculate it using golden function.
            # This is needed because TTIR ops do not have shape or type MLIR inference trait.
            output_shape_and_type = self._get_output_shape_and_type(
                organize_golden_args, inputs, op_ttir_function, golden_kwargs
            )
            if not output_shape_and_type:
                assert (
                    output_shape is not None
                ), "Output shape must be provided if there is no golden function for this op"
                assert (
                    output_type is not None
                ), "Output type must be provided if there is no golden function for this op"
            else:
                (
                    calculated_output_shape,
                    calculated_output_type,
                ) = output_shape_and_type

            # Use provided output shape/type if available, otherwise use calculated ones.
            output_shape = calculated_output_shape if not output_shape else output_shape
            output_type = (
                self._get_type_from_torch_dtype(calculated_output_type)
                if not output_type
                else output_type
            )

            # Create output tensor using provided function or create empty tensor.
            if output_create_fn:
                output = output_create_fn(output_shape, output_type)
            else:
                output = self._empty(output_shape, output_type)

            # Prepare location for the op.
            id = self._get_next_global_id()
            loc = (
                self._get_loc_from_str(loc)
                if loc is not None
                else self._get_loc_of_extra_file_callee(id=id)
            )

            # Organize arguments and create the TTIR op.
            if organize_ttir_args(inputs, output, output_shape) == 0:
                op = op_ttir_function(
                    loc=loc,
                    **ttir_kwargs,
                )
            else:
                op = op_ttir_function(
                    *organize_ttir_args(inputs, output, output_shape),
                    loc=loc,
                    **ttir_kwargs,
                )
            print(golden_kwargs)
            # Set unit attributes if provided.
            if unit_attrs is not None:
                for attr_name in unit_attrs:
                    op.operation.attributes[attr_name] = UnitAttr.get(self._ctx)

            if not skip_golden and not self._disable_golden_check:
                op_golden_function = get_golden_function(
                    op_ttir_function, **golden_kwargs
                )
                if op_golden_function is not None:
                    if len(inputs) == 0:
                        golden_output = op_golden_function(**golden_kwargs)
                    else:
                        golden_output = op_golden_function(
                            *(organize_golden_args(inputs)), **golden_kwargs
                        )
                    self._set_golden_tensor(op, golden_output)

            return op

    # ----- Public Op Generators ----

    def get_dimension_size(
        self, in0: Operand, dimension: int = 0, unit_attrs: Optional[List[str]] = None
    ) -> OpView:
        """
        Creates ``ttir.get_dimension_size``.

        *Dimension size query operation.*

        Produces the size of the given `dimension` of the `operand`.

        .. code-block:: mlir

            %operand: [[3, 2, 7], [1, 4, 4]]
            "ttir.get_dimension_size"(%operand, value = dense<0>, %out) -> %out: [[3]]

        Parameters
        ----------
        in0 : Operand
            Input tensor operand to get dimension size from
        dimension : int, optional
            The dimension index to get size of (default: 0)
        unit_attrs : *Optional[List[str]]*
            Optional list of unit attributes

        Returns
        -------
        (*OpView*)
        """
        return self._op_proxy(
            ttir.GetDimensionSizeOp,
            [in0],
            ttir_kwargs={"dimension": dimension},
            organize_ttir_args=lambda i, o, _: (self._get_type(o), i[0]),
            output_type=self._get_type_from_torch_dtype(torch.int32),
            unit_attrs=unit_attrs,
        )

    def dot_general(
        self,
        in0: Operand,
        in1: Operand,
        batch_dims_lhs: List[int],
        contract_dims_lhs: List[int],
        batch_dims_rhs: List[int],
        contract_dims_rhs: List[int],
        unit_attrs: Optional[List[str]] = None,
    ) -> OpView:
        """
        Creates ``ttir.dot_general``.

        *Generalized dot product operation.*

        Flexible tensor operation that generalizes matrix multiplication by allowing user to specify which
        dimensions of two tensors to contract. Matrix multiplication is a special case of this operation,
        where the contraction happens along the last axis of the first tensor and the second-to-last axis of the second tensor.
        From StableHLO DotGeneral Op https://openxla.org/stablehlo/spec#dot_general

        Parameters
        ----------
        in0 : Operand
            Left-hand side input tensor
        in1 : Operand
            Right-hand side input tensor
        batch_dims_lhs : *List[int]*
            Batch dimensions for the left-hand side tensor
        contract_dims_lhs : *List[int]*
            Contracting dimensions for the left-hand side tensor
        batch_dims_rhs : *List[int]*
            Batch dimensions for the right-hand side tensor
        contract_dims_rhs : *List[int]*
            Contracting dimensions for the right-hand side tensor
        unit_attrs : *Optional[List[str]]*, optional
            Optional list of unit attributes

        Returns
        -------
        (*OpView*)
        """
        return self._op_proxy(
            ttir.DotGeneralOp,
            [in0, in1],
            ttir_kwargs={
                "batch_dims_lhs": batch_dims_lhs,
                "contract_dims_lhs": contract_dims_lhs,
                "batch_dims_rhs": batch_dims_rhs,
                "contract_dims_rhs": contract_dims_rhs,
            },
            organize_ttir_args=lambda i, o, _: (self._get_type(o), i[0], i[1]),
            output_type=self._get_type_from_torch_dtype(
                self._get_golden_tensor(in0).dtype
            ),
            unit_attrs=unit_attrs,
        )

    def where(
        self,
        in0: Operand,
        in1: Operand,
        in2: Operand,
        unit_attrs: Optional[List[str]] = None,
    ) -> OpView:
        """
        Creates ``ttir.where``.

        *Elementwise conditional selection operation.*

        For each element position, selects between two values based on a boolean condition:
        - If the condition is true (non-zero), selects from the first value tensor
        - If the condition is false (zero), selects from the second value tensor

        Supports broadcasting according to standard broadcasting rules.

        .. code-block:: mlir

            // Basic selection between two tensors
            %result = ttir.where(%cond, %true_vals, %false_vals) :
                tensor<2x2xi1>, tensor<2x2xf32>, tensor<2x2xf32> -> tensor<2x2xf32>
            // Input tensors:
            // %cond: [[1, 0], [0, 1]]
            // %true_vals: [[1.0, 2.0], [3.0, 4.0]]
            // %false_vals: [[5.0, 6.0], [7.0, 8.0]]
            // Output tensor:
            // [[1.0, 6.0], [7.0, 4.0]]

            // With broadcasting (scalar condition)
            %result = ttir.where(%scalar_cond, %true_vals, %false_vals) :
                tensor<i1>, tensor<2x2xf32>, tensor<2x2xf32> -> tensor<2x2xf32>

        Parameters
        ----------
        in0 : Operand
            Condition tensor (predicate)
        in1 : Operand
            Tensor containing values to select when condition is true
        in2 : Operand
            Tensor containing values to select when condition is false
        unit_attrs : *Optional[List[str]]*
            Optional list of unit attributes

        Returns
        -------
        (*OpView*)
        """
        # Handle golden condition tensor
        in0_tensor = self._get_golden_tensor(in0)
        condition = in0_tensor.apply_shardwise(
            lambda shard: torch.where(
                shard > 0,
                torch.tensor(True, device=shard.device),
                torch.tensor(False, device=shard.device),
            )
        )
        return self._op_proxy(
            ttir.WhereOp,
            [in0, in1, in2],
            organize_golden_args=lambda i: (
                condition,
                self._get_golden_tensor(i[1]),
                self._get_golden_tensor(i[2]),
            ),
            unit_attrs=unit_attrs,
        )

    # class TTIR_ElementwiseUnaryOp

    def abs(self, in0: Operand, unit_attrs: Optional[List[str]] = None) -> OpView:
        """
        Creates ``ttir.abs``.

        *Elementwise absolute value operation.*

        Computes the absolute value of each element in the input tensor.

        .. code-block:: mlir

            // Compute absolute values of all elements in %input
            %result = ttir.abs(%input, %output) : tensor<4x4xf32>, tensor<4x4xf32> -> tensor<4x4xf32>
            // Input tensor:
            // [[-2.5,  3.7,  0.0,  1.2], ... ]
            // Output tensor:
            // [[2.5, 3.7, 0.0, 1.2], ... ]

            // Example with integer tensor
            %result = ttir.abs(%int_input, %int_output) : tensor<10xi32>, tensor<10xi32> -> tensor<10xi32>
            // Input tensor:
            // [-5, 0, 3, -2, ...]
            // Output tensor:
            // [5, 0, 3, 2, ...]

        Parameters
        ----------
        in0 : Operand
            Input tensor to compute absolute value of
        unit_attrs : *Optional[List[str]]*
            Optional list of unit attributes

        Returns
        -------
        (*OpView*)
        """

        return self._op_proxy(ttir.AbsOp, [in0], unit_attrs)

    def cbrt(self, in0: Operand, unit_attrs: Optional[List[str]] = None) -> OpView:
        """
        Creates ``ttir.cbrt``.

        *Elementwise cubic root operation.*

        Computes the cubic root (∛) of each element in the input tensor.
        For each element, returns the real-valued number that, when cubed, equals the input value.
        Unlike square root, cubic root is defined for negative numbers as well as positive numbers.

        .. code-block:: mlir

            // Compute cubic root of all elements
            %result = ttir.cbrt(%input, %output) : tensor<4xf32>, tensor<4xf32> -> tensor<4xf32>
            // Input tensor:
            // [8.0, 27.0, -8.0, 1.0]
            // Output tensor:
            // [2.0, 3.0, -2.0, 1.0]

        Parameters
        ----------
        in0 : Operand
            Input tensor
        unit_attrs : *Optional[List[str]]*
            Optional list of unit attributes

        Returns
        -------
        (*OpView*)
            A tensor containing the cubic root of each element in the input tensor
        """
        return self._op_proxy(ttir.CbrtOp, [in0], unit_attrs)

    def ceil(self, in0: Operand, unit_attrs: Optional[List[str]] = None) -> OpView:
        """
        Creates ``ttir.ceil``.

        *Elementwise ceiling operation.*

        Computes the ceiling of each element in the input tensor, rounding up to the nearest integer.
        This operation is idempotent.

        Parameters
        ----------
        in0 : Operand
            Input tensor
        unit_attrs : *Optional[List[str]]*
            Optional list of unit attributes

        Returns
        -------
        (*OpView*)
            Tensor with ceiling values
        """
        return self._op_proxy(ttir.CeilOp, [in0], unit_attrs)

    def cos(self, in0: Operand, unit_attrs: Optional[List[str]] = None) -> OpView:
        """
        Creates ``ttir.cos``.

        *Elementwise cosine operation.*

        Computes the cosine of each element in the input tensor.
        Input values are expected to be in radians.

        .. code-block:: mlir

            // Compute cosine of all elements
            %result = ttir.cos(%input, %output) : tensor<4xf32>, tensor<4xf32> -> tensor<4xf32>
            // Input tensor (in radians):
            // [0.0, 3.14159, 1.5708, -1.5708]
            // Output tensor:
            // [1.0, -1.0, 0.0, 0.0]

        Parameters
        ----------
        in0 : Operand
            Input tensor (values in radians)
        unit_attrs : *Optional[List[str]]*, optional
            Optional list of unit attributes

        Returns
        -------
        (*OpView*)
            A tensor containing the cosine of each element in the input tensor
        """
        return self._op_proxy(ttir.CosOp, [in0], unit_attrs)

    def erf(self, in0: Operand, unit_attrs: Optional[List[str]] = None) -> OpView:
        """
        Creates ``ttir.erf``.

        *Elementwise error function operation.*

        Computes the error function (erf) of each element in the input tensor.
        The error function is a mathematical function used in probability, statistics,
        and partial differential equations related to the normal distribution.

        Mathematical definition: erf(x) = (2/sqrt(π)) * ∫[0 to x] e^(-t^2) dt

        .. code-block:: mlir

            // Compute error function of all elements
            %result = ttir.erf(%input, %output) : tensor<4xf32>, tensor<4xf32> -> tensor<4xf32>
            // Input tensor:
            // [0.0, 0.5, 1.0, -1.0]
            // Output tensor:
            // [0.0, 0.5205, 0.8427, -0.8427]
        """
        return self._op_proxy(ttir.ErfOp, [in0], unit_attrs)

    def erfc(self, in0: Operand, unit_attrs: Optional[List[str]] = None) -> OpView:
        """
        Creates ``ttir.erfc``.

        *Elementwise complementary error function operation.*

        Computes the complementary error function (erfc) of each element in the input tensor.
        The complementary error function is defined as erfc(x) = 1 - erf(x),
        where erf(x) is the error function. It is commonly used in statistics and probability.

        Mathematical definition: erfc(x) = 1 - (2/sqrt(π)) * ∫[0 to x] e^(-t^2) dt

        .. code-block:: mlir

            // Compute complementary error function of all elements
            %result = ttir.erfc(%input, %output) : tensor<4xf32>, tensor<4xf32> -> tensor<4xf32>
            // Input tensor:
            // [0.0, 0.5, 1.0, -1.0]
            // Output tensor:
            // [1.0, 0.4795, 0.1573, 1.8427]
        """
        return self._op_proxy(ttir.ErfcOp, [in0], unit_attrs)

    def floor(self, in0: Operand, unit_attrs: Optional[List[str]] = None) -> OpView:
        """
        Creates ``ttir.floor``.

        *Elementwise floor operation.*

        Computes the floor of each element in the input tensor, rounding down to the nearest integer.
        This operation is idempotent.

        Parameters
        ----------
        in0 : Operand
            Input tensor
        unit_attrs : *Optional[List[str]]*, optional
            Optional list of unit attributes

        Returns
        -------
        (*OpView*)
            Tensor with floor values
        """
        return self._op_proxy(
            ttir.FloorOp,
            [in0],
            unit_attrs,
        )

    def gelu(self, in0: Operand, unit_attrs: Optional[List[str]] = None) -> OpView:
        """
        Creates ``ttir.gelu``.

        *Elementwise GELU operation.*

        Computes the GELU (Gaussian Error Linear Unit) of each element in the input tensor.
        GELU is a smooth, non-monotonic activation function that approximates the cumulative
        distribution function of a standard normal distribution.

        Mathematical definition: gelu(x) = 0.5 * x * (1 + erf(x / sqrt(2)))

        .. code-block:: mlir

            // Compute GELU of all elements
            %result = ttir.gelu(%input, %output) : tensor<4xf32>, tensor<4xf32> -> tensor<4xf32>
            // Input tensor:
            // [1.0, -0.5, 2.0, -2.0]
            // Output tensor:
            // [0.841, -0.154, 1.954, -0.046]

        Parameters
        ----------
        in0 : Operand
            Input tensor
        unit_attrs : *Optional[List[str]]*, optional
            Optional list of unit attributes

        Returns
        -------
        (*OpView*)
            A tensor containing the GELU values of each element in the input tensor
        """
        return self._op_proxy(ttir.GeluOp, [in0], unit_attrs)

    def is_finite(self, in0: Operand, unit_attrs: Optional[List[str]] = None) -> OpView:
        """
        Creates ``ttir.is_finite``.

        *Elementwise finite check operation.*

        Checks if each element in the input tensor is finite (neither infinite nor NaN).
        For each element, returns a boolean value indicating whether the element is finite.

        Mathematical definition: isfinite(x) = x ∈ ℝ

        .. code-block:: mlir

            // Check if elements are finite
            %result = ttir.is_finite(%input, %output) : tensor<4xf32>, tensor<4xi1> -> tensor<4xi1>
            // Input tensor:
            // [1.0, inf, -inf, nan]
            // Output tensor:
            // [true, false, false, false]

        Parameters
        ----------
        in0 : Operand
            Input tensor
        unit_attrs : *Optional[List[str]]*, optional
            Optional list of unit attributes

        Returns
        -------
        (*OpView*)
        """
        return self._op_proxy(
            ttir.IsFiniteOp,
            [in0],
            unit_attrs,
            output_type=F32Type.get(self._ctx),
        )

    def logical_not(
        self, in0: Operand, unit_attrs: Optional[List[str]] = None
    ) -> OpView:
        """
        Creates ``ttir.logical_not``.

        *Elementwise logical NOT operation.*

        Computes the logical NOT of each element in the input tensor.
        For each element x, returns True if x is False, and False if x is True.

        .. code-block:: mlir

            // Compute logical NOT of all elements
            %result = ttir.logical_not(%input, %output) : tensor<3xi1>, tensor<3xi1> -> tensor<3xi1>
            // Input tensor:
            // [true, false, true]
            // Output tensor:
            // [false, true, false]

        Parameters
        ----------
        in0 : Operand
            Input tensor
        unit_attrs : *Optional[List[str]]*, optional
            Optional list of unit attributes

        Returns
        -------
        (*OpView*)
            A tensor containing the logical NOT of each element in the input tensor
        """
        return self._op_proxy(
            ttir.LogicalNotOp,
            [in0],
            unit_attrs=unit_attrs,
        )

    def bitwise_not(
        self, in0: Operand, unit_attrs: Optional[List[str]] = None
    ) -> OpView:
        """
        Creates ``ttir.bitwise_not``.

        *Elementwise bitwise NOT operation.*

        Computes the bitwise NOT (one's complement) of each element in the input tensor.
        For each element, flips all the bits in the binary representation of the value.

        This operation is typically used with integer data types and has the involution property,
        meaning that applying it twice returns the original value: bitwise_not(bitwise_not(x)) = x.

        .. code-block:: mlir

            // Bitwise NOT with integer tensors
            %result = ttir.bitwise_not(%input, %output) : tensor<2x2xi32>, tensor<2x2xi32> -> tensor<2x2xi32>
            // Input tensor:
            // [[1, 2],
            //  [3, 4]]
            // Output tensor:
            // [[-2, -3],
            //  [-4, -5]]

            // Example with 8-bit integers
            %result = ttir.bitwise_not(%input, %output) : tensor<3xi8>, tensor<3xi8> -> tensor<3xi8>
            // Input: [0, 5, 255] (binary: [00000000, 00000101, 11111111])
            // Output: [255, 250, 0] (binary: [11111111, 11111010, 00000000])

        Parameters
        ----------
        in0 : Operand
            Input tensor
        unit_attrs : *Optional[List[str]]*, optional
            Optional list of unit attributes

        Returns
        -------
        (*OpView*)
        """
        return self._op_proxy(
            ttir.BitwiseNotOp,
            [in0],
            unit_attrs,
        )

    def neg(self, in0: Operand, unit_attrs: Optional[List[str]] = None) -> OpView:
        """
        Creates ``ttir.neg``.

        *Elementwise negate operation.*

        Computes the negation of each element in the input tensor.
        For each element, returns the negation of the value.

        Mathematical definition: neg(x) = -x

        .. code-block:: mlir

            // Compute negation of all elements
            %result = ttir.neg(%input, %output) : tensor<4xf32>, tensor<4xf32> -> tensor<4xf32>
            // Input tensor:
            // [1.7, 2.0, -0.3, 4.5]
            // Output tensor:
            // [-1.7, -2.0, 0.3, -4.5]

        Parameters
        ----------
        in0 : Operand
            Input tensor
        unit_attrs : *Optional[List[str]]*, optional
            Optional list of unit attributes

        Returns
        -------
        (*OpView*)
            A tensor containing the negation of each input element
        """
        return self._op_proxy(ttir.NegOp, [in0], unit_attrs)

    def tan(self, in0: Operand, unit_attrs: Optional[List[str]] = None) -> OpView:
        """
        Creates ``ttir.tan``.

        *Elementwise tangent operation.*

        Computes the tangent of each element in the input tensor.

        Parameters
        ----------
        in0 : Operand
            Input tensor
        unit_attrs : *Optional[List[str]]*, optional
            Optional list of unit attributes

        Returns
        -------
        (*OpView*)
            Tensor with tangent values
        """
        return self._op_proxy(ttir.TanOp, [in0], unit_attrs)

    def atan(self, in0: Operand, unit_attrs: Optional[List[str]] = None) -> OpView:
        """
        Creates ``ttir.atan``.

        *Elementwise arctangent operation.*

        Computes the inverse tangent (arctangent) of each element in the input tensor.

        Parameters
        ----------
        in0 : Operand
            Input tensor
        unit_attrs : *Optional[List[str]]*, optional
            Optional list of unit attributes

        Returns
        -------
        (*OpView*)
            Tensor with arctangent values
        """
        return self._op_proxy(ttir.AtanOp, [in0], unit_attrs)

    def tanh(self, in0: Operand, unit_attrs: Optional[List[str]] = None) -> OpView:
        """
        Creates ``ttir.tanh``.

        *Elementwise hyperbolic tangent operation.*

        Computes the hyperbolic tangent of each element in the input tensor.

        Parameters
        ----------
        in0 : Operand
            Input tensor
        unit_attrs : *Optional[List[str]]*, optional
            Optional list of unit attributes

        Returns
        -------
        (*OpView*)
            Tensor with hyperbolic tangent values
        """
        return self._op_proxy(ttir.TanhOp, [in0], unit_attrs)

    def reciprocal(
        self, in0: Operand, unit_attrs: Optional[List[str]] = None
    ) -> OpView:
        """
        Creates ``ttir.reciprocal``.

        *Elementwise reciprocal operation.*

        Computes the reciprocal (1/x) of each element in the input tensor.
        This operation is involutive (applying it twice returns to the original value).

        Parameters
        ----------
        in0 : Operand
            Input tensor
        unit_attrs : *Optional[List[str]]*, optional
            Optional list of unit attributes

        Returns
        -------
        (*OpView*)
            Tensor with reciprocal values
        """
        return self._op_proxy(
            ttir.ReciprocalOp,
            [in0],
            unit_attrs,
        )

    def relu(self, in0: Operand, unit_attrs: Optional[List[str]] = None) -> OpView:
        """
        Creates ``ttir.relu``.

        *Elementwise ReLU activation operation.*

        Computes the Rectified Linear Unit function for each element in the input tensor.
        This operation is idempotent (applying it multiple times has the same effect as applying it once).

        Parameters
        ----------
        in0 : Operand
            Input tensor
        unit_attrs : *Optional[List[str]]*, optional
            Optional list of unit attributes

        Returns
        -------
        (*OpView*)
            Tensor with ReLU activation values
        """
        return self._op_proxy(ttir.ReluOp, [in0], unit_attrs)

    def relu6(self, in0: Operand, unit_attrs: Optional[List[str]] = None) -> OpView:
        """
        Creates ``ttir.relu6``.

        *Elementwise ReLU6 activation operation.*

        Computes the ReLU6 function for each element in the input tensor.
        ReLU6 is defined as: min(max(0, x), 6)
        This activation function clips values between 0 and 6, making it useful
        for quantized neural networks and mobile applications.

        .. code-block:: mlir

            // Compute ReLU6 of all elements
            %result = ttir.relu6(%input, %output) : tensor<4xf32>, tensor<4xf32> -> tensor<4xf32>
            // Input tensor:
            // [-2.0, 3.0, 8.0, 1.5]
            // Output tensor:
            // [0.0, 3.0, 6.0, 1.5]

        Parameters
        ----------
        in0 : Operand
            Input tensor
        unit_attrs : *Optional[List[str]]*, optional
            Optional list of unit attributes

        Returns
        -------
        (*OpView*)
            Tensor with ReLU6 activation values
        """
        return self._op_proxy(ttir.Relu6Op, [in0], unit_attrs)

    def silu(self, in0: Operand, unit_attrs: Optional[List[str]] = None) -> OpView:
        """
        Creates ``ttir.silu``.

        *Elementwise SiLU (Swish) activation operation.*

        Computes the SiLU (Sigmoid Linear Unit) activation function for each element in the input tensor.
        SiLU is also known as Swish activation and is defined as: silu(x) = x * sigmoid(x) = x / (1 + exp(-x))

        This activation function is smooth, non-monotonic, and has been shown to work well
        in deep neural networks, particularly in transformer architectures.

        .. code-block:: mlir

            // Compute SiLU activation of all elements
            %result = ttir.silu(%input, %output) : tensor<4xf32>, tensor<4xf32> -> tensor<4xf32>
            // Input tensor:
            // [1.0, -0.5, 2.0, -2.0]
            // Output tensor:
            // [0.731, -0.193, 1.762, -0.238]

        Parameters
        ----------
        in0 : Operand
            Input tensor
        unit_attrs : *Optional[List[str]]*, optional
            Optional list of unit attributes

        Returns
        -------
        (*OpView*)
            A tensor containing the SiLU activation values of each element in the input tensor
        """
        return self._op_proxy(ttir.SiluOp, [in0], unit_attrs)

    def relu6(self, in0: Operand, unit_attrs: Optional[List[str]] = None) -> OpView:
        """
        Creates ``ttir.relu6``.

        *Elementwise ReLU6 activation operation.*

        Computes the ReLU6 function for each element in the input tensor.
        ReLU6 is defined as: min(max(0, x), 6)
        This activation function clips values between 0 and 6, making it useful
        for quantized neural networks and mobile applications.

        .. code-block:: mlir

            // Compute ReLU6 of all elements
            %result = ttir.relu6(%input, %output) : tensor<4xf32>, tensor<4xf32> -> tensor<4xf32>
            // Input tensor:
            // [-2.0, 3.0, 8.0, 1.5]
            // Output tensor:
            // [0.0, 3.0, 6.0, 1.5]

        Parameters
        ----------
        in0 : Operand
            Input tensor
        unit_attrs : *Optional[List[str]]*, optional
            Optional list of unit attributes

        Returns
        -------
        (*OpView*)
            Tensor with ReLU6 activation values
        """
        return self._op_proxy(ttir.Relu6Op, [in0], unit_attrs)

    def rsqrt(self, in0: Operand, unit_attrs: Optional[List[str]] = None) -> OpView:
        """
        Creates ``ttir.rsqrt``.

        *Elementwise reciprocal square root operation.*

        Computes the reciprocal of the square root (1/√x) of each element in the input tensor.

        Parameters
        ----------
        in0 : Operand
            Input tensor
        unit_attrs : *Optional[List[str]]*, optional
            Optional list of unit attributes

        Returns
        -------
        (*OpView*)
            Tensor with reciprocal square root values
        """
        return self._op_proxy(
            ttir.RsqrtOp,
            [in0],
            unit_attrs,
        )

    def sigmoid(self, in0: Operand, unit_attrs: Optional[List[str]] = None) -> OpView:
        """
        Creates ``ttir.sigmoid``.

        *Elementwise sigmoid activation operation.*

        Computes the sigmoid function (1/(1 + e^-x)) for each element in the input tensor.

        Parameters
        ----------
        in0 : Operand
            Input tensor
        unit_attrs : *Optional[List[str]]*, optional
            Optional list of unit attributes

        Returns
        -------
        (*OpView*)
            Tensor with sigmoid activation values
        """
        return self._op_proxy(
            ttir.SigmoidOp,
            [in0],
            unit_attrs,
        )

    def sign(self, in0: Operand, unit_attrs: Optional[List[str]] = None) -> OpView:
        """
        Creates ``ttir.sign``.

        *Elementwise sign operation.*

        Returns the sign (-1, 0, or 1) of each element in the input tensor.
        This operation is idempotent.

        Parameters
        ----------
        in0 : Operand
            Input tensor
        unit_attrs : *Optional[List[str]]*, optional
            Optional list of unit attributes

        Returns
        -------
        (*OpView*)
            Tensor with sign values
        """
        return self._op_proxy(ttir.SignOp, [in0], unit_attrs)

    def silu(self, in0: Operand, unit_attrs: Optional[List[str]] = None) -> OpView:
        """
        Creates ``ttir.silu``.

        *Elementwise SiLU (Swish) activation operation.*

        Computes the SiLU (Sigmoid Linear Unit) activation function for each element in the input tensor.
        SiLU is also known as Swish activation and is defined as: silu(x) = x * sigmoid(x) = x / (1 + exp(-x))

        This activation function is smooth, non-monotonic, and has been shown to work well
        in deep neural networks, particularly in transformer architectures.

        .. code-block:: mlir

            // Compute SiLU activation of all elements
            %result = ttir.silu(%input, %output) : tensor<4xf32>, tensor<4xf32> -> tensor<4xf32>
            // Input tensor:
            // [1.0, -0.5, 2.0, -2.0]
            // Output tensor:
            // [0.731, -0.193, 1.762, -0.238]

        Parameters
        ----------
        in0 : Operand
            Input tensor
        unit_attrs : *Optional[List[str]]*, optional
            Optional list of unit attributes

        Returns
        -------
        (*OpView*)
            A tensor containing the SiLU activation values of each element in the input tensor
        """
        return self._op_proxy(ttir.SiluOp, [in0], unit_attrs)

    def sin(self, in0: Operand, unit_attrs: Optional[List[str]] = None) -> OpView:
        """
        Creates ``ttir.sin``.

        *Elementwise sine operation.*

        Computes the sine of each element in the input tensor.

        Parameters
        ----------
        in0 : Operand
            Input tensor
        unit_attrs : *Optional[List[str]]*, optional
            Optional list of unit attributes

        Returns
        -------
        (*OpView*)
            Tensor with sine values
        """
        return self._op_proxy(ttir.SinOp, [in0], unit_attrs)

    def sqrt(self, in0: Operand, unit_attrs: Optional[List[str]] = None) -> OpView:
        """
        Creates ``ttir.sqrt``.

        *Elementwise square root operation.*

        Computes the square root of each element in the input tensor.

        Parameters
        ----------
        in0 : Operand
            Input tensor
        unit_attrs : *Optional[List[str]]*, optional
            Optional list of unit attributes

        Returns
        -------
        (*OpView*)
            Tensor with square root values
        """
        return self._op_proxy(ttir.SqrtOp, [in0], unit_attrs)

    def typecast(
        self,
        in0: Operand,
        output_type: torch.dtype,
        unit_attrs: Optional[List[str]] = None,
    ) -> OpView:
        """
        Creates ``ttir.typecast``.

        *Elementwise type casting operation.*

        Casts each element in the input tensor to the type of the output tensor.
        The output type can be any supported tensor element type.

        .. code-block:: mlir

            // Cast float32 to int32
            %result = ttir.typecast(%input, %output) : tensor<2x2xf32>, tensor<2x2xi32> -> tensor<2x2xi32>
            // Input tensor:
            // [[1.7, 2.3],
            //  [3.8, 4.1]]
            // Output tensor:
            // [[1, 2],
            //  [3, 4]]

        Parameters
        ----------
        in0 : Operand
            Input tensor to cast
        unit_attrs : *Optional[List[str]]*, optional
            Optional list of unit attributes

        Returns
        -------
        (*OpView*)
            A tensor containing the input values cast to the output type
        """
        return self._op_proxy(
            ttir.TypecastOp,
            [in0],
            golden_kwargs={"dtype": output_type},
            output_type=self._get_type_from_torch_dtype(output_type),
            unit_attrs=unit_attrs,
        )

    def log(self, in0: Operand, unit_attrs: Optional[List[str]] = None) -> OpView:
        """
        Creates ``ttir.log``.

        *Elementwise natural logarithm operation.*

        Computes the natural logarithm of each element in the input tensor.
        For each element x, returns ln(x), where ln is the natural logarithm.

        .. code-block:: mlir

            // Compute natural logarithm of all elements
            %result = ttir.log(%input, %output) : tensor<3xf32>, tensor<3xf32> -> tensor<3xf32>
            // Input tensor:
            // [1.0, 2.71828, 7.38906]
            // Output tensor:
            // [0.0, 1.0, 2.0]

        Parameters
        ----------
        in0 : Operand
            Input tensor
        unit_attrs : *Optional[List[str]]*, optional
            Optional list of unit attributes

        Returns
        -------
        (*OpView*)
            A tensor containing the natural logarithm of each element in the input tensor
        """
        return self._op_proxy(ttir.LogOp, [in0], unit_attrs)

    def log1p(self, in0: Operand, unit_attrs: Optional[List[str]] = None) -> OpView:
        """Elementwise natural logarithm of one plus input operation.

        The `log1p` operation computes the natural logarithm of one plus each element in the
        input tensor. For each element x, it returns ln(1 + x). This operation is more
        accurate than computing log(1 + x) directly for x values close to zero, and it is
        defined for x > -1. For values less than or equal to -1, the behavior depends on
        the implementation (may return NaN or negative infinity).

        .. code-block:: mlir

            // Compute log1p of all elements
            %result = ttir.log1p(%input, %output) : tensor<4xf32>, tensor<4xf32> -> tensor<4xf32>
            // Input tensor:
            // [0.0, -0.999, 7.0, 6.38905621, 15.0]
            // Output tensor:
            // [0.0, -6.90776825, 2.07944155, 2.0, 2.77258873]

        Parameters
        ----------
        in0 : Operand
            Input tensor
        unit_attrs : *Optional[List[str]]*, optional
            Optional list of unit attributes

        Returns
        -------
        (*OpView*)
            A tensor containing the log1p values of the input tensor
        """
        return self._op_proxy(
            ttir.Log1pOp,
            [in0],
            unit_attrs,
        )

    def expm1(self, in0: Operand, unit_attrs: Optional[List[str]] = None) -> OpView:
        """
        Creates ``ttir.expm1``.

        *Elementwise exponential minus one operation.*

        Computes e^x - 1 for each element in the input tensor, where e is Euler's number.
        This operation provides better numerical precision than computing exp(x) - 1 directly,
        especially for small values of x.

        .. code-block:: mlir

            // Compute exp(x) - 1 for all elements
            %result = ttir.expm1(%input, %output) : tensor<3xf32>, tensor<3xf32> -> tensor<3xf32>
            // Input tensor:
            // [0.0, 0.1, -0.1]
            // Output tensor:
            // [0.0, 0.10517, -0.09516]

        Parameters
        ----------
        in0 : Operand
            Input tensor
        unit_attrs : *Optional[List[str]]*, optional
            Optional list of unit attributes

        Returns
        -------
        (*OpView*)
            A tensor containing exp(x) - 1 for each element x in the input tensor
        """
        return self._op_proxy(
            ttir.Expm1Op,
            [in0],
            unit_attrs,
        )

    # class TTIR_ElementwiseUnaryWithFloatParameterOp

    def leaky_relu(
        self,
        in0: Operand,
        parameter: float = 0.01,
        unit_attrs: Optional[List[str]] = None,
    ) -> OpView:
        """
        Creates ``ttir.leaky_relu``.

        *Elementwise leaky ReLU activation operation.*

        Computes a leaky version of the Rectified Linear Unit (ReLU) activation function.
        For each element x in the input tensor:
        - If x > 0: returns x
        - If x ≤ 0: returns parameter * x

        The parameter controls the slope for negative values, allowing a small gradient
        when the unit is not active.

        .. code-block:: mlir

            // Compute leaky ReLU with slope 0.01 for negative values
            %result = ttir.leaky_relu(%input, %output) : tensor<4xf32>, tensor<4xf32> -> tensor<4xf32>
            // Input tensor:
            // [2.0, -1.0, 0.0, -3.0]
            // Output tensor:
            // [2.0, -0.01, 0.0, -0.03]

        Parameters
        ----------
        in0 : Operand
            Input tensor to be activated
        parameter : float, optional
            Slope for negative values (default: 0.01)
        unit_attrs : *Optional[List[str]]*, optional
            Optional list of unit attributes

        Returns
        -------
        (*OpView*)
            A tensor containing the leaky ReLU activation values
        """
        ttir_kwargs = {"parameter": parameter}
        return self._op_proxy(
            ttir.LeakyReluOp,
            [in0],
            ttir_kwargs=ttir_kwargs,
            unit_attrs=unit_attrs,
        )

    # class TTIR_ElementwiseBinaryOp

    def eq(
        self, in0: Operand, in1: Operand, unit_attrs: Optional[List[str]] = None
    ) -> OpView:
        """
        Creates ``ttir.eq``.

        *Elementwise equality comparison operation.*

        Performs an elementwise equality comparison between two tensors.
        For each pair of corresponding elements, returns:
        - 1 (true) if the elements are equal
        - 0 (false) if the elements are not equal

        Note that special handling may be required for floating-point NaN values, as NaN is not
        equal to any value, including itself.

        Mathematical definition: equal(x, y) = x == y

        .. code-block:: mlir

            // Compare elements for equality
            %result = ttir.eq(%lhs, %rhs, %output) : tensor<3xf32>, tensor<3xf32>, tensor<3xi1> -> tensor<3xi1>
            // Input tensors:
            // lhs: [1.0, 2.0, 3.0]
            // rhs: [1.0, 2.0, 4.0]
            // Output tensor:
            // [1, 1, 0]

        Parameters
        ----------
        in0 : Operand
            First input tensor
        in1 : Operand
            Second input tensor
        unit_attrs : *Optional[List[str]]*, optional
            Optional list of unit attributes

        Returns
        -------
        (*OpView*)
        """
        return self._op_proxy(
            ttir.EqualOp,
            [in0, in1],
            unit_attrs=unit_attrs,
        )

    def ne(
        self, in0: Operand, in1: Operand, unit_attrs: Optional[List[str]] = None
    ) -> OpView:
        """
        Creates ``ttir.ne``.

        *Elementwise inequality comparison operation.*

        Performs elementwise inequality comparison between two tensors.
        For each pair of corresponding elements, returns:
        - 1 (true) if the elements are not equal
        - 0 (false) if the elements are equal

        Note: Special handling may be required for floating-point NaN values, as NaN is not
        equal to any value, including itself. This means ne(NaN, NaN) should return true.

        Mathematical definition: not_equal(x, y) = x != y

        .. code-block:: mlir

            // Compare elements for inequality
            %result = ttir.ne(%lhs, %rhs, %output) : tensor<4xf32>, tensor<4xf32>, tensor<4xi1> -> tensor<4xi1>
            // Input tensors:
            // lhs: [1.0, 2.0, 3.0, 2.0]
            // rhs: [1.0, 2.0, 4.0, 5.0]
            // Output tensor:
            // [0, 0, 1, 1]

        Parameters
        ----------
        in0 : Operand
            First input tensor
        in1 : Operand
            Second input tensor
        unit_attrs : *Optional[List[str]]*, optional
            Optional list of unit attributes

        Returns
        -------
        (*OpView*)
        """
        return self._op_proxy(
            ttir.NotEqualOp,
            [in0, in1],
            unit_attrs=unit_attrs,
        )

    def ge(
        self, in0: Operand, in1: Operand, unit_attrs: Optional[List[str]] = None
    ) -> OpView:
        """
        Creates ``ttir.ge``.

        *Elementwise greater than or equal to comparison operation.*

        Performs elementwise greater than or equal to comparison between two tensors.
        For each pair of corresponding elements, returns:
        - 1 (true) if the left element is greater than or equal to the right element
        - 0 (false) if the left element is less than the right element

        Mathematical definition: greater_equal(x, y) = x >= y

        .. code-block:: mlir

            // Compare elements for greater than or equal to
            %result = ttir.ge(%lhs, %rhs, %output) : tensor<4xf32>, tensor<4xf32>, tensor<4xi1> -> tensor<4xi1>
            // Input tensors:
            // lhs: [1.0, 2.0, 3.0, 2.0]
            // rhs: [1.0, 2.0, 4.0, 5.0]
            // Output tensor:
            // [1, 1, 0, 0]

        Parameters
        ----------
        in0 : Operand
            First input tensor (left-hand side)
        in1 : Operand
            Second input tensor (right-hand side)
        unit_attrs : *Optional[List[str]]*, optional
            Optional list of unit attributes

        Returns
        -------
        (*OpView*)
        """
        return self._op_proxy(
            ttir.GreaterEqualOp,
            [in0, in1],
            unit_attrs=unit_attrs,
        )

    def gt(
        self, in0: Operand, in1: Operand, unit_attrs: Optional[List[str]] = None
    ) -> OpView:
        """
        Creates ``ttir.gt``.

        *Elementwise greater than comparison operation.*

        Performs elementwise greater than comparison between two tensors.
        For each pair of corresponding elements, returns:
        - 1 (true) if the left element is greater than the right element
        - 0 (false) if the left element is less than or equal to the right element

        Mathematical definition: greater(x, y) = x > y

        .. code-block:: mlir

            // Compare elements for greater than
            %result = ttir.gt(%lhs, %rhs, %output) : tensor<4xf32>, tensor<4xf32>, tensor<4xi1> -> tensor<4xi1>
            // Input tensors:
            // lhs: [1.0, 2.0, 3.0, 2.0]
            // rhs: [1.0, 1.0, 4.0, 5.0]
            // Output tensor:
            // [0, 1, 0, 0]

        Parameters
        ----------
        in0 : Operand
            First input tensor (left-hand side)
        in1 : Operand
            Second input tensor (right-hand side)
        unit_attrs : *Optional[List[str]]*, optional
            Optional list of unit attributes

        Returns
        -------
        (*OpView*)
        """
        return self._op_proxy(
            ttir.GreaterThanOp,
            [in0, in1],
            unit_attrs=unit_attrs,
        )

    def le(
        self, in0: Operand, in1: Operand, unit_attrs: Optional[List[str]] = None
    ) -> OpView:
        """
        Creates ``ttir.le``.

        *Elementwise less than or equal to comparison operation.*

        Performs elementwise less than or equal to comparison between two tensors.
        For each pair of corresponding elements, returns:
        - 1 (true) if the left element is less than or equal to the right element
        - 0 (false) if the left element is greater than the right element

        Mathematical definition: less_equal(x, y) = x <= y

        .. code-block:: mlir

            // Compare elements for less than or equal to
            %result = ttir.le(%lhs, %rhs, %output) : tensor<4xf32>, tensor<4xf32>, tensor<4xi1> -> tensor<4xi1>
            // Input tensors:
            // lhs: [1.0, 2.0, 3.0, 2.0]
            // rhs: [1.0, 2.0, 4.0, 5.0]
            // Output tensor:
            // [1, 1, 1, 1]

        Parameters
        ----------
        in0 : Operand
            First input tensor (left-hand side)
        in1 : Operand
            Second input tensor (right-hand side)
        unit_attrs : *Optional[List[str]]*, optional
            Optional list of unit attributes

        Returns
        -------
        (*OpView*)
        """
        return self._op_proxy(
            ttir.LessEqualOp,
            [in0, in1],
            unit_attrs=unit_attrs,
        )

    def lt(
        self, in0: Operand, in1: Operand, unit_attrs: Optional[List[str]] = None
    ) -> OpView:
        """
        Creates ``ttir.lt``.

        *Elementwise less than comparison operation.*

        The `lt` operation performs an elementwise less than comparison between two tensors.
        For each pair of corresponding elements, it returns:
        - 1 (true) if the left element is less than the right element
        - 0 (false) if the left element is greater than or equal to the right element

        Mathematical definition: less(x, y) = x < y

        .. code-block:: mlir

            // Compare elements for less than
            %result = ttir.lt(%lhs, %rhs, %output) : tensor<4xf32>, tensor<4xf32>, tensor<4xf32> -> tensor<4xf32>
            // Input tensors:
            // lhs: [1.0, 2.0, 3.0, 2.0]
            // rhs: [1.0, 2.0, 4.0, 5.0]
            // Output tensor: [0, 0, 1, 1]  # 1 where less, 0 where greater or equal

        Parameters
        ----------
        in0 : Operand
            First input tensor (left-hand side)
        in1 : Operand
            Second input tensor (right-hand side)
        unit_attrs : *Optional[List[str]]*, optional
            Optional list of unit attributes

        Returns
        -------
        (*OpView*)
            A boolean tensor with 1s where left < right and 0s otherwise
        """
        return self._op_proxy(
            ttir.LessThanOp,
            [in0, in1],
            unit_attrs=unit_attrs,
        )

    def logical_and(
        self, in0: Operand, in1: Operand, unit_attrs: Optional[List[str]] = None
    ) -> OpView:
        """
        Creates ``ttir.logical_and``.

        *Elementwise logical AND operation.*

        Performs elementwise logical AND operation between two tensors.
        For each pair of corresponding elements, returns:
        - 1 (true) if both elements are 1 (true)
        - 0 (false) if at least one element is 0 (false)

        This operation is idempotent, meaning logical_and(x, x) = x.

        .. code-block:: mlir

            // Logical AND operation
            %result = ttir.logical_and(%lhs, %rhs, %output) : tensor<4xi1>, tensor<4xi1>, tensor<4xi1> -> tensor<4xi1>
            // Input tensors:
            // lhs: [1, 0, 1, 0]
            // rhs: [1, 1, 0, 1]
            // Output tensor:
            // [1, 0, 0, 0]

        Parameters
        ----------
        in0 : Operand
            First input tensor
        in1 : Operand
            Second input tensor
        unit_attrs : *Optional[List[str]]*, optional
            Optional list of unit attributes

        Returns
        -------
        (*OpView*)
        """
        return self._op_proxy(
            ttir.LogicalAndOp,
            [in0, in1],
            unit_attrs=unit_attrs,
        )

    def logical_left_shift(
        self, in0: Operand, in1: Operand, unit_attrs: Optional[List[str]] = None
    ) -> OpView:
        """
        Creates ``ttir.logical_shift_left``.

        *Elementwise logical shift left operation.*

        Performs elementwise logical shift left operation between two tensors.
        For each pair of corresponding elements, shifts the bits of the first element to the left
        by the number of positions specified by the second element.

        .. code-block:: mlir

            // Logical shift left operation
            %result = ttir.logical_shift_left(%lhs, %rhs, %output) : tensor<3xi8>, tensor<3xi8>, tensor<3xi8> -> tensor<3xi8>
            // Input tensors:
            // lhs: [2, 4, 8]  (binary: [00000010, 00000100, 00001000])
            // rhs: [1, 2, 3]  (shift amounts)
            // Output tensor:
            // [4, 16, 64]    (binary: [00000100, 00010000, 01000000])

        Parameters
        ----------
        in0 : Operand
            First input tensor
        in1 : Operand
            Second input tensor (shift amounts)
        unit_attrs : *Optional[List[str]]*, optional
            Optional list of unit attributes

        Returns
        -------
        (*OpView*)
        """
        return self._op_proxy(
            ttir.LogicalLeftShiftOp,
            [in0, in1],
            unit_attrs=unit_attrs,
        )

    def logical_or(
        self, in0: Operand, in1: Operand, unit_attrs: Optional[List[str]] = None
    ) -> OpView:
        """
        Creates ``ttir.logical_or``.

        *Elementwise logical OR operation.*

        Performs elementwise logical OR operation between two tensors.
        For each pair of corresponding elements, returns:
        - 1 (true) if at least one element is 1 (true)
        - 0 (false) if both elements are 0 (false)

        This operation is idempotent, meaning logical_or(x, x) = x.

        Mathematical definition: logical_or(x, y) = x || y

        .. code-block:: mlir

            // Logical OR operation
            %result = ttir.logical_or(%lhs, %rhs, %output) : tensor<4xi1>, tensor<4xi1>, tensor<4xi1> -> tensor<4xi1>
            // Input tensors:
            // lhs: [1, 0, 1, 0]
            // rhs: [1, 1, 0, 1]
            // Output tensor:
            // [1, 1, 1, 1]

        Parameters
        ----------
        in0 : Operand
            First input tensor
        in1 : Operand
            Second input tensor
        unit_attrs : *Optional[List[str]]*, optional
            Optional list of unit attributes

        Returns
        -------
        (*OpView*)
        """
        return self._op_proxy(
            ttir.LogicalOrOp,
            [in0, in1],
            unit_attrs=unit_attrs,
        )

    def logical_right_shift(
        self, in0: Operand, in1: Operand, unit_attrs: Optional[List[str]] = None
    ) -> OpView:
        """
        Creates ``ttir.logical_right_shift``.

        *Elementwise logical right shift operation.*

        Performs elementwise logical right shift operation between two tensors.
        For each pair of corresponding elements, shifts the bits of the first element to the right
        by the number of positions specified by the second element.

        .. code-block:: mlir

            // Logical right shift operation
            %result = ttir.logical_right_shift(%lhs, %rhs, %output) : tensor<3xi8>, tensor<3xi8>, tensor<3xi8> -> tensor<3xi8>
            // Input tensors:
            // lhs: [8, 16, 32]  (binary: [00001000, 00010000, 00100000])
            // rhs: [1, 2, 3]    (shift amounts)
            // Output tensor:
            // [4, 4, 4]        (binary: [00000100, 00000100, 00000100])
        Parameters
        ----------
        in0 : Operand
            First input tensor
        in1 : Operand
            Second input tensor (shift amounts)
        unit_attrs : *Optional[List[str]]*, optional
            Optional list of unit attributes

        Returns
        -------
        (*OpView*)
        """
        return self._op_proxy(
            ttir.LogicalRightShiftOp,
            [in0, in1],
            unit_attrs=unit_attrs,
        )

    def logical_xor(
        self, in0: Operand, in1: Operand, unit_attrs: Optional[List[str]] = None
    ) -> OpView:
        """
        Creates ``ttir.logical_xor``.

        *Elementwise logical XOR operation.*

        Performs elementwise logical XOR (exclusive OR) operation between two tensors.
        For each pair of corresponding elements, returns:
        - 1 (true) if exactly one element is 1 (true)
        - 0 (false) if both elements are the same (both 0 or both 1)

        Mathematical definition: logical_xor(x, y) = (x || y) && !(x && y)

        .. code-block:: mlir

            // Logical XOR operation
            %result = ttir.logical_xor(%lhs, %rhs, %output) : tensor<4xi1>, tensor<4xi1>, tensor<4xi1> -> tensor<4xi1>
            // Input tensors:
            // lhs: [1, 0, 1, 0]
            // rhs: [1, 1, 0, 1]
            // Output tensor:
            // [0, 1, 1, 1]

        Parameters
        ----------
        in0 : Operand
            First input tensor
        in1 : Operand
            Second input tensor
        unit_attrs : *Optional[List[str]]*, optional
            Optional list of unit attributes

        Returns
        -------
        (*OpView*)
        """
        return self._op_proxy(
            ttir.LogicalXorOp,
            [in0, in1],
            unit_attrs=unit_attrs,
        )

    def bitwise_and(
        self, in0: Operand, in1: Operand, unit_attrs: Optional[List[str]] = None
    ) -> OpView:
        """
        Creates ``ttir.bitwise_and``.

        *Elementwise bitwise AND operation.*

        Performs elementwise bitwise AND operation between two tensors.
        For each pair of corresponding elements, performs a bitwise AND on their binary representations.

        This operation is typically used with integer data types and has the following properties:
        - Commutative: bitwise_and(x, y) = bitwise_and(y, x)
        - Associative: bitwise_and(x, bitwise_and(y, z)) = bitwise_and(bitwise_and(x, y), z)
        - Identity: bitwise_and(x, -1) = x
        - Zero: bitwise_and(x, 0) = 0

        .. code-block:: mlir

            // Bitwise AND with integer tensors
            %result = ttir.bitwise_and(%lhs, %rhs, %output) : tensor<3xi8>, tensor<3xi8>, tensor<3xi8> -> tensor<3xi8>
            // Input tensors:
            // lhs: [5, 3, 255]  (binary: [00000101, 00000011, 11111111])
            // rhs: [3, 6, 129]   (binary: [00000011, 00000110, 10000001])
            // Output tensor:
            // [1, 2, 129]    (binary: [00000001, 00000010, 10000001])

        Parameters
        ----------
        in0 : Operand
            First input tensor
        in1 : Operand
            Second input tensor
        unit_attrs : *Optional[List[str]]*, optional
            Optional list of unit attributes

        Returns
        -------
        (*OpView*)
        """
        return self._op_proxy(
            ttir.BitwiseAndOp,
            [in0, in1],
            unit_attrs=unit_attrs,
        )

    def bitwise_or(
        self, in0: Operand, in1: Operand, unit_attrs: Optional[List[str]] = None
    ) -> OpView:
        """
        Creates ``ttir.bitwise_or``.

        *Elementwise bitwise OR operation.*

        Performs elementwise bitwise OR operation between two tensors.
        For each pair of corresponding elements, performs a bitwise OR on their binary representations.

        This operation is typically used with integer data types and has the following properties:
        - Commutative: bitwise_or(x, y) = bitwise_or(y, x)
        - Associative: bitwise_or(x, bitwise_or(y, z)) = bitwise_or(bitwise_or(x, y), z)
        - Identity: bitwise_or(x, 0) = x
        - One: bitwise_or(x, -1) = -1

        .. code-block:: mlir

            // Bitwise OR with integer tensors
            %result = ttir.bitwise_or(%lhs, %rhs, %output) : tensor<3xi8>, tensor<3xi8>, tensor<3xi8> -> tensor<3xi8>
            // Input tensors:
            // lhs: [5, 3, 255]  (binary: [00000101, 00000011, 11111111])
            // rhs: [3, 6, 129]   (binary: [00000011, 00000110, 10000001])
            // Output tensor:
            // [7, 7, 255]    (binary: [00000111, 00000111, 11111111])

        Parameters
        ----------
        in0 : Operand
            First input tensor
        in1 : Operand
            Second input tensor
        unit_attrs : *Optional[List[str]]*, optional
            Optional list of unit attributes

        Returns
        -------
        (*OpView*)
        """
        return self._op_proxy(
            ttir.BitwiseOrOp,
            [in0, in1],
            unit_attrs=unit_attrs,
        )

    def bitwise_xor(
        self, in0: Operand, in1: Operand, unit_attrs: Optional[List[str]] = None
    ) -> OpView:
        """
        Creates ``ttir.bitwise_xor``.

        *Elementwise bitwise XOR operation.*

        Performs elementwise bitwise XOR (exclusive OR) operation between two tensors.
        For each pair of corresponding elements, performs a bitwise XOR on their binary representations.

        .. code-block:: mlir

            // Bitwise XOR with integer tensors
            %result = ttir.bitwise_xor(%input1, %input2, %output) : tensor<2x2xi32>, tensor<2x2xi32> -> tensor<2x2xi32>
            // Input1 tensor:
            // [[1, 3],  // binary: [[0001, 0011],
            //  [5, 7]]  //         [0101, 0111]]
            // Input2 tensor:
            // [[2, 3],  // binary: [[0010, 0011],
            //  [6, 7]]  //         [0110, 0111]]
            // Output tensor:
            // [[3, 0],  // binary: [[0011, 0000],
            //  [3, 0]]  //         [0011, 0000]]

        Parameters
        ----------
        in0 : Operand
            First input tensor
        in1 : Operand
            Second input tensor
        unit_attrs : *Optional[List[str]]*, optional
            Optional list of unit attributes

        Returns
        -------
        (*OpView*)
            A tensor containing the bitwise XOR of corresponding elements
        """
        return self._op_proxy(
            ttir.BitwiseXorOp,
            [in0, in1],
            unit_attrs=unit_attrs,
        )

    def minimum(
        self, in0: Operand, in1: Operand, unit_attrs: Optional[List[str]] = None
    ) -> OpView:
        """
        Creates ``ttir.minimum``.

        *Elementwise minimum operation.*

        Returns the element-wise minimum of two tensors.
        This operation is idempotent and partially broadcastable.

        Parameters
        ----------
        in0 : Operand
            First input tensor
        in1 : Operand
            Second input tensor
        unit_attrs : *Optional[List[str]]*, optional
            Optional list of unit attributes

        Returns
        -------
        (*OpView*)
            Tensor with minimum values
        """
        return self._op_proxy(
            ttir.MinimumOp,
            [in0, in1],
            unit_attrs=unit_attrs,
        )

    def subtract(
        self, in0: Operand, in1: Operand, unit_attrs: Optional[List[str]] = None
    ) -> OpView:
        """
        Creates ``ttir.subtract``.

        *Elementwise subtraction operation.*

        Performs elementwise subtraction between two tensors.
        For each pair of corresponding elements, subtracts the element in the second
        tensor from the element in the first tensor.

        Mathematical definition: subtract(x, y) = x - y

        .. code-block:: mlir

            // Subtract corresponding elements
            %result = ttir.subtract(%lhs, %rhs, %output) : tensor<3xf32>, tensor<3xf32>, tensor<3xf32> -> tensor<3xf32>
            // Input tensors:
            // lhs: [3.5, 0.0, -1.2]
            // rhs: [1.5, 2.0, -3.2]
            // Output tensor:
            // [2.0, -2.0, 2.0]

        Parameters
        ----------
        in0 : Operand
            First input tensor (minuend)
        in1 : Operand
            Second input tensor (subtrahend)
        unit_attrs : *Optional[List[str]]*, optional
            Optional list of unit attributes

        Returns
        -------
        (*OpView*)
            A tensor containing the elementwise difference of the inputs
        """
        return self._op_proxy(
            ttir.SubtractOp,
            [in0, in1],
            unit_attrs=unit_attrs,
        )

    def remainder(
        self, in0: Operand, in1: Operand, unit_attrs: Optional[List[str]] = None
    ) -> OpView:
        """
        Creates ``ttir.remainder``.

        *Elementwise remainder operation.*

        Computes the element-wise remainder of division (modulo operation).

        Parameters
        ----------
        in0 : Operand
            First input tensor (dividend)
        in1 : Operand
            Second input tensor (divisor)
        unit_attrs : *Optional[List[str]]*, optional
            Optional list of unit attributes

        Returns
        -------
        (*OpView*)
            Tensor with remainder values
        """
        return self._op_proxy(
            ttir.RemainderOp,
            [in0, in1],
            unit_attrs=unit_attrs,
        )

    def pow(
        self, in0: Operand, in1: Operand, unit_attrs: Optional[List[str]] = None
    ) -> OpView:
        """
        Creates ``ttir.pow``.

        *Elementwise power operation.*

        Takes the first tensor to the power of the second tensor element-wise.

        Parameters
        ----------
        in0 : Operand
            First input tensor (base)
        in1 : Operand
            Second input tensor (exponent)
        unit_attrs : *Optional[List[str]]*, optional
            Optional list of unit attributes

        Returns
        -------
        (*OpView*)
            Tensor with power values
        """
        return self._op_proxy(
            ttir.PowOp,
            [in0, in1],
            unit_attrs=unit_attrs,
        )

    # class TTIR_ReductionOp

    def argmax(
        self,
        in0: Operand,
        dim_arg: List[int],
        keep_dim: bool = False,
        unit_attrs: Optional[List[str]] = None,
    ) -> OpView:
        """
        Creates ``ttir.argmax``.

        *Argmax reduction operation.*

        Returns the indices of the maximum values along the specified dimensions.

        Parameters
        ----------
        in0 : Operand
            Input tensor
        dim_arg : List[int]
            Dimensions to reduce over
        keep_dim : bool, optional
            If True, retains reduced dimensions with length 1 (default: False)
        unit_attrs : *Optional[List[str]]*, optional
            Optional list of unit attributes

        Returns
        -------
        (*OpView*)
            Tensor containing the indices of maximum values
        """
        kwargs = {"dim_arg": dim_arg, "keep_dim": keep_dim}
        return self._op_proxy(
            ttir.ArgMaxOp,
            [in0],
            ttir_kwargs=kwargs,
            output_type=IntegerType.get_signless(32, self._ctx),
            unit_attrs=unit_attrs,
        )

    def sum(
        self,
        in0: Operand,
        dim_arg: List[int] = [0],
        keep_dim: bool = True,
        unit_attrs: Optional[List[str]] = None,
    ) -> OpView:
        """
        Creates ``ttir.sum``.

        *Sum reduction operation.*

        The `sum` operation computes the sum of elements along specified dimensions of the input tensor.
        If `dim_arg` is not provided, the sum is computed over all dimensions. If `keep_dim` is True,
        the reduced dimensions are retained with a size of 1.

        .. code-block:: mlir

            // Sum along dimension 1
            %input = ... : tensor<2x3xf32>
            %output = ttir.empty() : tensor<2xf32>
            %result = ttir.sum(%input, %output) {keep_dim = false, dim_arg = [1: i32]} : tensor<2x3xf32>, tensor<2xf32> -> tensor<2xf32>
            // Input: [[1.0, 2.0, 3.0],
            //         [4.0, 5.0, 6.0]]
            // Output: [6.0, 15.0]  // Sum of each row

        Parameters
        ----------
        in0 : Operand
            Input tensor
        dim_arg : List[int], optional
            Dimensions to reduce over (default: [0])
        keep_dim : bool, optional
            If True, retains reduced dimensions with length 1 (default: True)
        unit_attrs : *Optional[List[str]]*, optional
            Optional list of unit attributes

        Returns
        -------
        (*OpView*)
            Tensor with summed values
        """
        return self._op_proxy(
            ttir.SumOp,
            [in0],
            ttir_kwargs={"dim_arg": dim_arg, "keep_dim": keep_dim},
            unit_attrs=unit_attrs,
        )

    def mean(
        self,
        in0: Operand,
        dim_arg: List[int] = [0],
        keep_dim: bool = True,
        unit_attrs: Optional[List[str]] = None,
    ) -> OpView:
        """
        Creates ``ttir.mean``.

        *Mean reduction operation.*

        Computes the mean of elements along specified dimensions of the input tensor.
        If `dim_arg` is not provided, the mean is computed over all dimensions.

        Parameters
        ----------
        in0 : Operand
            Input tensor
        dim_arg : List[int], optional
            Dimensions to reduce over (default: [0])
        keep_dim : bool, optional
            If True, retains reduced dimensions with length 1 (default: True)
        unit_attrs : *Optional[List[str]]*, optional
            Optional list of unit attributes

        Returns
        -------
        (*OpView*)
            Tensor with mean values
        """
        return self._op_proxy(
            ttir.MeanOp,
            [in0],
            ttir_kwargs={"dim_arg": dim_arg, "keep_dim": keep_dim},
            unit_attrs=unit_attrs,
        )

    def max(
        self,
        in0: Operand,
        dim_arg: int = None,
        keep_dim: bool = True,
        unit_attrs: Optional[List[str]] = None,
    ) -> OpView:
        """
        Creates ``ttir.max``.

        *Maximum reduction operation.*

        Returns the maximum values along the specified dimension.

        Parameters
        ----------
        in0 : Operand
            Input tensor
        dim_arg : int, optional
            Dimension to reduce over (default: None, reduces over all dimensions)
        keep_dim : bool, optional
            If True, retains reduced dimensions with length 1 (default: True)
        unit_attrs : *Optional[List[str]]*, optional
            Optional list of unit attributes

        Returns
        -------
        (*OpView*)
            Tensor with maximum values
        """
        # Handle ttir and golden function arguments for edge cases
        ttir_kwargs = {"keep_dim": keep_dim}
        input_shape = list(self.get_shape(in0))
        ndim = len(input_shape)
        if dim_arg is not None:
            golden_kwargs = {"dim_arg": dim_arg, "keep_dim": keep_dim}
            ttir_kwargs["dim_arg"] = [dim_arg]
            output_shape = input_shape.copy()
            output_shape[dim_arg] = 1
        else:
            golden_kwargs = {"dim_arg": None, "keep_dim": keep_dim}
            output_shape = [1] * ndim

        return self._op_proxy(
            ttir.MaxOp,
            [in0],
            golden_kwargs=golden_kwargs,
            ttir_kwargs=ttir_kwargs,
            output_shape=output_shape,
            unit_attrs=unit_attrs,
        )

    def min(
        self,
        in0: Operand,
        dim_arg: int = None,
        keep_dim: bool = True,
        unit_attrs: Optional[List[str]] = None,
    ) -> OpView:
        """
        Creates ``ttir.min``.

        *Minimum reduction operation.*

        Returns the minimum values along the specified dimension.

        Parameters
        ----------
        in0 : Operand
            Input tensor
        dim_arg : int, optional
            Dimension to reduce over (default: None, reduces over all dimensions)
        keep_dim : bool, optional
            If True, retains reduced dimensions with length 1 (default: True)
        unit_attrs : *Optional[List[str]]*, optional
            Optional list of unit attributes

        Returns
        -------
        (*OpView*)
            Tensor with minimum values
        """
        # Handle ttir and golden function arguments for edge cases
        ttir_kwargs = {"keep_dim": keep_dim}
        output_shape = [1] * len(self.get_shape(in0))
        if dim_arg:
            ttir_kwargs["dim_arg"] = [dim_arg]
        if not keep_dim:
            output_shape = torch.Size([1])

        return self._op_proxy(
            ttir.MinOp,
            [in0],
            ttir_kwargs=ttir_kwargs,
            output_shape=output_shape,
            unit_attrs=unit_attrs,
        )

    # NOTE: Not useable. Boolean tensors are not supported by the runtime. Issue #1775
    def reduce_and(
        self,
        in0: Operand,
        keep_dim: bool = True,
        dim_args: Optional[List] = None,
        unit_attrs: Optional[List[str]] = None,
    ) -> OpView:
        """
        Creates ``ttir.reduce_and``.

        *Logical AND reduction operation.*

        Computes the logical AND of elements along specified dimensions.

        Parameters
        ----------
        in0 : Operand
            Input tensor
        keep_dim : bool, optional
            If True, retains reduced dimensions with length 1 (default: True)
        dim_args : Optional[List], optional
            Dimensions to reduce over (default: None, reduces over all dimensions)
        unit_attrs : *Optional[List[str]]*, optional
            Optional list of unit attributes

        Returns
        -------
        (*OpView*)
            Tensor with logical AND values
        """
        return self._op_proxy(
            ttir.ReduceAndOp,
            [in0],
            ttir_kwargs={"dim_arg": dim_args, "keep_dim": keep_dim},
            unit_attrs=unit_attrs,
        )

    # NOTE: Not useable. Boolean tensors are not supported by the runtime. Issue #1775
    def reduce_or(
        self,
        in0: Operand,
        keep_dim: bool = True,
        dim_args: Optional[List] = None,
        unit_attrs: Optional[List[str]] = None,
    ) -> OpView:
        """
        Creates ``ttir.reduce_or``.

        *Logical OR reduction operation.*

        Computes the logical OR of elements along specified dimensions.

        Parameters
        ----------
        in0 : Operand
            Input tensor
        keep_dim : bool, optional
            If True, retains reduced dimensions with length 1 (default: True)
        dim_args : Optional[List], optional
            Dimensions to reduce over (default: None, reduces over all dimensions)
        unit_attrs : *Optional[List[str]]*, optional
            Optional list of unit attributes

        Returns
        -------
        (*OpView*)
            Tensor with logical OR values
        """
        return self._op_proxy(
            ttir.ReduceOrOp,
            [in0],
            ttir_kwargs={"dim_arg": dim_args, "keep_dim": keep_dim},
            unit_attrs=unit_attrs,
            output_type=F32Type.get(self._ctx),
        )

    def prod(
        self,
        in0: Operand,
        dim_arg: List[int],
        keep_dim: bool = False,
        unit_attrs: Optional[List[str]] = None,
    ) -> OpView:
        """
        Creates ``ttir.prod``.

        *Product reduction operation.*

        Computes the product of elements along specified dimensions.

        Parameters
        ----------
        in0 : Operand
            Input tensor
        dim_arg : List[int]
            Dimensions to reduce over
        keep_dim : bool, optional
            If True, retains reduced dimensions with length 1 (default: False)
        unit_attrs : *Optional[List[str]]*, optional
            Optional list of unit attributes

        Returns
        -------
        (*OpView*)
            Tensor with product values
        """
        return self._op_proxy(
            ttir.ProdOp,
            [in0],
            ttir_kwargs={"keep_dim": keep_dim, "dim_arg": dim_arg},
            unit_attrs=unit_attrs,
        )

    def embedding(
        self, in0: Operand, in1: Operand, unit_attrs: Optional[List[str]] = None
    ) -> OpView:
        """
        Creates ``ttir.embedding``.

        *Embedding lookup operation.*

        Performs a lookup in an embedding table (in1) using indices (in0).
        Returns a tensor containing the embeddings for the given indices.

        .. code-block:: mlir

            // Lookup embeddings for indices
            %result = ttir.embedding(%indices, %weights, %output) : tensor<2xi32>, tensor<4x3xf32> -> tensor<2x3xf32>
            // Indices tensor:
            // [1, 3]  // Looking up embeddings at indices 1 and 3
            // Weights tensor (embedding table):
            // [[0.1, 0.2, 0.3],  // embedding 0
            //  [0.4, 0.5, 0.6],  // embedding 1
            //  [0.7, 0.8, 0.9],  // embedding 2
            //  [1.0, 1.1, 1.2]]  // embedding 3
            // Output tensor:
            // [[0.4, 0.5, 0.6],  // embedding for index 1
            //  [1.0, 1.1, 1.2]]  // embedding for index 3

        Parameters
        ----------
        in0 : Operand
            Input tensor containing indices
        in1 : Operand
            Weight tensor containing embeddings
        unit_attrs : *Optional[List[str]]*, optional
            Optional list of unit attributes

        Returns
        -------
        (*OpView*)
            A tensor containing the embeddings for the input indices
        """
        return self._op_proxy(
            ttir.EmbeddingOp,
            [in0, in1],
            organize_golden_args=lambda i: (
                self._get_golden_tensor(i[0]),
                self._get_golden_tensor(i[1]),
            ),
            unit_attrs=unit_attrs,
        )

    def cumsum(
        self,
        in0: Operand,
        dim: int,
        unit_attrs: Optional[List[str]] = None,
    ) -> OpView:
        """
        Creates ``ttir.cumsum``.

        *Cumulative sum operation.*

        Computes the cumulative sum of elements along a specified dimension.
        For each element at index i in the dimension, computes the sum of all elements
        with indices ≤ i in that dimension.

        .. code-block:: mlir

            // Compute cumulative sum along dimension 1
            %result = ttir.cumsum(%input, %output, dim = 1) : tensor<2x3xf32>, tensor<2x3xf32> -> tensor<2x3xf32>
            // Input tensor:
            // [[1.0, 2.0, 3.0],
            //  [4.0, 5.0, 6.0]]
            // Output tensor:
            // [[1.0, 3.0, 6.0],
            //  [4.0, 9.0, 15.0]]

        Parameters
        ----------
        in0 : Operand
            Input tensor
        dim : int
            Dimension along which to compute cumulative sum
        unit_attrs : *Optional[List[str]]*, optional
            Optional list of unit attributes

        Returns
        -------
        (*OpView*)
            A tensor containing the cumulative sums along the specified dimension
        """
        return self._op_proxy(
            ttir.CumSumOp,
            [in0],
            ttir_kwargs={"dim": dim},
            unit_attrs=unit_attrs,
        )

    def softmax(
        self,
        in0: Operand,
        dimension: int = 1,
        numeric_stable: bool = False,
        unit_attrs: Optional[List[str]] = None,
    ) -> OpView:
        """
        Creates ``ttir.softmax``.

        *Softmax operation.*

        Applies the Softmax function to an n-dimensional input tensor rescaling them
        so that the elements lie in the range [0,1] and sum to 1.

        Parameters
        ----------
        in0 : Operand
            Input tensor
        dimension : int, optional
            Dimension along which Softmax will be computed (default: 1)
        numeric_stable : bool, optional
            Whether to use numerically stable softmax computation (default: False)
        unit_attrs : *Optional[List[str]]*, optional
            Optional list of unit attributes

        Returns
        -------
        (*OpView*)
            Output tensor after softmax
        """
        # kwargs handled thru organize_ttir_args
        return self._op_proxy(
            ttir.SoftmaxOp,
            [in0],
            golden_kwargs={"dim": dimension},
            ttir_kwargs={
                "dimension": dimension,
                "numericStable": numeric_stable,
            },
            organize_ttir_args=lambda i, o, _: (
                self._get_type(o),
                i[0],
                o,
            ),
            unit_attrs=unit_attrs,
        )

    def transpose(
        self,
        in0: Operand,
        dim0: int = 0,
        dim1: int = 1,
        unit_attrs: Optional[List[str]] = None,
    ) -> OpView:
        """
        Creates ``ttir.transpose``.

        *Tensor transpose operation.*

        Swaps two dimensions of a tensor.

        Parameters
        ----------
        in0 : Operand
            Input tensor
        dim0 : int, optional
            First dimension to swap (default: 0)
        dim1 : int, optional
            Second dimension to swap (default: 1)
        unit_attrs : *Optional[List[str]]*, optional
            Optional list of unit attributes

        Returns
        -------
        (*OpView*)
            Tensor with swapped dimensions
        """
        kwargs = {"dim0": dim0, "dim1": dim1}
        return self._op_proxy(
            ttir.TransposeOp,
            [in0],
            ttir_kwargs=kwargs,
            unit_attrs=unit_attrs,
        )

    def concat(
        self, ins: List[Operand], dim: int = 0, unit_attrs: Optional[List[str]] = None
    ) -> OpView:
        """
        Creates ``ttir.concat``.

        *Tensor concatenation operation.*

        Concatenates the given sequence of tensors in the given dimension.
        All tensors must have the same shape, except in the concatenating dimension.

        Parameters
        ----------
        ins : *List[Operand]*
            List of input tensors to concatenate
        dim : int, optional
            Dimension along which to concatenate (default: 0)
        unit_attrs : *Optional[List[str]]*, optional
            Optional list of unit attributes

        Returns
        -------
        (*OpView*)
            Concatenated tensor
        """
        kwargs = {"dim": dim}
        return self._op_proxy(
            ttir.ConcatOp,
            ins,
            ttir_kwargs=kwargs,
            # special handling is needed here to get around arg expansion; `torch.concat` takes a tuple of tensors on input
            organize_golden_args=lambda i: (
                tuple([self._get_golden_tensor(i_i) for i_i in i]),
            ),
            organize_ttir_args=lambda i, o, _: (self._get_type(o), i, o),
            unit_attrs=unit_attrs,
        )

    def repeat(
        self, in0: Operand, dims: List[int], unit_attrs: Optional[List[str]] = None
    ) -> OpView:
        """
        Creates ``ttir.repeat``.

        *Tensor repeat operation.*

        Repeats the tensor along each dimension the number of times given by dims.

        Parameters
        ----------
        in0 : Operand
            Input tensor
        dims : *List[int]*
            Number of repetitions for each dimension
        unit_attrs : *Optional[List[str]]*, optional
            Optional list of unit attributes

        Returns
        -------
        (*OpView*)
            Tensor with repeated elements
        """
        return self._op_proxy(
            ttir.RepeatOp,
            [in0],
            ttir_kwargs={"repeat_dimensions": dims},
            unit_attrs=unit_attrs,
        )

    def repeat_interleave(
        self,
        in0: Operand,
        in1: Operand,
        repeats: int,
        dim: int,
        unit_attrs: Optional[List[str]] = None,
    ) -> OpView:
        """
        Creates ``ttir.repeat_interleave``.

        *Tensor repeat interleave operation.*

        Repeats elements of a tensor along a dimension by interleaving the repeated elements.

        Parameters
        ----------
        in0 : Operand
            Input tensor
        repeats : int
            Number of repetitions for each element
        dim : int
            Dimension along which to repeat
        unit_attrs : *Optional[List[str]]*, optional
            Optional list of unit attributes

        Returns
        -------
        (*OpView*)
            Tensor with interleaved repeated elements
        """
        return self._op_proxy(
            ttir.RepeatInterleaveOp,
            [in0, in1],
            ttir_kwargs={"repeats": repeats, "dim": dim},
            organize_ttir_args=lambda i, o, _: (self._get_type(o), i[0], i[1]),
            organize_golden_args=lambda i: [self._get_golden_tensor(i[0])],
            output_type=self._get_type_from_torch_dtype(
                self._get_golden_tensor(in1).dtype
            ),
            unit_attrs=unit_attrs,
        )

    def fill_cache(
        self,
        in0: Operand,
        in1: Operand,
        batch_offset: int = 0,
        unit_attrs: Optional[List[str]] = None,
    ) -> OpView:
        """
        Creates ``ttir.fill_cache``.

        *Cache fill operation.*

        Fills a cache tensor with new values starting at a specified batch offset.
        This operation is typically used in sequence models to initialize or update
        cached states.

        .. code-block:: mlir

            // Fill cache with new values at batch offset 1
            %result = ttir.fill_cache(%new_values, %cache, batch_offset = 1) : tensor<2x3xf32>, tensor<4x3xf32> -> tensor<4x3xf32>
            // New values tensor:
            // [[1.0, 2.0, 3.0],
            //  [4.0, 5.0, 6.0]]
            // Cache tensor before:
            // [[0.1, 0.2, 0.3],
            //  [0.4, 0.5, 0.6],
            //  [0.7, 0.8, 0.9],
            //  [1.0, 1.1, 1.2]]
            // Cache tensor after:
            // [[0.1, 0.2, 0.3],
            //  [1.0, 2.0, 3.0],
            //  [4.0, 5.0, 6.0],
            //  [1.0, 1.1, 1.2]]

        Parameters
        ----------
        in0 : Operand
            New values to fill into cache
        in1 : Operand
            Cache tensor to be filled
        batch_offset : int, optional
            Starting position in batch dimension (default: 0)
        unit_attrs : *Optional[List[str]]*, optional
            Optional list of unit attributes

        Returns
        -------
        (*OpView*)
            The updated cache tensor
        """
        return self._op_proxy(
            ttir.FillCacheOp,
            [in0, in1],
            ttir_kwargs={"batch_offset": batch_offset},
            organize_ttir_args=lambda i, o, _: (self._get_type(o), i[0], i[1]),
            organize_golden_args=lambda i: (
                self._get_golden_tensor(i[0]),
                self._get_golden_tensor(i[1]),
            ),
            unit_attrs=unit_attrs,
        )

    def update_cache(
        self,
        in0: Operand,
        in1: Operand,
        in2: Operand,
        batch_offset: int = 0,
        unit_attrs: Optional[List[str]] = None,
    ) -> OpView:
        """
        Creates ``ttir.update_cache``.

        *Cache update operation.*

        Updates a cache tensor by combining new values with existing cache values,
        starting at a specified batch offset. This operation is typically used in
        sequence models to maintain and update cached states.

        .. code-block:: mlir

            // Update cache with new values at batch offset 1
            %result = ttir.update_cache(%new_values, %old_cache, %mask, batch_offset = 1) \
                : tensor<2x3xf32>, tensor<4x3xf32>, tensor<2xi1> -> tensor<4x3xf32>
            // New values tensor:
            // [[1.0, 2.0, 3.0],
            //  [4.0, 5.0, 6.0]]
            // Old cache tensor:
            // [[0.1, 0.2, 0.3],
            //  [0.4, 0.5, 0.6],
            //  [0.7, 0.8, 0.9],
            //  [1.0, 1.1, 1.2]]
            // Mask tensor:
            // [true, false]  // Only update first new value
            // Output tensor:
            // [[0.1, 0.2, 0.3],
            //  [1.0, 2.0, 3.0],  // Updated with first new value
            //  [0.7, 0.8, 0.9],  // Kept old value due to mask
            //  [1.0, 1.1, 1.2]]

        Parameters
        ----------
        in0 : Operand
            New values to update cache with
        in1 : Operand
            Cache tensor to be updated
        in2 : Operand
            Mask tensor indicating which values to update
        batch_offset : int, optional
            Starting position in batch dimension (default: 0)
        unit_attrs : *Optional[List[str]]*, optional
            Optional list of unit attributes

        Returns
        -------
        (*OpView*)
            The updated cache tensor
        """
        return self._op_proxy(
            ttir.UpdateCacheOp,
            [in0, in1, in2],
            ttir_kwargs={"batch_offset": batch_offset},
            organize_ttir_args=lambda i, o, _: (self._get_type(o), i[0], i[1], i[2]),
            organize_golden_args=lambda i: (
                self._get_golden_tensor(i[0]),
                self._get_golden_tensor(i[1]),
                self._get_golden_tensor(i[2]),
            ),
            unit_attrs=unit_attrs,
        )

    def broadcast(
        self,
        in0: Operand,
        broadcast_dimensions: List[int],
        unit_attrs: Optional[List[str]] = None,
    ) -> OpView:
        """
        Creates ``ttir.broadcast``.

        *Tensor broadcast operation.*

        Broadcasts a tensor to a new shape by replicating its values along specified dimensions.
        The broadcast_dimensions parameter specifies how dimensions of the input map to
        dimensions of the output.

        .. code-block:: mlir

            // Broadcast a 1D tensor to 2D
            %result = ttir.broadcast(%input, %output, broadcast_dimensions = [1]) : tensor<3xf32>, tensor<2x3xf32> -> tensor<2x3xf32>
            // Input tensor:
            // [1.0, 2.0, 3.0]
            // Output tensor:
            // [[1.0, 2.0, 3.0],
            //  [1.0, 2.0, 3.0]]

        Parameters
        ----------
        in0 : Operand
            Input tensor to broadcast
        broadcast_dimensions : *List[int]*
            List of dimension mappings from input to output
        unit_attrs : *Optional[List[str]]*, optional
            Optional list of unit attributes

        Returns
        -------
        (*OpView*)
            The broadcasted tensor
        """
        output_shape = []
        for i in range(len(broadcast_dimensions)):
            if broadcast_dimensions[i] != 1:
                output_shape.append(broadcast_dimensions[i])
            else:
                output_shape.append(self.get_shape(in0)[i])
        return self._op_proxy(
            ttir.BroadcastOp,
            [in0],
            golden_kwargs={"size": output_shape},
            ttir_kwargs={"broadcast_dimensions": broadcast_dimensions},
            output_shape=output_shape,
            unit_attrs=unit_attrs,
        )

    def conv2d(
        self,
        in0: Operand,
        weight: Operand,
        bias: Optional[Operand],
        stride: Union[int, List[int]],
        padding: Union[int, List[int]],
        dilation: Union[int, List[int]],
        groups: int,
        unit_attrs: Optional[List[str]] = None,
    ) -> OpView:
        """
        Creates ``ttir.conv2d``.

        *Conv2d operation.*

        Applies a 2D convolution over an input image composed of several input planes.
        This operation performs a 2D convolution on the input tensor using the provided weight tensor
        and optional bias. It supports configurable stride, padding, dilation, and grouping parameters.

        .. code-block:: mlir

            // Basic 2D convolution
            %input = ... : tensor<1x28x28x3xf32>    // Batch size 1, 28x28 image, 3 channels
            %weight = ... : tensor<16x3x3x3xf32>    // 16 output channels, 3 input channels, 3x3 kernel
            %bias = ... : tensor<1x1x1x16xf32>      // Bias for 16 output channels
            %output = ttir.empty() : tensor<1x26x26x16xf32>  // Output shape with no padding
            %result = ttir.conv2d(%input, %weight, %bias, %output) {
                stride = [1, 1],
                padding = [0, 0, 0, 0],
                dilation = [1, 1],
                groups = 1
            }

        Parameters
        ----------
        in0 : Operand
            Input tensor in (N, H_in, W_in, C) format
        weight : Operand
            Weight tensor in (O, C/G, K_H, K_W) format
        bias : *Optional[Operand]*
            Optional bias tensor in (1, 1, 1, O) format
        stride : *Union[int, List[int]]*, optional
            Stride for height and width dimensions (default: 1)
        padding : *Union[int, List[int]]*, optional
            Padding for all sides or [top, left, bottom, right] (default: 0)
        dilation : *Union[int, List[int]]*, optional
            Spacing between kernel elements (default: 1)
        groups : int, optional
            Number of blocked connections from input to output channels (default: 1)
        unit_attrs : *Optional[List[str]]*, optional
            Optional list of unit attributes

        Returns
        -------
        (*OpView*)
            Output tensor after convolution
        """
        if not bias:
            bias = None
        return self._op_proxy(
            ttir.Conv2dOp,
            [in0, weight, bias],
            ttir_kwargs={
                "stride": (
                    IntegerAttr.get(IntegerType.get_signed(32), stride)
                    if isinstance(stride, int)
                    else DenseI32ArrayAttr.get(stride)
                ),
                "padding": (
                    IntegerAttr.get(IntegerType.get_signed(32), padding)
                    if isinstance(padding, int)
                    else DenseI32ArrayAttr.get(padding)
                ),
                "dilation": (
                    IntegerAttr.get(IntegerType.get_signed(32), dilation)
                    if isinstance(dilation, int)
                    else DenseI32ArrayAttr.get(dilation)
                ),
                "groups": groups,
            },
            organize_ttir_args=lambda i, o, _: (self._get_type(o), i[0], i[1], o),
            unit_attrs=unit_attrs,
        )

    def conv_transpose2d(
        self,
        in0: Operand,
        weight: Operand,
        bias: Optional[Operand],
        stride: Union[int, List[int]],
        padding: Union[int, List[int]],
        output_padding: Union[int, List[int]],
        dilation: Union[int, List[int]],
        groups: int,
        unit_attrs: Optional[List[str]] = None,
    ) -> OpView:
        """
        Creates ``ttir.conv_transpose2d``.

        *2D transposed convolution operation.*

        Applies a 2D transposed convolution over an input image. This operation
        can be seen as the gradient of Conv2d with respect to its input.
        Also known as a deconvolution or fractionally strided convolution.

        .. code-block:: mlir

            // Apply 2D transposed convolution
            %result = ttir.conv_transpose2d(%input, %weight, %bias, %output,
                                          stride = [2, 2], padding = [1, 1],
                                          output_padding = [1, 1], dilation = [1, 1],
                                          groups = 1) :
                tensor<1x1x4x4xf32>, tensor<1x1x3x3xf32>, tensor<1xf32>, tensor<1x1x9x9xf32> -> tensor<1x1x9x9xf32>
            // Input tensor: 4x4 feature map
            // Weight tensor: 3x3 kernel
            // Output tensor: 9x9 upsampled feature map

        Parameters
        ----------
        in0 : Operand
            Input tensor of shape (batch, in_channels, height, width)
        weight : Operand
            Weight tensor of shape (in_channels, out_channels/groups, kernel_height, kernel_width)
        bias : Optional[Operand]
            Optional bias tensor of shape (out_channels)
        stride : *Union[int, List[int]]*
            Stride of the convolution
        padding : *Union[int, List[int]]*
            Padding added to input
        output_padding : *Union[int, List[int]]*
            Additional size added to output shape
        dilation : *Union[int, List[int]]*
            Dilation of the kernel
        groups : int
            Number of blocked connections from input to output channels
        unit_attrs : *Optional[List[str]]*, optional
            Optional list of unit attributes

        Returns
        -------
        (*OpView*)
            The output tensor after transposed convolution
        """
        if not bias:
            bias = None
        return self._op_proxy(
            ttir.ConvTranspose2dOp,
            [in0, weight],
            ttir_kwargs={
                "stride": (
                    IntegerAttr.get(IntegerType.get_signless(32), stride)
                    if isinstance(stride, int)
                    else DenseI32ArrayAttr.get(stride)
                ),
                "padding": (
                    IntegerAttr.get(IntegerType.get_signless(32), padding)
                    if isinstance(padding, int)
                    else DenseI32ArrayAttr.get(padding)
                ),
                "output_padding": (
                    IntegerAttr.get(IntegerType.get_signless(32), output_padding)
                    if isinstance(output_padding, int)
                    else DenseI32ArrayAttr.get(output_padding)
                ),
                "dilation": (
                    IntegerAttr.get(IntegerType.get_signless(32), dilation)
                    if isinstance(dilation, int)
                    else DenseI32ArrayAttr.get(dilation)
                ),
                "groups": (
                    IntegerAttr.get(IntegerType.get_signless(32), groups)
                    if isinstance(groups, int)
                    else DenseI32ArrayAttr.get(groups)
                ),
                "bias": bias,
            },
            unit_attrs=unit_attrs,
        )

    def max_pool2d(
        self,
        in0: Operand,
        kernel: Union[int, List[int]],
        stride: Union[int, List[int]],
        dilation: Union[int, List[int]],
        padding: Union[int, List[int]],
        ceil_mode: bool,
        unit_attrs: Optional[List[str]] = None,
    ) -> OpView:
        """
        Creates ``ttir.max_pool2d``.

        *Max pooling operation.*

        Applies a 2D max pooling over an input signal composed of several input planes.

        Parameters
        ----------
        in0 : Operand
            Input tensor
        kernel_size : *Union[int, List[int]]*
            Size of the pooling window
        stride : *Optional[Union[int, List[int]]]*
            Stride of the pooling window (default: None, same as kernel_size)
        padding : *Union[int, List[int]]*, optional
            Padding added to all sides of input (default: 0)
        dilation : *Union[int, List[int]]*, optional
            Controls spacing between kernel elements (default: 1)
        ceil_mode : bool, optional
            When True, use ceil instead of floor for output shape (default: False)
        unit_attrs : *Optional[List[str]]*
            Optional list of unit attributes

        Returns
        -------
        (*OpView*)
            Output tensor after max pooling
        """

        return self._op_proxy(
            ttir.MaxPool2dOp,
            [in0],
            ttir_kwargs={
                "kernel": (
                    IntegerAttr.get(IntegerType.get_signed(32), kernel)
                    if isinstance(kernel, int)
                    else DenseI32ArrayAttr.get(kernel)
                ),
                "stride": (
                    IntegerAttr.get(IntegerType.get_signed(32), stride)
                    if isinstance(stride, int)
                    else DenseI32ArrayAttr.get(stride)
                ),
                "dilation": (
                    IntegerAttr.get(IntegerType.get_signed(32), dilation)
                    if isinstance(dilation, int)
                    else DenseI32ArrayAttr.get(dilation)
                ),
                "padding": (
                    IntegerAttr.get(IntegerType.get_signed(32), padding)
                    if isinstance(padding, int)
                    else DenseI32ArrayAttr.get(padding)
                ),
                "ceil_mode": ceil_mode,
            },
            unit_attrs=unit_attrs,
        )

    def avg_pool2d(
        self,
        in0: Operand,
        kernel: Union[int, List[int]],
        stride: Union[int, List[int]],
        dilation: Union[int, List[int]],
        padding: Union[int, List[int]],
        ceil_mode: bool,
        count_include_pad: bool = True,
        unit_attrs: Optional[List[str]] = None,
    ) -> OpView:
        """
        Creates ``ttir.max_pool2d``.

        *Max pooling operation.*

        Applies a 2D max pooling over an input signal composed of several input planes.

        Parameters
        ----------
        in0 : Operand
            Input tensor
        kernel_size : *Union[int, List[int]]*
            Size of the pooling window
        stride : *Optional[Union[int, List[int]]]*
            Stride of the pooling window (default: None, same as kernel_size)
        padding : *Union[int, List[int]]*, optional
            Padding added to all sides of input (default: 0)
        dilation : *Union[int, List[int]]*, optional
            Controls spacing between kernel elements (default: 1)
        ceil_mode : bool, optional
            When True, use ceil instead of floor for output shape (default: False)
        count_include_pad : bool, optional
            When True , include padding in the average calculation (default: True)
        unit_attrs : *Optional[List[str]]*
            Optional list of unit attributes

        Returns
        -------
        (*OpView*)
            Output tensor after max pooling
        """

        return self._op_proxy(
            ttir.AvgPool2dOp,
            [in0],
            ttir_kwargs={
                "kernel": (
                    IntegerAttr.get(IntegerType.get_signed(32), kernel)
                    if isinstance(kernel, int)
                    else DenseI32ArrayAttr.get(kernel)
                ),
                "stride": (
                    IntegerAttr.get(IntegerType.get_signed(32), stride)
                    if isinstance(stride, int)
                    else DenseI32ArrayAttr.get(stride)
                ),
                "dilation": (
                    IntegerAttr.get(IntegerType.get_signed(32), dilation)
                    if isinstance(dilation, int)
                    else DenseI32ArrayAttr.get(dilation)
                ),
                "padding": (
                    IntegerAttr.get(IntegerType.get_signed(32), padding)
                    if isinstance(padding, int)
                    else DenseI32ArrayAttr.get(padding)
                ),
                "ceil_mode": ceil_mode,
                "count_include_pad": count_include_pad,
            },
            unit_attrs=unit_attrs,
        )

    def batch_norm(
        self,
        in0: Operand,
        scale: Operand,
        offset: Operand,
        mean: Operand,
        variance: Operand,
        epsilon: float = 1e-5,
        dimension: int = 1,
        unit_attrs: Optional[List[str]] = None,
    ) -> OpView:
        """
        Creates ``ttir.batch_norm``.

        *Batch normalization operation.*

        Applies batch normalization to the input tensor using the provided scale, offset,
        mean, and variance. This operation normalizes the input tensor across the specified dimension:
        batch_norm(x, scale, offset, mean, variance, epsilon, dimension) =
         (x - mean) / sqrt(variance + epsilon) * scale + offset

        Parameters
        ----------
        in0 : Operand
            Input tensor to normalize
        scale : Operand
            Scale tensor for normalization
        offset : Operand
            Offset tensor for normalization
        mean : Operand
            Mean tensor for normalization
        variance : Operand
            Variance tensor for normalization
        epsilon : float, optional
            Small value added to variance for numerical stability (default: 1e-5)
        dimension : int, optional
            Dimension along which to normalize (default: 1)
        unit_attrs : *Optional[List[str]]*, optional
            Optional list of unit attributes

        Returns
        -------
        (*OpView*)
            Output tensor after batch normalization
        """
        return self._op_proxy(
            ttir.BatchNormInferenceOp,
            [in0, scale, offset, mean, variance],
            golden_kwargs={
                "epsilon": epsilon,
                "dim": dimension,
            },
            ttir_kwargs={
                "epsilon": FloatAttr.get_f32(epsilon),
                "dimension": IntegerAttr.get(IntegerType.get_signless(32), dimension),
            },
            # organize_ttir_args=lambda i, o, _: (self._get_type(o), *i, o),
            unit_attrs=unit_attrs,
        )

    def reshape(
        self, in0: Operand, shape: Shape, unit_attrs: Optional[List[str]] = None
    ) -> OpView:
        """
        Creates ``ttir.reshape``.

        *Tensor reshape operation.*

        The `reshape` operation changes the shape of a tensor without changing the data or number of elements.
        The total number of elements in the tensor must remain the same after reshaping. This operation is
        commonly used in neural networks to change the dimensionality of tensors between layers.

        .. code-block:: mlir

            // Reshape a 2x3 tensor to a 1x6 tensor
            %input = ... : tensor<2x3xf32>  // Input tensor with shape [2,3]
            %output = ttir.empty() : tensor<1x6xf32>  // Output tensor with shape [1,6]
            %result = ttir.reshape(%input, %output) {shape = [1, 6]} :
                tensor<2x3xf32>, tensor<1x6xf32> -> tensor<1x6xf32>

        Parameters
        ----------
        in0 : Operand
            Input tensor to reshape
        shape : Shape
            The new shape for the tensor
        unit_attrs : *Optional[List[str]]*, optional
            Optional list of unit attributes

        Returns
        -------
        (*OpView*)
            The reshaped tensor
        """
        kwargs = {"shape": shape}
        return self._op_proxy(
            ttir.ReshapeOp,
            [in0],
            ttir_kwargs=kwargs,
            unit_attrs=unit_attrs,
        )

    def pad(
        self,
        in0: Operand,
        padding: List[int],
        value: int,
        unit_attrs: Optional[List[str]] = None,
    ) -> OpView:
        """
        Creates ``ttir.pad``.

        *Tensor padding operation.*

        Pads a tensor with a constant value. The padding amount is specified for each dimension
        and can be asymmetric (different padding at the start and end of each dimension).

        Parameters
        ----------
        in0 : Operand
            Input tensor to pad
        in1 : Operand
            Output tensor
        padding : *List[int]*
            Amount of padding for each dimension
        value : int
            Value to use for padding
        unit_attrs : *Optional[List[str]]*, optional
            Optional list of unit attributes

        Returns
        -------
        (*OpView*)
            The padded tensor
        """
        output_shape = []
        for i in range(len(padding) // 2):
            output_shape.append(
                self.get_shape(in0)[i] + padding[2 * i] + padding[2 * i + 1]
            )
        return self._op_proxy(
            ttir.PadOp,
            [in0],
            ttir_kwargs={"padding": padding, "value": value},
            output_shape=output_shape,
            unit_attrs=unit_attrs,
        )

    def select(
        self,
        in0: Operand,
        dim: int = 0,
        begin: int = 0,
        length: int = 2,
        stride: int = 2,
        unit_attrs: Optional[List[str]] = None,
    ) -> OpView:
        """
        Creates ``ttir.select``.

        *Tensor selection operation.*

        Selects a slice of the input tensor along the specified dimension with given stride.

        Parameters
        ----------
        in0 : Operand
            Input tensor
        dim : int, optional
            Dimension to select from (default: 0)
        begin : int, optional
            Starting index (default: 0)
        length : int, optional
            Length of the slice (default: 2)
        stride : int, optional
            Stride between elements (default: 2)
        unit_attrs : *Optional[List[str]]*, optional
            Optional list of unit attributes

        Returns
        -------
        (*OpView*)
            The selected slice of the tensor
        """
        return self._op_proxy(
            ttir.IndexSelectOp,
            [in0],
            ttir_kwargs={
                "dim": dim,
                "begin": begin,
                "length": length,
                "stride": stride,
            },
            unit_attrs=unit_attrs,
        )

    def index(
        self,
        in0: Operand,
        dim: int,
        begin: int,
        end: int,
        step: int,
        unit_attrs: Optional[List[str]] = None,
    ) -> OpView:
        """
        Creates ``ttir.index``.

        *Tensor indexing operation.*

        Indexes into the input tensor along the specified dimension using a range of indices.

        Parameters
        ----------
        in0 : Operand
            Input tensor
        dim : int
            Dimension to index into
        begin : int
            Starting index
        end : int
            Ending index (exclusive)
        step : int
            Step size between indices
        unit_attrs : *Optional[List[str]]*, optional
            Optional list of unit attributes

        Returns
        -------
        (*OpView*)
            The indexed tensor
        """
        return self._op_proxy(
            ttir.IndexOp,
            [in0],
            ttir_kwargs={"dim": dim, "begin": begin, "end": end, "step": step},
            unit_attrs=unit_attrs,
        )

    def squeeze(
        self,
        in0: Operand,
        dim: Optional[int] = 0,
        unit_attrs: Optional[List[str]] = None,
    ) -> OpView:
        """
        Creates ``ttir.squeeze``.

        *Tensor squeeze operation.*

        Removes dimensions of size 1 from the shape of a tensor.
        If dim is specified, only squeezes the dimension if it has size 1.

        Parameters
        ----------
        in0 : Operand
            Input tensor
        dim : Optional[int], optional
            Dimension to squeeze (default: 0)
        unit_attrs : *Optional[List[str]]*, optional
            Optional list of unit attributes

        Returns
        -------
        (*OpView*)
            Tensor with specified dimensions of size 1 removed
        """
        kwargs = {"dim": dim}
        return self._op_proxy(
            ttir.SqueezeOp,
            [in0],
            ttir_kwargs=kwargs,
            unit_attrs=unit_attrs,
        )

    def unsqueeze(
        self,
        in0: Operand,
        dim: Optional[int] = 0,
        unit_attrs: Optional[List[str]] = None,
    ) -> OpView:
        """
        Creates ``ttir.unsqueeze``.

        *Tensor unsqueeze operation.*

        Adds a dimension of size 1 at the specified position.

        Parameters
        ----------
        in0 : Operand
            Input tensor
        dim : Optional[int], optional
            Position to insert the new dimension (default: 0)
        unit_attrs : *Optional[List[str]]*, optional
            Optional list of unit attributes

        Returns
        -------
        (*OpView*)
            Tensor with a new dimension of size 1 inserted
        """
        kwargs = {"dim": dim}
        return self._op_proxy(
            ttir.UnsqueezeOp,
            [in0],
            ttir_kwargs=kwargs,
            unit_attrs=unit_attrs,
        )

    def clamp_scalar(
        self,
        in0: Operand,
        min_arg: Optional[float] = None,
        max_arg: Optional[float] = None,
        unit_attrs: Optional[List[str]] = None,
    ) -> OpView:
        kwargs = {"min": min_arg, "max": max_arg}
        return self._op_proxy(
            ttir.ClampScalarOp,
            [in0],
            ttir_kwargs=kwargs,
            unit_attrs=unit_attrs,
        )

    def clamp_tensor(
        self,
        in0: Operand,
        in1: Operand,
        in2: Operand,
        unit_attrs: Optional[List[str]] = None,
    ) -> OpView:
        return self._op_proxy(
            ttir.ClampTensorOp,
            [in0, in1, in2],
            organize_golden_args=lambda i: [
                self._get_golden_tensor(in0),
                self._get_golden_tensor(in1),
                self._get_golden_tensor(in2),
            ],
            unit_attrs=unit_attrs,
        )

    def zeros(
        self,
        shape: Shape,
        data_type: Optional[Type] = None,
        unit_attrs: Optional[List[str]] = None,
    ) -> OpView:
        """
        Creates ``ttir.zeros``.

        *Creates a tensor filled with zeros.*

        Returns a tensor of given shape filled with zeros.

        Parameters
        ----------
        shape : Shape
            Shape of the output tensor
        data_type : *Optional[Type]*, optional
            Optional data type of the output tensor
        unit_attrs : *Optional[List[str]]*, optional
            Optional list of unit attributes

        Returns
        -------
        (*OpView*)
            Tensor of zeros with specified shape
        """
        dtype = self._get_type_from_torch_dtype(data_type)
        output = self._create_ranked_tensor_type(shape, dtype)
        return self._op_proxy(
            ttir.ZerosOp,
            [],
            ttir_kwargs={"result": output, "shape": shape},
            organize_ttir_args=lambda i, o, shape: 0,
            output_type=dtype,
            unit_attrs=unit_attrs,
        )

    def ones(self, shape: Shape, unit_attrs: Optional[List[str]] = None) -> OpView:
        """
        Creates ``ttir.ones``.

        *Creates a tensor filled with ones.*

        Returns a tensor of given shape filled with ones.

        Parameters
        ----------
        shape : Shape
            Shape of the output tensor
        unit_attrs : *Optional[List[str]]*, optional
            Optional list of unit attributes

        Returns
        -------
        (*OpView*)
            Tensor of ones with specified shape
        """
        output = self._create_ranked_tensor_type(shape)
        return self._op_proxy(
            ttir.OnesOp,
            [],
            ttir_kwargs={"result": output, "shape": shape},
            organize_ttir_args=lambda i, o, shape: 0,
            unit_attrs=unit_attrs,
        )

    # Note: TTRT runtime supports float32, bfloat16, uint8, uint16, uint32, int32
    # For bfloat16, use precision-friendly values [-1.0 to 1.0] for best results
    def constant(
        self,
        tensor: torch.Tensor,
        unit_attrs: Optional[List[str]] = None,
    ) -> OpView:
        """
        Creates ``ttir.constant``.

        *Creates a tensor with the specified values.*

        Returns a tensor of given shape with the specified values.

        Parameters
        ----------
        tensor : torch.Tensor
            Tensor containing the constant values
        unit_attrs : *Optional[List[str]]*, optional
            Optional list of unit attributes

        Returns
        -------
        (*OpView*)
            Tensor with the specified values
        """
        if not isinstance(tensor, torch.Tensor):
            raise TypeError("constant expects a torch.Tensor input")

        if tensor.numel() == 0:
            raise ValueError("Cannot create constant with empty tensor")

        mlir_dtype = self._get_type_from_torch_dtype(tensor.dtype)

        shape = list(tensor.shape)
        tensor_type = RankedTensorType.get(shape, mlir_dtype)

        flat_values = tensor.flatten().tolist()

        if tensor.numel() == 1 or len(set(flat_values)) == 1:
            # Splat case
            if isinstance(mlir_dtype, IntegerType):
                attr = IntegerAttr.get(mlir_dtype, int(flat_values[0]))
            elif isinstance(mlir_dtype, FloatType):
                attr = FloatAttr.get(mlir_dtype, float(flat_values[0]))
            else:
                raise NotImplementedError(f"Unsupported MLIR type: {mlir_dtype}")

            value_attr = DenseElementsAttr.get_splat(tensor_type, attr)
        else:
            # Non-splat case
            if isinstance(mlir_dtype, IntegerType):
                elems = [IntegerAttr.get(mlir_dtype, int(v)) for v in flat_values]
            elif isinstance(mlir_dtype, FloatType):
                elems = [FloatAttr.get(mlir_dtype, float(v)) for v in flat_values]
            else:
                raise NotImplementedError(f"Unsupported MLIR type: {mlir_dtype}")

            value_attr = DenseElementsAttr.get(elems, tensor_type)

        return self._op_proxy(
            ttir.ConstantOp,
            [],
            golden_kwargs={"value": tensor},
            ttir_kwargs={"result": tensor_type, "value": value_attr},
            organize_ttir_args=lambda i, o, _: 0,
            unit_attrs=unit_attrs,
        )

    def reverse(
        self, in0: Operand, dims: List[int], unit_attrs: Optional[List[str]] = None
    ) -> OpView:
        """
        Creates ``ttir.reverse``.

        *Tensor reverse operation.*

        Reverses the order of elements along specified dimensions.
        The input and output shapes must match.

        Parameters
        ----------
        in0 : Operand
            Input tensor
        dims : *List[int]*
            Dimensions to reverse
        unit_attrs : *Optional[List[str]]*, optional
            Optional list of unit attributes

        Returns
        -------
        (*OpView*)
            Tensor with reversed elements
        """
        return self._op_proxy(
            ttir.ReverseOp,
            [in0],
            ttir_kwargs={"dimensions": dims},
            unit_attrs=unit_attrs,
        )

    def linear(
        self,
        in0: Operand,
        in1: Operand,
        bias: Optional[Operand] = None,
        transpose_a: bool = False,
        transpose_b: bool = False,
        unit_attrs: Optional[List[str]] = None,
    ) -> OpView:
        """
        Creates ``ttir.linear``.

        *Linear transformation operation.*

        Applies a linear transformation to the incoming data: y = xA^T + b

        Parameters
        ----------
        in0 : Operand
            Input tensor
        weight : Operand
            Weight matrix
        bias : *Optional[Operand]*
            Bias vector (default: None)
        unit_attrs : *Optional[List[str]]*
            Optional list of unit attributes

        Returns
        -------
        (*OpView*)
            Output tensor after linear transformation
        """
        inputs = [in0, in1]
        if bias is not None:
            inputs.append(bias)

        # Convert bias operand to tensor for golden function
        golden_bias = self._get_golden_tensor(bias) if bias is not None else None

        return self._op_proxy(
            ttir.LinearOp,
            [in0, in1],
            golden_kwargs={
                "transpose_a": transpose_a,
                "transpose_b": transpose_b,
                "bias": golden_bias,
            },
            ttir_kwargs={
                "transpose_a": transpose_a,
                "transpose_b": transpose_b,
                "bias": bias,
            },
            unit_attrs=unit_attrs,
        )

    def matmul(
        self,
        in0: Operand,
        in1: Operand,
        bias: Optional[Operand] = None,
        unit_attrs: Optional[List[str]] = None,
    ) -> OpView:
        inputs = [in0, in1]
        if bias:
            inputs.append(bias)
        return self._op_proxy(
            ttir.MatmulOp,
            inputs,
            unit_attrs=unit_attrs,
        )

    def permute(
        self,
        in0: Operand,
        permutation: List[int],
        unit_attrs: Optional[List[str]] = None,
    ) -> OpView:
        """
        Creates ``ttir.permute``.

        *Tensor permutation operation.*

        Permutes the dimensions of the input tensor according to the given permutation.

        Parameters
        ----------
        in0 : Operand
            Input tensor
        permutation : *List[int]*
            The desired ordering of dimensions
        unit_attrs : *Optional[List[str]]*
            Optional list of unit attributes

        Returns
        -------
        (*OpView*)
            Tensor with permuted dimensions
        """
        return self._op_proxy(
            ttir.PermuteOp,
            [in0],
            ttir_kwargs={"permutation": DenseI64ArrayAttr.get(permutation)},
            organize_golden_args=lambda i: [self._get_golden_tensor(i[0])],
            unit_attrs=unit_attrs,
        )

    def upsample2d(
        self,
        in0: Operand,
        in1: Operand,
        scale_factor: Union[int, List[int]],
        mode: str = "nearest",
        unit_attrs: Optional[List[str]] = None,
    ) -> OpView:
        output_shape = self._get_golden_tensor(in1).shape
        kwargs = {
            "scale_factor": (
                IntegerAttr.get(IntegerType.get_signed(32), scale_factor)
                if isinstance(scale_factor, int)
                else DenseI32ArrayAttr.get(scale_factor)
            ),
            "mode": mode,
        }
        return self._op_proxy(
            ttir.Upsample2dOp,
            [in0, in1],
            ttir_kwargs=kwargs,
            organize_ttir_args=lambda i, o, _: (self._get_type(i[1]), i[0], o),
            output_shape=output_shape,
            unit_attrs=unit_attrs,
        )

    def arange(
        self,
        result: Operand,
        start: int,
        end: int,
        step: int,
        arange_dimension: int,
        unit_attrs: Optional[List[str]] = None,
    ) -> OpView:
        """
        Creates ``ttir.arange``.

        *Creates a 1-D tensor of sequential values.*

        Returns a 1-D tensor of size (end - start) / step with values from start to end taken with common difference step.

        Parameters
        ----------
        start : int
            Starting value
        end : int
            Ending value (exclusive)
        step : int, optional
            Step size between values (default: 1)
        unit_attrs : *Optional[List[str]]*
            Optional list of unit attributes

        Returns
        -------
        (*OpView*)
            1-D tensor with sequential values
        """
        result_tensor = self._get_golden_tensor(result)

        # Build single-dim tensor
        single_dim_tensor = torch.arange(
            start=start, end=end, step=step, dtype=result_tensor.dtype
        )

        # Compute repeat dimensions
        shape = self.get_shape(result)
        repeat_dims = []
        for i in range(len(shape)):
            if i == arange_dimension:
                repeat_dims.append(int(shape[i] / ((end - start) / step)))
            else:
                repeat_dims.append(shape[i])

        # Apply repeat shard-wise
        single_dim_tensor_bt = GoldenMapTensor(
            {
                k: shard.repeat(*repeat_dims)
                for k, shard in result_tensor.shard_map.items()
            },
            result_tensor.mesh_shape,
        )

        return self._op_proxy(
            ttir.ArangeOp,
            [result, single_dim_tensor_bt],
            golden_kwargs={
                "start": start,
                "end": end,
                "step": step,
                "arange_dimension": arange_dimension,
            },
            ttir_kwargs={
                "start": start,
                "end": end,
                "step": step,
                "arange_dimension": arange_dimension,
            },
            organize_ttir_args=lambda i, o, _: (self._get_type(o),),
            organize_golden_args=lambda i: [i[1]],
            output_shape=shape,
            output_type=self._get_type_from_torch_dtype(
                self._get_golden_tensor(result).dtype
            ),
            unit_attrs=unit_attrs,
        )

    def exp(self, in0: Operand, unit_attrs: Optional[List[str]] = None) -> OpView:
        """
        Creates ``ttir.exp``.

        *Elementwise exponential operation.*

        Computes the exponential of each element in the input tensor.
        For each element x, returns e^x, where e is Euler's number (approximately 2.71828).

        .. code-block:: mlir

            // Compute exponential of all elements
            %result = ttir.exp(%input, %output) : tensor<3xf32>, tensor<3xf32> -> tensor<3xf32>
            // Input tensor:
            // [0.0, 1.0, 2.0]
            // Output tensor:
            // [1.0, 2.71828, 7.38906]

        Parameters
        ----------
        in0 : Operand
            Input tensor
        unit_attrs : *Optional[List[str]]*
            Optional list of unit attributes

        Returns
        -------
        (*OpView*)
            A tensor containing the exponential of each element in the input tensor
        """
        return self._op_proxy(
            ttir.ExpOp,
            [in0],
            unit_attrs=unit_attrs,
        )

    # class TTIR_GenericElementwiseBinaryOp

    def add(
        self, in0: Operand, in1: Operand, unit_attrs: Optional[List[str]] = None
    ) -> OpView:
        """
        Creates ``ttir.add``.

        *Elementwise addition operation.*

        Performs elementwise addition between two tensors.
        For each pair of corresponding elements, adds the element in the second
        tensor to the element in the first tensor.

        Mathematical definition: add(x, y) = x + y

        .. code-block:: mlir

            // Add corresponding elements
            %result = ttir.add(%lhs, %rhs, %output) : tensor<3xf32>, tensor<3xf32>, tensor<3xf32> -> tensor<3xf32>
            // Input tensors:
            // lhs: [3.5, 0.0, -1.2]
            // rhs: [1.5, 2.0, -3.2]
            // Output tensor:
            // [5.0, 2.0, -4.4]

        Parameters
        ----------
        in0 : Operand
            First input tensor
        in1 : Operand
            Second input tensor
        unit_attrs : *Optional[List[str]]*
            Optional list of unit attributes

        Returns
        -------
        (*OpView*)
            A tensor containing the elementwise sum of the inputs
        """
        return self._op_proxy(
            ttir.AddOp,
            [in0, in1],
            unit_attrs=unit_attrs,
        )

    def atan2(
        self, in0: Operand, in1: Operand, unit_attrs: Optional[List[str]] = None
    ) -> OpView:
        """
        Creates ``ttir.atan2``.

        *Elementwise arctangent operation.*

        Computes the elementwise arctangent of the quotient of its arguments.
        For each pair of corresponding elements (y, x), returns atan2(y, x).

        Mathematical definition: atan2(y, x) = arctan(y / x)

        .. code-block:: mlir

            // Compute arctangent of corresponding elements
            %result = ttir.atan2(%y, %x, %output) : tensor<3xf32>, tensor<3xf32>, tensor<3xf32> -> tensor<3xf32>
            // Input tensors:
            // y: [1.0, 0.0, -1.0]
            // x: [1.0, -1.0, -1.0]
            // Output tensor:
            // [0.7854, 3.1416, -2.3562]
        Parameters
        ----------
        in0 : Operand
            First input tensor (y)
        in1 : Operand
            Second input tensor (x)
        unit_attrs : *Optional[List[str]]*
            Optional list of unit attributes
        Returns
        -------
        (*OpView*)
            A tensor containing the elementwise arctangent of the inputs
        """
        return self._op_proxy(
            ttir.Atan2Op,
            [in0, in1],
            unit_attrs=unit_attrs,
        )

    def multiply(
        self, in0: Operand, in1: Operand, unit_attrs: Optional[List[str]] = None
    ) -> OpView:
        """
        Creates ``ttir.multiply``.

        *Elementwise multiplication operation.*

        Performs elementwise multiplication between two tensors.
        For each pair of corresponding elements, multiplies the element in the first
        tensor by the element in the second tensor.

        Mathematical definition: multiply(x, y) = x * y

        .. code-block:: mlir

            // Multiply corresponding elements
            %result = ttir.multiply(%lhs, %rhs, %output) : tensor<3xf32>, tensor<3xf32>, tensor<3xf32> -> tensor<3xf32>
            // Input tensors:
            // lhs: [3.5, 0.0, -1.2]
            // rhs: [1.5, 2.0, -3.2]
            // Output tensor:
            // [5.25, 0.0, 3.84]

        Parameters
        ----------
        in0 : Operand
            First input tensor
        in1 : Operand
            Second input tensor
        unit_attrs : *Optional[List[str]]*
            Optional list of unit attributes

        Returns
        -------
        (*OpView*)
            A tensor containing the elementwise product of the inputs
        """
        return self._op_proxy(
            ttir.MultiplyOp,
            [in0, in1],
            unit_attrs=unit_attrs,
        )

    def div(
        self, in0: Operand, in1: Operand, unit_attrs: Optional[List[str]] = None
    ) -> OpView:
        """
        Creates ``ttir.div``.

        *Elementwise division operation.*

        Performs elementwise division between two tensors.
        For each pair of corresponding elements, divides the element in the first
        tensor by the element in the second tensor.

        Note: Division by zero behavior depends on the implementation and data type.

        Mathematical definition: div(x, y) = x / y

        .. code-block:: mlir

            // Divide corresponding elements
            %result = ttir.div(%lhs, %rhs, %output) : tensor<3xf32>, tensor<3xf32>, tensor<3xf32> -> tensor<3xf32>
            // Input tensors:
            // lhs: [3.5, 0.0, -1.2]
            // rhs: [1.5, 2.0, -3.2]
            // Output tensor:
            // [2.333, 0.0, 0.375]

        Parameters
        ----------
        in0 : Operand
            First input tensor (dividend)
        in1 : Operand
            Second input tensor (divisor)
        unit_attrs : *Optional[List[str]]*
            Optional list of unit attributes

        Returns
        -------
        (*OpView*)
            A tensor containing the elementwise quotient of the inputs
        """
        return self._op_proxy(
            ttir.DivOp,
            [in0, in1],
            unit_attrs=unit_attrs,
        )

    def maximum(
        self, in0: Operand, in1: Operand, unit_attrs: Optional[List[str]] = None
    ) -> OpView:
        """
        Creates ``ttir.maximum``.

        *Elementwise maximum operation.*

        Returns the element-wise maximum of two tensors.

        Parameters
        ----------
        in0 : Operand
            First input tensor
        in1 : Operand
            Second input tensor
        unit_attrs : *Optional[List[str]]*
            Optional list of unit attributes

        Returns
        -------
        (*OpView*)
            Tensor with maximum values
        """
        return self._op_proxy(
            ttir.MaximumOp,
            [in0, in1],
            unit_attrs=unit_attrs,
        )

    def quantize(
        self,
        in0: Operand,
        scale: float,
        zero_point: int,
        dtype: torch.dtype,
        unit_attrs: Optional[List[str]] = None,
    ) -> OpView:
        """
        Creates ``ttir.quantize``.

        *Quantize floating-point tensor to integer tensor.*

        Converts a floating-point tensor into a quantized integer tensor using the specified
        scale and zero_point parameters. For each element in the input tensor, computes:
        output[i] = (input[i] / scale) + zero_point

        .. code-block:: mlir

            // Quantize float32 tensor to int8
            %result = ttir.quantize(%input, %output) {scale = 0.1 : f32, zero_point = 128 : i32} : tensor<2x2xf32>, tensor<2x2xi8> -> tensor<2x2xi8>
            // Input tensor:
            // [[1.5, -0.2],
            //  [0.0, 3.7]]
            // Output tensor:
            // [[143, 126],
            //  [128, 165]]

        Parameters
        ----------
        in0 : Operand
            Input floating-point tensor to be quantized
        scale : float
            Scale factor for quantization (each integer step represents this value)
        zero_point : int
            Integer value that represents 0.0 in the quantized space
        dtype : torch.dtype
            Target integer data type for quantization (e.g., torch.int8)
        unit_attrs : *Optional[List[str]]*
            Optional list of unit attributes

        Returns
        -------
        (*OpView*)
            The quantized integer tensor
        """

        # kwargs passed thru output type
        return self._op_proxy(
            ttir.QuantizeOp,
            [in0],
            golden_kwargs={"scale": scale, "zero_point": zero_point, "dtype": dtype},
            output_type=self._get_type_from_torch_dtype(
                dtype=dtype, scale=scale, zero_point=zero_point
            ),
            unit_attrs=unit_attrs,
        )

    def dequantize(
        self,
        in0: Operand,
        scale: float,
        zero_point: int,
        dtype: torch.dtype,
        unit_attrs: Optional[List[str]] = None,
    ) -> OpView:
        """
        Creates ``ttir.dequantize``.

        *Dequantize integer tensor to floating-point tensor.*

        Converts a quantized integer tensor back into a floating-point tensor using the
        specified scale and zero_point parameters. For each element in the input tensor,
        computes: output[i] = (input[i] - zero_point) * scale

        .. code-block:: mlir

            // Dequantize int8 tensor to float32
            %result = ttir.dequantize(%input, %output) {scale = 0.1 : f32, zero_point = 128 : i32} : tensor<2x2xi8>, tensor<2x2xf32> -> tensor<2x2xf32>
            // Input tensor:
            // [[143, 126],
            //  [128, 165]]
            // Output tensor:
            // [[1.5, -0.2],
            //  [0.0, 3.7]]

        Parameters
        ----------
        in0 : Operand
            Input quantized integer tensor to be dequantized
        scale : float
            Scale factor used in the original quantization
        zero_point : int
            Integer value that represents 0.0 in the quantized space
        dtype : torch.dtype
            Target floating-point data type (e.g., torch.float32)
        unit_attrs : *Optional[List[str]]*
            Optional list of unit attributes

        Returns
        -------
        (*OpView*)
            The dequantized floating-point tensor
        """
        return self._op_proxy(
            ttir.DequantizeOp,
            [in0],
            output_type=self._get_type_from_torch_dtype(dtype=dtype),
            unit_attrs=unit_attrs,
        )

    def requantize(
        self,
        in0: Operand,
        scale: float,
        zero_point: int,
        dtype: torch.dtype,
        unit_attrs: Optional[List[str]] = None,
    ) -> OpView:
        """
        Creates ``ttir.requantize``.

        *Requantize integer tensor to new scale and zero-point.*

        Converts a quantized integer tensor from one quantization scheme to another using
        new scale and zero-point parameters. For each element in the input tensor, computes:
        output[i] = round((input[i] - input_zero_point) * (input_scale / output_scale)) + output_zero_point

        .. code-block:: mlir

            // Requantize int8 tensor to new scale and zero-point
            %result = ttir.requantize(%input, %output) {scale = 0.2 : f32, zero_point = 100 : i32} : tensor<2x2xi8>, tensor<2x2xi8> -> tensor<2x2xi8>
            // Input tensor (scale=0.1, zero_point=128):
            // [[143, 126],
            //  [128, 165]]
            // Output tensor (scale=0.2, zero_point=100):
            // [[107, 98],
            //  [100, 119]]

        Parameters
        ----------
        in0 : Operand
            Input quantized integer tensor to be requantized
        scale : float
            New scale factor for requantization
        zero_point : int
            New integer value that represents 0.0 in the quantized space
        dtype : torch.dtype
            Target integer data type (e.g., torch.int8)
        unit_attrs : *Optional[List[str]]*
            Optional list of unit attributes

        Returns
        -------
        (*OpView*)
            The requantized integer tensor with new scale and zero-point
        """
        # kwargs passed thru output type
        return self._op_proxy(
            ttir.RequantizeOp,
            [in0],
            golden_kwargs={"scale": scale, "zero_point": zero_point, "dtype": dtype},
            output_type=self._get_type_from_torch_dtype(
                dtype=dtype, scale=scale, zero_point=zero_point
            ),
            unit_attrs=unit_attrs,
        )

    def to_layout(
        self,
        in0: Operand,
        output_type: RankedTensorType,
        unit_attrs: Optional[List[str]] = None,
        **kwargs,
    ) -> OpView:
        """
        Creates ``ttir.to_layout``.

        *Layout operation.*

        ToLayout operation, transition tensors from one layout to another. Some examples include:
        - Transitioning between different memory spaces, e.g. DRAM to L1.
        - Transitioning between different data types, e.g. f32 to f16.
        - Transitioning between different tile sizes, e.g. 1x16 to 32x32
        - Transitioning between different tensor sharding
        - Some combination of the above

        .. code-block:: mlir

            #layout = #ttcore.metal_layout<8192x128x1, undef, <1x1>, memref<64x128xf32, #system>>
            #layout1 = #ttcore.metal_layout<8192x128x1, undef, <1x1>, memref<64x128xf32, #l1_>>
            %1 = "ttir.to_layout"(%arg0, %0) : (tensor<64x128xf32, #layout>, tensor<64x128xf32, #layout1>) -> tensor<64x128xf32, #layout1>

        Parameters
        ----------
        in0 : Operand
            Input tensor to be transformed
        output_type : RankedTensorType
            Target type specifying the desired layout
        unit_attrs : *Optional[List[str]]*
            Optional list of unit attributes
        **kwargs : dict
            Additional keyword arguments for layout transformation

        Returns
        -------
        (*OpView*)
            The tensor with transformed layout
        """
        return self._op_proxy(
            ttir.ToLayoutOp,
            [in0],
            output_type=output_type,
            output_create_fn=self._create_empty_from_tensor_type,
            organize_ttir_args=lambda i, o, _: (
                [self._get_type(o)],
                i[0],
                o,
            ),
            unit_attrs=unit_attrs,
            **kwargs,
        )

    def tilize(
        self,
        in0: Operand,
        output_type: RankedTensorType,
        unit_attrs: Optional[List[str]] = None,
    ) -> OpView:
        """
        Creates ``ttir.tilize``.

        *Convert tensor to tiled layout.*

        Transforms a tensor into a tiled layout format, where data is organized into
        regular blocks or tiles. This can improve memory access patterns and cache
        utilization for certain operations.

        .. code-block:: mlir

            // Convert tensor to tiled layout
            %result = ttir.tilize(%input) : tensor<128x128xf32> -> tensor<128x128xf32, #tiled<32x32>>
            // Input tensor (standard layout):
            // [[1.5, 2.0, ...],
            //  [3.0, 4.0, ...]]
            // Output tensor (tiled 32x32 layout):
            // Same values but organized in 32x32 tiles

        Parameters
        ----------
        in0 : Operand
            Input tensor to be tiled
        output_type : RankedTensorType
            Target type specifying the desired tiled layout
        unit_attrs : *Optional[List[str]]*
            Optional list of unit attributes

        Returns
        -------
        (*OpView*)
            The tensor with tiled layout
        """
        return self._op_proxy(
            ttir.ToLayoutOp,
            [in0],
            output_type=output_type,
            output_create_fn=self._create_empty_from_tensor_type,
            organize_ttir_args=lambda i, o, _: (
                [self._get_type(o)],
                i[0],
                o,
            ),
            unit_attrs=unit_attrs,
            golden_kwargs={"tilize": True},
        )

    def untilize(
        self,
        in0: Operand,
        output_type: RankedTensorType,
        unit_attrs: Optional[List[str]] = None,
    ) -> OpView:
        """
        Creates ``ttir.untilize``.

        *Convert tensor from tiled to standard layout.*

        Transforms a tensor from a tiled layout back to a standard row-major or
        column-major layout. This is the inverse operation of tilize.

        .. code-block:: mlir

            // Convert tensor from tiled to standard layout
            %result = ttir.untilize(%input) : tensor<128x128xf32, #tiled<32x32>> -> tensor<128x128xf32>
            // Input tensor (tiled 32x32 layout):
            // Data organized in 32x32 tiles
            // Output tensor (standard layout):
            // [[1.5, 2.0, ...],
            //  [3.0, 4.0, ...]]

        Parameters
        ----------
        in0 : Operand
            Input tensor with tiled layout
        output_type : RankedTensorType
            Target type specifying the desired standard layout
        unit_attrs : *Optional[List[str]]*
            Optional list of unit attributes

        Returns
        -------
        (*OpView*)
            The tensor with standard layout
        """
        return self._op_proxy(
            ttir.ToLayoutOp,
            [in0],
            output_type=output_type,
            output_create_fn=self._create_empty_from_tensor_type,
            organize_ttir_args=lambda i, o, _: (
                [self._get_type(o)],
                i[0],
                o,
            ),
            unit_attrs=unit_attrs,
            golden_kwargs={"tilize": False},
        )

    def gather(
        self,
        input: Operand,
        start_indices: Operand,
        offset_dims: List[int],
        collapsed_slice_dims: List[int],
        operand_batching_dims: List[int],
        start_indices_batching_dims: List[int],
        start_index_map: List[int],
        index_vector_dim: int,
        slice_sizes: List[int],
        indices_are_sorted: bool = False,
        unit_attrs: Optional[List[str]] = None,
    ) -> OpView:
        """
        Creates ``ttir.gather``.

        *Gather operation.*

        Collects slices from an input tensor at positions specified by start indices.
        This operation is based on the StableHLO Gather operation and allows for flexible
        slicing and indexing of tensors. It can be used to implement operations like array
        indexing, slicing, dynamic indexing, and more complex gathering patterns.

        .. code-block:: mlir

            // Basic gather example: gather elements from a 2D tensor using indices
            %input = ... : tensor<5x3xf32>         // Input tensor with shape [5,3]
            %indices = ... : tensor<2xi64>         // Indices tensor with values [2, 1]
            %output = ttir.empty() : tensor<3xf32> // Output tensor
            %result = ttir.gather(%input, %indices, %output) {
                offset_dims = [0],                 // Output dimensions that are gathered from input
                collapsed_slice_dims = [0],        // Input dimensions that are collapsed
                operand_batching_dims = [],        // Batch dimensions of the input
                start_indices_batching_dims = [],  // Batch dimensions of the indices
                start_index_map = [0],             // Maps indices to input dimensions
                index_vector_dim = 0,              // Which dimension of indices contains the index vector
                slice_sizes = [1, 3],              // Size of the slice to extract from each position
                indices_are_sorted = false         // Whether indices are sorted
            } : tensor<5x3xf32>, tensor<2xi64>, tensor<3xf32> -> tensor<3xf32>

        Parameters
        ----------
        input : Operand
            The tensor from which to gather values
        start_indices : Operand
            Tensor containing the starting indices for slices
        offset_dims : *List[int]*
            Output dimensions that correspond to dimensions of the gathered slice
        collapsed_slice_dims : *List[int]*
            Input dimensions that are collapsed when gathering
        operand_batching_dims : *List[int]*
            Batch dimensions of the input tensor
        start_indices_batching_dims : *List[int]*
            Batch dimensions of the indices tensor
        start_index_map : *List[int]*
            Maps index values to input dimensions
        index_vector_dim : int
            Which dimension of indices contains the index vector
        slice_sizes : *List[int]*
            Size of the slice to extract from each position
        indices_are_sorted : bool, optional
            Whether indices are sorted (for optimization)
        unit_attrs : *Optional[List[str]]*
            Optional list of unit attributes

        Returns
        -------
        (*OpView*)
            The gathered tensor
        """
        # Create the attributes
        from ttmlir.ir import ArrayAttr, IntegerAttr, IntegerType, BoolAttr

        # Create DenseI64ArrayAttr attributes directly from lists
        offset_dims_attr = DenseI64ArrayAttr.get(offset_dims, self._ctx)
        collapsed_slice_dims_attr = DenseI64ArrayAttr.get(
            collapsed_slice_dims, self._ctx
        )
        operand_batching_dims_attr = DenseI64ArrayAttr.get(
            operand_batching_dims, self._ctx
        )
        start_indices_batching_dims_attr = DenseI64ArrayAttr.get(
            start_indices_batching_dims, self._ctx
        )
        start_index_map_attr = DenseI64ArrayAttr.get(start_index_map, self._ctx)
        slice_sizes_attr = DenseI64ArrayAttr.get(slice_sizes, self._ctx)

        # Create boolean attribute
        indices_are_sorted_attr = BoolAttr.get(indices_are_sorted, self._ctx)

        # Create integer attribute for index_vector_dim
        index_vector_dim_attr = IntegerAttr.get(
            IntegerType.get_signed(64), index_vector_dim
        )

        # Calculate output shape based on gather semantics
        input_shape = self.get_shape(input)
        indices_shape = self.get_shape(start_indices)

        # Batch dimensions: all dims from start_indices except index_vector_dim
        batch_dims = [
            indices_shape[i] for i in range(len(indices_shape)) if i != index_vector_dim
        ]
        offset_sizes = [
            slice_sizes[i]
            for i in range(len(slice_sizes))
            if i not in collapsed_slice_dims
        ]
        result_rank = len(batch_dims) + len(offset_sizes)
        assert len(offset_dims) == len(
            offset_sizes
        ), "offset_dims length must match offset_sizes length"
        output_shape = [-1] * result_rank
        for j, pos in enumerate(offset_dims):
            output_shape[pos] = offset_sizes[j]
        b = 0
        for p in range(result_rank):
            if output_shape[p] == -1:
                output_shape[p] = batch_dims[b]
                b += 1

        # Define kwargs for the TTIR operation
        ttir_kwargs = {
            "offset_dims": offset_dims_attr,
            "collapsed_slice_dims": collapsed_slice_dims_attr,
            "operand_batching_dims": operand_batching_dims_attr,
            "start_indices_batching_dims": start_indices_batching_dims_attr,
            "start_index_map": start_index_map_attr,
            "index_vector_dim": index_vector_dim_attr,
            "slice_sizes": slice_sizes_attr,
            "indices_are_sorted": indices_are_sorted_attr,
        }

        # Use op_proxy to create the operation
        return self._op_proxy(
            ttir.GatherOp,
            [input, start_indices],
            organize_ttir_args=lambda i, o, _: (self._get_type(o), i[0], i[1], o),
            output_shape=output_shape,
            unit_attrs=unit_attrs,
            ttir_kwargs=ttir_kwargs,
        )

    def slice(
        self,
        in0: Operand,
        begins: List[int],
        ends: List[int],
        step: List[int] = None,
        unit_attrs: List[str] = None,
    ) -> OpView:
        # If step is not provided, use 1 for each dimension
        if step is None:
            step = [1] * len(begins)

        # Ensure begins, ends, and step have the same length
        if not (len(begins) == len(ends) == len(step)):
            raise ValueError("begins, ends, and step must have the same length")

        # Get the input shape
        input_shape = self.get_shape(in0)

        # Ensure we're not slicing more dimensions than exist
        if len(begins) > len(input_shape):
            raise ValueError("Cannot slice more dimensions than input has")

        # Calculate the output shape
        output_shape = []

        # Process dimensions that are being sliced
        for i, (b, e, s) in enumerate(zip(begins, ends, step)):
            # Handle negative indices
            dim_size = input_shape[i]
            if b < 0:
                b += dim_size
            if e < 0:
                e += dim_size

            # Clamp to valid range
            b = max(0, min(b, dim_size))
            e = max(0, min(e, dim_size))

            # Calculate dimension size using correct formula
            # For positive step: ceil((e - b) / s)
            if s > 0:
                if e > b:
                    size = (e - b + s - 1) // s
                else:
                    size = 0
            else:
                # Negative step not typically supported in MLIR/TOSA
                raise ValueError("Negative step not supported")

            output_shape.append(size)

        # Add remaining dimensions that aren't being sliced
        for i in range(len(begins), len(input_shape)):
            output_shape.append(input_shape[i])

        # Create the attributes
        from ttmlir.ir import ArrayAttr, IntegerAttr, IntegerType

        # Create integer attributes for each value
        begins_int_attrs = [
            IntegerAttr.get(IntegerType.get_signless(32), b) for b in begins
        ]
        ends_int_attrs = [
            IntegerAttr.get(IntegerType.get_signless(32), e) for e in ends
        ]
        step_int_attrs = [
            IntegerAttr.get(IntegerType.get_signless(32), s) for s in step
        ]

        # Create array attributes
        begins_attr = ArrayAttr.get(begins_int_attrs, self._ctx)
        ends_attr = ArrayAttr.get(ends_int_attrs, self._ctx)
        step_attr = ArrayAttr.get(step_int_attrs, self._ctx)

        # Use op_proxy
        return self._op_proxy(
            ttir.SliceStaticOp,
            [in0],
            organize_ttir_args=lambda i, o, _: (self._get_type(o), i[0], o),
            output_shape=output_shape,
            unit_attrs=unit_attrs,
            ttir_kwargs={"begins": begins_attr, "ends": ends_attr, "step": step_attr},
        )

    # CCL ops

    def mesh_shard(
        self,
        input: Operand,
        shard_type: str,
        shard_direction: str,
        shard_shape: Tuple[int, ...],
        shard_dims: Tuple[int, ...],
    ) -> OpView:
        """
        Creates ``ttir.mesh_shard``.

        *Shard a tensor across a device mesh.*

        Distributes a tensor across multiple devices in a mesh according to the specified
        sharding configuration. The sharding can be performed along one or more dimensions
        of the tensor.

        .. code-block:: mlir

            // Shard a tensor across a 2x2 device mesh
            %result = ttir.mesh_shard(%input) {
                shard_type = "block",
                shard_direction = "row",
                shard_shape = [2, 2],
                shard_dims = [0, 1]
            } : tensor<128x128xf32> -> tensor<64x64xf32>
            // Input tensor on single device:
            // [[1.0, 2.0, ...],
            //  [3.0, 4.0, ...]]
            // Output tensor sharded across devices:
            // Device 0: [[1.0, 2.0], [3.0, 4.0]]
            // Device 1: [[1.1, 2.1], [3.1, 4.1]]
            // Device 2: [[1.2, 2.2], [3.2, 4.2]]
            // Device 3: [[1.3, 2.3], [3.3, 4.3]]

        Parameters
        ----------
        input : Operand
            Input tensor to be sharded
        shard_type : str
            Type of sharding (e.g., "block", "cyclic")
        shard_direction : str
            Direction of sharding (e.g., "row", "col")
        shard_shape : Tuple[int, ...]
            Shape of the device mesh
        shard_dims : Tuple[int, ...]
            Tensor dimensions to shard along

        Returns
        -------
        (*OpView*)
        """
        ttir_kwargs = {
            "shard_type": Attribute.parse(shard_type),
            "shard_direction": Attribute.parse(shard_direction),
            "shard_shape": shard_shape,
            "shard_dims": shard_dims,
        }
        golden_kwargs = dict(ttir_kwargs, mesh_shape=self.mesh_shape)
        return self._op_proxy(
            ttir.MeshShardOp,
            [input],
            organize_ttir_args=lambda i, o, _: (self._get_type(o), i[0]),
            ttir_kwargs=ttir_kwargs,
            golden_kwargs=golden_kwargs,
        )

    def all_gather(
        self,
        input: Operand,
        all_gather_dim: int = None,
        cluster_axis: int = None,
    ) -> OpView:
        """
        Creates ``ttir.all_gather``.

        *Gather tensor data from all devices.*

        Collects tensor data from all devices in the system and concatenates them along
        the specified dimension. The gather operation can be performed along different
        axes of the device mesh.

        For a mesh shape of [2,4] with device IDs:
        [[0, 1, 2, 3],
        [4, 5, 6, 7]]

        - If cluster_axis=0: Gathers along columns (0,4), (1,5), (2,6), (3,7)
        - If cluster_axis=1: Gathers along rows (0,1,2,3), (4,5,6,7)

        .. code-block:: mlir

            // Gather tensor data from all devices along dimension 0
            %result = ttir.all_gather(%input) {all_gather_dim = 0, cluster_axis = 1} : tensor<32x64xf32> -> tensor<128x64xf32>
            // Input tensor on device 0:
            // [[1.0, 2.0],
            //  [3.0, 4.0]]
            // Output tensor after gathering:
            // [[1.0, 2.0],  // from device 0
            //  [5.0, 6.0],  // from device 1
            //  [9.0, 10.0], // from device 2
            //  [13.0, 14.0]] // from device 3

        Parameters
        ----------
        input : Operand
            Input tensor to be gathered
        all_gather_dim : int, optional
            Dimension along which to concatenate gathered tensors
        cluster_axis : int, optional
            Axis of device mesh for gathering (0 or 1)

        Returns
        -------
        (*OpView*)
        """
        kwargs = {"all_gather_dim": all_gather_dim, "cluster_axis": cluster_axis}
        return self._op_proxy(
            ttir.AllGatherOp,
            [input],
            golden_kwargs=kwargs,
            ttir_kwargs=kwargs,
        )

    def all_reduce(
        self,
        input: Operand,
        reduce_type: str,
        cluster_axis: int,
    ) -> OpView:
        """
        Creates ``ttir.all_reduce``.

        *AllReduce operation.*

        AllReduce op.

        Parameters
        ----------
        input : Operand
            Input tensor to be reduced
        reduce_type : str
            Type of reduction operation (e.g., "sum", "max")
        cluster_axis : int
            Axis of device mesh for reduction (0 or 1)

        Returns
        -------
        (*OpView*)
        """
        kwargs = {
            "reduce_type": Attribute.parse(reduce_type),
            "cluster_axis": cluster_axis,
        }
        return self._op_proxy(
            ttir.AllReduceOp,
            [input],
            golden_kwargs=kwargs,
            ttir_kwargs=kwargs,
        )

    def reduce_scatter(
        self,
        input: Operand,
        reduce_type: str,
        scatter_dim: int,
        cluster_axis: int,
    ) -> OpView:
        """
        Creates ``ttir.reduce_scatter``.

        *Reduce scatter operation.*

        Reduce scatter op.

        Parameters
        ----------
        input : Operand
            Input tensor to be reduced and scattered
        reduce_type : str
            Type of reduction operation (e.g., "sum", "max")
        scatter_dim : int
            Dimension along which to scatter the reduced results
        cluster_axis : int
            Axis of device mesh for reduction (0 or 1)

        Returns
        -------
        (*OpView*)
        """
        kwargs = {
            "reduce_type": Attribute.parse(reduce_type),
            "scatter_dim": scatter_dim,
            "cluster_axis": cluster_axis,
        }
        return self._op_proxy(
            ttir.ReduceScatterOp,
            [input],
            golden_kwargs=kwargs,
            ttir_kwargs=kwargs,
        )

    def collective_permute(
        self,
        input: Operand,
        source_target_pairs: List[Tuple[int, int]],
    ) -> OpView:
        """
        Creates ``ttir.collective_permute``.

        *Collective permute operation.*

        Collective permute op. This operation ingests a multi-device tensor spread across multi-devices and will shuffle the data according to source_target_pairs [['src', 'dest']].

        Example:
            For a 1x2 mesh, the following will take the device shard living in device 0 and move it to device 1. The device shard living in device 1 will move to device 0.
        %source_target_pairs: [[0, 1], [1, 0]]

        In the case of missing 'dest', the device shard living on that device will contain values of 0. For example, device shard living in device 0 will contain 0 values.
        %source_target_pairs: [[0, 1]]

        Parameters
        ----------
        input : Operand
            The input tensor to be permuted
        source_target_pairs : *List[Tuple[int, int]]*
            List of pairs of source and target device ids

        Returns
        -------
        (*OpView*)
        """
        kwargs = {
            "source_target_pairs": source_target_pairs,
        }
        return self._op_proxy(
            ttir.CollectivePermuteOp,
            [input],
            golden_kwargs=kwargs,
            ttir_kwargs=kwargs,
        )

    def all_to_all(
        self,
        input: Operand,
        split_dim: int,
        concat_dim: int,
        split_count: int,
        replica_groups: List[List[int]],
    ) -> OpView:
        """
        Creates ``ttir.all_to_all``.

        *all to all operation.*

        The all_to_all operation redistributes slices of a tensor across a cluster of devices. It splits each local tensor along split_dimension, sends the resulting slices to other devices along cluster_axis, and then concatenates the received slices along concat_dimension.

        Example:
            For a 1x2 mesh and a local input of shape [8, 4]:
            - split_dimension = 1
            - concat_dimension = 0
            - split_count = 2
            - cluster_axis = 1

            Each device splits its [8, 4] tensor into two [8, 2] slices. After the exchange, each device concatenates the two received [8, 2] slices into a [16, 2] output tensor.

        Parameters
        ----------
        input : Operand
            Input tensor to be redistributed
        split_dim : int
            Dimension along which to split the input tensor
        concat_dim : int
            Dimension along which to concatenate the reorganized tensors
        split_count : int
            Number of splits to perform
        replica_groups : List[List[int]]
            List of replica group indices

        Returns
        -------
        (*OpView*)
        """
        kwargs = {
            "split_dim": split_dim,
            "concat_dim": concat_dim,
            "split_count": split_count,
            "replica_groups": replica_groups,
        }
        return self._op_proxy(
            ttir.AllToAllOp,
            [input],
            golden_kwargs=kwargs,
            ttir_kwargs=kwargs,
        )

    def collective_broadcast(
        self,
        input: Operand,
        replica_groups: List[Tuple[int, int]],
    ) -> OpView:
        """
        Creates ``ttir.collective_broadcast``.
        *Collective broadcast operation.*
        The collective_broadcast operation distributes a tensor from a single source device to all
        other devices within each replica group. Each replica group defines a subset of devices that
        participate in the broadcast, and the operation is applied independently within each group.
        By convention, the first device listed in each replica group is treated as the broadcast source.
        The value of the `input` tensor on that source device is sent to all other devices in the same
        group. The `input` tensor values on non-source devices are ignored and will be overwritten
        during the operation.
        Parameters
        ----------
        input: The tensor to broadcast. Only the value on the first device of each replica group
              (the source) is used; values on other devices are ignored.
        replica_groups: A list of replica groups. Each group is a list of device IDs, and the first
                        ID in each group is treated as the broadcast source for that group.
        Returns
        -------
        (*OpView*)
        """
        kwargs = {
            "replica_groups": replica_groups,
        }
        return self._op_proxy(
            ttir.CollectiveBroadcastOp,
            [input],
            golden_kwargs=kwargs,
            ttir_kwargs=kwargs,
        )

    def rms_norm(
        self,
        in0: Operand,
        normalized_shape: List[int],
        weight: Optional[Operand] = None,
        bias: Optional[Operand] = None,
        epsilon: float = 1e-5,
        unit_attrs: Optional[List[str]] = None,
    ) -> OpView:
        """
        Creates ``ttir.rms_norm``.

        *RMS normalization operation.*

        Performs RMS (Root Mean Square) normalization on the input tensor. This operation
        normalizes the input tensor by computing the root mean square of elements across
        the specified dimensions and dividing by that value, optionally scaling and
        shifting the result.

        Mathematical definition: rms_norm(x, weight, bias, epsilon) =
          (x / sqrt(mean(x^2, dims=normalized_dims) + epsilon)) * weight + bias

        Parameters
        ----------
        in0 : Operand
            Input tensor to be normalized
        normalized_shape : List[int]
            Shape over which to normalize (typically the last few dimensions)
        weight : Optional[Operand], optional
            Scale parameter (gamma) tensor with shape matching normalized_shape
        bias : Optional[Operand], optional
            Shift parameter (beta) tensor with shape matching normalized_shape
        epsilon : float, optional
            Small constant for numerical stability (default: 1e-5)
        unit_attrs : Optional[List[str]], optional
            Optional list of unit attributes

        Returns
        -------
        (*OpView*)
        """
        # Prepare TTIR kwargs:
        ttir_kwargs = {
            "normalized_shape": normalized_shape,
            "epsilon": epsilon,
        }

        golden_kwargs = {
            "normalized_shape": normalized_shape,
            "epsilon": epsilon,
        }

        if weight is not None:
            ttir_kwargs["weight"] = weight
            golden_kwargs["weight"] = self._get_golden_tensor(weight)
        if bias is not None:
            ttir_kwargs["bias"] = bias
            golden_kwargs["bias"] = self._get_golden_tensor(bias)

        return self._op_proxy(
            ttir.RMSNormOp,
            [in0],
            golden_kwargs=golden_kwargs,
            ttir_kwargs=ttir_kwargs,
            organize_ttir_args=lambda i, o, _: (
                self._get_type(o),
                i[0],
                o,
            ),
            organize_golden_args=lambda i: [self._get_golden_tensor(i[0])],
            unit_attrs=unit_attrs,
        )<|MERGE_RESOLUTION|>--- conflicted
+++ resolved
@@ -37,30 +37,6 @@
 
     # ----- Private methods ----
 
-<<<<<<< HEAD
-=======
-    def _get_output_shape_and_type(
-        self,
-        organize_golden_args: Callable,
-        inputs: List[Operand],
-        op_ttir_function: Callable,
-        golden_kwargs: dict = {},
-    ):
-        op_golden_function = get_golden_function(op_ttir_function, **golden_kwargs)
-        if op_golden_function is None:
-            return
-
-        # If the op has no input, just call golden function with kwargs (eg ttir.zeros).
-        if len(inputs) == 0:
-            golden_output = op_golden_function(**golden_kwargs)
-        else:
-            golden_output = op_golden_function(
-                *(organize_golden_args(inputs)), **golden_kwargs
-            )
-
-        return golden_output.shape, golden_output.dtype
-
->>>>>>> 5c1f44d6
     def _get_empty_op(self, tensor_type: RankedTensorType) -> OpView:
         """Get TTIR-specific empty operation."""
         return ttir.EmptyOp(tensor_type)
