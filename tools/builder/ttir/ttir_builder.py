--- conflicted
+++ resolved
@@ -1138,14 +1138,11 @@
     def typecast(
         self,
         in0: Operand,
-<<<<<<< HEAD
         out: Operand,
         unit_attrs: Optional[List[str]] = None,
-        loc: Optional[Union[str, Location]] = None,
-=======
         output_type: torch.dtype,
         unit_attrs: Optional[List[str]] = None,
->>>>>>> 65d87fd4
+        loc: Optional[Union[str, Location]] = None,
     ) -> OpView:
         """
         Creates ``ttir.typecast``.
@@ -3472,14 +3469,11 @@
             ttir.PadOp,
             [in0],
             ttir_kwargs={"padding": padding, "value": value},
-<<<<<<< HEAD
-            loc=loc,
             organize_golden_args=lambda i: [self._get_golden_tensor(i[0])],
             organize_ttir_args=lambda i, o, _: (self._get_type(o), i[0], i[1]),
-=======
             output_shape=output_shape,
->>>>>>> 65d87fd4
-            unit_attrs=unit_attrs,
+            unit_attrs=unit_attrs,
+            loc=loc,
         )
 
     def select(
