# `tt-explorer`

Welcome to the tt-explorer wiki! The Wiki will serve as a source for documentation, examples, and general knowledge related to the TT-MLIR visualization project. The sidebar will provide navigation to relevant pages. If this is your first time hearing about the project, take a look at Project Architecture for an in-depth introduction to the tool and motivations behind it :)

## Quick Start
<<<<<<< HEAD
TT-Explorer is made to be as painless as possible, as such the installation on top of the pre-existing [`tt-mlir`](https://github.com/tenstorrent/tt-mlir) project is as minimal as possible.

1. Build `tt-mlir`, add the `-DTT_EXPLORER_EDITABLE=ON` flag to the cmake build to install the `tt-explorer` package in editable mode.
2. Run `source env/activate` to be in `tt-mlir` virtualenv for the following steps
3. Install the explorer tool by building the `explorer` target using `cmake --build build -- explorer`
4. Run `tt-explorer` in terminal to start tt-explorer instance. (Refer to CLI section in API for specifics)
5. Ensure server has started in `tt-explorer` shell instance (check for message below)
=======
TT-Explorer comes packaged as a tool in the `tt-mlir` repo.

1. Run `source env/activate` to be in `tt-mlir` virtualenv for the following steps
2. Build `explorer` target in `tt-mlir` using `cmake --build build -- explorer`
3. Run `tt-explorer` in terminal to start tt-explorer instance. (Refer to CLI section in API for specifics)
4. Ensure server has started in `tt-explorer` shell instance (check for message below)
>>>>>>> 9b736dca
```sh
Starting Model Explorer server at:
http://localhost:8080
```

Visualizer tool for `ttmlir`-powered compiler results. Visualizes from emitted `.mlir` files to display compiled model, attributes, performance results, and provides a platform for human-driven overrides to _gameify_ model tuning.

## TT-Explorer - Project Architecture

TT-Explorer is a tool made to ease the pain of tuning a model and developing on Tenstorrent hardware. It provides a “Human-In-Loop” interface such that the compiler results can be actively tuned and understood by the person compiling the model. To complete this goal, the tool has to be designed such that users of any level of experience are all able to glean useful information from the visualization of the model, and be able to **explore** what the model does.

### Software Architecture

The software will be built around the TT-Forge compiler to provide most of the functionality. [Model Explorer](https://github.com/google-ai-edge/model-explorer) will be used for the visualization functionality and as the main platform upon which TT-Explorer is built on.

Since Model-Explorer is built using Python, the majority of TT-Explorer will be structured in Python, with frequent use of the bindings to C++ provided by TT-MLIR.

The following components will be put together:

![ttExplorerArchitecture](https://github.com/user-attachments/assets/f996af27-8b66-4579-a6d6-ded57cbe89d1)

#### [TT-Forge-FE (Front End)](https://github.com/tenstorrent/tt-forge-fe)

TT-Forge FE is *currently* the primary frontend which uses TVM to transform conventional AI models into the MLIR in the TTIR Dialect.

**Ingests**: AI Model defined in PyTorch, TF, etc…
**Emits**: Rudimentary TTIR Module consisting of Ops from AI Model.

#### [TT-MLIR](https://docs.tenstorrent.com/tt-mlir/overview.html)

TT-MLIR currently defines the out-of-tree MLIR compiler created by Tenstorrent to specifically target TT Hardware as a backend. It comprises a platform of several dialects (TTIR, TTNN, TTMetal) and the passes and transformations to compile a model into an executable that can run on TT hardware. In the scope of TT-Explorer the python bindings will be leveraged.

**Ingests**: TTIR Module, Overrides JSON
**Emits:** Python Bindings to interface with TTIR Module, Overridden TTIR Modules, Flatbuffers

#### [TT-Adapter](https://github.com/vprajapati-tt/tt-adapter)

Model Explorer provides an extension interface where custom adapters can be implemented to visualize from different formats. TT-Adapter is the adapter created for TT-Explorer that parses TTIR Modules using the Python Bindings provided by TT-MLIR to create a graph legible by model-explorer. It also has an extensible REST endpoint that is leveraged to implement functionality, this endpoint acts as the main bridge between the Client and Host side processes.

**Ingests**: TTIR Modules, TT-MLIR Python Bindings, REST API Calls
**Emits**: Model-Explorer Graph, REST API Results

#### [TTRT](https://docs.tenstorrent.com/tt-mlir/ttrt.html)

TT-RT is the runtime library for TT-Forge, which provides an API to run Flatbuffers generated from TT-MLIR. These flatbuffers contain the compiled results of the TTIR module, and TTRT allows us to query and execute them. Particularly, a performance trace can be generated using Tracy, which is fed into model-explorer to visualize the performance of operations in the graph.

**Ingests**: Flatbuffers
**Emits**: Performance Trace, Model Results

#### [Model-Explorer](https://github.com/tenstorrent/model-explorer)

Model Explorer is the backbone of the client and visualization of these models. It is deceptively placed in the “Client” portion of the diagram, but realistically TT-Explorer will be run on the host, and so will the model-explorer instance. The frontend will be a client of the REST API created by TT-Adapter and will use URLs from the model-explorer server to visualize the models. Currently TT maintains a fork of model-explorer which has overriden UI elements for overrides and displaying performance traces.

**Ingests**: Model Explorer Graph, User-Provided Overrides (UI), Performance Trace
**Emits**: Overrides JSON, Model Visualization

These components all work together to provide the TT-Explorer platform.

### Client-Host Design Paradigm

Since performance traces and execution rely on Silicon machines, there is a push to decouple the execution and MLIR-environment heavy aspects of TT-Explorer onto some host device and have a lightweight client API that uses the REST endpoint provided by TT-Adapter to leverage the host device without having to constantly be on said host. This is very useful for cloud development (as is common Tenstorrent). In doing so, TT-Explorer is a project that can be spun up in either a `tt-mlir` environment, or without one. The lightweight python version of TT-Explorer provides a set of utilities that call upon and visualize models from the host, the host will create the server and serve the API to be consumed.<|MERGE_RESOLUTION|>--- conflicted
+++ resolved
@@ -3,22 +3,12 @@
 Welcome to the tt-explorer wiki! The Wiki will serve as a source for documentation, examples, and general knowledge related to the TT-MLIR visualization project. The sidebar will provide navigation to relevant pages. If this is your first time hearing about the project, take a look at Project Architecture for an in-depth introduction to the tool and motivations behind it :)
 
 ## Quick Start
-<<<<<<< HEAD
-TT-Explorer is made to be as painless as possible, as such the installation on top of the pre-existing [`tt-mlir`](https://github.com/tenstorrent/tt-mlir) project is as minimal as possible.
-
-1. Build `tt-mlir`, add the `-DTT_EXPLORER_EDITABLE=ON` flag to the cmake build to install the `tt-explorer` package in editable mode.
-2. Run `source env/activate` to be in `tt-mlir` virtualenv for the following steps
-3. Install the explorer tool by building the `explorer` target using `cmake --build build -- explorer`
-4. Run `tt-explorer` in terminal to start tt-explorer instance. (Refer to CLI section in API for specifics)
-5. Ensure server has started in `tt-explorer` shell instance (check for message below)
-=======
 TT-Explorer comes packaged as a tool in the `tt-mlir` repo.
 
 1. Run `source env/activate` to be in `tt-mlir` virtualenv for the following steps
 2. Build `explorer` target in `tt-mlir` using `cmake --build build -- explorer`
 3. Run `tt-explorer` in terminal to start tt-explorer instance. (Refer to CLI section in API for specifics)
 4. Ensure server has started in `tt-explorer` shell instance (check for message below)
->>>>>>> 9b736dca
 ```sh
 Starting Model Explorer server at:
 http://localhost:8080
