--- conflicted
+++ resolved
@@ -17,11 +17,8 @@
     - [Usage & API](./tt-explorer-usage-api.md)
     - [Roadmap](./tt-explorer-roadmap.md)
   - [ttnn-standalone](./ttnn-standalone.md)
-<<<<<<< HEAD
   - [PyKernel](./pykernel.md)
-=======
 - [Creating bug repros for TTNN](./ttnn-bug-repros.md)
->>>>>>> 1bf16655
 - [Python Bindings](./python-bindings.md)
 - [Flatbuffers](./flatbuffers.md)
 - [CI](./ci.md)
