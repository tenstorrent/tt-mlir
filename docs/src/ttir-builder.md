# `ttir-builder`

`ttir-builder` is a tool for creating TTIR operations. It provides support for MLIR modules to be generated from user-constructed ops, lowered into TTNN or TTMetal backends, and finally translated into executable flatbuffers. Or you can do all three at once!

## Building

1. Build [tt-mlir](./getting-started.md)
2. Build [`ttrt`](./ttrt.md#building)
3. Generate ttsys file from the system you want to compile for using `ttrt`. This will create a `ttrt-artifacts` folder containing a `system_desc.ttsys` file.
```bash
ttrt query --save-artifacts
```
4. Export this file in your environment using `export SYSTEM_DESC_PATH=/path/to/system_desc.ttsys`. `ttir_builder.utils` uses the `system_desc.ttsys` file as it runs a pass over an MLIR module to the TTNN or TTMetal backend.

## Getting started

<<<<<<< HEAD
`TTIRBuilder` is a builder class providing the API for creating TTIR ops. The package `ttir_builder` contains everything needed to create ops for a TTIRBuilder object. `ttir_builder.utils` contains the APIs for wrapping op-creating-functions into MLIR modules and flatbuffers files.

=======
`TTIRBuilder` is a builder class providing the API for creating TTIR ops. The python package `ttir_builder` contains everything needed to create ops through a `TTIRBuilder` object. `ttir_builder.utils` contains the APIs for wrapping op-creating-functions into MLIR modules and flatbuffers files.
>>>>>>> 4d38040e
```bash
from ttir_builder import TTIRBuilder
from ttir_builder.utils import compile_to_flatbuffer
```

For the full set of supported TTIR ops, see `tools/ttir-builder/builder.py`.
For more detailed information on available APIs, see `tools/ttir-builder/builder.py` and `tools/ttir-builder/utils.py`.

## Creating a TTIR module
<<<<<<< HEAD

`build_mlir_module` defines an MLIR module specified as a python function. It wraps `test_fn` in a MLIR FuncOp then wraps that in an MLIR module, and finally ties arguments of that FuncOp to test function inputs. It will instantiate and pass a `TTIRBuilder` object as the last argument of `test_fn`.

=======
`build_mlir_module` defines an MLIR module specified as a python function. It wraps `fn` in a MLIR FuncOp then wraps that in an MLIR module, and finally ties arguments of that FuncOp to test function inputs. It will instantiate and pass a `TTIRBuilder` object as the last argument of `fn`.
>>>>>>> 4d38040e
```bash
def build_mlir_module(
    fn: Callable,
    inputs_shapes: List[Shape],
    inputs_types: Optional[List[Union[torch.dtype, TypeInfo]]] = None,
    mesh_shape: Optional[Tuple[int, int]] = None,
    module_dump: bool = False,
    base: Optional[str] = None,
    output_root: str = ".",
)
```

### Example

```bash
from ttir_builder.utils import build_mlir_module
from ttir_builder import Operand, TTIRBuilder

shapes = [(32, 32), (32, 32), (32, 32)]

def model(in0: Operand, in1: Operand, in2: Operand, builder: TTIRBuilder):
    add_0 = builder.add(in0, in1)
    multiply_1 = builder.multiply(in1, add_0)
    return builder.multiply(multiply_1, in2)

module, builder = build_mlir_module(model, shapes)
```

#### Returns
<<<<<<< HEAD

An MLIR module containing an MLIR op graph defined by `test_fn` and the `TTIRBuilder` object used to create it
=======
An MLIR module containing an MLIR op graph comprised of the TTIR ops instantiated in `model` and the `TTIRBuilder` object used to create them.
>>>>>>> 4d38040e

```bash
module {
  func.func @model(%arg0: tensor<32x32xf32>, %arg1: tensor<32x32xf32>, %arg2: tensor<32x32xf32>) -> tensor<32x32xf32> {
    %0 = ttir.empty() : tensor<32x32xf32>
    %1 = "ttir.add"(%arg0, %arg1, %0) : (tensor<32x32xf32>, tensor<32x32xf32>, tensor<32x32xf32>) -> tensor<32x32xf32>
    %2 = ttir.empty() : tensor<32x32xf32>
    %3 = "ttir.multiply"(%arg1, %1, %2) : (tensor<32x32xf32>, tensor<32x32xf32>, tensor<32x32xf32>) -> tensor<32x32xf32>
    %4 = ttir.empty() : tensor<32x32xf32>
    %5 = "ttir.multiply"(%3, %arg2, %4) : (tensor<32x32xf32>, tensor<32x32xf32>, tensor<32x32xf32>) -> tensor<32x32xf32>
    return %5 : tensor<32x32xf32>
  }
}
```

## Running a pipeline
<<<<<<< HEAD

`run_pipeline` runs a pass on the TTIR module to lower it into a backend, using `pipeline_fn`. You can pass `pipeline_fn` in as one of the following: `ttir_to_ttnn_backend_pipeline`, `ttir_to_ttmetal_backend_pipeline` (both found in `ttmlir.passes`), or a custom pipeline built with `create_custom_pipeline_fn`. The default if none is provided is the TTNN pipeline.
=======
`run_pipeline` runs a pass on the TTIR module to lower it into a backend, using `pipeline_fn`. You can pass `pipeline_fn` in as one of the following: `ttir_to_ttnn_backend_pipeline`, `ttir_to_ttmetal_backend_pipeline` (both found in `ttmlir.passes`), or a custom pipeline built with `create_custom_pipeline_fn`. This defaults to the TTNN pipeline.
>>>>>>> 4d38040e

```bash
def run_pipeline(
    module,
    pipeline_fn: Callable = ttir_to_ttnn_backend_pipeline,
    pipeline_options: List[str] = None,
    dump_to_file: bool = True,
    output_file_name: str = "test.mlir",
    system_desc_path: Optional[str] = None,
    mesh_shape: Optional[Tuple[int, int]] = None,
    argument_types_string: Optional[str] = None,
)
```

### TTNN example

Let's expand on our previous example

```bash
from ttir_builder.utils import build_mlir_module, run_pipeline
from ttir_builder import Operand, TTIRBuilder
from ttmlir.passes import ttir_to_ttnn_backend_pipeline

shapes = [(32, 32), (32, 32), (32, 32)]

def model(in0: Operand, in1: Operand, in2: Operand, builder: TTIRBuilder):
    add_0 = builder.add(in0, in1)
    multiply_1 = builder.multiply(in1, add_0)
    return builder.multiply(multiply_1, in2)

module, builder = build_mlir_module(model, shapes)
ttnn_module = run_pipeline(module, ttir_to_ttnn_backend_pipeline)
```

#### Returns

An MLIR module lowered into TTNN

<details>

```bash
#dram = #ttnn.buffer_type<dram>
#system_desc = #ttcore.system_desc<[{role = host, target_triple = "x86_64-pc-linux"}], [{arch = <wormhole_b0>, grid = 8x8, coord_translation_offsets = 18x18, l1_size = 1499136, num_dram_channels = 12, dram_channel_size = 1073741824, noc_l1_address_align_bytes = 16, pcie_address_align_bytes = 32, noc_dram_address_align_bytes = 32, l1_unreserved_base = 97248, erisc_l1_unreserved_base = 69632, dram_unreserved_base = 32, dram_unreserved_end = 1073158336, physical_helper_cores = {dram = [ 0x0,  0x1,  0x2,  0x3,  0x4,  0x5,  0x6,  0x7,  0x8,  0x9,  0x10,  0x11] eth_inactive = [ 16x18,  16x19,  16x20,  16x21,  16x22,  16x23,  16x24,  16x25,  17x19,  17x20,  17x22,  17x23,  17x24]}, supported_data_types = [<f32>, <f16>, <bf16>, <bfp_f8>, <bfp_bf8>, <bfp_f4>, <bfp_bf4>, <bfp_f2>, <bfp_bf2>, <u32>, <u16>, <u8>, <si32>], supported_tile_sizes = [ 4x16,  16x16,  32x16,  4x32,  16x32,  32x32], num_cbs = 32, num_compute_threads = 1, num_datamovement_threads = 2}], [0], [3 : i32], [ 0x0x0x0]>
#ttnn_layout = #ttnn.ttnn_layout<(d0, d1) -> (d0, d1), <1x1>, memref<1x1x!ttcore.tile<32x32, f32>, #dram>, <interleaved>>
module {
  ttcore.device_module {
    builtin.module attributes {ttcore.system_desc = #system_desc} {
      ttcore.device @default_device = <workerGrid = #ttcore.grid<8x8, (d0, d1) -> (0, d0, d1)>, l1Map = (d0, d1, d2)[s0] -> (0, d0, d1, d2 + s0), dramMap = (d0, d1, d2)[s0, s1, s2, s3, s4, s5] -> (0, 0, (((d0 * s1) * (s2 * s3) + d1 * (s2 * s3) + d2) floordiv s4) mod 12, ((d0 * s1) * (s2 * s3) + d1 * (s2 * s3) + d2) floordiv (s4 * 12) + ((d0 * s1) * (s2 * s3) + d1 * (s2 * s3) + d2) mod s4 + s5), meshShape = , chipIds = [0]>
      func.func @model(%arg0: tensor<32x32xf32, #ttnn_layout>, %arg1: tensor<32x32xf32, #ttnn_layout>, %arg2: tensor<32x32xf32, #ttnn_layout>) -> tensor<32x32xf32, #ttnn_layout> {
        %0 = "ttnn.abs"(%arg0) : (tensor<32x32xf32, #ttnn_layout>) -> tensor<32x32xf32, #ttnn_layout>
        "ttnn.deallocate"(%arg0) <{force = false}> : (tensor<32x32xf32, #ttnn_layout>) -> ()
        %1 = "ttnn.multiply"(%arg1, %0) : (tensor<32x32xf32, #ttnn_layout>, tensor<32x32xf32, #ttnn_layout>) -> tensor<32x32xf32, #ttnn_layout>
        "ttnn.deallocate"(%0) <{force = false}> : (tensor<32x32xf32, #ttnn_layout>) -> ()
        "ttnn.deallocate"(%arg1) <{force = false}> : (tensor<32x32xf32, #ttnn_layout>) -> ()
        %2 = "ttnn.multiply"(%1, %arg2) : (tensor<32x32xf32, #ttnn_layout>, tensor<32x32xf32, #ttnn_layout>) -> tensor<32x32xf32, #ttnn_layout>
        "ttnn.deallocate"(%1) <{force = false}> : (tensor<32x32xf32, #ttnn_layout>) -> ()
        "ttnn.deallocate"(%arg2) <{force = false}> : (tensor<32x32xf32, #ttnn_layout>) -> ()
        return %2 : tensor<32x32xf32, #ttnn_layout>
      }
    }
  }
}
```

</details>

### TTMetal example

Let's use the same code for TTMetal that was used in the TTNN example but change the `pipeline_fn` to `ttir_to_ttmetal_backend_pipeline`. Only one or the other can be run on a module since `run_pipeline` modifies the module in place. Note that while all TTIR ops supported by builder can be lowered to TTNN, not all can be lowered to TTMetal yet. Adding documentation to specify what ops can be lowered to TTMetal is in the works.

```bash
from ttmlir.passes import ttir_to_ttmetal_backend_pipeline
ttmetal_module = run_pipeline(module, ttir_to_ttmetal_backend_pipeline)
```

#### Returns

An MLIR module lowered into TTMetal

<details>

```bash
#l1 = #ttcore.memory_space<l1>
#system_desc = #ttcore.system_desc<[{role = host, target_triple = "x86_64-pc-linux-gnu"}], [{arch = <wormhole_b0>, grid = 8x8, coord_translation_offsets = 18x18, l1_size = 1499136, num_dram_channels = 12, dram_channel_size = 1073741824, noc_l1_address_align_bytes = 16, pcie_address_align_bytes = 32, noc_dram_address_align_bytes = 32, l1_unreserved_base = 1024, erisc_l1_unreserved_base = 1024, dram_unreserved_base = 1024, dram_unreserved_end = 1073741824, physical_helper_cores = {dram = [ 8x0,  9x0,  10x0,  8x1,  9x1,  10x1,  8x2,  9x2,  10x2,  8x3,  9x3,  10x3]}, supported_data_types = [<f32>, <f16>, <bf16>, <bfp_f8>, <bfp_bf8>, <bfp_f4>, <bfp_bf4>, <bfp_f2>, <bfp_bf2>, <u32>, <u16>, <u8>, <si32>], supported_tile_sizes = [ 4x16,  16x16,  32x16,  4x32,  16x32,  32x32], num_cbs = 32, num_compute_threads = 1, num_datamovement_threads = 2}], [0], [3 : i32], [ 0x0x0x0]>
module {
  ttcore.device_module {
    builtin.module attributes {ttcore.system_desc = #system_desc} {
      ttcore.device @default_device = <workerGrid = #ttcore.grid<8x8, (d0, d1) -> (0, d0, d1)>, l1Map = (d0, d1, d2)[s0] -> (0, d0, d1, d2 + s0), dramMap = (d0, d1, d2)[s0, s1, s2, s3, s4, s5] -> (0, 0, (((d0 * s1) * (s2 * s3) + d1 * (s2 * s3) + d2) floordiv s4) mod 12, ((d0 * s1) * (s2 * s3) + d1 * (s2 * s3) + d2) floordiv (s4 * 12) + ((d0 * s1) * (s2 * s3) + d1 * (s2 * s3) + d2) mod s4 + s5), meshShape = , chipIds = [0]>
      func.func @model(%arg0: memref<32x32xf32>, %arg1: memref<32x32xf32>, %arg2: memref<32x32xf32>) -> memref<32x32xf32> {
        %0 = "ttmetal.create_buffer"() <{address = 9216 : i64}> : () -> memref<1x1x1x1x!ttcore.tile<32x32, f32>, #ttcore.shard<4096x4096>, #l1>
        %1 = "ttmetal.create_buffer"() <{address = 1024 : i64}> : () -> memref<1x1x32x32xf32, #ttcore.shard<128x4>, #l1>
        "ttmetal.enqueue_write_buffer"(%arg0, %1) : (memref<32x32xf32>, memref<1x1x32x32xf32, #ttcore.shard<128x4>, #l1>) -> ()
        "ttmetal.enqueue_program"(%1, %0, %1, %0) <{cb_ports = array<i64: 0, 1>, kernelConfigs = [#ttmetal.noc_config<@datamovement_kernel0, #ttmetal.core_range<0x0, 1x1>, #ttmetal.kernel_args< ct_args = [<cb_port[0]>, <cb_port[1]>]>, noc0>, #ttmetal.compute_config<@compute_kernel1, #ttmetal.core_range<0x0, 1x1>, #ttmetal.kernel_args< ct_args = [<cb_port[0]>, <cb_port[1]>]>, hifi4, false, false, [default]>], operandSegmentSizes = array<i32: 2, 2>}> : (memref<1x1x32x32xf32, #ttcore.shard<128x4>, #l1>, memref<1x1x1x1x!ttcore.tile<32x32, f32>, #ttcore.shard<4096x4096>, #l1>, memref<1x1x32x32xf32, #ttcore.shard<128x4>, #l1>, memref<1x1x1x1x!ttcore.tile<32x32, f32>, #ttcore.shard<4096x4096>, #l1>) -> ()
        "ttmetal.deallocate_buffer"(%1) : (memref<1x1x32x32xf32, #ttcore.shard<128x4>, #l1>) -> ()
        %2 = "ttmetal.create_buffer"() <{address = 1024 : i64}> : () -> memref<1x1x1x1x!ttcore.tile<32x32, f32>, #ttcore.shard<4096x4096>, #l1>
        %3 = "ttmetal.create_buffer"() <{address = 5120 : i64}> : () -> memref<1x1x32x32xf32, #ttcore.shard<128x4>, #l1>
        "ttmetal.enqueue_write_buffer"(%arg1, %3) : (memref<32x32xf32>, memref<1x1x32x32xf32, #ttcore.shard<128x4>, #l1>) -> ()
        "ttmetal.enqueue_program"(%3, %2, %3, %2) <{cb_ports = array<i64: 0, 1>, kernelConfigs = [#ttmetal.noc_config<@datamovement_kernel2, #ttmetal.core_range<0x0, 1x1>, #ttmetal.kernel_args< ct_args = [<cb_port[0]>, <cb_port[1]>]>, noc0>, #ttmetal.compute_config<@compute_kernel3, #ttmetal.core_range<0x0, 1x1>, #ttmetal.kernel_args< ct_args = [<cb_port[0]>, <cb_port[1]>]>, hifi4, false, false, [default]>], operandSegmentSizes = array<i32: 2, 2>}> : (memref<1x1x32x32xf32, #ttcore.shard<128x4>, #l1>, memref<1x1x1x1x!ttcore.tile<32x32, f32>, #ttcore.shard<4096x4096>, #l1>, memref<1x1x32x32xf32, #ttcore.shard<128x4>, #l1>, memref<1x1x1x1x!ttcore.tile<32x32, f32>, #ttcore.shard<4096x4096>, #l1>) -> ()
        "ttmetal.deallocate_buffer"(%3) : (memref<1x1x32x32xf32, #ttcore.shard<128x4>, #l1>) -> ()
        %4 = "ttmetal.create_buffer"() <{address = 13312 : i64}> : () -> memref<1x1x1x1x!ttcore.tile<32x32, f32>, #ttcore.shard<4096x4096>, #l1>
        "ttmetal.enqueue_program"(%0, %2, %4, %0, %2, %4) <{cb_ports = array<i64: 0, 1, 2>, kernelConfigs = [#ttmetal.noc_config<@datamovement_kernel4, #ttmetal.core_range<0x0, 1x1>, #ttmetal.kernel_args< ct_args = [<cb_port[0]>, <cb_port[1]>, <cb_port[2]>]>, noc0>, #ttmetal.noc_config<@datamovement_kernel5, #ttmetal.core_range<0x0, 1x1>, #ttmetal.kernel_args< ct_args = [<cb_port[0]>, <cb_port[1]>, <cb_port[2]>]>, noc1>, #ttmetal.compute_config<@compute_kernel6, #ttmetal.core_range<0x0, 1x1>, #ttmetal.kernel_args< ct_args = [<cb_port[0]>, <cb_port[1]>, <cb_port[2]>]>, hifi4, false, false, [default]>], operandSegmentSizes = array<i32: 3, 3>}> : (memref<1x1x1x1x!ttcore.tile<32x32, f32>, #ttcore.shard<4096x4096>, #l1>, memref<1x1x1x1x!ttcore.tile<32x32, f32>, #ttcore.shard<4096x4096>, #l1>, memref<1x1x1x1x!ttcore.tile<32x32, f32>, #ttcore.shard<4096x4096>, #l1>, memref<1x1x1x1x!ttcore.tile<32x32, f32>, #ttcore.shard<4096x4096>, #l1>, memref<1x1x1x1x!ttcore.tile<32x32, f32>, #ttcore.shard<4096x4096>, #l1>, memref<1x1x1x1x!ttcore.tile<32x32, f32>, #ttcore.shard<4096x4096>, #l1>) -> ()
        "ttmetal.deallocate_buffer"(%0) : (memref<1x1x1x1x!ttcore.tile<32x32, f32>, #ttcore.shard<4096x4096>, #l1>) -> ()
        "ttmetal.deallocate_buffer"(%2) : (memref<1x1x1x1x!ttcore.tile<32x32, f32>, #ttcore.shard<4096x4096>, #l1>) -> ()
        %5 = "ttmetal.create_buffer"() <{address = 1024 : i64}> : () -> memref<1x1x1x1x!ttcore.tile<32x32, f32>, #ttcore.shard<4096x4096>, #l1>
        %6 = "ttmetal.create_buffer"() <{address = 5120 : i64}> : () -> memref<1x1x32x32xf32, #ttcore.shard<128x4>, #l1>
        "ttmetal.enqueue_write_buffer"(%arg1, %6) : (memref<32x32xf32>, memref<1x1x32x32xf32, #ttcore.shard<128x4>, #l1>) -> ()
        "ttmetal.enqueue_program"(%6, %5, %6, %5) <{cb_ports = array<i64: 0, 1>, kernelConfigs = [#ttmetal.noc_config<@datamovement_kernel7, #ttmetal.core_range<0x0, 1x1>, #ttmetal.kernel_args< ct_args = [<cb_port[0]>, <cb_port[1]>]>, noc0>, #ttmetal.compute_config<@compute_kernel8, #ttmetal.core_range<0x0, 1x1>, #ttmetal.kernel_args< ct_args = [<cb_port[0]>, <cb_port[1]>]>, hifi4, false, false, [default]>], operandSegmentSizes = array<i32: 2, 2>}> : (memref<1x1x32x32xf32, #ttcore.shard<128x4>, #l1>, memref<1x1x1x1x!ttcore.tile<32x32, f32>, #ttcore.shard<4096x4096>, #l1>, memref<1x1x32x32xf32, #ttcore.shard<128x4>, #l1>, memref<1x1x1x1x!ttcore.tile<32x32, f32>, #ttcore.shard<4096x4096>, #l1>) -> ()
        "ttmetal.deallocate_buffer"(%6) : (memref<1x1x32x32xf32, #ttcore.shard<128x4>, #l1>) -> ()
        %7 = "ttmetal.create_buffer"() <{address = 17408 : i64}> : () -> memref<1x1x1x1x!ttcore.tile<32x32, f32>, #ttcore.shard<4096x4096>, #l1>
        "ttmetal.enqueue_program"(%5, %4, %7, %5, %4, %7) <{cb_ports = array<i64: 0, 1, 2>, kernelConfigs = [#ttmetal.noc_config<@datamovement_kernel9, #ttmetal.core_range<0x0, 1x1>, #ttmetal.kernel_args< ct_args = [<cb_port[0]>, <cb_port[1]>, <cb_port[2]>]>, noc0>, #ttmetal.noc_config<@datamovement_kernel10, #ttmetal.core_range<0x0, 1x1>, #ttmetal.kernel_args< ct_args = [<cb_port[0]>, <cb_port[1]>, <cb_port[2]>]>, noc1>, #ttmetal.compute_config<@compute_kernel11, #ttmetal.core_range<0x0, 1x1>, #ttmetal.kernel_args< ct_args = [<cb_port[0]>, <cb_port[1]>, <cb_port[2]>]>, hifi4, false, false, [default]>], operandSegmentSizes = array<i32: 3, 3>}> : (memref<1x1x1x1x!ttcore.tile<32x32, f32>, #ttcore.shard<4096x4096>, #l1>, memref<1x1x1x1x!ttcore.tile<32x32, f32>, #ttcore.shard<4096x4096>, #l1>, memref<1x1x1x1x!ttcore.tile<32x32, f32>, #ttcore.shard<4096x4096>, #l1>, memref<1x1x1x1x!ttcore.tile<32x32, f32>, #ttcore.shard<4096x4096>, #l1>, memref<1x1x1x1x!ttcore.tile<32x32, f32>, #ttcore.shard<4096x4096>, #l1>, memref<1x1x1x1x!ttcore.tile<32x32, f32>, #ttcore.shard<4096x4096>, #l1>) -> ()
        "ttmetal.deallocate_buffer"(%5) : (memref<1x1x1x1x!ttcore.tile<32x32, f32>, #ttcore.shard<4096x4096>, #l1>) -> ()
        "ttmetal.deallocate_buffer"(%4) : (memref<1x1x1x1x!ttcore.tile<32x32, f32>, #ttcore.shard<4096x4096>, #l1>) -> ()
        %8 = "ttmetal.create_buffer"() <{address = 9216 : i64}> : () -> memref<1x1x1x1x!ttcore.tile<32x32, f32>, #ttcore.shard<4096x4096>, #l1>
        %9 = "ttmetal.create_buffer"() <{address = 1024 : i64}> : () -> memref<1x1x32x32xf32, #ttcore.shard<128x4>, #l1>
        "ttmetal.enqueue_write_buffer"(%arg2, %9) : (memref<32x32xf32>, memref<1x1x32x32xf32, #ttcore.shard<128x4>, #l1>) -> ()
        "ttmetal.enqueue_program"(%9, %8, %9, %8) <{cb_ports = array<i64: 0, 1>, kernelConfigs = [#ttmetal.noc_config<@datamovement_kernel12, #ttmetal.core_range<0x0, 1x1>, #ttmetal.kernel_args< ct_args = [<cb_port[0]>, <cb_port[1]>]>, noc0>, #ttmetal.compute_config<@compute_kernel13, #ttmetal.core_range<0x0, 1x1>, #ttmetal.kernel_args< ct_args = [<cb_port[0]>, <cb_port[1]>]>, hifi4, false, false, [default]>], operandSegmentSizes = array<i32: 2, 2>}> : (memref<1x1x32x32xf32, #ttcore.shard<128x4>, #l1>, memref<1x1x1x1x!ttcore.tile<32x32, f32>, #ttcore.shard<4096x4096>, #l1>, memref<1x1x32x32xf32, #ttcore.shard<128x4>, #l1>, memref<1x1x1x1x!ttcore.tile<32x32, f32>, #ttcore.shard<4096x4096>, #l1>) -> ()
        "ttmetal.deallocate_buffer"(%9) : (memref<1x1x32x32xf32, #ttcore.shard<128x4>, #l1>) -> ()
        %10 = "ttmetal.create_buffer"() <{address = 5120 : i64}> : () -> memref<1x1x1x1x!ttcore.tile<32x32, f32>, #ttcore.shard<4096x4096>, #l1>
        "ttmetal.enqueue_program"(%7, %8, %10, %7, %8, %10) <{cb_ports = array<i64: 0, 1, 2>, kernelConfigs = [#ttmetal.noc_config<@datamovement_kernel14, #ttmetal.core_range<0x0, 1x1>, #ttmetal.kernel_args< ct_args = [<cb_port[0]>, <cb_port[1]>, <cb_port[2]>]>, noc0>, #ttmetal.noc_config<@datamovement_kernel15, #ttmetal.core_range<0x0, 1x1>, #ttmetal.kernel_args< ct_args = [<cb_port[0]>, <cb_port[1]>, <cb_port[2]>]>, noc1>, #ttmetal.compute_config<@compute_kernel16, #ttmetal.core_range<0x0, 1x1>, #ttmetal.kernel_args< ct_args = [<cb_port[0]>, <cb_port[1]>, <cb_port[2]>]>, hifi4, false, false, [default]>], operandSegmentSizes = array<i32: 3, 3>}> : (memref<1x1x1x1x!ttcore.tile<32x32, f32>, #ttcore.shard<4096x4096>, #l1>, memref<1x1x1x1x!ttcore.tile<32x32, f32>, #ttcore.shard<4096x4096>, #l1>, memref<1x1x1x1x!ttcore.tile<32x32, f32>, #ttcore.shard<4096x4096>, #l1>, memref<1x1x1x1x!ttcore.tile<32x32, f32>, #ttcore.shard<4096x4096>, #l1>, memref<1x1x1x1x!ttcore.tile<32x32, f32>, #ttcore.shard<4096x4096>, #l1>, memref<1x1x1x1x!ttcore.tile<32x32, f32>, #ttcore.shard<4096x4096>, #l1>) -> ()
        "ttmetal.deallocate_buffer"(%8) : (memref<1x1x1x1x!ttcore.tile<32x32, f32>, #ttcore.shard<4096x4096>, #l1>) -> ()
        "ttmetal.deallocate_buffer"(%7) : (memref<1x1x1x1x!ttcore.tile<32x32, f32>, #ttcore.shard<4096x4096>, #l1>) -> ()
        %alloc = memref.alloc() : memref<32x32xf32>
        %11 = "ttmetal.create_buffer"() <{address = 1024 : i64}> : () -> memref<1x1x32x32xf32, #ttcore.shard<128x4>, #l1>
        "ttmetal.enqueue_program"(%10, %11, %10, %11) <{cb_ports = array<i64: 0, 1>, kernelConfigs = [#ttmetal.noc_config<@datamovement_kernel17, #ttmetal.core_range<0x0, 1x1>, #ttmetal.kernel_args< ct_args = [<cb_port[0]>, <cb_port[1]>]>, noc0>, #ttmetal.compute_config<@compute_kernel18, #ttmetal.core_range<0x0, 1x1>, #ttmetal.kernel_args< ct_args = [<cb_port[0]>, <cb_port[1]>]>, hifi4, false, false, [default]>], operandSegmentSizes = array<i32: 2, 2>}> : (memref<1x1x1x1x!ttcore.tile<32x32, f32>, #ttcore.shard<4096x4096>, #l1>, memref<1x1x32x32xf32, #ttcore.shard<128x4>, #l1>, memref<1x1x1x1x!ttcore.tile<32x32, f32>, #ttcore.shard<4096x4096>, #l1>, memref<1x1x32x32xf32, #ttcore.shard<128x4>, #l1>) -> ()
        "ttmetal.deallocate_buffer"(%10) : (memref<1x1x1x1x!ttcore.tile<32x32, f32>, #ttcore.shard<4096x4096>, #l1>) -> ()
        "ttmetal.enqueue_read_buffer"(%11, %alloc) : (memref<1x1x32x32xf32, #ttcore.shard<128x4>, #l1>, memref<32x32xf32>) -> ()
        "ttmetal.finish"() : () -> ()
        "ttmetal.deallocate_buffer"(%11) : (memref<1x1x32x32xf32, #ttcore.shard<128x4>, #l1>) -> ()
        return %alloc : memref<32x32xf32>
      }
      func.func private @datamovement_kernel0() attributes {ttkernel.arg_spec = #ttkernel.arg_spec< ct_args = [<arg_type = cb_port, operand_index = 0>, <arg_type = cb_port, operand_index = 1>]>, ttkernel.thread = #ttkernel.thread<noc>} {
        %0 = "emitc.constant"() <{value = 1 : i32}> : () -> i32
        %1 = emitc.literal "get_compile_time_arg_val(0)" : !emitc.opaque<"::tt::CB">
        emitc.call_opaque "cb_reserve_back"(%1, %0) : (!emitc.opaque<"::tt::CB">, i32) -> ()
        emitc.call_opaque "cb_push_back"(%1, %0) : (!emitc.opaque<"::tt::CB">, i32) -> ()
        return
      }
      func.func private @compute_kernel1() attributes {ttkernel.arg_spec = #ttkernel.arg_spec< ct_args = [<arg_type = cb_port, operand_index = 0>, <arg_type = cb_port, operand_index = 1>]>, ttkernel.thread = #ttkernel.thread<compute>} {
        %0 = "emitc.constant"() <{value = 1 : i32}> : () -> i32
        %1 = emitc.literal "get_compile_time_arg_val(0)" : !emitc.opaque<"::tt::CB">
        %2 = emitc.literal "get_compile_time_arg_val(1)" : !emitc.opaque<"::tt::CB">
        emitc.call_opaque "cb_reserve_back"(%2, %0) : (!emitc.opaque<"::tt::CB">, i32) -> ()
        emitc.call_opaque "cb_wait_front"(%1, %0) : (!emitc.opaque<"::tt::CB">, i32) -> ()
        emitc.call_opaque "tilize_init"(%1, %0, %2) : (!emitc.opaque<"::tt::CB">, i32, !emitc.opaque<"::tt::CB">) -> ()
        emitc.call_opaque "experimental::tilize_block"(%1, %2, %0, %0) : (!emitc.opaque<"::tt::CB">, !emitc.opaque<"::tt::CB">, i32, i32) -> ()
        emitc.call_opaque "cb_push_back"(%2, %0) : (!emitc.opaque<"::tt::CB">, i32) -> ()
        emitc.call_opaque "cb_wait_front"(%2, %0) : (!emitc.opaque<"::tt::CB">, i32) -> ()
        emitc.call_opaque "cb_pop_front"(%1, %0) : (!emitc.opaque<"::tt::CB">, i32) -> ()
        emitc.call_opaque "cb_pop_front"(%2, %0) : (!emitc.opaque<"::tt::CB">, i32) -> ()
        return
      }
      func.func private @datamovement_kernel2() attributes {ttkernel.arg_spec = #ttkernel.arg_spec< ct_args = [<arg_type = cb_port, operand_index = 0>, <arg_type = cb_port, operand_index = 1>]>, ttkernel.thread = #ttkernel.thread<noc>} {
        %0 = "emitc.constant"() <{value = 1 : i32}> : () -> i32
        %1 = emitc.literal "get_compile_time_arg_val(0)" : !emitc.opaque<"::tt::CB">
        emitc.call_opaque "cb_reserve_back"(%1, %0) : (!emitc.opaque<"::tt::CB">, i32) -> ()
        emitc.call_opaque "cb_push_back"(%1, %0) : (!emitc.opaque<"::tt::CB">, i32) -> ()
        return
      }
      func.func private @compute_kernel3() attributes {ttkernel.arg_spec = #ttkernel.arg_spec< ct_args = [<arg_type = cb_port, operand_index = 0>, <arg_type = cb_port, operand_index = 1>]>, ttkernel.thread = #ttkernel.thread<compute>} {
        %0 = "emitc.constant"() <{value = 1 : i32}> : () -> i32
        %1 = emitc.literal "get_compile_time_arg_val(0)" : !emitc.opaque<"::tt::CB">
        %2 = emitc.literal "get_compile_time_arg_val(1)" : !emitc.opaque<"::tt::CB">
        emitc.call_opaque "cb_reserve_back"(%2, %0) : (!emitc.opaque<"::tt::CB">, i32) -> ()
        emitc.call_opaque "cb_wait_front"(%1, %0) : (!emitc.opaque<"::tt::CB">, i32) -> ()
        emitc.call_opaque "tilize_init"(%1, %0, %2) : (!emitc.opaque<"::tt::CB">, i32, !emitc.opaque<"::tt::CB">) -> ()
        emitc.call_opaque "experimental::tilize_block"(%1, %2, %0, %0) : (!emitc.opaque<"::tt::CB">, !emitc.opaque<"::tt::CB">, i32, i32) -> ()
        emitc.call_opaque "cb_push_back"(%2, %0) : (!emitc.opaque<"::tt::CB">, i32) -> ()
        emitc.call_opaque "cb_wait_front"(%2, %0) : (!emitc.opaque<"::tt::CB">, i32) -> ()
        emitc.call_opaque "cb_pop_front"(%1, %0) : (!emitc.opaque<"::tt::CB">, i32) -> ()
        emitc.call_opaque "cb_pop_front"(%2, %0) : (!emitc.opaque<"::tt::CB">, i32) -> ()
        return
      }
      func.func private @datamovement_kernel4() attributes {ttkernel.arg_spec = #ttkernel.arg_spec< ct_args = [<arg_type = cb_port, operand_index = 0>, <arg_type = cb_port, operand_index = 1>, <arg_type = cb_port, operand_index = 2>]>, ttkernel.thread = #ttkernel.thread<noc>} {
        %0 = "emitc.constant"() <{value = 1 : i32}> : () -> i32
        %1 = emitc.literal "get_compile_time_arg_val(0)" : !emitc.opaque<"::tt::CB">
        emitc.call_opaque "cb_reserve_back"(%1, %0) : (!emitc.opaque<"::tt::CB">, i32) -> ()
        emitc.call_opaque "cb_push_back"(%1, %0) : (!emitc.opaque<"::tt::CB">, i32) -> ()
        return
      }
      func.func private @datamovement_kernel5() attributes {ttkernel.arg_spec = #ttkernel.arg_spec< ct_args = [<arg_type = cb_port, operand_index = 0>, <arg_type = cb_port, operand_index = 1>, <arg_type = cb_port, operand_index = 2>]>, ttkernel.thread = #ttkernel.thread<noc>} {
        %0 = "emitc.constant"() <{value = 1 : i32}> : () -> i32
        %1 = emitc.literal "get_compile_time_arg_val(1)" : !emitc.opaque<"::tt::CB">
        emitc.call_opaque "cb_reserve_back"(%1, %0) : (!emitc.opaque<"::tt::CB">, i32) -> ()
        emitc.call_opaque "cb_push_back"(%1, %0) : (!emitc.opaque<"::tt::CB">, i32) -> ()
        return
      }
      func.func private @compute_kernel6() attributes {ttkernel.arg_spec = #ttkernel.arg_spec< ct_args = [<arg_type = cb_port, operand_index = 0>, <arg_type = cb_port, operand_index = 1>, <arg_type = cb_port, operand_index = 2>]>, ttkernel.thread = #ttkernel.thread<compute>} {
        %0 = "emitc.constant"() <{value = 0 : index}> : () -> !emitc.size_t
        %1 = "emitc.constant"() <{value = 1 : i32}> : () -> i32
        emitc.call_opaque "tile_regs_acquire"() : () -> ()
        %2 = emitc.literal "get_compile_time_arg_val(0)" : !emitc.opaque<"::tt::CB">
        %3 = emitc.literal "get_compile_time_arg_val(1)" : !emitc.opaque<"::tt::CB">
        %4 = emitc.literal "get_compile_time_arg_val(2)" : !emitc.opaque<"::tt::CB">
        emitc.call_opaque "cb_reserve_back"(%4, %1) : (!emitc.opaque<"::tt::CB">, i32) -> ()
        emitc.call_opaque "cb_wait_front"(%2, %1) : (!emitc.opaque<"::tt::CB">, i32) -> ()
        emitc.call_opaque "cb_wait_front"(%3, %1) : (!emitc.opaque<"::tt::CB">, i32) -> ()
        emitc.call_opaque "binary_op_init_common"(%2, %3, %4) : (!emitc.opaque<"::tt::CB">, !emitc.opaque<"::tt::CB">, !emitc.opaque<"::tt::CB">) -> ()
        emitc.call_opaque "add_tiles_init"(%2, %3) : (!emitc.opaque<"::tt::CB">, !emitc.opaque<"::tt::CB">) -> ()
        emitc.call_opaque "add_tiles"(%2, %3, %0, %0, %0) : (!emitc.opaque<"::tt::CB">, !emitc.opaque<"::tt::CB">, !emitc.size_t, !emitc.size_t, !emitc.size_t) -> ()
        emitc.call_opaque "tile_regs_commit"() : () -> ()
        emitc.call_opaque "tile_regs_wait"() : () -> ()
        emitc.call_opaque "pack_tile"(%0, %4, %0) {template_args = [true]} : (!emitc.size_t, !emitc.opaque<"::tt::CB">, !emitc.size_t) -> ()
        emitc.call_opaque "tile_regs_release"() : () -> ()
        emitc.call_opaque "cb_push_back"(%4, %1) : (!emitc.opaque<"::tt::CB">, i32) -> ()
        emitc.call_opaque "cb_wait_front"(%4, %1) : (!emitc.opaque<"::tt::CB">, i32) -> ()
        emitc.call_opaque "cb_pop_front"(%2, %1) : (!emitc.opaque<"::tt::CB">, i32) -> ()
        emitc.call_opaque "cb_pop_front"(%3, %1) : (!emitc.opaque<"::tt::CB">, i32) -> ()
        emitc.call_opaque "cb_pop_front"(%4, %1) : (!emitc.opaque<"::tt::CB">, i32) -> ()
        return
      }
      func.func private @datamovement_kernel7() attributes {ttkernel.arg_spec = #ttkernel.arg_spec< ct_args = [<arg_type = cb_port, operand_index = 0>, <arg_type = cb_port, operand_index = 1>]>, ttkernel.thread = #ttkernel.thread<noc>} {
        %0 = "emitc.constant"() <{value = 1 : i32}> : () -> i32
        %1 = emitc.literal "get_compile_time_arg_val(0)" : !emitc.opaque<"::tt::CB">
        emitc.call_opaque "cb_reserve_back"(%1, %0) : (!emitc.opaque<"::tt::CB">, i32) -> ()
        emitc.call_opaque "cb_push_back"(%1, %0) : (!emitc.opaque<"::tt::CB">, i32) -> ()
        return
      }
      func.func private @compute_kernel8() attributes {ttkernel.arg_spec = #ttkernel.arg_spec< ct_args = [<arg_type = cb_port, operand_index = 0>, <arg_type = cb_port, operand_index = 1>]>, ttkernel.thread = #ttkernel.thread<compute>} {
        %0 = "emitc.constant"() <{value = 1 : i32}> : () -> i32
        %1 = emitc.literal "get_compile_time_arg_val(0)" : !emitc.opaque<"::tt::CB">
        %2 = emitc.literal "get_compile_time_arg_val(1)" : !emitc.opaque<"::tt::CB">
        emitc.call_opaque "cb_reserve_back"(%2, %0) : (!emitc.opaque<"::tt::CB">, i32) -> ()
        emitc.call_opaque "cb_wait_front"(%1, %0) : (!emitc.opaque<"::tt::CB">, i32) -> ()
        emitc.call_opaque "tilize_init"(%1, %0, %2) : (!emitc.opaque<"::tt::CB">, i32, !emitc.opaque<"::tt::CB">) -> ()
        emitc.call_opaque "experimental::tilize_block"(%1, %2, %0, %0) : (!emitc.opaque<"::tt::CB">, !emitc.opaque<"::tt::CB">, i32, i32) -> ()
        emitc.call_opaque "cb_push_back"(%2, %0) : (!emitc.opaque<"::tt::CB">, i32) -> ()
        emitc.call_opaque "cb_wait_front"(%2, %0) : (!emitc.opaque<"::tt::CB">, i32) -> ()
        emitc.call_opaque "cb_pop_front"(%1, %0) : (!emitc.opaque<"::tt::CB">, i32) -> ()
        emitc.call_opaque "cb_pop_front"(%2, %0) : (!emitc.opaque<"::tt::CB">, i32) -> ()
        return
      }
      func.func private @datamovement_kernel9() attributes {ttkernel.arg_spec = #ttkernel.arg_spec< ct_args = [<arg_type = cb_port, operand_index = 0>, <arg_type = cb_port, operand_index = 1>, <arg_type = cb_port, operand_index = 2>]>, ttkernel.thread = #ttkernel.thread<noc>} {
        %0 = "emitc.constant"() <{value = 1 : i32}> : () -> i32
        %1 = emitc.literal "get_compile_time_arg_val(0)" : !emitc.opaque<"::tt::CB">
        emitc.call_opaque "cb_reserve_back"(%1, %0) : (!emitc.opaque<"::tt::CB">, i32) -> ()
        emitc.call_opaque "cb_push_back"(%1, %0) : (!emitc.opaque<"::tt::CB">, i32) -> ()
        return
      }
      func.func private @datamovement_kernel10() attributes {ttkernel.arg_spec = #ttkernel.arg_spec< ct_args = [<arg_type = cb_port, operand_index = 0>, <arg_type = cb_port, operand_index = 1>, <arg_type = cb_port, operand_index = 2>]>, ttkernel.thread = #ttkernel.thread<noc>} {
        %0 = "emitc.constant"() <{value = 1 : i32}> : () -> i32
        %1 = emitc.literal "get_compile_time_arg_val(1)" : !emitc.opaque<"::tt::CB">
        emitc.call_opaque "cb_reserve_back"(%1, %0) : (!emitc.opaque<"::tt::CB">, i32) -> ()
        emitc.call_opaque "cb_push_back"(%1, %0) : (!emitc.opaque<"::tt::CB">, i32) -> ()
        return
      }
      func.func private @compute_kernel11() attributes {ttkernel.arg_spec = #ttkernel.arg_spec< ct_args = [<arg_type = cb_port, operand_index = 0>, <arg_type = cb_port, operand_index = 1>, <arg_type = cb_port, operand_index = 2>]>, ttkernel.thread = #ttkernel.thread<compute>} {
        %0 = "emitc.constant"() <{value = 0 : index}> : () -> !emitc.size_t
        %1 = "emitc.constant"() <{value = 1 : i32}> : () -> i32
        emitc.call_opaque "tile_regs_acquire"() : () -> ()
        %2 = emitc.literal "get_compile_time_arg_val(0)" : !emitc.opaque<"::tt::CB">
        %3 = emitc.literal "get_compile_time_arg_val(1)" : !emitc.opaque<"::tt::CB">
        %4 = emitc.literal "get_compile_time_arg_val(2)" : !emitc.opaque<"::tt::CB">
        emitc.call_opaque "cb_reserve_back"(%4, %1) : (!emitc.opaque<"::tt::CB">, i32) -> ()
        emitc.call_opaque "cb_wait_front"(%2, %1) : (!emitc.opaque<"::tt::CB">, i32) -> ()
        emitc.call_opaque "cb_wait_front"(%3, %1) : (!emitc.opaque<"::tt::CB">, i32) -> ()
        emitc.call_opaque "binary_op_init_common"(%2, %3, %4) : (!emitc.opaque<"::tt::CB">, !emitc.opaque<"::tt::CB">, !emitc.opaque<"::tt::CB">) -> ()
        emitc.call_opaque "mul_tiles_init"(%2, %3) : (!emitc.opaque<"::tt::CB">, !emitc.opaque<"::tt::CB">) -> ()
        emitc.call_opaque "mul_tiles"(%2, %3, %0, %0, %0) : (!emitc.opaque<"::tt::CB">, !emitc.opaque<"::tt::CB">, !emitc.size_t, !emitc.size_t, !emitc.size_t) -> ()
        emitc.call_opaque "tile_regs_commit"() : () -> ()
        emitc.call_opaque "tile_regs_wait"() : () -> ()
        emitc.call_opaque "pack_tile"(%0, %4, %0) {template_args = [true]} : (!emitc.size_t, !emitc.opaque<"::tt::CB">, !emitc.size_t) -> ()
        emitc.call_opaque "tile_regs_release"() : () -> ()
        emitc.call_opaque "cb_push_back"(%4, %1) : (!emitc.opaque<"::tt::CB">, i32) -> ()
        emitc.call_opaque "cb_wait_front"(%4, %1) : (!emitc.opaque<"::tt::CB">, i32) -> ()
        emitc.call_opaque "cb_pop_front"(%2, %1) : (!emitc.opaque<"::tt::CB">, i32) -> ()
        emitc.call_opaque "cb_pop_front"(%3, %1) : (!emitc.opaque<"::tt::CB">, i32) -> ()
        emitc.call_opaque "cb_pop_front"(%4, %1) : (!emitc.opaque<"::tt::CB">, i32) -> ()
        return
      }
      func.func private @datamovement_kernel12() attributes {ttkernel.arg_spec = #ttkernel.arg_spec< ct_args = [<arg_type = cb_port, operand_index = 0>, <arg_type = cb_port, operand_index = 1>]>, ttkernel.thread = #ttkernel.thread<noc>} {
        %0 = "emitc.constant"() <{value = 1 : i32}> : () -> i32
        %1 = emitc.literal "get_compile_time_arg_val(0)" : !emitc.opaque<"::tt::CB">
        emitc.call_opaque "cb_reserve_back"(%1, %0) : (!emitc.opaque<"::tt::CB">, i32) -> ()
        emitc.call_opaque "cb_push_back"(%1, %0) : (!emitc.opaque<"::tt::CB">, i32) -> ()
        return
      }
      func.func private @compute_kernel13() attributes {ttkernel.arg_spec = #ttkernel.arg_spec< ct_args = [<arg_type = cb_port, operand_index = 0>, <arg_type = cb_port, operand_index = 1>]>, ttkernel.thread = #ttkernel.thread<compute>} {
        %0 = "emitc.constant"() <{value = 1 : i32}> : () -> i32
        %1 = emitc.literal "get_compile_time_arg_val(0)" : !emitc.opaque<"::tt::CB">
        %2 = emitc.literal "get_compile_time_arg_val(1)" : !emitc.opaque<"::tt::CB">
        emitc.call_opaque "cb_reserve_back"(%2, %0) : (!emitc.opaque<"::tt::CB">, i32) -> ()
        emitc.call_opaque "cb_wait_front"(%1, %0) : (!emitc.opaque<"::tt::CB">, i32) -> ()
        emitc.call_opaque "tilize_init"(%1, %0, %2) : (!emitc.opaque<"::tt::CB">, i32, !emitc.opaque<"::tt::CB">) -> ()
        emitc.call_opaque "experimental::tilize_block"(%1, %2, %0, %0) : (!emitc.opaque<"::tt::CB">, !emitc.opaque<"::tt::CB">, i32, i32) -> ()
        emitc.call_opaque "cb_push_back"(%2, %0) : (!emitc.opaque<"::tt::CB">, i32) -> ()
        emitc.call_opaque "cb_wait_front"(%2, %0) : (!emitc.opaque<"::tt::CB">, i32) -> ()
        emitc.call_opaque "cb_pop_front"(%1, %0) : (!emitc.opaque<"::tt::CB">, i32) -> ()
        emitc.call_opaque "cb_pop_front"(%2, %0) : (!emitc.opaque<"::tt::CB">, i32) -> ()
        return
      }
      func.func private @datamovement_kernel14() attributes {ttkernel.arg_spec = #ttkernel.arg_spec< ct_args = [<arg_type = cb_port, operand_index = 0>, <arg_type = cb_port, operand_index = 1>, <arg_type = cb_port, operand_index = 2>]>, ttkernel.thread = #ttkernel.thread<noc>} {
        %0 = "emitc.constant"() <{value = 1 : i32}> : () -> i32
        %1 = emitc.literal "get_compile_time_arg_val(0)" : !emitc.opaque<"::tt::CB">
        emitc.call_opaque "cb_reserve_back"(%1, %0) : (!emitc.opaque<"::tt::CB">, i32) -> ()
        emitc.call_opaque "cb_push_back"(%1, %0) : (!emitc.opaque<"::tt::CB">, i32) -> ()
        return
      }
      func.func private @datamovement_kernel15() attributes {ttkernel.arg_spec = #ttkernel.arg_spec< ct_args = [<arg_type = cb_port, operand_index = 0>, <arg_type = cb_port, operand_index = 1>, <arg_type = cb_port, operand_index = 2>]>, ttkernel.thread = #ttkernel.thread<noc>} {
        %0 = "emitc.constant"() <{value = 1 : i32}> : () -> i32
        %1 = emitc.literal "get_compile_time_arg_val(1)" : !emitc.opaque<"::tt::CB">
        emitc.call_opaque "cb_reserve_back"(%1, %0) : (!emitc.opaque<"::tt::CB">, i32) -> ()
        emitc.call_opaque "cb_push_back"(%1, %0) : (!emitc.opaque<"::tt::CB">, i32) -> ()
        return
      }
      func.func private @compute_kernel16() attributes {ttkernel.arg_spec = #ttkernel.arg_spec< ct_args = [<arg_type = cb_port, operand_index = 0>, <arg_type = cb_port, operand_index = 1>, <arg_type = cb_port, operand_index = 2>]>, ttkernel.thread = #ttkernel.thread<compute>} {
        %0 = "emitc.constant"() <{value = 0 : index}> : () -> !emitc.size_t
        %1 = "emitc.constant"() <{value = 1 : i32}> : () -> i32
        emitc.call_opaque "tile_regs_acquire"() : () -> ()
        %2 = emitc.literal "get_compile_time_arg_val(0)" : !emitc.opaque<"::tt::CB">
        %3 = emitc.literal "get_compile_time_arg_val(1)" : !emitc.opaque<"::tt::CB">
        %4 = emitc.literal "get_compile_time_arg_val(2)" : !emitc.opaque<"::tt::CB">
        emitc.call_opaque "cb_reserve_back"(%4, %1) : (!emitc.opaque<"::tt::CB">, i32) -> ()
        emitc.call_opaque "cb_wait_front"(%2, %1) : (!emitc.opaque<"::tt::CB">, i32) -> ()
        emitc.call_opaque "cb_wait_front"(%3, %1) : (!emitc.opaque<"::tt::CB">, i32) -> ()
        emitc.call_opaque "binary_op_init_common"(%2, %3, %4) : (!emitc.opaque<"::tt::CB">, !emitc.opaque<"::tt::CB">, !emitc.opaque<"::tt::CB">) -> ()
        emitc.call_opaque "mul_tiles_init"(%2, %3) : (!emitc.opaque<"::tt::CB">, !emitc.opaque<"::tt::CB">) -> ()
        emitc.call_opaque "mul_tiles"(%2, %3, %0, %0, %0) : (!emitc.opaque<"::tt::CB">, !emitc.opaque<"::tt::CB">, !emitc.size_t, !emitc.size_t, !emitc.size_t) -> ()
        emitc.call_opaque "tile_regs_commit"() : () -> ()
        emitc.call_opaque "tile_regs_wait"() : () -> ()
        emitc.call_opaque "pack_tile"(%0, %4, %0) {template_args = [true]} : (!emitc.size_t, !emitc.opaque<"::tt::CB">, !emitc.size_t) -> ()
        emitc.call_opaque "tile_regs_release"() : () -> ()
        emitc.call_opaque "cb_push_back"(%4, %1) : (!emitc.opaque<"::tt::CB">, i32) -> ()
        emitc.call_opaque "cb_wait_front"(%4, %1) : (!emitc.opaque<"::tt::CB">, i32) -> ()
        emitc.call_opaque "cb_pop_front"(%2, %1) : (!emitc.opaque<"::tt::CB">, i32) -> ()
        emitc.call_opaque "cb_pop_front"(%3, %1) : (!emitc.opaque<"::tt::CB">, i32) -> ()
        emitc.call_opaque "cb_pop_front"(%4, %1) : (!emitc.opaque<"::tt::CB">, i32) -> ()
        return
      }
      func.func private @datamovement_kernel17() attributes {ttkernel.arg_spec = #ttkernel.arg_spec< ct_args = [<arg_type = cb_port, operand_index = 0>, <arg_type = cb_port, operand_index = 1>]>, ttkernel.thread = #ttkernel.thread<noc>} {
        %0 = "emitc.constant"() <{value = 1 : i32}> : () -> i32
        %1 = emitc.literal "get_compile_time_arg_val(0)" : !emitc.opaque<"::tt::CB">
        emitc.call_opaque "cb_reserve_back"(%1, %0) : (!emitc.opaque<"::tt::CB">, i32) -> ()
        emitc.call_opaque "cb_push_back"(%1, %0) : (!emitc.opaque<"::tt::CB">, i32) -> ()
        return
      }
      func.func private @compute_kernel18() attributes {ttkernel.arg_spec = #ttkernel.arg_spec< ct_args = [<arg_type = cb_port, operand_index = 0>, <arg_type = cb_port, operand_index = 1>]>, ttkernel.thread = #ttkernel.thread<compute>} {
        %0 = "emitc.constant"() <{value = 1 : i32}> : () -> i32
        %1 = emitc.literal "get_compile_time_arg_val(0)" : !emitc.opaque<"::tt::CB">
        %2 = emitc.literal "get_compile_time_arg_val(1)" : !emitc.opaque<"::tt::CB">
        emitc.call_opaque "cb_reserve_back"(%2, %0) : (!emitc.opaque<"::tt::CB">, i32) -> ()
        emitc.call_opaque "cb_wait_front"(%1, %0) : (!emitc.opaque<"::tt::CB">, i32) -> ()
        emitc.call_opaque "untilize_init"(%1, %2) : (!emitc.opaque<"::tt::CB">, !emitc.opaque<"::tt::CB">) -> ()
        emitc.call_opaque "experimental::untilize_block"(%1, %2, %0, %0) : (!emitc.opaque<"::tt::CB">, !emitc.opaque<"::tt::CB">, i32, i32) -> ()
        emitc.call_opaque "cb_push_back"(%2, %0) : (!emitc.opaque<"::tt::CB">, i32) -> ()
        emitc.call_opaque "cb_wait_front"(%2, %0) : (!emitc.opaque<"::tt::CB">, i32) -> ()
        emitc.call_opaque "cb_pop_front"(%1, %0) : (!emitc.opaque<"::tt::CB">, i32) -> ()
        emitc.call_opaque "cb_pop_front"(%2, %0) : (!emitc.opaque<"::tt::CB">, i32) -> ()
        return
      }
    }
  }
}
```

</details>

## Compiling into flatbuffer
<<<<<<< HEAD

`compile_to_flatbuffer` compiles a TTIRBuilder function `fn` straight to flatbuffer. This decorator is mainly a wrapper around the following functions, with each next function called on the output of the last: `build_mlir_module`, `run_pipeline`, and `ttnn_to_flatbuffer_file` or `ttmetal_to_flatbuffer_file` as dictated by the `target` parameter.

=======
`compile_to_flatbuffer` compiles a function `fn` straight to flatbuffer. This decorator acts as a wrapper around the following functions, with each function called on the output of the last: `build_mlir_module`, `run_pipeline`, and `ttnn_to_flatbuffer_file` or `ttmetal_to_flatbuffer_file` as dictated by the `target` parameter, which defaults to TTNN.
>>>>>>> 4d38040e
```bash
def compile_to_flatbuffer(
    fn: Callable,
    inputs_shapes: List[Shape],
    inputs_types: Optional[List[Union[torch.dtype, TypeInfo]]] = None,
    system_desc_path: str = "ttrt-artifacts/system_desc.ttsys",
    test_base: str = "test",
    output_root: str = ".",
    target: Literal["ttnn", "ttmetal"] = "ttnn",
    mesh_shape: Optional[Tuple[int, int]] = None,
    module_dump: bool = True,
    argument_types_string: Optional[str] = None,
    custom_pipeline: Union[Callable, str] = None,
    pipeline_options: List[str] = None,
)
```

No flatbuffer is printed or returned. It's only written to a file because it is created as an unsupported text encoding.

### TTNN example

Let's use our previous model function.

```bash
from ttir_builder.utils import compile_to_flatbuffer
from ttir_builder import Operand, TTIRBuilder

shapes = [(32, 32), (32, 32), (32, 32)]

def model(in0: Operand, in1: Operand, in2: Operand, builder: TTIRBuilder):
    add_0 = builder.add(in0, in1)
    multiply_1 = builder.multiply(in1, add_0)
    return builder.multiply(multiply_1, in2)

compile_to_flatbuffer(
    model,
    shapes,
    target="ttnn",
)
```

### TTMetal example

Let's once again use the same code for TTMetal that was used in the TTNN example but change the `target` to `"ttmetal"`. Just as with `run_pipeline`, only one or the other can be run on a module since `compile_to_flatbuffer` modifies the module in place.

```bash
compile_to_flatbuffer(
    model,
    shapes,
    target="ttmetal",
)
```

## Integrating with other tt-mlir tools

### Alternatives for file creation

1. The [`ttmlir-opt`](./ttmlir-opt.md) tool runs a compiler pass on an `.mlir` file.
2. The [`ttmlir-translate`](./ttmlir-translate.md) can generate a flatbuffer from an `.mlir` file.
<<<<<<< HEAD
3. [`llvm-lit`](https://github.com/tenstorrent/tt-mlir/blob/2064844f8140de7d38ba55f8acac107a016f32ab/docs/src/ttrt.md#generate-flatbuffer-files-using-llvm-lit) can also be used to generate a flatbuffer from an existing `.mlir` file.
=======
3. [`llvm-lit`](./ttrt.md#generate-flatbuffer-files-using-llvm-lit) can also be used to generate a flatbuffer from an existing `.mlir` file.
>>>>>>> 4d38040e

### Running models

#### ttrt

[`ttrt`](./ttrt.md) is intended to be a swiss army knife for working with flatbuffers.

#### tt-explorer

[`tt-explorer`](./tt-explorer/tt-explorer.md) is a visualizer tool for `ttmlir`-powered compiler results.

#### ttnn-standalone

[`ttnn-standalone`](./ttnn-standalone.md) is a post-compile tuning/debugging tool.

#### llvm-lit

[`llvm-lit`](./lit-testing.md) can also be used for MLIR testing.

## Golden mode

### Golden dataclass
<<<<<<< HEAD

`TTIRBuilder` provides support to code golden tensors into flatbuffers which will be used for comparison with TT device output in `ttrt` runtime. `Golden` is the dataclass used to store information about a golden tensor. Each TTIR op should have a matching PyTorch op (or golden function built from PyTorch ops) which should perform exactly the same operation, generating the same outputs given the same inputs. You can use `TTIRBuilder` helper functions to store input, intermediate, and output tensors within the flatbuffer. Input and output goldens are mapped with keys "input_" and "output_" followed by a tensor index: `input_0`. Intermediate output tensors are mapped to the location of the respecive op creation.
=======
`TTIRBuilder` provides support to code golden tensors into flatbuffers to be used for comparison with TT device output in `ttrt` runtime. `Golden` is the dataclass used to store information about a golden tensor. Each TTIR op should have a matching PyTorch op (or golden function built from PyTorch ops) which performs exactly the same operation, generating the same outputs when given the same inputs. By default, `TTIRBuilder` stores golden input, intermediate, and output tensors within the flatbuffer. This instructs `ttrt` runtime to check goldens to verify the TTIR ops are running as expected. Input and output goldens are mapped with keys "input_" and "output_" followed by a tensor index: `input_0`. Intermediate output tensors are mapped to the location of their respecive op creation. Use the `GoldenCheckLevel` class shown below to control what gets encoded into the flatbuffer.
>>>>>>> 4d38040e

### GoldenCheckLevel Enum

`TTIRBuilder` stores an instance of the class `GoldenCheckLevel(Enum)` that dictates golden handling. It defaults to `GoldenCheckLevel.OP_LEVEL`. The exception is that `TTIRBuilder` CCL ops force the golden level to be set to `GRAPH_LEVEL`.

```bash
DISABLED : do not store goldens
OP_LEVEL : check every single op level goldens
GRAPH_LEVEL : check graph level goldens only
```

Check and set `GoldenCheckLevel` with `TTIRBuilder` APIs.

```bash
from ttir_builder import TTIRBuilder, Operand, GoldenCheckLevel

def model(in0: Operand, in1: Operand, in2: Operand, builder: TTIRBuilder):
    builder.golden_check_level = GoldenCheckLevel.GRAPH_LEVEL
    add_0 = builder.add(in0, in1)
    multiply_1 = builder.multiply(in1, add_0)
    return builder.multiply(multiply_1, in2)
```

### Getting golden data
<<<<<<< HEAD

Unless otherwise specified in the `GoldenCheckLevel`, all input and output tensors will generate and store a golden in `TTIRBuilder` as a `Golden` type. The `TTIRBuilder` class has an API to print stored goldens if you want access to the data they contain: `print_goldens(self)`.
=======
Unless otherwise specified in the `GoldenCheckLevel`, all input, intermediate, and output tensors will generate and store a golden in `TTIRBuilder` as a `Golden` type that eventually gets exported as a `GoldenTensor` object into pipeline passes. The `TTIRBuilder` class has an API to print stored goldens if you want access to the data they contain: `print_goldens(self)`.
>>>>>>> 4d38040e

<details>

```bash
Golden tensor:
tensor([[ 4.0450e+00,  1.4274e+00,  5.9156e-01,  ..., -5.9834e-01,
         -1.1830e-01,  1.2837e-01],
        [ 2.3788e+00,  2.9242e-03, -5.2838e-02,  ...,  1.8294e+00,
          5.0348e+00,  9.7179e-01],
        [ 1.5168e-02,  1.0577e-01, -3.0682e-01,  ...,  6.7212e-01,
          9.4523e-02,  5.3765e+00],
        ...,
        [ 1.4241e-01,  1.1838e+00, -1.0601e+00,  ...,  4.9099e-01,
          4.2267e+00,  4.0610e-01],
        [ 5.6630e-01, -1.3068e-01, -1.7771e-01,  ...,  2.3862e+00,
          3.9376e-01,  7.3140e-01],
        [ 4.2420e+00,  1.7006e-01, -3.4861e-01,  ...,  1.1471e-01,
          1.6189e+00, -6.9106e-01]])
```

</details>

<<<<<<< HEAD
The `TTIRBuilder` API `get_golden_map(self)` is used to export golden data for flatbuffer construction. It returns a dictionary of golden tensor names and `GoldenTensor` objects. Printing that map will look something like this:

=======
The `TTIRBuilder` API `get_golden_map(self)` is used to export golden data for flatbuffer construction. It returns a dictionary of golden tensor names and `GoldenTensor` objects. Printing the example `TTIRBuilder`'s map will look like this:
>>>>>>> 4d38040e
```bash
{'input_0': <ttmlir._mlir_libs._ttmlir.passes.GoldenTensor object at 0x7f77c70fa0d0>, 'input_1': <ttmlir._mlir_libs._ttmlir.passes.GoldenTensor object at 0x7f77c70fa160>, 'input_2': <ttmlir._mlir_libs._ttmlir.passes.GoldenTensor object at 0x7f77c6fc9500>, 'output_0': <ttmlir._mlir_libs._ttmlir.passes.GoldenTensor object at 0x7f77c6fc9590>}
```

To get info from a `GoldenTensor` object, use the attributes supported by `ttmlir.passes`: `name`, `shape`, `strides`, `dtype`, `data`.

```bash
from ttmlir.passes import GoldenTensor
```

### Setting golden data

Use `TTIRBuilder` API `set_graph_input_output` to set your own input and output golden tensors using PyTorch tensors. Keep in mind that this also sets graph inputs and outputs. There are some functions for which setting custom input tensors is required to pass PCC accuracy checks: `ttir.tan`, `ttir.log`, `ttir.log1p`. See example implementation and explanation in `test/python/golden/test_ttir_ops.py`.

```bash
set_graph_input_output(
        self,
        inputs: List[torch.Tensor],
        outputs: Optional[List[torch.Tensor]] = None,
        override: bool = False,
    )
```

```bash
import torch

input_0 = torch.ones((32, 32))
output_0 = torch.zeros((32, 32))
builder.set_graph_input_output([input_0], [output_0], override=True)
```

<<<<<<< HEAD
### Running flatbuffer with golden data in ttrt

Running flatbuffers in `ttrt` requires additional building and setting up the environment. Run these commands before creating MLIR modules or flatbuffers so the system description in the flatbuffers match your device.

=======
### Running flatbuffer with golden data in `ttrt`
Be sure [`ttrt`](./ttrt.md#building) has been build correctly before generating flatbuffers and running them in `ttrt`.
>>>>>>> 4d38040e
```bash
cmake --build build -- ttrt
ttrt query --save-artifacts
export SYSTEM_DESC_PATH=/path/to/system_desc.ttsys
```

Set environment variable `TTRT_LOGGER_LEVEL` to `DEBUG` so `ttrt` logs golden comparison results and prints graph level golden tensors.

```bash
export TTRT_LOGGER_LEVEL=DEBUG
```

<<<<<<< HEAD
Finally run ttrt. Our example flatbuffer file (since we didn't specify otherwise) defaulted to file path `./ttnn/test_ttnn.mlir.ttnn`. `--log-file ttrt.log` and `--save-golden-tensors` are both optional flags. They ensure that all golden data produced by the `ttrt` run gets written to files.

=======
Finally run `ttrt`. Our example flatbuffer file (since we didn't specify otherwise) defaulted to file path `./ttnn/test_ttnn.mlir.ttnn`. `--log-file ttrt.log` and `--save-golden-tensors` are both optional flags. They ensure that all golden data produced by the `ttrt` run gets written to files.
>>>>>>> 4d38040e
```bash
ttrt run ttnn/test_ttnn.mlir.ttnn --log-file ttrt.log --save-golden-tensors
```

#### Golden callbacks
<<<<<<< HEAD

The `ttrt` documentation contains a [section](https://github.com/tenstorrent/tt-mlir/blob/main/docs/src/ttrt.md#bonus-section-extending-runtime-to-other-fes) on the callback function feature. Callback functions run between each op execution during runtime and contain op level golden analysis. They are also customizable and provide the flexibility for you to get creative with your golden usage.

## Adding a new op to `ttir-builder`

`ttir-builder` is designed to only create ops supported in TTIR. At the moment, most but not all ops are supported, and new ops are still occasionally added to TTIR. Creating `ttir-builder` support for an op entails writing a function in `tools/ttir-builder/builder.py` that will create the op and its golden counterpart.

### TTIR op factories

All ops are created when their relevant information is run through the `op_proxy` function which provides a general interface for proxy-ing and creating ops.

=======
The `ttrt` documentation contains a [section](./ttrt.md#bonus-section-extending-runtime-to-other-fes) on the callback function feature. Callback functions run between each op execution during runtime and contain op level golden analysis. They are also customizable and provide the flexibility for you to get creative with your golden usage.

## Adding a new op to `ttir-builder`
`ttir-builder` is designed to only create ops supported in TTIR. At the moment, most but not all ops are supported, and new ops are still being added to TTIR. Creating `ttir-builder` support for an op entails writing a function in `tools/ttir-builder/builder.py` that will create the op and its golden counterpart and a Silicon test for the new op.

The following steps outline the process.

### 1. Write an op-creating function
`ttir-builder` stores op-creation functions in `tools/ttir-builder/builder.py`. All ops are created when their relevant information is run through the `op_proxy` function which provides a general interface for proxy-ing and creating ops and golden functions.

>>>>>>> 4d38040e
```bash
def op_proxy(
    self,
    op_golden_function: Callable,
    op_ttir_function: Callable,
    inputs: List[Operand],
    unit_attrs: List[str] = None,
    organize_ttir_args: Optional[Callable] = None,
    organize_golden_args: Optional[Callable] = None,
    output_shape: Optional[Shape] = None,
    output_type: Optional[Type] = None,
    output_create_fn: Optional[Callable] = None,
    golden_kwargs: dict = {},
    ttir_kwargs: dict = {},
)
```

Start by finding the TTIR op you wish to replicate in `include/ttmlir/Dialect/TTIR/IR/TTIROps.td` or the TTIR dialect [documentation](https://docs.tenstorrent.com/tt-mlir/autogen/md/Dialect/TTIROp.html).

All op attributes should be included as arguments in your function and passed into a proxy function as keyword arguments using `ttir_kwargs`.

All input operands should be passed into a proxy function using the argument `inputs`. Output operands are considered inputs and can optionally be passed into `inputs` if their shape or datatype is relevant to the op's result operand. `organize_ttir_args` dictates what information gets passed into autogenerated file `build/python_packages/ttmlir/dialects/_ttir_ops_gen.py` and can be used if operand arguments require special handling.

Before writing a golden function, you need to know exactly what the TTIR op does to its input data because you will have to replicate that exactly using Pytorch operations. This information is usually covered in TTIR documentation, but if not, you may have to take it upon yourself to do some detective work and trial and error.

Writing a golden function is very straightforward if Pytorch has a function that performs exactly the same operation. If so, pass that function into a proxy function as `op_golden_function`, any keywords into `golden_kwargs`, and use `organize_golden_args` if input operands differ from those of the TTIR op.

If Pytorch doesn't have an identical operation, your job is about to get a little harder. Get creative with keyword argument handling, using similar Pytorch operations, and maybe multiple operations. Google is your friend. If you have to figure out how to do something Pytorch doesn't, odds are someone online has encountered the same situation.

Example implementation:
```bash
def softmax(
    self, in0: Operand, dimension: int = 1, unit_attrs: Optional[List[str]] = None
) -> OpView:
    return self.op_proxy(
        torch.nn.functional.softmax,
        ttir.SoftmaxOp,
        [in0],
        golden_kwargs={"dim": dimension},
        organize_ttir_args=lambda i, o, _: (
            self._get_type(o),
            i[0],
            o,
            dimension,
        ),
        unit_attrs=unit_attrs,
    )
```

#### Eltwise operations
Eltwise ops require less specialized handling and call `op_proxy` through `eltwise_proxy`.

```bash
def eltwise_proxy(
    self,
    op_golden_function: Callable,
    op_ttir_function: Callable,
    inputs: List[Operand],
    unit_attrs: List[str] = None,
)
```

<<<<<<< HEAD
CCL ops require `GoldenCheckLevel` to be set to `GRAPH_LEVEL` and integrate that into their own proxy function.

=======
Example implementation:
```bash
def abs(self, in0: Operand, unit_attrs: Optional[List[str]] = None) -> OpView:
    return self.eltwise_proxy(torch.abs, ttir.AbsOp, [in0], unit_attrs)
```

#### CCL operations
CCL ops require `GoldenCheckLevel` to be set to `GRAPH_LEVEL` and do so in their own proxy function.
>>>>>>> 4d38040e
```bash
def ccl_proxy(
    self,
    op_golden_function: Callable,
    op_ttir_function: Callable,
    inputs: List[Operand],
    kwargs: dict = {},
)
```

<<<<<<< HEAD
### Golden functions

Setting the various inputs, outputs, arguments, shapes, and types are all fairly straightforward. Find the TTIR op in `include/ttmlir/Dialect/TTIR/IR/TTIROps.td` and replicate the pertinents. If there is necessary information that is not included, you may have to take it upon yourself to do some detective work and trial and error. The tricky part can be the finding or writing a golden function. It must perform exactly the same operation as the TTIR op and be written using PyTorch operations.
=======
Example implementation:
```bash
def all_gather(
    self,
    input: Operand,
    all_gather_dim: int = None,
    cluster_axis: int = None,
) -> OpView:
    kwargs = {"all_gather_dim": all_gather_dim, "cluster_axis": cluster_axis}
    return self.ccl_proxy(
        all_gather_golden,
        ttir.AllGatherOp,
        [input],
        kwargs=kwargs,
    )
```

### 2. Writing Silicon tests
Silicon tests are created in the `test/python/golden` directory. They use the  utility functions detailed above to compile operations to flatbuffers and test the functionality of the op and accuracy of the golden function by executing the flatbuffer with `ttrt`.

```bash
def softmax(
    in0: Operand,
    builder: TTIRBuilder,
    dimension: int = -1,
    unit_attrs: Optional[List[str]] = None,
):
    return builder.softmax(in0, dimension=dimension, unit_attrs=unit_attrs)
```

```bash
@pytest.mark.parametrize("shape", [(512, 1024)])
@pytest.mark.parametrize("dimension", [-1])
def test_softmax(shape: Shape, dimension: int, request):
    # Create a wrapper function that captures dimension
    def softmax_wrapper(
        in0: Operand, builder: TTIRBuilder, unit_attrs: Optional[List[str]] = None
    ):
        return softmax(in0, builder, dimension, unit_attrs)

    # Set the name for better test identification
    softmax_wrapper.__name__ = "softmax"

    compile_to_flatbuffer(
        softmax_wrapper,
        [shape],
        test_base=request.node.name,
        output_root=request.config.getoption("--path"),
        system_desc_path=request.config.getoption("--sys-desc"),
    )
```

#### Hoisting
If your operation supports hoisting, add a seperate test that includes TTIRBuilder op-function argument `unit_attrs=["should_hoist"]`.

#### Pytest marks
Be sure to file an issue for failing tests and add a pytest mark for any failing or unsupported tests. The pytest marks instruct CI to ignore tests.
```bash
pytest.mark.skip("Issue number") : skip flatbuffer creation for this test
pytest.mark.fails_golden : expect this test to fail the ttrt golden check
pytest.mark.skip_target("ttmetal") : skip ttmetal flatbuffer creation, an op in this test has no support in ttmetal
```

For tests exclusive to n300 or llmbox, use the following pytest marks or add them to their respective test files.
```bash
pytestmark = pytest.mark.n300
pytestmark = pytest.mark.llmbox
```

#### 3. Running Silicon tests
Test your newly constructed op by running the silicon tests. Adding them to the aforementioned files will include them in the building of the tests.

Follow these steps
```bash
1. Build ttmlir (sample instructions - subject to change)
source env/activate
cmake -G Ninja -B build -DCMAKE_BUILD_TYPE=Release -DCMAKE_C_COMPILER=clang-17 -DCMAKE_CXX_COMPILER=clang++-17 -DCMAKE_CXX_COMPILER_LAUNCHER=ccache -DTTMLIR_ENABLE_RUNTIME=ON -DTT_RUNTIME_ENABLE_PERF_TRACE=ON
cmake --build build

2. Build ttrt (sample instructions - subject to change)
cmake --build build -- ttrt

3. Query system
ttrt query --save-artifacts

4. Export system desc file
export SYSTEM_DESC_PATH=/path/to/system_desc.ttsys (path dumped in previous command)

5. Generate test cases
cmake --build build -- check-ttmlir

6. Run test cases
ttrt run build/test/ttmlir/Silicon
>>>>>>> 4d38040e
<|MERGE_RESOLUTION|>--- conflicted
+++ resolved
@@ -7,19 +7,17 @@
 1. Build [tt-mlir](./getting-started.md)
 2. Build [`ttrt`](./ttrt.md#building)
 3. Generate ttsys file from the system you want to compile for using `ttrt`. This will create a `ttrt-artifacts` folder containing a `system_desc.ttsys` file.
+
 ```bash
 ttrt query --save-artifacts
 ```
+
 4. Export this file in your environment using `export SYSTEM_DESC_PATH=/path/to/system_desc.ttsys`. `ttir_builder.utils` uses the `system_desc.ttsys` file as it runs a pass over an MLIR module to the TTNN or TTMetal backend.
 
 ## Getting started
 
-<<<<<<< HEAD
-`TTIRBuilder` is a builder class providing the API for creating TTIR ops. The package `ttir_builder` contains everything needed to create ops for a TTIRBuilder object. `ttir_builder.utils` contains the APIs for wrapping op-creating-functions into MLIR modules and flatbuffers files.
-
-=======
 `TTIRBuilder` is a builder class providing the API for creating TTIR ops. The python package `ttir_builder` contains everything needed to create ops through a `TTIRBuilder` object. `ttir_builder.utils` contains the APIs for wrapping op-creating-functions into MLIR modules and flatbuffers files.
->>>>>>> 4d38040e
+
 ```bash
 from ttir_builder import TTIRBuilder
 from ttir_builder.utils import compile_to_flatbuffer
@@ -29,13 +27,9 @@
 For more detailed information on available APIs, see `tools/ttir-builder/builder.py` and `tools/ttir-builder/utils.py`.
 
 ## Creating a TTIR module
-<<<<<<< HEAD
-
-`build_mlir_module` defines an MLIR module specified as a python function. It wraps `test_fn` in a MLIR FuncOp then wraps that in an MLIR module, and finally ties arguments of that FuncOp to test function inputs. It will instantiate and pass a `TTIRBuilder` object as the last argument of `test_fn`.
-
-=======
+
 `build_mlir_module` defines an MLIR module specified as a python function. It wraps `fn` in a MLIR FuncOp then wraps that in an MLIR module, and finally ties arguments of that FuncOp to test function inputs. It will instantiate and pass a `TTIRBuilder` object as the last argument of `fn`.
->>>>>>> 4d38040e
+
 ```bash
 def build_mlir_module(
     fn: Callable,
@@ -65,12 +59,8 @@
 ```
 
 #### Returns
-<<<<<<< HEAD
 
 An MLIR module containing an MLIR op graph defined by `test_fn` and the `TTIRBuilder` object used to create it
-=======
-An MLIR module containing an MLIR op graph comprised of the TTIR ops instantiated in `model` and the `TTIRBuilder` object used to create them.
->>>>>>> 4d38040e
 
 ```bash
 module {
@@ -87,12 +77,8 @@
 ```
 
 ## Running a pipeline
-<<<<<<< HEAD
 
 `run_pipeline` runs a pass on the TTIR module to lower it into a backend, using `pipeline_fn`. You can pass `pipeline_fn` in as one of the following: `ttir_to_ttnn_backend_pipeline`, `ttir_to_ttmetal_backend_pipeline` (both found in `ttmlir.passes`), or a custom pipeline built with `create_custom_pipeline_fn`. The default if none is provided is the TTNN pipeline.
-=======
-`run_pipeline` runs a pass on the TTIR module to lower it into a backend, using `pipeline_fn`. You can pass `pipeline_fn` in as one of the following: `ttir_to_ttnn_backend_pipeline`, `ttir_to_ttmetal_backend_pipeline` (both found in `ttmlir.passes`), or a custom pipeline built with `create_custom_pipeline_fn`. This defaults to the TTNN pipeline.
->>>>>>> 4d38040e
 
 ```bash
 def run_pipeline(
@@ -450,13 +436,9 @@
 </details>
 
 ## Compiling into flatbuffer
-<<<<<<< HEAD
 
 `compile_to_flatbuffer` compiles a TTIRBuilder function `fn` straight to flatbuffer. This decorator is mainly a wrapper around the following functions, with each next function called on the output of the last: `build_mlir_module`, `run_pipeline`, and `ttnn_to_flatbuffer_file` or `ttmetal_to_flatbuffer_file` as dictated by the `target` parameter.
 
-=======
-`compile_to_flatbuffer` compiles a function `fn` straight to flatbuffer. This decorator acts as a wrapper around the following functions, with each function called on the output of the last: `build_mlir_module`, `run_pipeline`, and `ttnn_to_flatbuffer_file` or `ttmetal_to_flatbuffer_file` as dictated by the `target` parameter, which defaults to TTNN.
->>>>>>> 4d38040e
 ```bash
 def compile_to_flatbuffer(
     fn: Callable,
@@ -516,11 +498,7 @@
 
 1. The [`ttmlir-opt`](./ttmlir-opt.md) tool runs a compiler pass on an `.mlir` file.
 2. The [`ttmlir-translate`](./ttmlir-translate.md) can generate a flatbuffer from an `.mlir` file.
-<<<<<<< HEAD
 3. [`llvm-lit`](https://github.com/tenstorrent/tt-mlir/blob/2064844f8140de7d38ba55f8acac107a016f32ab/docs/src/ttrt.md#generate-flatbuffer-files-using-llvm-lit) can also be used to generate a flatbuffer from an existing `.mlir` file.
-=======
-3. [`llvm-lit`](./ttrt.md#generate-flatbuffer-files-using-llvm-lit) can also be used to generate a flatbuffer from an existing `.mlir` file.
->>>>>>> 4d38040e
 
 ### Running models
 
@@ -543,12 +521,8 @@
 ## Golden mode
 
 ### Golden dataclass
-<<<<<<< HEAD
 
 `TTIRBuilder` provides support to code golden tensors into flatbuffers which will be used for comparison with TT device output in `ttrt` runtime. `Golden` is the dataclass used to store information about a golden tensor. Each TTIR op should have a matching PyTorch op (or golden function built from PyTorch ops) which should perform exactly the same operation, generating the same outputs given the same inputs. You can use `TTIRBuilder` helper functions to store input, intermediate, and output tensors within the flatbuffer. Input and output goldens are mapped with keys "input_" and "output_" followed by a tensor index: `input_0`. Intermediate output tensors are mapped to the location of the respecive op creation.
-=======
-`TTIRBuilder` provides support to code golden tensors into flatbuffers to be used for comparison with TT device output in `ttrt` runtime. `Golden` is the dataclass used to store information about a golden tensor. Each TTIR op should have a matching PyTorch op (or golden function built from PyTorch ops) which performs exactly the same operation, generating the same outputs when given the same inputs. By default, `TTIRBuilder` stores golden input, intermediate, and output tensors within the flatbuffer. This instructs `ttrt` runtime to check goldens to verify the TTIR ops are running as expected. Input and output goldens are mapped with keys "input_" and "output_" followed by a tensor index: `input_0`. Intermediate output tensors are mapped to the location of their respecive op creation. Use the `GoldenCheckLevel` class shown below to control what gets encoded into the flatbuffer.
->>>>>>> 4d38040e
 
 ### GoldenCheckLevel Enum
 
@@ -573,12 +547,8 @@
 ```
 
 ### Getting golden data
-<<<<<<< HEAD
 
 Unless otherwise specified in the `GoldenCheckLevel`, all input and output tensors will generate and store a golden in `TTIRBuilder` as a `Golden` type. The `TTIRBuilder` class has an API to print stored goldens if you want access to the data they contain: `print_goldens(self)`.
-=======
-Unless otherwise specified in the `GoldenCheckLevel`, all input, intermediate, and output tensors will generate and store a golden in `TTIRBuilder` as a `Golden` type that eventually gets exported as a `GoldenTensor` object into pipeline passes. The `TTIRBuilder` class has an API to print stored goldens if you want access to the data they contain: `print_goldens(self)`.
->>>>>>> 4d38040e
 
 <details>
 
@@ -601,12 +571,8 @@
 
 </details>
 
-<<<<<<< HEAD
 The `TTIRBuilder` API `get_golden_map(self)` is used to export golden data for flatbuffer construction. It returns a dictionary of golden tensor names and `GoldenTensor` objects. Printing that map will look something like this:
 
-=======
-The `TTIRBuilder` API `get_golden_map(self)` is used to export golden data for flatbuffer construction. It returns a dictionary of golden tensor names and `GoldenTensor` objects. Printing the example `TTIRBuilder`'s map will look like this:
->>>>>>> 4d38040e
 ```bash
 {'input_0': <ttmlir._mlir_libs._ttmlir.passes.GoldenTensor object at 0x7f77c70fa0d0>, 'input_1': <ttmlir._mlir_libs._ttmlir.passes.GoldenTensor object at 0x7f77c70fa160>, 'input_2': <ttmlir._mlir_libs._ttmlir.passes.GoldenTensor object at 0x7f77c6fc9500>, 'output_0': <ttmlir._mlir_libs._ttmlir.passes.GoldenTensor object at 0x7f77c6fc9590>}
 ```
@@ -638,15 +604,10 @@
 builder.set_graph_input_output([input_0], [output_0], override=True)
 ```
 
-<<<<<<< HEAD
 ### Running flatbuffer with golden data in ttrt
 
 Running flatbuffers in `ttrt` requires additional building and setting up the environment. Run these commands before creating MLIR modules or flatbuffers so the system description in the flatbuffers match your device.
 
-=======
-### Running flatbuffer with golden data in `ttrt`
-Be sure [`ttrt`](./ttrt.md#building) has been build correctly before generating flatbuffers and running them in `ttrt`.
->>>>>>> 4d38040e
 ```bash
 cmake --build build -- ttrt
 ttrt query --save-artifacts
@@ -659,18 +620,13 @@
 export TTRT_LOGGER_LEVEL=DEBUG
 ```
 
-<<<<<<< HEAD
 Finally run ttrt. Our example flatbuffer file (since we didn't specify otherwise) defaulted to file path `./ttnn/test_ttnn.mlir.ttnn`. `--log-file ttrt.log` and `--save-golden-tensors` are both optional flags. They ensure that all golden data produced by the `ttrt` run gets written to files.
 
-=======
-Finally run `ttrt`. Our example flatbuffer file (since we didn't specify otherwise) defaulted to file path `./ttnn/test_ttnn.mlir.ttnn`. `--log-file ttrt.log` and `--save-golden-tensors` are both optional flags. They ensure that all golden data produced by the `ttrt` run gets written to files.
->>>>>>> 4d38040e
 ```bash
 ttrt run ttnn/test_ttnn.mlir.ttnn --log-file ttrt.log --save-golden-tensors
 ```
 
 #### Golden callbacks
-<<<<<<< HEAD
 
 The `ttrt` documentation contains a [section](https://github.com/tenstorrent/tt-mlir/blob/main/docs/src/ttrt.md#bonus-section-extending-runtime-to-other-fes) on the callback function feature. Callback functions run between each op execution during runtime and contain op level golden analysis. They are also customizable and provide the flexibility for you to get creative with your golden usage.
 
@@ -682,18 +638,6 @@
 
 All ops are created when their relevant information is run through the `op_proxy` function which provides a general interface for proxy-ing and creating ops.
 
-=======
-The `ttrt` documentation contains a [section](./ttrt.md#bonus-section-extending-runtime-to-other-fes) on the callback function feature. Callback functions run between each op execution during runtime and contain op level golden analysis. They are also customizable and provide the flexibility for you to get creative with your golden usage.
-
-## Adding a new op to `ttir-builder`
-`ttir-builder` is designed to only create ops supported in TTIR. At the moment, most but not all ops are supported, and new ops are still being added to TTIR. Creating `ttir-builder` support for an op entails writing a function in `tools/ttir-builder/builder.py` that will create the op and its golden counterpart and a Silicon test for the new op.
-
-The following steps outline the process.
-
-### 1. Write an op-creating function
-`ttir-builder` stores op-creation functions in `tools/ttir-builder/builder.py`. All ops are created when their relevant information is run through the `op_proxy` function which provides a general interface for proxy-ing and creating ops and golden functions.
-
->>>>>>> 4d38040e
 ```bash
 def op_proxy(
     self,
@@ -724,6 +668,7 @@
 If Pytorch doesn't have an identical operation, your job is about to get a little harder. Get creative with keyword argument handling, using similar Pytorch operations, and maybe multiple operations. Google is your friend. If you have to figure out how to do something Pytorch doesn't, odds are someone online has encountered the same situation.
 
 Example implementation:
+
 ```bash
 def softmax(
     self, in0: Operand, dimension: int = 1, unit_attrs: Optional[List[str]] = None
@@ -744,6 +689,7 @@
 ```
 
 #### Eltwise operations
+
 Eltwise ops require less specialized handling and call `op_proxy` through `eltwise_proxy`.
 
 ```bash
@@ -756,19 +702,8 @@
 )
 ```
 
-<<<<<<< HEAD
 CCL ops require `GoldenCheckLevel` to be set to `GRAPH_LEVEL` and integrate that into their own proxy function.
 
-=======
-Example implementation:
-```bash
-def abs(self, in0: Operand, unit_attrs: Optional[List[str]] = None) -> OpView:
-    return self.eltwise_proxy(torch.abs, ttir.AbsOp, [in0], unit_attrs)
-```
-
-#### CCL operations
-CCL ops require `GoldenCheckLevel` to be set to `GRAPH_LEVEL` and do so in their own proxy function.
->>>>>>> 4d38040e
 ```bash
 def ccl_proxy(
     self,
@@ -779,102 +714,6 @@
 )
 ```
 
-<<<<<<< HEAD
 ### Golden functions
 
-Setting the various inputs, outputs, arguments, shapes, and types are all fairly straightforward. Find the TTIR op in `include/ttmlir/Dialect/TTIR/IR/TTIROps.td` and replicate the pertinents. If there is necessary information that is not included, you may have to take it upon yourself to do some detective work and trial and error. The tricky part can be the finding or writing a golden function. It must perform exactly the same operation as the TTIR op and be written using PyTorch operations.
-=======
-Example implementation:
-```bash
-def all_gather(
-    self,
-    input: Operand,
-    all_gather_dim: int = None,
-    cluster_axis: int = None,
-) -> OpView:
-    kwargs = {"all_gather_dim": all_gather_dim, "cluster_axis": cluster_axis}
-    return self.ccl_proxy(
-        all_gather_golden,
-        ttir.AllGatherOp,
-        [input],
-        kwargs=kwargs,
-    )
-```
-
-### 2. Writing Silicon tests
-Silicon tests are created in the `test/python/golden` directory. They use the  utility functions detailed above to compile operations to flatbuffers and test the functionality of the op and accuracy of the golden function by executing the flatbuffer with `ttrt`.
-
-```bash
-def softmax(
-    in0: Operand,
-    builder: TTIRBuilder,
-    dimension: int = -1,
-    unit_attrs: Optional[List[str]] = None,
-):
-    return builder.softmax(in0, dimension=dimension, unit_attrs=unit_attrs)
-```
-
-```bash
-@pytest.mark.parametrize("shape", [(512, 1024)])
-@pytest.mark.parametrize("dimension", [-1])
-def test_softmax(shape: Shape, dimension: int, request):
-    # Create a wrapper function that captures dimension
-    def softmax_wrapper(
-        in0: Operand, builder: TTIRBuilder, unit_attrs: Optional[List[str]] = None
-    ):
-        return softmax(in0, builder, dimension, unit_attrs)
-
-    # Set the name for better test identification
-    softmax_wrapper.__name__ = "softmax"
-
-    compile_to_flatbuffer(
-        softmax_wrapper,
-        [shape],
-        test_base=request.node.name,
-        output_root=request.config.getoption("--path"),
-        system_desc_path=request.config.getoption("--sys-desc"),
-    )
-```
-
-#### Hoisting
-If your operation supports hoisting, add a seperate test that includes TTIRBuilder op-function argument `unit_attrs=["should_hoist"]`.
-
-#### Pytest marks
-Be sure to file an issue for failing tests and add a pytest mark for any failing or unsupported tests. The pytest marks instruct CI to ignore tests.
-```bash
-pytest.mark.skip("Issue number") : skip flatbuffer creation for this test
-pytest.mark.fails_golden : expect this test to fail the ttrt golden check
-pytest.mark.skip_target("ttmetal") : skip ttmetal flatbuffer creation, an op in this test has no support in ttmetal
-```
-
-For tests exclusive to n300 or llmbox, use the following pytest marks or add them to their respective test files.
-```bash
-pytestmark = pytest.mark.n300
-pytestmark = pytest.mark.llmbox
-```
-
-#### 3. Running Silicon tests
-Test your newly constructed op by running the silicon tests. Adding them to the aforementioned files will include them in the building of the tests.
-
-Follow these steps
-```bash
-1. Build ttmlir (sample instructions - subject to change)
-source env/activate
-cmake -G Ninja -B build -DCMAKE_BUILD_TYPE=Release -DCMAKE_C_COMPILER=clang-17 -DCMAKE_CXX_COMPILER=clang++-17 -DCMAKE_CXX_COMPILER_LAUNCHER=ccache -DTTMLIR_ENABLE_RUNTIME=ON -DTT_RUNTIME_ENABLE_PERF_TRACE=ON
-cmake --build build
-
-2. Build ttrt (sample instructions - subject to change)
-cmake --build build -- ttrt
-
-3. Query system
-ttrt query --save-artifacts
-
-4. Export system desc file
-export SYSTEM_DESC_PATH=/path/to/system_desc.ttsys (path dumped in previous command)
-
-5. Generate test cases
-cmake --build build -- check-ttmlir
-
-6. Run test cases
-ttrt run build/test/ttmlir/Silicon
->>>>>>> 4d38040e
+Setting the various inputs, outputs, arguments, shapes, and types are all fairly straightforward. Find the TTIR op in `include/ttmlir/Dialect/TTIR/IR/TTIROps.td` and replicate the pertinents. If there is necessary information that is not included, you may have to take it upon yourself to do some detective work and trial and error. The tricky part can be the finding or writing a golden function. It must perform exactly the same operation as the TTIR op and be written using PyTorch operations.