# Getting Started

This page walks you through the steps required to set up tt-mlir.

> **NOTE:** If you have a build issue, you can file a bug [here](https://github.com/tenstorrent/tt-mlir/issues).

## Prerequisites

### Hardware Setup

Use this guide to set up your hardware - [Hardware Setup](./getting-started.md).

### System Dependencies

You can use tt-mlir with Ubuntu or Mac OS, however the runtime does not work on Mac OS. tt-mlir project has the following system dependencies:

- Ubuntu 22.04 OS or Mac OS
- Clang >= 14 & <= 18
- Ninja
- CMake 3.24 or higher
- Python 3.10
- python3.10-venv
- openmpi

#### Ubuntu

Install Clang, Ninja, CMake, and python3.10-venv:

```bash
sudo apt install git clang cmake ninja-build pip python3.10-venv
wget -q https://github.com/dmakoviichuk-tt/mpi-ulfm/releases/download/v5.0.7-ulfm/openmpi-ulfm_5.0.7-1_amd64.deb -O /tmp/openmpi-ulfm.deb && sudo apt install /tmp/openmpi-ulfm.deb
```

You should now have the required dependencies installed.

> **NOTE:** If you intend to build with runtime enabled
> (`-DTTMLIR_ENABLE_RUNTIME=ON`), you also need to install tt-metal
> dependencies which can be found
> [here](https://docs.tenstorrent.com/tt-metal/latest/ttnn/ttnn/installing.html#install-system-level-dependencies).

#### Mac OS

On MacOS we need to install the latest version of [cmake](https://cmake.org/), and [ninja](https://ninja-build.org/) which can be done using Homebrew with (Docs for installing Homebrew: https://brew.sh).

```bash
brew install cmake ninja
```

### Clone the tt-mlir Repo

1. Clone the tt-mlir repo:

```bash
git clone https://github.com/tenstorrent/tt-mlir.git
```

2. Navigate into the **tt-mlir** folder.

## Environment Setup

There are two ways to set up the environment, either using a docker image or building the environment manually. The docker image is recommended since it is easier to set up and use.

### Using a Docker Image

Please see [Docker Notes](docker-notes.md#using-the-docker-image) for details on how to set up and use the docker image.

Once you have the docker image running and you are logged into the container, you should be ready to build.

### Setting up the Environment Manually

This section explains how to manually build the environment so you can use tt-mlir. You only need to build this once, it builds llvm, flatbuffers, and a Python virtual environment. You can specify the LLVM build type by using `-DLLVM_BUILD_TYPE=*`. The default is `MinSizeRel`, and available options are listed [here](https://llvm.org/docs/CMake.html#frequently-used-cmake-variables).

1. Navigate into the **tt-mlir** folder.

2. The environment gets installed into a toolchain directory, which is by default set to `/opt/ttmlir-toolchain`, but can be overrideen by setting (and persisting in your environment) the environment variable `TTMLIR_TOOLCHAIN_DIR`. You need to manually create the toolchain directory as follows:

```bash
export TTMLIR_TOOLCHAIN_DIR=/opt/ttmlir-toolchain/
sudo mkdir -p /opt/ttmlir-toolchain
sudo chown -R $USER /opt/ttmlir-toolchain
```

3. Please ensure that you do not already have an environment (venv) activated before running the following commands:

```bash
cmake -B env/build env
cmake --build env/build
source env/activate
```

> **NOTE:** The last command takes time to run, so give it time to complete.

#### Building the tt-mlir Project

In this step, you build the tt-mlir project:

```bash
source env/activate
cmake -G Ninja -B build
cmake --build build
```

You have now configured tt-mlir.

You can add different flags to your build. Here are some options to consider:

<<<<<<< HEAD
- To enable the ttnn/metal runtime add `-DTTMLIR_ENABLE_RUNTIME=ON`. Clang 17 is the minimum required version when enabling the runtime.
- To enable the ttnn/metal perf runtime add `-DTT_RUNTIME_ENABLE_PERF_TRACE=ON`.
- To accelerate the builds with ccache use `-DCMAKE_CXX_COMPILER_LAUNCHER=ccache`.
- To workaround OOM issues it can be useful to decrease the number of parallel jobs with `-DCMAKE_BUILD_PARALLEL_LEVEL=4`.
- If Python bindings aren't required for your project, you can accelerate builds further with the command `-DTTMLIR_ENABLE_BINDINGS_PYTHON=OFF`.
- The TTNN build is automatically integrated / handled by the tt-mlir cmake build system. For debugging and further information regarding the TTNN backend build step, please refer to [TTNN Documentation](https://tenstorrent.github.io/tt-metal/latest/ttnn/ttnn/installing.html).
- The runtime build depends on the `TT_METAL_HOME` variable, which is also set in `env/activate` script. For more information, please refer to [TT-NN and TT-Metailium installation documentation](https://tenstorrent.github.io/tt-metal/latest/ttnn/ttnn/installing.html#step-4-install-and-start-using-tt-nn-and-tt-metalium).
=======
* To enable the ttnn/metal runtime add `-DTTMLIR_ENABLE_RUNTIME=ON`. Clang 17 is the minimum required version when enabling the runtime.
* To enable the ttnn/metal perf runtime add `-DTT_RUNTIME_ENABLE_PERF_TRACE=ON`.
* To accelerate the builds with ccache use `-DCMAKE_CXX_COMPILER_LAUNCHER=ccache`.
* To workaround OOM issues it can be useful to decrease the number of parallel jobs with `-DCMAKE_BUILD_PARALLEL_LEVEL=4`.
* If Python bindings aren't required for your project, you can accelerate builds further with the command `-DTTMLIR_ENABLE_BINDINGS_PYTHON=OFF`.
* To enable `tt-explorer` add the `-DTT_RUNTIME_ENABLE_PERF_TRACE=ON`, `-DTTMLIR_ENABLE_RUNTIME=ON`, and `-DTT_RUNTIME_DEBUG=ON`.
* The TTNN build is automatically integrated / handled by the tt-mlir cmake build system.  For debugging and further information regarding the TTNN backend build step, please refer to [TTNN Documentation](https://tenstorrent.github.io/tt-metal/latest/ttnn/ttnn/installing.html).
* The runtime build depends on the `TT_METAL_HOME` variable, which is also set in `env/activate` script. For more information, please refer to [TTNN and TT-Metailium installation documentation](https://tenstorrent.github.io/tt-metal/latest/ttnn/ttnn/installing.html#step-4-install-and-start-using-tt-nn-and-tt-metalium).
>>>>>>> ee87343f

| OS           | Offline Compiler Only | Runtime Enabled Build | Runtime + Perf Enabled Build |
| ------------ | --------------------- | --------------------- | ---------------------------- |
| Ubuntu 22.04 | ✅                    | ✅                    | ✅                           |
| Ubuntu 20.04 | ✅                    | ❌                    | ❌                           |
| MacOS        | ✅                    | ❌                    | ❌                           |

#### Test the Build

Use this step to check your build. Do the following:

```bash
source env/activate
cmake --build build -- check-ttmlir
```

## Lint

Set up lint so you can spot errors and stylistic issues before runtime:

```bash
source env/activate
cmake --build build -- clang-tidy
```

> **Note for developers:** You can run:
>
> ```bash
> source env/activate
> cmake --build build -- clang-tidy-ci
> ```
>
> This reproduces the `Lint (clang-tidy)` CI job. It runs `clang-tidy` only on committed files that have been modified relative to the `origin/main` branch.

### Pre-Commit

Pre-Commit applies a git hook to the local repository such that linting is checked and applied on every `git commit` action. Install from the root of the repository using:

```bash
source env/activate
pre-commit install
```

If you have already committed before installing the pre-commit hooks, you can run on all files to "catch up":

```bash
pre-commit run --all-files
```

For more information visit [pre-commit](https://pre-commit.com/)

## Docs

Build the documentation by doing the following:

1. Make sure you have `mdbook` and `doxygen` installed.

2. Build the docs:

```bash
source env/activate
cmake --build build -- docs
mdbook serve build/docs
```

> **NOTE:** `mdbook serve` will by default create a local server at `http://localhost:3000`.

For more information about building the docs please read [the full guide on building the docs](./docs.md).

## Common Build Errors

### `TTMLIRPythonCAPI target requires changing an RPATH`

```
CMake Error at /opt/ttmlir-toolchain/lib/cmake/llvm/AddLLVM.cmake:594 (add_library):
  The install of the TTMLIRPythonCAPI target requires changing an RPATH from
  the build tree, but this is not supported with the Ninja generator unless
  on an ELF-based or XCOFF-based platform.  The
  CMAKE_BUILD_WITH_INSTALL_RPATH variable may be set to avoid this relinking
  step.
```

If you get the above error, it means you tried to build with an old version of cmake or ninja and there is a stale file. To fix this, `rm -rf` your build directory, install a newer version of cmake/ninja, and then rebuild. If you installed ninja via `sudo apt install ninja-build`, it might still be not up-to-date (v1.10.0). You may use ninja in the python virtual environment, or install it via `pip3 install -U ninja`, either way the version `1.11.1.git.kitware.jobserver-1` should work.

### `clang++ is not a full path and was not found in the PATH`

```
CMake Error at CMakeLists.txt:2 (project):
  The CMAKE_CXX_COMPILER:
    clang++
  is not a full path and was not found in the PATH.
  Tell CMake where to find the compiler by setting either the environment
  variable "CXX" or the CMake cache entry CMAKE_CXX_COMPILER to the full path
  to the compiler, or to the compiler name if it is in the PATH.
CMake Error at CMakeLists.txt:2 (project):
  The CMAKE_C_COMPILER:
    clang
  is not a full path and was not found in the PATH.
  Tell CMake where to find the compiler by setting either the environment
  variable "CC" or the CMake cache entry CMAKE_C_COMPILER to the full path to
  the compiler, or to the compiler name if it is in the PATH.
```

If you get the following error, it means you need to install clang which you can do with `sudo apt install clang` on Ubuntu.

### tt-metal Update Failures

```
Failed to unstash changes in: '/path/to/tt-metal/src/tt-metal'
You will have to resolve the conflicts manually
```

This error occurs during CMake's ExternalProject update of tt-metal. The build system tries to apply changes using Git's stash mechanism, but fails due to conflicts. This can happen even if you haven't manually modified any files, as the build process itself may leave behind artifacts or partial changes from previous builds.

To resolve, run the following command:

```bash
rm -rf third_party/tt-metal
```

Then retry your build command. If the error persists, you may need to do the following:

1. Remove the build directory: `rm -rf build`

2. Run CMake commands again.

3. Run the above.

## Common Runtime Errors

### Debugging Python on Mac OS

When debugging python on macOS via lldb you may see an error like:

```
(lldb) r
error: process exited with status -1 (attach failed (Not allowed to attach to process.  Look in the console messages (Console.app), near the debugserver entries, when the attach failed.  The subsystem that denied t
he attach permission will likely have logged an informative message about why it was denied.))
```

For preinstalled macOS binaries you must manually codesign with debug entitlements.

Create file `debuggee-entitlement.xml`:

```xml
<?xml version="1.0" encoding="UTF-8"?>
<!DOCTYPE plist PUBLIC "-//Apple//DTD PLIST 1.0//EN" "http://www.apple.com/DTDs/PropertyList-1.0.dtd">
<plist version="1.0">
<dict>
        <key>com.apple.security.cs.disable-library-validation</key>
        <true/>
        <key>com.apple.security.get-task-allow</key>
        <true/>
</dict>
</plist>
```

Sign the binary:

```bash
sudo codesign -f -s - --entitlements debuggee-entitlement.xml /opt/ttmlir-toolchain/venv/bin/python
```<|MERGE_RESOLUTION|>--- conflicted
+++ resolved
@@ -104,24 +104,14 @@
 
 You can add different flags to your build. Here are some options to consider:
 
-<<<<<<< HEAD
 - To enable the ttnn/metal runtime add `-DTTMLIR_ENABLE_RUNTIME=ON`. Clang 17 is the minimum required version when enabling the runtime.
 - To enable the ttnn/metal perf runtime add `-DTT_RUNTIME_ENABLE_PERF_TRACE=ON`.
 - To accelerate the builds with ccache use `-DCMAKE_CXX_COMPILER_LAUNCHER=ccache`.
 - To workaround OOM issues it can be useful to decrease the number of parallel jobs with `-DCMAKE_BUILD_PARALLEL_LEVEL=4`.
 - If Python bindings aren't required for your project, you can accelerate builds further with the command `-DTTMLIR_ENABLE_BINDINGS_PYTHON=OFF`.
+- To enable `tt-explorer` add the `-DTT_RUNTIME_ENABLE_PERF_TRACE=ON`, `-DTTMLIR_ENABLE_RUNTIME=ON`, and `-DTT_RUNTIME_DEBUG=ON`.
 - The TTNN build is automatically integrated / handled by the tt-mlir cmake build system. For debugging and further information regarding the TTNN backend build step, please refer to [TTNN Documentation](https://tenstorrent.github.io/tt-metal/latest/ttnn/ttnn/installing.html).
 - The runtime build depends on the `TT_METAL_HOME` variable, which is also set in `env/activate` script. For more information, please refer to [TT-NN and TT-Metailium installation documentation](https://tenstorrent.github.io/tt-metal/latest/ttnn/ttnn/installing.html#step-4-install-and-start-using-tt-nn-and-tt-metalium).
-=======
-* To enable the ttnn/metal runtime add `-DTTMLIR_ENABLE_RUNTIME=ON`. Clang 17 is the minimum required version when enabling the runtime.
-* To enable the ttnn/metal perf runtime add `-DTT_RUNTIME_ENABLE_PERF_TRACE=ON`.
-* To accelerate the builds with ccache use `-DCMAKE_CXX_COMPILER_LAUNCHER=ccache`.
-* To workaround OOM issues it can be useful to decrease the number of parallel jobs with `-DCMAKE_BUILD_PARALLEL_LEVEL=4`.
-* If Python bindings aren't required for your project, you can accelerate builds further with the command `-DTTMLIR_ENABLE_BINDINGS_PYTHON=OFF`.
-* To enable `tt-explorer` add the `-DTT_RUNTIME_ENABLE_PERF_TRACE=ON`, `-DTTMLIR_ENABLE_RUNTIME=ON`, and `-DTT_RUNTIME_DEBUG=ON`.
-* The TTNN build is automatically integrated / handled by the tt-mlir cmake build system.  For debugging and further information regarding the TTNN backend build step, please refer to [TTNN Documentation](https://tenstorrent.github.io/tt-metal/latest/ttnn/ttnn/installing.html).
-* The runtime build depends on the `TT_METAL_HOME` variable, which is also set in `env/activate` script. For more information, please refer to [TTNN and TT-Metailium installation documentation](https://tenstorrent.github.io/tt-metal/latest/ttnn/ttnn/installing.html#step-4-install-and-start-using-tt-nn-and-tt-metalium).
->>>>>>> ee87343f
 
 | OS           | Offline Compiler Only | Runtime Enabled Build | Runtime + Perf Enabled Build |
 | ------------ | --------------------- | --------------------- | ---------------------------- |
